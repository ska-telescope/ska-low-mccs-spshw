# GitLab CI in conjunction with GitLab Runner can use Docker Engine to test and build any application.
# Docker, when used with GitLab CI, runs each job in a separate and isolated container using the predefined image that is set up in .gitlab-ci.yml.
# In this case we use the latest python docker image to build and test this project.

<<<<<<< HEAD
image: $SKA_K8S_TOOLS_BUILD_DEPLOY # SKA_K8S_TOOLS_DOCKER_BUILDER_IMAGE
=======
image: $SKA_K8S_TOOLS_BUILD_DEPLOY
>>>>>>> a446beb0

variables:
  GIT_SUBMODULE_STRATEGY: recursive
  CLUSTER_DOMAIN: cluster.local

# cache is used to specify a list of files and directories which should be cached between jobs. You can only use paths that are within the project workspace.
# If cache is defined outside the scope of jobs, it means it is set globally and all jobs will use that definition
cache:
  paths:
    - build

# The YAML file defines a set of jobs with constraints stating when they should be run.
# You can specify an unlimited number of jobs which are defined as top-level elements with an arbitrary name and always have to contain at least the script clause.
# In this case we have only the test job which produce an artifacts (it must be placed into a directory called "public")
# It is also specified that only the master branch will be subject of this job.

stages:
  - lint
  - build
  - deploy
  - integration
  - staging
  - test
  - test-psi-low
  - test-ral-low
  - publish
  - pages
  - scan

include:
  # Python packages build,lint, test and publish
  - project: 'ska-telescope/templates-repository'
    file: 'gitlab-ci/includes/python.gitlab-ci.yml'

  # OCI
  - project: 'ska-telescope/templates-repository'
    file: 'gitlab-ci/includes/oci-image.gitlab-ci.yml'

  # Docs pages
  - project: 'ska-telescope/templates-repository'
    file: 'gitlab-ci/includes/docs.gitlab-ci.yml'

  # Create Gitlab CI badges from CI metrics
  - project: 'ska-telescope/templates-repository'
    file: 'gitlab-ci/includes/finaliser.gitlab-ci.yml'

  # Create a release
  - project: 'ska-telescope/templates-repository'
    file: 'gitlab-ci/includes/release.gitlab-ci.yml'

  # Helm chart
  - project: 'ska-telescope/templates-repository'
    file: 'gitlab-ci/includes/helm-chart.gitlab-ci.yml'

  # k8s
  - project: 'ska-telescope/templates-repository'
    file: 'gitlab-ci/includes/k8s.gitlab-ci.yml'

  # xray -- not importing template for now, because it comes with unwanted rules
  - project: 'ska-telescope/templates-repository'
    file: 'gitlab-ci/includes/xray-publish.gitlab-ci.yml'

  # Deploy stage
  - project: 'ska-telescope/templates-repository'
    file: 'gitlab-ci/includes/deploy.gitlab-ci.yml'

deploy-staging:
  when: manual

deploy-integration:
  when: manual

psi-low-k8s-test:
  stage: test-psi-low
  when: manual
  tags:
    - k8srunner-psi-low
  environment:
    name: test-psi-low/$CI_COMMIT_REF_SLUG
    on_stop: psi-low-stop-k8s
    auto_stop_in: 1 minute
  variables:
    TANGO_HOST: "tango-databaseds.$KUBE_NAMESPACE:10000"
    KUBE_NAMESPACE: 'ci-$CI_PROJECT_NAME-$CI_COMMIT_SHORT_SHA'
    K8S_HELMFILE_ENV: psi-low
    STATION_LABEL: psi-low
    PASS_PROXY_CONFIG: "yes"
    JUNITXML_REPORT_PATH: build/reports/psi-low-functional-tests.xml
    CUCUMBER_JSON_PATH: build/reports/psi-low-cucumber.json
    JSON_REPORT_PATH: build/reports/report.json
  before_script:
    - make k8s-install-chart
    - make k8s-wait
  script:
    - make k8s-test
  artifacts:
    name: "$CI_PROJECT_NAME-$CI_JOB_ID"
    paths:
      - "build/"
    reports:
      junit: build/report.xml
    when: always

psi-low-xray-publish:
  stage: test-psi-low
  needs:
    - psi-low-k8s-test
  tags:
    - k8srunner
  image: $SKA_K8S_TOOLS_BUILD_DEPLOY
  variables:
    TEST_ENV: PSI-LOW
    REALHW_OR_SIMULATED: real
    XRAY_TEST_RESULT_FILE: build/reports/psi-low-cucumber.json
  script:
    - make xray-publish
  allow_failure: true

psi-low-stop-k8s:
  stage: test-psi-low
  needs:
    - psi-low-k8s-test
  tags:
    - k8srunner-psi-low
  environment:
    name: test-psi-low/$CI_COMMIT_REF_SLUG
    action: stop
  image: $SKA_K8S_TOOLS_BUILD_DEPLOY
  variables:
    KUBE_NAMESPACE: 'ci-$CI_PROJECT_NAME-$CI_COMMIT_SHORT_SHA'
  script:
    - make k8s-uninstall-chart
    - kubectl -n $KUBE_NAMESPACE delete pods,svc,daemonsets,deployments,replicasets,statefulsets,cronjobs,jobs,ingresses,configmaps --all
    - make k8s-delete-namespace
  allow_failure: true

ral-low-k8s-test:
  stage: test-ral-low
  extends: k8s-test
  rules:
    - if: '$CI_PIPELINE_SOURCE == "schedule"'
      allow_failure: true
      when: always
    - when: manual
      allow_failure: true
  needs:
    - oci-image-build
  tags:
    - k8srunner-stfc-ral
  environment:
    name: test-ral-low/$CI_COMMIT_REF_SLUG
    on_stop: ral-low-stop-k8s
    auto_stop_in: 1 minute
  variables:
    TANGO_HOST: "databaseds.skaffold.svc.stfc-ral-k8s.skao.int:10000"
    KUBE_NAMESPACE: 'ci-$CI_PROJECT_NAME-$CI_COMMIT_SHORT_SHA'
    K8S_HELMFILE_ENV: ral-2
    STATION_LABEL: stfc-ral-2
    JUNITXML_REPORT_PATH: build/reports/ral-low-functional-tests.xml
    CUCUMBER_JSON_PATH: build/reports/ral-low-cucumber.json
    JSON_REPORT_PATH: build/reports/report.json
    HW_DEPLOYMENT: true
  before_script:
    - |
      if [[ "$CI_PIPELINE_SOURCE" == "schedule" ]]; then
        is_calendar_booked --calendar RAL --expected-runtime 30m
      fi
    - export KUBECONFIG=~/.kube/config  # Not sure why this is not default
    - make k8s-install-chart
    - make k8s-wait
  artifacts:
    name: "$CI_PROJECT_NAME-$CI_JOB_ID"
    paths:
      - "build/"
    reports:
      junit: build/report.xml
    when: always

ral-low-xray-publish:
  stage: test-ral-low
  when: manual
  needs:
    - ral-low-k8s-test
  tags:
    - k8srunner-stfc-ral
  image: $SKA_K8S_TOOLS_BUILD_DEPLOY
  variables:
    TEST_ENV: STFC-RAL
    REALHW_OR_SIMULATED: real
    XRAY_TEST_RESULT_FILE: build/reports/ral-low-cucumber.json
  script:
    - pip install -U ska-ser-xray --extra-index-url "https://artefact.skao.int/repository/pypi-internal/simple"
    - make xray-publish
  allow_failure: true

ral-low-stop-k8s:
  stage: test-ral-low
  needs:
    - ral-low-k8s-test
  tags:
    - k8srunner-stfc-ral
  environment:
    name: test-ral-low/$CI_COMMIT_REF_SLUG
    action: stop
  image: $SKA_K8S_TOOLS_BUILD_DEPLOY
  variables:
    KUBE_NAMESPACE: 'ci-$CI_PROJECT_NAME-$CI_COMMIT_SHORT_SHA'
  script:
    - export KUBECONFIG=~/.kube/config  # Not sure why this is not default
    - make k8s-uninstall-chart
    - kubectl -n $KUBE_NAMESPACE delete pods,svc,daemonsets,deployments,replicasets,statefulsets,cronjobs,jobs,ingresses,configmaps --all
    - make k8s-delete-namespace

helmfile-lint:
  image: $SKA_K8S_TOOLS_BUILD_DEPLOY
  stage: lint
<<<<<<< HEAD
  # tags:
  #   - ska-default
=======
>>>>>>> a446beb0
  script:
    - make helmfile-lint<|MERGE_RESOLUTION|>--- conflicted
+++ resolved
@@ -2,11 +2,7 @@
 # Docker, when used with GitLab CI, runs each job in a separate and isolated container using the predefined image that is set up in .gitlab-ci.yml.
 # In this case we use the latest python docker image to build and test this project.
 
-<<<<<<< HEAD
-image: $SKA_K8S_TOOLS_BUILD_DEPLOY # SKA_K8S_TOOLS_DOCKER_BUILDER_IMAGE
-=======
 image: $SKA_K8S_TOOLS_BUILD_DEPLOY
->>>>>>> a446beb0
 
 variables:
   GIT_SUBMODULE_STRATEGY: recursive
@@ -223,10 +219,5 @@
 helmfile-lint:
   image: $SKA_K8S_TOOLS_BUILD_DEPLOY
   stage: lint
-<<<<<<< HEAD
-  # tags:
-  #   - ska-default
-=======
->>>>>>> a446beb0
   script:
     - make helmfile-lint