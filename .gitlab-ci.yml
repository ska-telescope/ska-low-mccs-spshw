# GitLab CI in conjunction with GitLab Runner can use Docker Engine to test and build any application.
# Docker, when used with GitLab CI, runs each job in a separate and isolated container using the predefined image that is set up in .gitlab-ci.yml.
# In this case we use the latest python docker image to build and test this project.

#image: artefact.skao.int/ska-tango-images-pytango-builder:9.3.10
image: $SKA_K8S_TOOLS_DOCKER_BUILDER_IMAGE

variables:
  GIT_SUBMODULE_STRATEGY: recursive

# cache is used to specify a list of files and directories which should be cached between jobs. You can only use paths that are within the project workspace.
# If cache is defined outside the scope of jobs, it means it is set globally and all jobs will use that definition
cache:
  paths:
    - build

# The YAML file defines a set of jobs with constraints stating when they should be run.
# You can specify an unlimited number of jobs which are defined as top-level elements with an arbitrary name and always have to contain at least the script clause.
# In this case we have only the test job which produce an artifacts (it must be placed into a directory called "public")
# It is also specified that only the master branch will be subject of this job.

stages:
  - lint
  - build
  - test
  - publish
  - pages
  - scan


include:
  # Python packages build,lint, test and publish
  - project: 'ska-telescope/templates-repository'
    file: 'gitlab-ci/includes/python.gitlab-ci.yml'

  # OCI
  - project: 'ska-telescope/templates-repository'
    file: 'gitlab-ci/includes/oci-image.gitlab-ci.yml'

  # Docs pages
  - project: 'ska-telescope/templates-repository'
    file: 'gitlab-ci/includes/docs.gitlab-ci.yml'

  # Create Gitlab CI badges from CI metrics
  - project: 'ska-telescope/templates-repository'
    file: 'gitlab-ci/includes/finaliser.gitlab-ci.yml'

  # Create a release
  - project: 'ska-telescope/templates-repository'
    file: 'gitlab-ci/includes/release.gitlab-ci.yml'

  # Helm chart
  - project: 'ska-telescope/templates-repository'
    file: 'gitlab-ci/includes/helm-chart.gitlab-ci.yml'


docs-build:
  image: readthedocs/build:latest

docs-pages:
  image: readthedocs/build:latest

python-test:
  before_script:
    - poetry install
  script:
    - poetry run make python-test

python-build-for-development:
  image: $SKA_PYTHON_PYTANGO_BUILDER_IMAGE

python-build-for-publication:
<<<<<<< HEAD
  image: $SKA_PYTHON_PYTANGO_BUILDER_IMAGE
    
=======
  image: $SKA_PYTHON_PYTANGO_BUILDER_IMAGE
>>>>>>> 3e5bb3e2
<|MERGE_RESOLUTION|>--- conflicted
+++ resolved
@@ -70,9 +70,4 @@
   image: $SKA_PYTHON_PYTANGO_BUILDER_IMAGE
 
 python-build-for-publication:
-<<<<<<< HEAD
   image: $SKA_PYTHON_PYTANGO_BUILDER_IMAGE
-    
-=======
-  image: $SKA_PYTHON_PYTANGO_BUILDER_IMAGE
->>>>>>> 3e5bb3e2
