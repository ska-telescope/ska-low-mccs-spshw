--- conflicted
+++ resolved
@@ -2,14 +2,11 @@
 
 ## unreleased
 
-<<<<<<< HEAD
 ## 0.7.0 
 
+* MCCS-381 - Move "Configure" command implementation to station beams resource manager
 * MCCS-368 - Update resource usage
 * MCCS-258 - Update of TPI Tango device to obDevice of lmcBaseClasses
-=======
-* MCCS-381 - Move "Configure" command implementation to station beams resource manager
->>>>>>> f841513c
 * MCCS-359 - Add scan, abort and obsreset unit tests
 * MCCS-379 - Diagnose and fix/workaround PSI subrack/APIU bug
 * MCCS-239 - Subarray scan implementation
