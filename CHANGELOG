# Version History

## unreleased

<<<<<<< HEAD
* MCCS-239 - Subarray scan implementation
* MCCS-334 - Fix unsafe dictionary look-ups
* MCCS-252 - New and modified Tile commands for beam configuration and calibration
=======
>>>>>>> ccb818f4
* MCCS-116 - Add station beam health monitoring to MCCS Station
* MCCS-309 - Integration of devices into end-to-end power flow
* MCCS-347 - Correct initialisation values for controller commandResult
* MCCS-307 - Add PSI chart configuration

## 0.6.0

* MCCS-366 - Updates to APIU and Antenna
* MCCS-253 - Add simulation of ARP resolution to TPM simulator
* MCCS-371 - Replace plantuml markup with static svgs
* MCCS-302 - Updates for PI#9 json strings according to:
             https://confluence.skatelescope.org/pages/viewpage.action?pageId=110799390
* MCCS-370 - Async mechanism for subarray ObsReset command
* MCCS-180 - updated power management, new subrack device, MccsController.Startup()
* MCCS-317 - Basic Abort and ObsReset implementation
* MCCS-361 - robust device connection
* MCCS-320 - deployment bugfixes and move to hyphenated make targets
* MCCS-350 - Set commandResult to UNKNOWN before MccsController commands are executed
* MCCS-345 - Basic connect to "turn on" TPM1.2 in Simulator
* MCCS-272 - SubArrayBeam device - implement stub device
* MCCS-251 - Software control of physical Tile Processing Board

## 0.5.0

* MCCS-169 - Add configure to subarray
* MCCS-313 - MCCS Tile WebJive pages
* MCCS-325 - minikube and WebJive setup
* MCCS-162 - SubArray device: add resource management
* MCCS-322 - Improve xray_report job stability
* MCCS-306 - Document flow and control of power
* MCCS-331 - update dependencies for new ska-docker images
* MCCS-242 - Test harness refactor
* MCCS-331 - Don't assume pytango is numpy-enabled

## 0.4.0

* MCCS-208 - re-enable webjive chart
* MCCS-237 - device subpackages
* MCCS-240 - allow deviceserver overrides
* MCCS-225 - further work on hardware model, especially antenna
* MCCS-162 - Subarray resource management model

## 0.3.0

* MCCS-156 - controller resource management model
* MCCS-225 - hardware model
* MCCS-207 - refactor helm charts to use tango-util

## 0.2.1 

* MCCS-227 - address segfaults

## 0.2.0

test release - to verify MCCS-209

## 0.1.2

Update to lmc-base-classes version 0.6.1

## 0.1.1

Patch release to create versioned docker image

## 0.1.0

Initial release

* control model hierachy of MCCS LMC Tango device classes
* cli tools for _master_ and _tile_
* tox environment
* k8s helm chart for tango device containers<|MERGE_RESOLUTION|>--- conflicted
+++ resolved
@@ -2,13 +2,11 @@
 
 ## unreleased
 
-<<<<<<< HEAD
+
+* MCCS-116 - Add station beam health monitoring to MCCS Station
 * MCCS-239 - Subarray scan implementation
 * MCCS-334 - Fix unsafe dictionary look-ups
 * MCCS-252 - New and modified Tile commands for beam configuration and calibration
-=======
->>>>>>> ccb818f4
-* MCCS-116 - Add station beam health monitoring to MCCS Station
 * MCCS-309 - Integration of devices into end-to-end power flow
 * MCCS-347 - Correct initialisation values for controller commandResult
 * MCCS-307 - Add PSI chart configuration
