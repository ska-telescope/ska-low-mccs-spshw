# Version History

## unreleased
<<<<<<< HEAD
* MCCS-350 - Set commandResult to UNKNOWN before MccsController commands are executed
=======
* MCCS-272 - SubArrayBeam device - implement stub device
>>>>>>> 2f54675a

## 0.5.0 
* MCCS-169 - Add configure to subarray
* MCCS-313 - MCCS Tile WebJive pages
* MCCS-325 - minikube and WebJive setup
* MCCS-162 - SubArray device: add resource management
* MCCS-322 - Improve xray_report job stability
* MCCS-306 - Document flow and control of power
* MCCS-331 - update dependencies for new ska-docker images
* MCCS-242 - Test harness refactor
* MCCS-331 - Don't assume pytango is numpy-enabled

## 0.4.0 
* MCCS-208 - re-enable webjive chart
* MCCS-237 - device subpackages
* MCCS-240 - allow deviceserver overrides
* MCCS-225 - further work on hardware model, especially antenna
* MCCS-162 - Subarray resource management model

## 0.3.0 

* MCCS-156 - controller resource management model
* MCCS-225 - hardware model
* MCCS-207 - refactor helm charts to use tango-util

## 0.2.1 

* MCCS-227 - address segfaults

## 0.2.0

test release - to verify MCCS-209

## 0.1.2

Update to lmc-base-classes version 0.6.1

## 0.1.1

Patch release to create versioned docker image

## 0.1.0

Initial release

* control model hierachy of MCCS LMC Tango device classes
* cli tools for _master_ and _tile_
* tox environment
* k8s helm chart for tango device containers<|MERGE_RESOLUTION|>--- conflicted
+++ resolved
@@ -1,11 +1,8 @@
 # Version History
 
 ## unreleased
-<<<<<<< HEAD
 * MCCS-350 - Set commandResult to UNKNOWN before MccsController commands are executed
-=======
 * MCCS-272 - SubArrayBeam device - implement stub device
->>>>>>> 2f54675a
 
 ## 0.5.0 
 * MCCS-169 - Add configure to subarray
