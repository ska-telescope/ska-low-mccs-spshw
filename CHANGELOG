--- conflicted
+++ resolved
@@ -2,11 +2,8 @@
 
 ## unreleased
 
-<<<<<<< HEAD
 * MCCS-421 - Support for TPM test signal generator
-=======
 * MCCS-329 - Test harness refactor
->>>>>>> d337da64
 * MCCS-410 - Interface to subrack management board
 * MCCS-517 - Fix to integration tests
 * MCCS-409 - Race condition workaround
