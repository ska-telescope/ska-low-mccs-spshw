--- conflicted
+++ resolved
@@ -2,17 +2,7 @@
 
 ## unreleased
 
-<<<<<<< HEAD
 * MCCS-378 - Support for simulators with dynamic values
-=======
-* MCCS-116 - Add station beam health monitoring to MCCS Station
-
-## 0.7.0 
-
-* MCCS-381 - Move subarray configure command implementation to station beams resource manager
-* MCCS-368 - Update resource usage
-* MCCS-258 - Update of TPI Tango device to obDevice of lmcBaseClasses
->>>>>>> bdc20ce4
 * MCCS-359 - Add scan, abort and obsreset unit tests
 * MCCS-379 - Diagnose and fix/workaround PSI subrack/APIU bug
 * MCCS-239 - Subarray scan implementation
