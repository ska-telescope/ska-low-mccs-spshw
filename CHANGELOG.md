# Version History

## Unreleased

<<<<<<< HEAD
* [THORN-288] Update new RFI methods from tpm-api.
  * Added MccsTile attributes: `rfiBlankingEnabledAntennas`, `broadbandRfiFactor`
  * Added MccsTile commands: `EnableBroadbandRfiBlanking`, `DisableBroadbandRfiBlanking`, `SetBroadbandRfiFactor`, `ReadBroadbandRfi`, `MaxBroadbandRfi`, `ClearBroadbandRfi`
=======
* [THORN-331] Updates to AcquireDataForCalibration. Removed some old DAQ workarounds, added configurable integration time, it now reports dropped channels.
* [THORN-330] Optimise dockerfile to cache steps better under repeated builds during development.
* [THORN-332] Add SonarQube configuration
* [SKB-1120] Fix backward compatibility with BIOS 0.5.0
>>>>>>> b461577b

## 10.4.0

* [THORN-316] SelfCheck directory watch to only watch relevant folders
* [THORN-262] Add timeout to pytest configuration. This should be set to slightly less than the pipeline timeout so that test reports are generated before the job is killed.
* [SKB-1079] Cleanup. Ensure that we are not defining important cleanup information in init, this is executed after

## 10.3.0

* [SKB-610] Remove configuring Daq from SpsStation on start_communication. This is now done from the helmfile templates in the Daq device directly.
* [THORN-264] Update subrack to use an ADR-115 health model
* [THORN-317] Fixed bios version read bug and health status value update bug
* [THORN-254] Added default attribute alarm configuration for Tile and Subrack to `values.yaml`

## 10.2.0

* [THORN-275] Added faultReport attribute to assist with fault diognosis.
* [THORN-275] Added MccsTile.UpdateThresholdCache
* [THORN-275] Replace SetFirmwareTemperatureThresholds with firmwareTemperatureThresholds
* [THORN-275] Replace SetVoltageWarningThresholds/GetVoltageWarningThresholds with firmwareVoltageThresholds
* [THORN-275] Replace SetCurrentWarningThresholds/GetCurrentWarningThresholds with firmwareCurrentThresholds
* [THORN-317] Fixed bios version read bug and health status value update bug
* [THORN-292] Added SpsStation.daqPath which returns the directory DAQ is currently configured to.
* [SKB-1086] Correct segfault during dev_init in MccsTile.
* [LOW-1787] Remove deprecated voltageMon attribute

## 10.1.1

* [THORN-313] Loop over antennas present in mapping in station_component_manager._calculate_delays_per_tile instead of looping over delays. Improved some messages/docstrings.

## 10.1.0

* [SKB-1086] Increase hardware serialisation lock for power_callback and poll_timeout.
Expose these as configurable properties PollLockTimeout and PowerCallbackLockTimeout.
* [SKB-1089] Add workaround to corrupt XML during programming. This occured at an approximate ~4%. The workaround is to erase and reprogram the TPM.
* [THORN-261] Added property UseAttributesForHealth. A new feature toggle activating ADR-115 in MccsTile. By default this is True, when True the attribute
quality factor will be used to inform health.
* [THORN-261] bump ska-low-sps-tpm-api 1.0.0 -> 1.0.1 (<https://gitlab.com/ska-telescope/ska-low-sps-tpm/ska-low-sps-tpm-api/-/releases/1.0.1>)
* [LOW-1801] Make SpsStation `UpdateStaticDelays` use `delay_x` and `delay_y` instead of the deprecated `delay`.

## 10.0.0

* [THORN-261] Alarms added to adc_pll_status, fpga0_station_beamformer_error_count, fpga1_station_beamformer_error_count, fpga0_station_beamformer_flagged_count, fpga1_station_beamformer_flagged_count, fpga0_crc_error_count, fpga1_crc_error_count, fpga0_bip_error_count, fpga1_bip_error_count, fpga0_decode_error_count, fpga1_decode_error_count, fpga0_linkup_loss_count, fpga1_linkup_loss_count, fpga0_data_router_status, fpga1_data_router_status, fpga0_ddr_reset_counter, fpga1_ddr_reset_counter, f2f_soft_errors, f2f_hard_errors, fpga0_resync_count, fpga1_resync_count, fpga0_lane_error_count, fpga1_lane_error_count, fpga0_clock_managers_count, fpga1_clock_managers_count, fpga0_clock_managers_status, fpga1_clock_managers_status, fpga0_clocks, fpga1_clocks, adc_sysref_counter, adc_sysref_timing_requirements, fpga0_qpll_status, fpga0_qpll_counter, fpga1_qpll_status, fpga1_qpll_counter, f2f_pll_status, f2f_pll_counter, timing_pll_status, timing_pll_count, timing_pll_40g_status, timing_pll_40g_count, station_beamformer_status, tile_beamformer_status, arp, udp_status, ddr_initialisation, lane_status, link_status

* [THORN-261] `adc_pll_status` converted from a JSON string of the form:  
  `{"ADC0": [true, true], ..., "ADC15": [true, true]}`  
  → Now a 2D array: `[[1]*16, [1]*16]`  
  * First list: PLL lock status per ADC  
  * Second list: Loss of PLL lock count per ADC  

* [THORN-261] `station_beamformer_error_count` converted from:  
  `{"FPGA0": 0, "FPGA1": 0}`  
  → Now:  
  * `fpga0_station_beamformer_error_count -> 0`  
  * `fpga1_station_beamformer_error_count -> 0`  

* [THORN-261] `station_beamformer_flagged_count` converted from:  
  `{"FPGA0": 0, "FPGA1": 0}`  
  → Now:  
  * `fpga0_station_beamformer_flagged_count -> 0`  
  * `fpga1_station_beamformer_flagged_count -> 0`  

* [THORN-261] `crc_error_count` converted from:  
  `{"FPGA0": 0, "FPGA1": 0}`  
  → Now:  
  * `fpga0_crc_error_count -> 0`  
  * `fpga1_crc_error_count -> 0`  

* [THORN-261] `bip_error_count` converted from:  
  `{"FPGA0": {"lane0": 0, ..., "lane3": 0}, "FPGA1": {"lane0": 6, ..., "lane3": 7}}`  
  → Now:  
  * `fpga0_bip_error_count -> [0, 0, 0, 0]`  
  * `fpga1_bip_error_count -> [6, 6, 5, 7]`  

* [THORN-261] `decode_error_count` converted from same format as above  
  → Now:  
  * `fpga0_decode_error_count -> [0, 0, 0, 0]`  
  * `fpga1_decode_error_count -> [6, 6, 5, 7]`  

* [THORN-261] `linkup_loss_count` converted from:  
  `{"FPGA0": 0, "FPGA1": 0}`  
  → Now:  
  * `fpga0_linkup_loss_count -> 0`  
  * `fpga1_linkup_loss_count -> 0`  

* [THORN-261] `data_router_status` converted from:  
  `{"FPGA0": 0, "FPGA1": 0}`  
  → Now:  
  * `fpga0_data_router_status -> 0`  
  * `fpga1_data_router_status -> 0`  

* [THORN-261] `ddr_reset_counter` converted from:  
  `{"FPGA0": 0, "FPGA1": 0}`  
  → Now:  
  * `fpga0_ddr_reset_counter -> 0`  
  * `fpga1_ddr_reset_counter -> 0`  

* [THORN-261] `resync_count` converted from:  
  `{"FPGA0": 0, "FPGA1": 0}`  
  → Now:  
  * `fpga0_resync_count -> 0`  
  * `fpga1_resync_count -> 0`  

* [THORN-261] `lane_error_count` converted from nested JSON:  
  `{"FPGA0": {"Core0": {"lane0": 0, ..., "lane7": 0}, "Core1": {...}}, "FPGA1": {...}}`  
  → Now:  
  * `fpga0_lane_error_count -> [[0, ..., 0], [0, ..., 0]]`  
  * `fpga1_lane_error_count -> [[0, ..., 0], [0, ..., 0]]`  
  * Each sub-list represents `[Core0], [Core1]`

* [THORN-261] `clocks` converted from:  
  `{"FPGA0": {"JESD": true, "DDR": true, "UDP": true}, "FPGA1": {...}}`  
  → Now:  
  * `fpga0_clocks -> [1, 1, 1]`  
  * `fpga1_clocks -> [1, 1, 1]`  
  * Mapping: `[JESD, DDR, UDP]`

* [THORN-261] `clock_managers` converted from:  
  `{"FPGA0": {"C2C_MMCM": [true, 0], ...}, "FPGA1": {...}}`  
  → Now includes:  
  * `fpga0_clock_managers_status -> [1, 1, 1]`  
  * `fpga0_clock_managers_count  -> [0, 0, 0]`  
  * `fpga1_clock_managers_status -> [1, 1, 1]`  
  * `fpga1_clock_managers_count  -> [0, 0, 0]`  
  * Order: `[C2C_MMCM, JESD_MMCM, DSP_MMCM]`

* [THORN-261] `qpll_status` converted from:  
  `{"FPGA0": [true, 0], "FPGA1": [true, 0]}`  
  → Now:  
  * `fpga0_qpll_status -> 1`  
  * `fpga0_qpll_counter -> 0`  
  * `fpga1_qpll_status -> 1`  
  * `fpga1_qpll_counter -> 0`

* [THORN-261] `f2f_pll_status` converted from:  
  `[true, 0]`  
  → Now:  
  * `f2f_pll_status -> 1`  
  * `f2f_pll_counter -> 0`

* [THORN-261] `timing_pll_40g_status` converted from:  
  `[true, 0]`  
  → Now:  
  * `timing_pll_40g_status -> 1`  
  * `timing_pll_40g_count -> 0`

* [THORN-261] `timing_pll_status` converted from:  
  `[true, 0]`  
  → Now:  
  * `timing_pll_status -> 1`  
  * `timing_pll_count -> 0`

* [THORN-261] Add abs_change and archive_abs_change configuration to attributes.

## 9.1.0

* [THORN-249] Add attribute pfb_version to MccsTile.
* [THORN-249] Bump firmware version 6.6.1 -> 6.7.1
* [SKB-1035] Added tile programming state to the health rollup
* [THORN-311] Added target_adc and bias parameters to TriggerAdcEqualisation

## 9.0.0

* [JANUS-38] Adopting changes made in ska-low-sps-tpm-api 1.0.0 - Simplified tile 40G ethernet configuration

## 8.0.2

* [THORN-289] Add ResetCspIngest command to SpsStation. Improve message in SetCspIngest. Add cspIngestConfig attribute to SpsStation.
* [THORN-298] Fix issue where last attribute was being marked as invalid
* [SKB-872] Fix the response code for a number of commands that we incorrectly reporting ResultCode.OK when failing
* [SKB-999] fix the mapping of fitted preADUs to ADC channels when verifying preADU attenuation hardware readback.
* [THORN-239] MccsSubrack now has internal voltage attributes and actively polls health status attributes
* [LOW-1745] Bump ska-tango-devices to 0.10.0, with support for suppressing the deployment of check-dependencies initContainers that wait for databaseDS, when deploying to a persistent platform.
* [THORN-307] Small bug fix for station_component_manager set_lmc_download and set_lmc_integrated_download

## 8.0.1

* [SKB-872] MccsTile now only polls a subset of health values on each poll.
* [SKB-872] MccsTile attributes which do a hardware read are now only allowed if the TPM is programmed.

## 8.0.0

* [THORN-172] The old two pod DAQ version has been removed.

## 7.4.2

* [SKB-1033] Bumping TPM firmware to 6.6.1 to resolve bug with subarray ID and substation ID
  Bug was introduced in TPM firmware 6.4.0
* [SPRTS-487] Move boardTemperature attribute higher up the list (workaround no longer necessary due to cppTango fix).

## 7.4.1

* [THORN-248] Update to new ska-low-mccs-common MccsCommandProxy interface.

## 7.4.0

* [LOW-1593] Eliminate dependency on bitnami images / charts.
* [THORN-244] Update yaml configuration for RAL.
* [THORN-207] Add HW readback for channeliser truncation.
* [SKB-999] Correct PreAduPresent property to account for both preadu.renamed to array property PreAduFitted (default [True, True])
* [SKB-955] Correct transient transition to ON when MccsTile is turning OFF.

## 7.3.0

* [THORN-218] Added 51 monitoring points as tango device attributes in tile. (ADC temperatures, FE currents and voltages)
* [THORN-241] Add cleanup code to delete_device. This fixes an issue where multiple calls to init() lead to multiple polling threads.
* [SKB-928] Remove configuration attributes from polling. Configuration is now 'read_on_connect' or 'read_on_change'
* [SKB-928] SpsStation staticTimeDelay now raised RuntimeError when information for TPM mapping not present
* [SKB-928] Expose exceptions to tango API for MccsTile methods staticTimeDelays and ConfigureStationBeamformer.
* [SKB-928] stationId no longer has an initial value (this was software only and was not necessarilty True. It is now read from TPM as soon as possible.) (NOTE: property StationID will be used as the value to initialise the TPM with and writing to stationId will take precedence over the property but will not be persisted.)
* [SKB-928] logicalTileId no longer has an initial value (this was software only and was not necessarilty True. It is now read from TPM as soon as possible.) (NOTE: property TileId will be used as the value to initialise the TPM with and writing to LogicalTileId will take precedence over the property but will not be persisted.)

## 7.2.0

* [THORN-195] Add HardwareVerificationError.
* [THORN-214] Added HardwareVersion property to MccsTile. If not defined ADC0 -> ADC15 temperature attributes are not evaluated in health
* [THORN-214] Added BiosVersion property to MccsTile. If not defined pll_40g attribute is not evaluated in health
* [THORN-214] Added PreAduPresent property to MccsTile (default == True). When false we expect currents FE0_mVA and FE1_mVA to be 0 with some tolerance.

## 7.1.0

* [THORN-238] Add SpsStation.BandpassIntegrationTime device property for setting bandpass integration time in Initialise().
* [THORN-238] Update chart.yaml to allow for separate DAQ chart version.
* [JANUS-215] Support for TPM API to 0.6.0, manage whole TPM external label
* [THORN-206] Clarify when Tile is sending data
* [THORN-183] changed health threshold for tpm and subrack using updated values: <https://jira.skatelescope.org/browse/SPRTS-274>

## 7.0.1

* [THORN-214] Correct HealthRules to account for new monitoring points.
* [THORN-214] Correct runningBeams KeyError

## 7.0.0

* [THORN-175] Added beamfomer control on individual beams.
* [THORN-175] MccsTile.StartBeamformer and StopBeamformer accepts `channel_groups` parameter
* [THORN-175] Added command MccsTile.BeamformerRunningForChannels and attribute RunningBeams
* [THORN-175] Added commands SpsStation.BeamformerRunningForChannels and StopBeamformerForChannels
* [THORN-214] Correct SpsStation healthstate update to evaluate only when the power of spstation changes.
* [THORN-214] Reset initial pps_delay after initialisation.
* [THORN-214] Improve hardware test visibility and reliability.

## 6.5.2

* [THORN-220] Add cleanup for proxies and component managers.
* [THORN-215] Add validation to Daq Configure command.

## 6.5.1

* [THORN-214] make PduTrl optional in componentmanager.

## 6.5.0

* [THORN-133] SpsStation to StartAcquisition during Initialise

## 6.4.0

* [THORN-11] New self check test added 'TestAntennaBuffer'
* [THORN-11] Attribute ddr_write_size added to the MccsTile device
* [THORN-11] ska-low-mccs-daq-interface dependency 1.0.0-> 1.0.1
* [THORN-11] Update helm ska-low-mccs-daq dependency 2.0.0 -> 2.0.4-dev.c6b8c425d
* [THORN-214] Update RAL platform spec.
* [THORN-68] Added stationBeamFlagEnabled attribute

## 6.3.0

* [THORN-11] ska-low-sps-tpm-api dependency 0.2.2 -> 0.3.0
* [THORN-11] Add ability to configure a ramp in ConfigurePatternGenerator.
* [THORN-214] Update RAL pipeline k8s runner tango host.
* [THORN-214] Update RAL pipeline to run on schedule.
* [THORN-71] Update to include command schemas in docs

## 6.2.2

* [THORN-182] Update TPM current thresholds to 10.5/10A

## 6.2.1

* [SKB-804] HotFix: Revert changes to force reprogramming.

## 6.2.0

* [SKB-804] ska-low-sps-tpm-api dependency 0.1.2 -> 0.2.2 (allow re-configuring of LMC routing.)
* [SKB-804] Only force reprogramming if programmed.
* [SKB-804] Improve logging for INVALID attributes.
* [SKB-804] Add missing attributes to attr_map.
* [SKB-804] Speedup subrack tests.
* [SPRTS-364] fix tile hardware lock TimeoutError message
* [THORN-93] Link PDU device to subrack via TANGO commands
* [SPRTS-441] added a VerifyEvents boolean property to MccsTile,
  which defaults to True and determines whether pushed archive and change events
  are verified by Tango against the rel_change and abs_change attribute properties.

## 6.1.3

* [THORN-117] Correct claiming of lock in ping method.
* [SPRTS-436] add 2Gi memory limit to spshw Pods.

## 6.1.2

* [THORN-165] Add missing hardware_lock to methods.
* [SKB-816] Remove subrack tpm_power_state attribute cache upon RequestError.

## 6.1.1

* [SPRTS-436] Update to sps-tpm-api (0.1.0 -> 0.1.2) to include fix for memory leak.

## 6.1.0

* [SPRTS-433] The timeout for acquiring access to the HW in MccsTile is now a device property, configurable from deployment.

## 6.0.0

* [THORN-97] SpsStation.Initialise() reverted to not taking arguments. The version of initialise which
  does is SpsStation.ReInitialise(json_arg)
* [SKB-816] Changed _component_state_changed() callback to keep track of previous tpm states when subrack looses conection to device

## 5.0.2

* [THORN-152] Remove daqs from log message.

## 5.0.1

* [THORN-152] Handle missing DAQ TRL.

## 5.0.0

* [SKB-872] MccsTile.StartBeamformer/StopBeamformer commands are now long running commands,
  they are submitted to the polling loop to be picked up on the next poll, but the command returns
  before the beamformer has actually started/stopped.

## 4.0.0

* [THORN-97] Update SpsStation.Initialise() to route general LMC data to DAQ and
  bandpasses to the bandpass DAQ. This means we now have a 'BandpassDAQ'
  property to populate on SpsStation.
* [THORN-97] SpsStation also has the 'StartBandpassesInInitialise',
  this is optional, defaults to True. If set to false we won't send integrated data during
  SpsStation.Initialise()
* [THORN-97] SpsStation.Initialise() now accepts a json argument, at present it only has one
  optional argument 'start_bandpasses' which is a boolean, if not given the value in the device
  property is used.
  
## 3.1.1

* [THORN-110] Updated daq refs after repo reorganisation, updated imports.
* [THORN-149] Migrate from AAVSSystem and PyFabil to ska-low-sps-tpm-api

## 3.1.0

* [SKB-861] Add optional argument start_time to AcquireDataForCalibration
* [SKB-861] Update AcquireDataForCalibration default start_time to 2 seconds in future.

## 3.0.3

* [THORN-144] Re-release of 3.0.2 with correct image.

## 3.0.2

* [THORN-144] DAQ was going to ON before doing its automatic starting/stopping of receivers, this meant code waiting on DAQ turning to ON would think the DAQ is ready too soon. Now DAQ reports ON after it has finished automatically starting/stopping consumers.

## 3.0.1

* pyfabil 2.1.0 -> 2.1.1 (<https://gitlab.com/ska-telescope/pyfabil/-/releases>)
* aavs-system 2.1.3 -> 2.1.6 (<https://gitlab.com/ska-telescope/aavs-system/-/releases>)
* TPM firmware version 6.2.0 -> 6.2.1

## 3.0.0

* Update ska-tango-base 1.3.1 -> 1.3.2 (<https://gitlab.com/ska-telescope/ska-tango-base/-/releases>)
* [THORN-99] Prune logging.
* [THORN-108] Update STFC RAL ref to use persistent DB.
* [THORN-121] Add deploy stage to pipeline.
* [THORN-134] Added ska-low-mccs-common ref.
* [SKB-843] Add a NumberOfTiles property to MccsDaqReceiver
* [LOW-1272] Update to latest ska-tango-devices 0.2.0 -> 0.2.1 (<https://gitlab.com/ska-telescope/ska-tango-devices/-/releases>)
* [THORN-91] Update PDU charts to match new configuration
* [LOW-1304] Update for upstream bugfixes

## 2.0.0

* [THORN-126] Allow AcquireDataForCalibration to work when daq in Engineering AdminMode.
* [THORN-117] Reduce cpu time per poll spend on redundant evaluation of TpmStatus.
* [THORN-117] Add EvaluateTileProgrammingState command to MccsTile.
* [LOW-1216] Breaking changes to helm chart values schema.
  The `ska-low-mccs-spshw` helm chart now uses `ska-tango-devices`
  to configure and deploy its Tango devices.
  For details, see the "Direct deployment of helm charts" section of the
  "Deploying" page in the documentation.

## 1.5.0

* [THORN-103] SpsStation.AcquireDataForCalibration now launches a frequency sweep, as such the interface has changed. It now expected a json-ified dictionary containing the keys first_channel and last_channel.
* [THORN-96] Add optional property StaticTimeDelays to MccsTile.
* [THORN-123] Add FAULT when subrack reports TPM ON and TPM is not connectable.
* [THORN-86] SpsStation now uses the CommunicationManager from ska-low-mccs-common to manage it's communication status, this should
flush out issues with rapid changes of adminmode.

## 1.4.0

* [THORN-21] Added antenna buffer control methods.

## 1.3.0

* [THORN-122] HotFix issue 'devstate not accounting ppsPresent attribute'
* [THORN-122] HotFix issue 'unable with deploying MccsTile when TPM OFF state.'
* [SKB-520] Mark attributes as INVALID.
* [THORN-85] Update devices to serialise their events through the EventSerialiser. This should have no operational
changes, but an attribute EventHistory is now available on all devices to debug which events this device received,
where they came from, the order they came in, and what callbacks were executed with those events. It is a json-ified list of lists.

## 1.2.0

* [THORN-54] Update SpsStation to use new health model.

## 1.1.0

* [SKB-765] Update SpsStation.AcquireDataForCalibration to not configure DAQ, this is now done in SpsStation.ConfigureStationForCalibration
* [SKB-765] AcquireDataForCalibration now starts DAQ, sends data, waits for receipt of data then stops daq.

## 1.0.0

* [THORN-17] 1.0.0 release - all MCCS repos

## 0.25.0

* [SKB-761] Hardcode nof_antenna to number expected from library build.
* [THORN-24] Update devices to use MccsBaseDevice for mode inheritance.
* [THORN-27] Add `BandpassDaq` property to DaqReceiver. Where this is `True` these Daqs will automatically attempt to keep bandpass monitoring running.

## 0.24.0

* [SKB-766] Reject multiple calls to DAQ.Start() in a row.
* [SKB-746] MccsTile.Off() now works in DevState ALARM.

## 0.23.1

* [SKB-702] SpsStation takes multiple attempts for all calibration coefficients to be applied
* [THORN-5] Add Tile beamformer test to self-check.
* [THORN-12] Add methods/attribute to measure data rate through DAQ network interface.
* [THORN-13] Add station beam data rate test to self-check.

## 0.23.0

* [MCCS-2256] Removed cabinetbanks.

## 0.22.0

* [MCCS-2330] Seperate alarms attribute into constituents.

## 0.21.3

* [SKB-705] Allow graceful handling of DaqReceiver restart. Restart running tasks on DaqHandler
* [THORN-2] Extend Tile Control and Health Monitoring following Firmware Release 6.2.0
* [MCCS-2330] Update pytango to 10.0.0
* [THORN-10] Update self-check to mark test data

## 0.21.2

* [THORN-3] Bump TPM FPGA Firmware to version 6.2.0 in SPSHW
* [THORN-59] Fix race condition (intermittent failure in unit test)
* [THORN-48] Fix mock tile device builder by including attributes
* [THORN-64] Fix rficount change events

## 0.21.1

* [THORN-57] Fix python package build bug that prevented publication of python wheel for 0.21.0

## 0.21.0

* [SKB-687] Do not automatically initialise TPM when initialised or synchronised.
* [THORN-48] Update deploy submodule.
* [THORN-50] Add PreaduAttenuation device property to MccsTile
* [SKB-683] SpsStation initialise fails fpgatimes check
* [SKB-703] Add a thread that establishes communication with the DAQ client
* [THORN-49] Fix shared register map bug.
* [THORN-39] Update ska-low-mccs-common to 0.15.6

## 0.20.1

* [THORN-37] Pull in downstream update for proxies to use DevSource.DEV
* [THORN-40] Update RAL platform spec for new TPMs

## 0.20.0

* [THORN-47] Add CspRounding property to SpsStation

## 0.19.0

* [LOW-1131] Expose SPS Station as a LoadBalancer
* [THORN-1] Multi-class device server endpoint
* [MCCS-2026] Add RFI counters
* [MCCS-2299] Add functional test for reading attributes on hardware.
* [MCCS-2319] ddr_interface points failing health when running a scan
* [MCCS-2328] Add enable/disable ADCs, add delays to test generator

## 0.18.1

* [SKB-610] Add StationID to Daq config and propagate to HDF5 metadata.

## 0.18.0

* [MCCS-2273] Add DAQ tests so SpsStation.SelfCheck()
* [SKB-609] Revert changes made in SKB-520.
* [MCCS-2265] Fix abortCommand() when turning station on.
* [MCCS-2309] Add property "device_property" for setting arbitrary properties.
* [MCCS-2182] Deploy PDU device with MCCS
* [MCCS-2300] Add support for starting/stopping/configuring the pattern generator in MccsTile.
* [MCCS-2278] Change health and state rollup/aggregation for SpsStation to reduce frequency of it entering `DevState.UNKNOWN`.

## 0.17.7

* [SKB-596] MccsTile producing too many logs

## 0.17.6

* [SKB-507] Added `ppsDelaySpread` attribute to `SpsStation` to track `ppsDelay` drifts. This has been incorporated into the HealthModel and will result in HealthState.DEGRADED when the `ppsDelaySpread` is observed to be >4 samples and FAILED when >10. Added `ppsDelayDrift` attribute to `MccsTile` to track difference between current `ppsDelay` and its value at initialisation. Results in Tile HealthState.DEGRADED when >4 samples and FAILED when >10.

## 0.17.5

* [MCCS-2295] Mark attributes as invalid when MccsTile is OFF
* [SKB-520] Correct Tile attribute quality reporting bug.
* [MCCS-2258] Add test_ral_low manual stage to pipeline.
* [SKB-447] Subrack health board current fix

## 0.17.4

* [SKB-519] Prevent subrack from sticking in UNKNOWN after a failed poll.

## 0.17.3

* [SKB-433] Allow aborting of SendDataSamples()
* [MCCS-2259] Add channeliser rounding property

## 0.17.2

* [MCCS-1979] Correct tile health monitoring for single 40g QSFP
* [SKB-426] Remove ADA voltages from health rollup
* [SKB-526] Fix channeliser rounding ordering
* [SKB-431] Converted Daq.Stop to a LongRunningCommand to avoid CORBA timeouts.
* [SKB-433] Update SpsStation to use ThreadPools

## 0.17.1

* [SKB-524] Update ska-low-mccs-daq dependency to allow specifying resources for DAQ receiver Pods.
* [LOW-995] Speed up SpsStation initialisation by reducing delay between TPM operations.
* [LOW-991] Fix bug in platform spec parsing introduced by new spec schema.
* [MCCS-2230] Respect default receiver interface configured in DAQ receivers via environment.
* [SKB-494] Update DAQ to support new SPEAD format.

## 0.17.0

* [MCCS-2141] Update ska-tango-base to 1.0.0
* [MCCS-2222] Include MccsTile attributes added as part of MCCS-2059 in the EDA config.

## 0.16.1

* [LOW-952] Point at ska-low-tmdata for AA0.5 telmodel data
* [MCCS-2216] Support nulls in chart values
* [MCCS-2223] Fix static delay docs

## 0.16.0

* [MCCS-2135] Pull versions of aavs-system and pyfabil based on tags rather than specific commits.
* [MCCS-2014] Add support for SP-3800 in MccsTile and SpsStation.
* [MCCS-2213] Remove local platform specs and templates and instead pull them from TelModel.
* [MCCS-2215] Update to latest version of `ska-low-mccs-common`
* [MCCS-2190] Update attributes to only push change events when the value changes.
* [SKB-452] Update Tile so that if not initialised or synchronised when its subrack reports power `ON` it will initialise itself.
* [SKB-324] [SKB-387] Change subrack fan speed parameter to require an integer to avoid an exception being raised by the SMB. Update local cached value of `SpsStation.SetChanneliserRounding` properly.
* [SKB-460] Fix inconsistency in `ApplyPointingDelays` command naming. Fix an off-by-one error in `ApplyPointingDelays`. Add attributes to Tile and Station containing the last pointing delays.
* [MCCS-2202] Update to the latest platform specs, helm templates and daq version.
* [MCCS-2200] Re-order attributes to greatly reduce the chance of encountering a cpptango segfault.
* [MCCS-2191] Move a lot of Daq configuration to the Daq repo and remove from this one.
* [MCCS-2210] Fix `UpdateStaticDelays` bug to properly allow Tiles to have different delays.
* [SKB-435] Improve defaults for some parameters, cast tuples to lists when comparing with lists, add info metadata block. Generally improve Tile health issues.
* [MCCS-2200] Add `retry_command_on_exception` to improve reliability when facing timeouts.
* [MCCS-2059] Add monitoring point attributes to MccsTile.
            Update ska-tango-util to 0.4.11
            Rename 'CHANGELOG' to 'CHANGELOG.md'
* [LOW-938] Add `ska-low-deployment` as `.deploy` submodule containing all helmfile templates and remove them locally.
* [MCCS-1508] Improve monitoring of overheating event.
* [MCCS-2200] Remove tile_info from polling loop (takes too long) and add claiming of hardware lock from a bad rebase.
* [MCCS-2189] Add ability to expose Daq's data services. Update relevant helmfile templates.
* [MCCS-2197] Correct `AcquireDataForCalibration` command to properly clear the LRC queue so it doesn't fill to capacity.
* [MCCS-2195] Fix an "off by one" indexing error in station component manager.
* [MCCS-1507] Reimplement TileComponentManager as a PollingComponentManager. Removes TileOrchestrator. Fixes SKB-281.
* [SKB-408] Change polling to push archive events when a value is polled instead of only on change.
* [MCCS-2189] Update to latest daq version and 0.6.0 specs
* [MCCS-2078] Add `tile.tile_info` attribute

## 0.15.0

* [MCCS-2176] Update RAL Platform Spec
* [MCCS-2044]: Fix automerge issues
* [MCCS-2044] Add AcquireDataForCalibration method to SpsStation.
* [MCCS-1530] Add functional testing for health computation and aggregation
* [MCCS-2180] CSP ingest IP
* [MCCS-2153] Add MCCS schemas to TelModel
* [MCCS-2048] [MCCS-2114] Add InitialiseStation to the self check list + set src IP before initialise
* [SPRTS-101]: prevent subrack from staying in UNKNOWN when polling fails
* [MCCS-2116]: Fix timeout error in spsStation.StopDataTransmission
* [MCCS-2121]: Update platform spec
* [MCCS-2117] Update ska-low-mccs-daq-interface to use gRPC wait_for_ready flag.
* [MCCS-2041] remove references to pyfabil tpm
* [MCCS-2120] Support DAQ data sync
* [MCCS-2109]: Reject calls to SpsStation.Off.
* [MCCS-2041]: Add configurable shutdown temperatures.
* [MCCS-2111]: Correct TileProgrammingState pushing.
* [MCCS-2113]: Remove the postgresql dependency. No longer used.
* [MCCS-2048] StationSelfCheckManager
* [MCCS-2021]: Changes to get mccs deployed at RAL
* [MCCS-2108] Fix docs
* [MCCS-2107] remove deprecated environments
* [MCCS-1507] update test to use tile simulator
* [MCCS-2054] [MCCS-2035] Remove calibration devices
* [MCCS-2103] gateway support
* [MCCS-2037] Update Tile temperatures to push ALARM
* [MCCS-1507] update tile simulator interface
* [MCCS-2060] Add eda-config.yaml with all spshw attributes.
* [MCCS-2095] Fix antenna mapping bug
* [SPRTS-126]: expose missing health structures and fix default health parameters
* [MCCS-2089] Add PyPi as source for Poetry and update daq image used.
* [MCCS-2040] Link functional tests to requirements
* [MCCS-2084] Fix cluster domain configuration issue.
* [MCCS-1793] Update aavs system tag
* [MCCS-1883] Add bandpass attribute to sps station
* [MCCS-2070] string keys
* [MCCS-2076] Update ska-low-mccs-common dependency
* [MCCS-1988] Add SpsStation.UpdateCalibration()
* [MCCS-1998] - Update spsstation task_callback with command result
* [MCCS-2008] Fix Tile Simulator crash in timing thread
* [MCCS-2056] Make antenna config as agnostic as possible
* [MCCS-2066] station address handling
* [MCCS-1995] -dirty fix
* [MCCS-1780] Cannot stop beam data
* [MCCS-1982] Implement single 40G connection in MCCS
* [MCCS-1995] values schema
* [MCCS-1970] Fix tile state discovery and add test
* [MCCS-1961] Update rounding attributes
* [MCCS-1986] Fix delay mapping
* [MCCS-1986] Fix adc_data
* [MCCS-1551] Functional tests for the bandpass monitor process
* [MCCS-1983] Map antenna order to channel order in SpsStation.LoadPointingDelays
* [MCCS-1793] Fix pps-delay bug. It was being used for a correction and a delay incorrectly
* [MCCS-1978] infra-managed Low ITF credentials
* [MCCS-1925] Update ppsPresent to a DevBoolean, the EDA is configured for a boolean.
* [MCCS-2176] Update RAL platform spec to 0.5.0

## 0.14.0

* [MCCS-1957] Support deployment namespace override
* [SKB-280] Change type of SpsStation.preadulevels from int to float
* [SKB-278] Handle numpy arrays in SpsStationComponentManager.adc_power()
* [MCCS-1925] Update ppsPresent to push change events
* [MCCS-1880] Implement mechanism in SpsStation to retrieve antenna locations
* [MCCS-1959] Remove TaskExcecutorComponentManager base class from TpmDriver
* [MCCS-1884] Update SpsStation adcPower to push change and archive events
* [MCCS-1885] Add 'cadence' as arg to bandpass monitor
* [MCCS-1961] Update preaduLevels to push change events
* [SKB-273], [MCCS-1960] Add StationID as tango device property on MccsTile, set TileID property to be continuous 0-15
* [MCCS-1961] Fix FPGA Temperature Summary on SpsStation
* [MCCS-1966] Use infa-issued credentials for AAVS3
* [MCCS-1961] Update statis tile delays attribute to push
* [MCCS-1975] cabinet subnet handling
* [MCCS-1905] Latest TPM Firmware, AAVS-System and PyFABIL (sbf510 bitfiles)
* [MCCS-1918] Implement ADC equalisation in MCCS as tango command
* [MCCS-1764] MccsTIle bugs corrected

## 0.13.0

* [SKB-276] fix typo in MccsTile pps_delays -> pps_delay
* [SKB-274] Set SpsStation's proxies' source to DevSource.Dev

## 0.12.1

* [MCCS-1939] AAVS3 staging environment for MCCS repos
* [MCCS-1829] Helmfile cannot create more than 1 daq-server.
* [MCCS-1944] Get Chart.lock files under version control
* [MCCS-1949] Improve ska-low-mccs-spshw chart flexibility
* [MCCS-1881] Add property to SPSStation for a DAQ TRL
* [SKB-272] Tile stuck in Programmed "tileprogrammingstate"

## 0.12.0

* [LOW-637] Move pyfabil dependency from Alessio's BitBucket to SKA GitLab
* [LOW-637] Update ska-tango-util to 0.4.9
* [LOW-637] Update ska-low-mccs-daq to 0.6.0
* [LOW-612] Fix old pyfabil ref
* [LOW-637] Update makefile repo and use appVersion as default tag in Helm chart
* [MCCS-1023] Corrected On sequence in SpsStation. Added SpsStation.Initialise command to reinitialise tiles. Corrected TileSimulator to manage configuration commands
* [MCCS-1867] DAQ directory subsystem slug incorrect
* [MCCS-1859] support arbitrary helm values
* [MCCS-1857] refactor helmfile templates
* [MCCS-1797] Configure EDA for bandpass data
* [MCCS-1805] Update calibration table field to DOUBLE PRECISION
* [MCCS-1631] Add bandpass monitoring
* [MCCS-1811] - Add functional tests using daq-handler.
* [MCCS-1805] Update station calibrator chart.
* [MCCS-1830] Remove skip on test.
* [MCCS-1592] Gherkin for bandpass monitor functional tests
* [LOW-612] move preADU set/get to pyaavs

## 0.11.0

* [MCCS-1851] Update dependencies
* [MCCS-1845] Support disabling SPS
* [MCCS-1831] SKUID as a platform service
* [LOW-589] PreADU attenuations aren't set correctly
* [MCCS-1752] Dashboard for SpsStation
* [MCCS-1724] Add SPEAD test
* [MCCS-1758] Make logging ADR-55 compliant
* [MCCS-1791] ignore external stimuli when offline
* [MCCS-1783] TANGO state not being updated in MccsTile.
* [MCCS-1781] Fix indentation bug in values file.
* [MCCS-1777] Fix DAQ.Start task_callback error.
* [LOW-612] Move preADU set/get methods to pyaavs.

## 0.10.0

* [MCCS-1775] Fix bug in deployment configuration for minikube platforms
* [MCCS-1762] update to pytango 9.4.2
* [MCCS-1697] Support tangodb being provided as a platform service, so we don't need to deploy it ourselves

## 0.9.0

* [MCCS-1690] remove ska-tango-base
* [MCCS-1682] pull in daq chart
* [MCCS-1681] remote platform spec
* [MCCS-1678] pair programming updates
* [MCCS-1587] Outline plan to implement the Functional test shows DAQ metadata are
* [MCCS-1671] Fix intermittent SpsStation Initialise test
* [MCCS-1670] support multiple stations in clusters
* [MCCS-1593] Connect metadata to daq output
* [MCCS-1664] Add noise to the simulated bandpass
* [MCCS-1610] helmfile
* [MCCS-1663] Fix key error in stop_sending_data.
* [MCCS-1546] Update the IntegratedChannelDataSimulator to create simulated bandpass data

## 0.8.0

* [MCCS-1547] Tile Component Manager and TpmDriver to use the new TileSimulator
* [MCCS-1650] Updating TPM Firmware to sbf416 version

## 0.7.1

* Updated make submodule.

## 0.7.0

* [MCCS-1565] Updated TPM Driver to Support 40G Gateway
* [MCCS-1644] Update station name to spsstation
* [MCCS-1623] Update tango preadulevels type.
* [MCCS-1456] DAQ Functional Tests
* [MCCS-1623] Modified TPM driver to support TPM 1.6 preADU
* [MCCS-1636] Use ska-ser-sphinx-theme
* [MCCS-1633] Update /docs/src/_static/img/ in MCCS repos
* [MCCS-1589] Skuid added in the spshw umbrella
* [MCCS-1579] Add calibration store device, and PostgreSQL database for data storage
* [MCCS-1518] No warning given if tile device initialised without subrack fqdn
* [MCCS-1605] Fix intermittent health state test
* [MCCS-1627] Dependency update
* [MCCS-1613] Add version logging to device init

## 0.6.0

* [MCCS-1539] DAQ receiver Tango device
* [MCCS-1529] Kwargs refactor
* [MCCS-1569] [MCCS-1570] [MCCS-1572] Calibration store device, mock field station device, station calibrator device
* [MCCS-1451] Tile simulator improvements
* [mccs-1419] Jupyter notebooks to generate 4 and 8 beams.
* [MCCS-1525] Tile health model fixes
* [MCCS-1387] Subrack health

## 0.5.0

* [MCCS-1412] Chart fixes and improvements
* [MCCS-1390] Add rules for Tile health
* [MCCS-1388] Add rules for SpsStation Health
* [MCCS-1493] Bugfix: correct lmc_param keys
* [MCCS-1408] new AAVS3 and Low-ITF facility spec
* [MCCS-1501] chart template bugfix

## 0.4.0

* [MCCS-1495] Inline facility data
* [MCCS-1418] Added notebook to generate a beam from a single TPM input.
* [MCCS-1441] Update tile simulator
* [MCCS-1449] Health cleanup
* [MCCS-1267] Added Station commands to set pointing delays
* [MCCS-1427] JSON validation
* [MCCS-1081] Modify MCCS tile to support AAVS tile monitoring points
* [MCCS-1438] support enable above instance level
* [MCCS-1429] Update iTPM bitfiles to version sbf415
* [MCCS-1257] Station initialisation.
* [MCCS-1360] Fix bug in MccsTile config
* [MCCS-1325] Station test harness

## 0.3.2

* LOW-386 - UNKNOWN / OFF bugfix
* MCCS-1351 - Revert subrack_fan_speeds change
* MCCS-1346 - TPM initialisation bugfix

## 0.3.1

* LOW-386   - subrack_fan_speeds -> subrack_fan_speed

## 0.3.0

* MCCS-1343 - Final static type check of tile tests post refactor
* MCCS-1339 - use ska-tango-testing
* MCCS-1324 - Static type checking of tile in ska-low-mccs-spshw
* MCCS-1239 - xray upload
* MCCS-1216 - Add Ingress to Jupyterhub
* MCCS-1225 - k8s-test-psi-low
* MCCS-1257 - Added skeleton SpshwStation device.
* LOW-386   - use correct component manager attr in GetArpTable
* MCCS-1236 - Attach xray tickets to feature file
* MCCS-1258 - new subrack device

## 0.2.1

* MCCS-1318 - Fix pyfabil/aavs commit SHAs
* MCCS-1316/ MCCS-1319 - add facility yaml files

## 0.2.0

* MCCS-1256 - External simulator
* MCCS-1148 - Fix bug with incorrect reporting of Tile On/Off result

## 0.1.0

* MCCS-1292 - Move any changed tile & subrack files from ska-low-mccs
* MCCS-1218 - Generate new repository mccs-spshw<|MERGE_RESOLUTION|>--- conflicted
+++ resolved
@@ -2,16 +2,13 @@
 
 ## Unreleased
 
-<<<<<<< HEAD
 * [THORN-288] Update new RFI methods from tpm-api.
   * Added MccsTile attributes: `rfiBlankingEnabledAntennas`, `broadbandRfiFactor`
   * Added MccsTile commands: `EnableBroadbandRfiBlanking`, `DisableBroadbandRfiBlanking`, `SetBroadbandRfiFactor`, `ReadBroadbandRfi`, `MaxBroadbandRfi`, `ClearBroadbandRfi`
-=======
 * [THORN-331] Updates to AcquireDataForCalibration. Removed some old DAQ workarounds, added configurable integration time, it now reports dropped channels.
 * [THORN-330] Optimise dockerfile to cache steps better under repeated builds during development.
 * [THORN-332] Add SonarQube configuration
 * [SKB-1120] Fix backward compatibility with BIOS 0.5.0
->>>>>>> b461577b
 
 ## 10.4.0
 
