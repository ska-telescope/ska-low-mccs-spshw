--- conflicted
+++ resolved
@@ -1,14 +1,11 @@
 # Version History
 
-<<<<<<< HEAD
+## Unreleased
+
 ## 3.1.1
 
 * [THORN-110] Updated daq refs after repo reorganisation, updated imports.
-=======
-## Unreleased
-
 * [THORN-149] Migrate from AAVSSystem and PyFabil to ska-low-sps-tpm-api
->>>>>>> 6b0aa1bf
 
 ## 3.1.0
 
