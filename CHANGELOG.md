--- conflicted
+++ resolved
@@ -2,14 +2,11 @@
 
 ## Unreleased
 
-<<<<<<< HEAD
 ## 10.1.0
 
 * [THORN-313] Loop over antennas present in mapping in station_component_manager._calculate_delays_per_tile instead of looping over delays. Improved some messages/docstrings.
-=======
 * [SKB-1086] Increase hardware serialisation lock for power_callback and poll_timeout.
 Expose these as configurable properties PollLockTimeout and PowerCallbackLockTimeout.
->>>>>>> 45fecd19
 * [SKB-1089] Add workaround to corrupt XML during programming. This occured at an approximate ~4%. The workaround is to erase and reprogram the TPM.
 * [THORN-261] Added property UseAttributesForHealth. A new feature toggle activating ADR-115 in MccsTile. By default this is True, when True the attribute
 quality factor will be used to inform health.
