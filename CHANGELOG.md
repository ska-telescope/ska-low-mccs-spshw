# Version History

## Unreleased

<<<<<<< HEAD
* [THORN-183] changed health threshold for tpm and subrack using updated values: https://jira.skatelescope.org/browse/SPRTS-274
=======
* [THORN-206] Clarify when Tile is sending data

## 7.0.1

* [THORN-214] Correct HealthRules to account for new monitoring points.
* [THORN-214] Correct runningBeams KeyError

## 7.0.0

* [THORN-175] Added beamfomer control on individual beams.
* [THORN-175] MccsTile.StartBeamformer and StopBeamformer accepts `channel_groups` parameter
* [THORN-175] Added command MccsTile.BeamformerRunningForChannels and attribute RunningBeams
* [THORN-175] Added commands SpsStation.BeamformerRunningForChannels and StopBeamformerForChannels
* [THORN-214] Correct SpsStation healthstate update to evaluate only when the power of spstation changes.
* [THORN-214] Reset initial pps_delay after initialisation.
* [THORN-214] Improve hardware test visibility and reliability.
>>>>>>> f4d0ec09

## 6.5.2

* [THORN-220] Add cleanup for proxies and component managers.
* [THORN-215] Add validation to Daq Configure command.

## 6.5.1

* [THORN-214] make PduTrl optional in componentmanager.

## 6.5.0

* [THORN-133] SpsStation to StartAcquisition during Initialise

## 6.4.0

* [THORN-11] New self check test added 'TestAntennaBuffer'
* [THORN-11] Attribute ddr_write_size added to the MccsTile device
* [THORN-11] ska-low-mccs-daq-interface dependency 1.0.0-> 1.0.1
* [THORN-11] Update helm ska-low-mccs-daq dependency 2.0.0 -> 2.0.4-dev.c6b8c425d
* [THORN-214] Update RAL platform spec.
* [THORN-68] Added stationBeamFlagEnabled attribute

## 6.3.0

* [THORN-11] ska-low-sps-tpm-api dependency 0.2.2 -> 0.3.0
* [THORN-11] Add ability to configure a ramp in ConfigurePatternGenerator.
* [THORN-214] Update RAL pipeline k8s runner tango host.
* [THORN-214] Update RAL pipeline to run on schedule.
* [THORN-71] Update to include command schemas in docs

## 6.2.2

* [THORN-182] Update TPM current thresholds to 10.5/10A

## 6.2.1

* [SKB-804] HotFix: Revert changes to force reprogramming.

## 6.2.0

* [SKB-804] ska-low-sps-tpm-api dependency 0.1.2 -> 0.2.2 (allow re-configuring of LMC routing.)
* [SKB-804] Only force reprogramming if programmed.
* [SKB-804] Improve logging for INVALID attributes.
* [SKB-804] Add missing attributes to attr_map.
* [SKB-804] Speedup subrack tests.
* [SPRTS-364] fix tile hardware lock TimeoutError message
* [THORN-93] Link PDU device to subrack via TANGO commands
* [SPRTS-441] added a VerifyEvents boolean property to MccsTile,
  which defaults to True and determines whether pushed archive and change events
  are verified by Tango against the rel_change and abs_change attribute properties.

## 6.1.3

* [THORN-117] Correct claiming of lock in ping method.
* [SPRTS-436] add 2Gi memory limit to spshw Pods.

## 6.1.2

* [THORN-165] Add missing hardware_lock to methods.
* [SKB-816] Remove subrack tpm_power_state attribute cache upon RequestError.

## 6.1.1

* [SPRTS-436] Update to sps-tpm-api (0.1.0 -> 0.1.2) to include fix for memory leak.

## 6.1.0

* [SPRTS-433] The timeout for acquiring access to the HW in MccsTile is now a device property, configurable from deployment.

## 6.0.0

* [THORN-97] SpsStation.Initialise() reverted to not taking arguments. The version of initialise which
  does is SpsStation.ReInitialise(json_arg)
* [SKB-816] Changed _component_state_changed() callback to keep track of previous tpm states when subrack looses conection to device

## 5.0.2

* [THORN-152] Remove daqs from log message.

## 5.0.1

* [THORN-152] Handle missing DAQ TRL.

## 5.0.0

* [SKB-872] MccsTile.StartBeamformer/StopBeamformer commands are now long running commands,
  they are submitted to the polling loop to be picked up on the next poll, but the command returns
  before the beamformer has actually started/stopped.

## 4.0.0

* [THORN-97] Update SpsStation.Initialise() to route general LMC data to DAQ and
  bandpasses to the bandpass DAQ. This means we now have a 'BandpassDAQ'
  property to populate on SpsStation.
* [THORN-97] SpsStation also has the 'StartBandpassesInInitialise',
  this is optional, defaults to True. If set to false we won't send integrated data during
  SpsStation.Initialise()
* [THORN-97] SpsStation.Initialise() now accepts a json argument, at present it only has one
  optional argument 'start_bandpasses' which is a boolean, if not given the value in the device
  property is used.
  
## 3.1.1

* [THORN-110] Updated daq refs after repo reorganisation, updated imports.
* [THORN-149] Migrate from AAVSSystem and PyFabil to ska-low-sps-tpm-api

## 3.1.0

* [SKB-861] Add optional argument start_time to AcquireDataForCalibration
* [SKB-861] Update AcquireDataForCalibration default start_time to 2 seconds in future.

## 3.0.3

* [THORN-144] Re-release of 3.0.2 with correct image.

## 3.0.2

* [THORN-144] DAQ was going to ON before doing its automatic starting/stopping of receivers, this meant code waiting on DAQ turning to ON would think the DAQ is ready too soon. Now DAQ reports ON after it has finished automatically starting/stopping consumers.

## 3.0.1

* pyfabil 2.1.0 -> 2.1.1 (<https://gitlab.com/ska-telescope/pyfabil/-/releases>)
* aavs-system 2.1.3 -> 2.1.6 (<https://gitlab.com/ska-telescope/aavs-system/-/releases>)
* TPM firmware version 6.2.0 -> 6.2.1

## 3.0.0

* Update ska-tango-base 1.3.1 -> 1.3.2 (<https://gitlab.com/ska-telescope/ska-tango-base/-/releases>)
* [THORN-99] Prune logging.
* [THORN-108] Update STFC RAL ref to use persistent DB.
* [THORN-121] Add deploy stage to pipeline.
* [THORN-134] Added ska-low-mccs-common ref.
* [SKB-843] Add a NumberOfTiles property to MccsDaqReceiver
* [LOW-1272] Update to latest ska-tango-devices 0.2.0 -> 0.2.1 (<https://gitlab.com/ska-telescope/ska-tango-devices/-/releases>)
* [THORN-91] Update PDU charts to match new configuration
* [LOW-1304] Update for upstream bugfixes

## 2.0.0

* [THORN-126] Allow AcquireDataForCalibration to work when daq in Engineering AdminMode.
* [THORN-117] Reduce cpu time per poll spend on redundant evaluation of TpmStatus.
* [THORN-117] Add EvaluateTileProgrammingState command to MccsTile.
* [LOW-1216] Breaking changes to helm chart values schema.
  The `ska-low-mccs-spshw` helm chart now uses `ska-tango-devices`
  to configure and deploy its Tango devices.
  For details, see the "Direct deployment of helm charts" section of the
  "Deploying" page in the documentation.

## 1.5.0

* [THORN-103] SpsStation.AcquireDataForCalibration now launches a frequency sweep, as such the interface has changed. It now expected a json-ified dictionary containing the keys first_channel and last_channel.
* [THORN-96] Add optional property StaticTimeDelays to MccsTile.
* [THORN-123] Add FAULT when subrack reports TPM ON and TPM is not connectable.
* [THORN-86] SpsStation now uses the CommunicationManager from ska-low-mccs-common to manage it's communication status, this should
flush out issues with rapid changes of adminmode.

## 1.4.0

* [THORN-21] Added antenna buffer control methods.

## 1.3.0

* [THORN-122] HotFix issue 'devstate not accounting ppsPresent attribute'
* [THORN-122] HotFix issue 'unable with deploying MccsTile when TPM OFF state.'
* [SKB-520] Mark attributes as INVALID.
* [THORN-85] Update devices to serialise their events through the EventSerialiser. This should have no operational
changes, but an attribute EventHistory is now available on all devices to debug which events this device received,
where they came from, the order they came in, and what callbacks were executed with those events. It is a json-ified list of lists.

## 1.2.0

* [THORN-54] Update SpsStation to use new health model.

## 1.1.0

* [SKB-765] Update SpsStation.AcquireDataForCalibration to not configure DAQ, this is now done in SpsStation.ConfigureStationForCalibration
* [SKB-765] AcquireDataForCalibration now starts DAQ, sends data, waits for receipt of data then stops daq.

## 1.0.0

* [THORN-17] 1.0.0 release - all MCCS repos

## 0.25.0

* [SKB-761] Hardcode nof_antenna to number expected from library build.
* [THORN-24] Update devices to use MccsBaseDevice for mode inheritance.
* [THORN-27] Add `BandpassDaq` property to DaqReceiver. Where this is `True` these Daqs will automatically attempt to keep bandpass monitoring running.

## 0.24.0

* [SKB-766] Reject multiple calls to DAQ.Start() in a row.
* [SKB-746] MccsTile.Off() now works in DevState ALARM.

## 0.23.1

* [SKB-702] SpsStation takes multiple attempts for all calibration coefficients to be applied
* [THORN-5] Add Tile beamformer test to self-check.
* [THORN-12] Add methods/attribute to measure data rate through DAQ network interface.
* [THORN-13] Add station beam data rate test to self-check.

## 0.23.0

* [MCCS-2256] Removed cabinetbanks.

## 0.22.0

* [MCCS-2330] Seperate alarms attribute into constituents.

## 0.21.3

* [SKB-705] Allow graceful handling of DaqReceiver restart. Restart running tasks on DaqHandler
* [THORN-2] Extend Tile Control and Health Monitoring following Firmware Release 6.2.0
* [MCCS-2330] Update pytango to 10.0.0
* [THORN-10] Update self-check to mark test data

## 0.21.2

* [THORN-3] Bump TPM FPGA Firmware to version 6.2.0 in SPSHW
* [THORN-59] Fix race condition (intermittent failure in unit test)
* [THORN-48] Fix mock tile device builder by including attributes
* [THORN-64] Fix rficount change events

## 0.21.1

* [THORN-57] Fix python package build bug that prevented publication of python wheel for 0.21.0

## 0.21.0

* [SKB-687] Do not automatically initialise TPM when initialised or synchronised.
* [THORN-48] Update deploy submodule.
* [THORN-50] Add PreaduAttenuation device property to MccsTile
* [SKB-683] SpsStation initialise fails fpgatimes check
* [SKB-703] Add a thread that establishes communication with the DAQ client
* [THORN-49] Fix shared register map bug.
* [THORN-39] Update ska-low-mccs-common to 0.15.6

## 0.20.1

* [THORN-37] Pull in downstream update for proxies to use DevSource.DEV
* [THORN-40] Update RAL platform spec for new TPMs

## 0.20.0

* [THORN-47] Add CspRounding property to SpsStation

## 0.19.0

* [LOW-1131] Expose SPS Station as a LoadBalancer
* [THORN-1] Multi-class device server endpoint
* [MCCS-2026] Add RFI counters
* [MCCS-2299] Add functional test for reading attributes on hardware.
* [MCCS-2319] ddr_interface points failing health when running a scan
* [MCCS-2328] Add enable/disable ADCs, add delays to test generator

## 0.18.1

* [SKB-610] Add StationID to Daq config and propagate to HDF5 metadata.

## 0.18.0

* [MCCS-2273] Add DAQ tests so SpsStation.SelfCheck()
* [SKB-609] Revert changes made in SKB-520.
* [MCCS-2265] Fix abortCommand() when turning station on.
* [MCCS-2309] Add property "device_property" for setting arbitrary properties.
* [MCCS-2182] Deploy PDU device with MCCS
* [MCCS-2300] Add support for starting/stopping/configuring the pattern generator in MccsTile.
* [MCCS-2278] Change health and state rollup/aggregation for SpsStation to reduce frequency of it entering `DevState.UNKNOWN`.

## 0.17.7

* [SKB-596] MccsTile producing too many logs

## 0.17.6

* [SKB-507] Added `ppsDelaySpread` attribute to `SpsStation` to track `ppsDelay` drifts. This has been incorporated into the HealthModel and will result in HealthState.DEGRADED when the `ppsDelaySpread` is observed to be >4 samples and FAILED when >10. Added `ppsDelayDrift` attribute to `MccsTile` to track difference between current `ppsDelay` and its value at initialisation. Results in Tile HealthState.DEGRADED when >4 samples and FAILED when >10.

## 0.17.5

* [MCCS-2295] Mark attributes as invalid when MccsTile is OFF
* [SKB-520] Correct Tile attribute quality reporting bug.
* [MCCS-2258] Add test_ral_low manual stage to pipeline.
* [SKB-447] Subrack health board current fix

## 0.17.4

* [SKB-519] Prevent subrack from sticking in UNKNOWN after a failed poll.

## 0.17.3

* [SKB-433] Allow aborting of SendDataSamples()
* [MCCS-2259] Add channeliser rounding property

## 0.17.2

* [MCCS-1979] Correct tile health monitoring for single 40g QSFP
* [SKB-426] Remove ADA voltages from health rollup
* [SKB-526] Fix channeliser rounding ordering
* [SKB-431] Converted Daq.Stop to a LongRunningCommand to avoid CORBA timeouts.
* [SKB-433] Update SpsStation to use ThreadPools

## 0.17.1

* [SKB-524] Update ska-low-mccs-daq dependency to allow specifying resources for DAQ receiver Pods.
* [LOW-995] Speed up SpsStation initialisation by reducing delay between TPM operations.
* [LOW-991] Fix bug in platform spec parsing introduced by new spec schema.
* [MCCS-2230] Respect default receiver interface configured in DAQ receivers via environment.
* [SKB-494] Update DAQ to support new SPEAD format.

## 0.17.0

* [MCCS-2141] Update ska-tango-base to 1.0.0
* [MCCS-2222] Include MccsTile attributes added as part of MCCS-2059 in the EDA config.

## 0.16.1

* [LOW-952] Point at ska-low-tmdata for AA0.5 telmodel data
* [MCCS-2216] Support nulls in chart values
* [MCCS-2223] Fix static delay docs

## 0.16.0

* [MCCS-2135] Pull versions of aavs-system and pyfabil based on tags rather than specific commits.
* [MCCS-2014] Add support for SP-3800 in MccsTile and SpsStation.
* [MCCS-2213] Remove local platform specs and templates and instead pull them from TelModel.
* [MCCS-2215] Update to latest version of `ska-low-mccs-common`
* [MCCS-2190] Update attributes to only push change events when the value changes.
* [SKB-452] Update Tile so that if not initialised or synchronised when its subrack reports power `ON` it will initialise itself.
* [SKB-324] [SKB-387] Change subrack fan speed parameter to require an integer to avoid an exception being raised by the SMB. Update local cached value of `SpsStation.SetChanneliserRounding` properly.
* [SKB-460] Fix inconsistency in `ApplyPointingDelays` command naming. Fix an off-by-one error in `ApplyPointingDelays`. Add attributes to Tile and Station containing the last pointing delays.
* [MCCS-2202] Update to the latest platform specs, helm templates and daq version.
* [MCCS-2200] Re-order attributes to greatly reduce the chance of encountering a cpptango segfault.
* [MCCS-2191] Move a lot of Daq configuration to the Daq repo and remove from this one.
* [MCCS-2210] Fix `UpdateStaticDelays` bug to properly allow Tiles to have different delays.
* [SKB-435] Improve defaults for some parameters, cast tuples to lists when comparing with lists, add info metadata block. Generally improve Tile health issues.
* [MCCS-2200] Add `retry_command_on_exception` to improve reliability when facing timeouts.
* [MCCS-2059] Add monitoring point attributes to MccsTile.
            Update ska-tango-util to 0.4.11
            Rename 'CHANGELOG' to 'CHANGELOG.md'
* [LOW-938] Add `ska-low-deployment` as `.deploy` submodule containing all helmfile templates and remove them locally.
* [MCCS-1508] Improve monitoring of overheating event.
* [MCCS-2200] Remove tile_info from polling loop (takes too long) and add claiming of hardware lock from a bad rebase.
* [MCCS-2189] Add ability to expose Daq's data services. Update relevant helmfile templates.
* [MCCS-2197] Correct `AcquireDataForCalibration` command to properly clear the LRC queue so it doesn't fill to capacity.
* [MCCS-2195] Fix an "off by one" indexing error in station component manager.
* [MCCS-1507] Reimplement TileComponentManager as a PollingComponentManager. Removes TileOrchestrator. Fixes SKB-281.
* [SKB-408] Change polling to push archive events when a value is polled instead of only on change.
* [MCCS-2189] Update to latest daq version and 0.6.0 specs
* [MCCS-2078] Add `tile.tile_info` attribute

## 0.15.0

* [MCCS-2176] Update RAL Platform Spec
* [MCCS-2044]: Fix automerge issues
* [MCCS-2044] Add AcquireDataForCalibration method to SpsStation.
* [MCCS-1530] Add functional testing for health computation and aggregation
* [MCCS-2180] CSP ingest IP
* [MCCS-2153] Add MCCS schemas to TelModel
* [MCCS-2048] [MCCS-2114] Add InitialiseStation to the self check list + set src IP before initialise
* [SPRTS-101]: prevent subrack from staying in UNKNOWN when polling fails
* [MCCS-2116]: Fix timeout error in spsStation.StopDataTransmission
* [MCCS-2121]: Update platform spec
* [MCCS-2117] Update ska-low-mccs-daq-interface to use gRPC wait_for_ready flag.
* [MCCS-2041] remove references to pyfabil tpm
* [MCCS-2120] Support DAQ data sync
* [MCCS-2109]: Reject calls to SpsStation.Off.
* [MCCS-2041]: Add configurable shutdown temperatures.
* [MCCS-2111]: Correct TileProgrammingState pushing.
* [MCCS-2113]: Remove the postgresql dependency. No longer used.
* [MCCS-2048] StationSelfCheckManager
* [MCCS-2021]: Changes to get mccs deployed at RAL
* [MCCS-2108] Fix docs
* [MCCS-2107] remove deprecated environments
* [MCCS-1507] update test to use tile simulator
* [MCCS-2054] [MCCS-2035] Remove calibration devices
* [MCCS-2103] gateway support
* [MCCS-2037] Update Tile temperatures to push ALARM
* [MCCS-1507] update tile simulator interface
* [MCCS-2060] Add eda-config.yaml with all spshw attributes.
* [MCCS-2095] Fix antenna mapping bug
* [SPRTS-126]: expose missing health structures and fix default health parameters
* [MCCS-2089] Add PyPi as source for Poetry and update daq image used.
* [MCCS-2040] Link functional tests to requirements
* [MCCS-2084] Fix cluster domain configuration issue.
* [MCCS-1793] Update aavs system tag
* [MCCS-1883] Add bandpass attribute to sps station
* [MCCS-2070] string keys
* [MCCS-2076] Update ska-low-mccs-common dependency
* [MCCS-1988] Add SpsStation.UpdateCalibration()
* [MCCS-1998] - Update spsstation task_callback with command result
* [MCCS-2008] Fix Tile Simulator crash in timing thread
* [MCCS-2056] Make antenna config as agnostic as possible
* [MCCS-2066] station address handling
* [MCCS-1995] -dirty fix
* [MCCS-1780] Cannot stop beam data
* [MCCS-1982] Implement single 40G connection in MCCS
* [MCCS-1995] values schema
* [MCCS-1970] Fix tile state discovery and add test
* [MCCS-1961] Update rounding attributes
* [MCCS-1986] Fix delay mapping
* [MCCS-1986] Fix adc_data
* [MCCS-1551] Functional tests for the bandpass monitor process
* [MCCS-1983] Map antenna order to channel order in SpsStation.LoadPointingDelays
* [MCCS-1793] Fix pps-delay bug. It was being used for a correction and a delay incorrectly
* [MCCS-1978] infra-managed Low ITF credentials
* [MCCS-1925] Update ppsPresent to a DevBoolean, the EDA is configured for a boolean.
* [MCCS-2176] Update RAL platform spec to 0.5.0

## 0.14.0

* [MCCS-1957] Support deployment namespace override
* [SKB-280] Change type of SpsStation.preadulevels from int to float
* [SKB-278] Handle numpy arrays in SpsStationComponentManager.adc_power()
* [MCCS-1925] Update ppsPresent to push change events
* [MCCS-1880] Implement mechanism in SpsStation to retrieve antenna locations
* [MCCS-1959] Remove TaskExcecutorComponentManager base class from TpmDriver
* [MCCS-1884] Update SpsStation adcPower to push change and archive events
* [MCCS-1885] Add 'cadence' as arg to bandpass monitor
* [MCCS-1961] Update preaduLevels to push change events
* [SKB-273], [MCCS-1960] Add StationID as tango device property on MccsTile, set TileID property to be continuous 0-15
* [MCCS-1961] Fix FPGA Temperature Summary on SpsStation
* [MCCS-1966] Use infa-issued credentials for AAVS3
* [MCCS-1961] Update statis tile delays attribute to push
* [MCCS-1975] cabinet subnet handling
* [MCCS-1905] Latest TPM Firmware, AAVS-System and PyFABIL (sbf510 bitfiles)
* [MCCS-1918] Implement ADC equalisation in MCCS as tango command
* [MCCS-1764] MccsTIle bugs corrected

## 0.13.0

* [SKB-276] fix typo in MccsTile pps_delays -> pps_delay
* [SKB-274] Set SpsStation's proxies' source to DevSource.Dev

## 0.12.1

* [MCCS-1939] AAVS3 staging environment for MCCS repos
* [MCCS-1829] Helmfile cannot create more than 1 daq-server.
* [MCCS-1944] Get Chart.lock files under version control
* [MCCS-1949] Improve ska-low-mccs-spshw chart flexibility
* [MCCS-1881] Add property to SPSStation for a DAQ TRL
* [SKB-272] Tile stuck in Programmed "tileprogrammingstate"

## 0.12.0

* [LOW-637] Move pyfabil dependency from Alessio's BitBucket to SKA GitLab
* [LOW-637] Update ska-tango-util to 0.4.9
* [LOW-637] Update ska-low-mccs-daq to 0.6.0
* [LOW-612] Fix old pyfabil ref
* [LOW-637] Update makefile repo and use appVersion as default tag in Helm chart
* [MCCS-1023] Corrected On sequence in SpsStation. Added SpsStation.Initialise command to reinitialise tiles. Corrected TileSimulator to manage configuration commands
* [MCCS-1867] DAQ directory subsystem slug incorrect
* [MCCS-1859] support arbitrary helm values
* [MCCS-1857] refactor helmfile templates
* [MCCS-1797] Configure EDA for bandpass data
* [MCCS-1805] Update calibration table field to DOUBLE PRECISION
* [MCCS-1631] Add bandpass monitoring
* [MCCS-1811] - Add functional tests using daq-handler.
* [MCCS-1805] Update station calibrator chart.
* [MCCS-1830] Remove skip on test.
* [MCCS-1592] Gherkin for bandpass monitor functional tests
* [LOW-612] move preADU set/get to pyaavs

## 0.11.0

* [MCCS-1851] Update dependencies
* [MCCS-1845] Support disabling SPS
* [MCCS-1831] SKUID as a platform service
* [LOW-589] PreADU attenuations aren't set correctly
* [MCCS-1752] Dashboard for SpsStation
* [MCCS-1724] Add SPEAD test
* [MCCS-1758] Make logging ADR-55 compliant
* [MCCS-1791] ignore external stimuli when offline
* [MCCS-1783] TANGO state not being updated in MccsTile.
* [MCCS-1781] Fix indentation bug in values file.
* [MCCS-1777] Fix DAQ.Start task_callback error.
* [LOW-612] Move preADU set/get methods to pyaavs.

## 0.10.0

* [MCCS-1775] Fix bug in deployment configuration for minikube platforms
* [MCCS-1762] update to pytango 9.4.2
* [MCCS-1697] Support tangodb being provided as a platform service, so we don't need to deploy it ourselves

## 0.9.0

* [MCCS-1690] remove ska-tango-base
* [MCCS-1682] pull in daq chart
* [MCCS-1681] remote platform spec
* [MCCS-1678] pair programming updates
* [MCCS-1587] Outline plan to implement the Functional test shows DAQ metadata are
* [MCCS-1671] Fix intermittent SpsStation Initialise test
* [MCCS-1670] support multiple stations in clusters
* [MCCS-1593] Connect metadata to daq output
* [MCCS-1664] Add noise to the simulated bandpass
* [MCCS-1610] helmfile
* [MCCS-1663] Fix key error in stop_sending_data.
* [MCCS-1546] Update the IntegratedChannelDataSimulator to create simulated bandpass data

## 0.8.0

* [MCCS-1547] Tile Component Manager and TpmDriver to use the new TileSimulator
* [MCCS-1650] Updating TPM Firmware to sbf416 version

## 0.7.1

* Updated make submodule.

## 0.7.0

* [MCCS-1565] Updated TPM Driver to Support 40G Gateway
* [MCCS-1644] Update station name to spsstation
* [MCCS-1623] Update tango preadulevels type.
* [MCCS-1456] DAQ Functional Tests
* [MCCS-1623] Modified TPM driver to support TPM 1.6 preADU
* [MCCS-1636] Use ska-ser-sphinx-theme
* [MCCS-1633] Update /docs/src/_static/img/ in MCCS repos
* [MCCS-1589] Skuid added in the spshw umbrella
* [MCCS-1579] Add calibration store device, and PostgreSQL database for data storage
* [MCCS-1518] No warning given if tile device initialised without subrack fqdn
* [MCCS-1605] Fix intermittent health state test
* [MCCS-1627] Dependency update
* [MCCS-1613] Add version logging to device init

## 0.6.0

* [MCCS-1539] DAQ receiver Tango device
* [MCCS-1529] Kwargs refactor
* [MCCS-1569] [MCCS-1570] [MCCS-1572] Calibration store device, mock field station device, station calibrator device
* [MCCS-1451] Tile simulator improvements
* [mccs-1419] Jupyter notebooks to generate 4 and 8 beams.
* [MCCS-1525] Tile health model fixes
* [MCCS-1387] Subrack health

## 0.5.0

* [MCCS-1412] Chart fixes and improvements
* [MCCS-1390] Add rules for Tile health
* [MCCS-1388] Add rules for SpsStation Health
* [MCCS-1493] Bugfix: correct lmc_param keys
* [MCCS-1408] new AAVS3 and Low-ITF facility spec
* [MCCS-1501] chart template bugfix

## 0.4.0

* [MCCS-1495] Inline facility data
* [MCCS-1418] Added notebook to generate a beam from a single TPM input.
* [MCCS-1441] Update tile simulator
* [MCCS-1449] Health cleanup
* [MCCS-1267] Added Station commands to set pointing delays
* [MCCS-1427] JSON validation
* [MCCS-1081] Modify MCCS tile to support AAVS tile monitoring points
* [MCCS-1438] support enable above instance level
* [MCCS-1429] Update iTPM bitfiles to version sbf415
* [MCCS-1257] Station initialisation.
* [MCCS-1360] Fix bug in MccsTile config
* [MCCS-1325] Station test harness

## 0.3.2

* LOW-386 - UNKNOWN / OFF bugfix
* MCCS-1351 - Revert subrack_fan_speeds change
* MCCS-1346 - TPM initialisation bugfix

## 0.3.1

* LOW-386   - subrack_fan_speeds -> subrack_fan_speed

## 0.3.0

* MCCS-1343 - Final static type check of tile tests post refactor
* MCCS-1339 - use ska-tango-testing
* MCCS-1324 - Static type checking of tile in ska-low-mccs-spshw
* MCCS-1239 - xray upload
* MCCS-1216 - Add Ingress to Jupyterhub
* MCCS-1225 - k8s-test-psi-low
* MCCS-1257 - Added skeleton SpshwStation device.
* LOW-386   - use correct component manager attr in GetArpTable
* MCCS-1236 - Attach xray tickets to feature file
* MCCS-1258 - new subrack device

## 0.2.1

* MCCS-1318 - Fix pyfabil/aavs commit SHAs
* MCCS-1316/ MCCS-1319 - add facility yaml files

## 0.2.0

* MCCS-1256 - External simulator
* MCCS-1148 - Fix bug with incorrect reporting of Tile On/Off result

## 0.1.0

* MCCS-1292 - Move any changed tile & subrack files from ska-low-mccs
* MCCS-1218 - Generate new repository mccs-spshw<|MERGE_RESOLUTION|>--- conflicted
+++ resolved
@@ -2,10 +2,8 @@
 
 ## Unreleased
 
-<<<<<<< HEAD
+* [THORN-206] Clarify when Tile is sending data
 * [THORN-183] changed health threshold for tpm and subrack using updated values: https://jira.skatelescope.org/browse/SPRTS-274
-=======
-* [THORN-206] Clarify when Tile is sending data
 
 ## 7.0.1
 
@@ -21,7 +19,6 @@
 * [THORN-214] Correct SpsStation healthstate update to evaluate only when the power of spstation changes.
 * [THORN-214] Reset initial pps_delay after initialisation.
 * [THORN-214] Improve hardware test visibility and reliability.
->>>>>>> f4d0ec09
 
 ## 6.5.2
 
