# Version History

## 8.0.0

<<<<<<< HEAD
## 7.5.0

* [SKB-872] MccsTile now only polls a subset of health values on each poll.
* [SKB-872] MccsTile attributes which do a hardware read are now only allowed if the TPM is programmed.
=======
* [THORN-172] The old two pod DAQ version has been removed.

## 7.4.2

* [SKB-1033] Bumping TPM firmware to 6.6.1 to resolve bug with subarray ID and substation ID
  Bug was introduced in TPM firmware 6.4.0
>>>>>>> 67f54313
* [SPRTS-487] Move boardTemperature attribute higher up the list (workaround no longer necessary due to cppTango fix).

## 7.4.1

* [THORN-248] Update to new ska-low-mccs-common MccsCommandProxy interface.

## 7.4.0

* [LOW-1593] Eliminate dependency on bitnami images / charts.
* [THORN-244] Update yaml configuration for RAL.
* [THORN-207] Add HW readback for channeliser truncation.
* [SKB-999] Correct PreAduPresent property to account for both preadu.renamed to array property PreAduFitted (default [True, True])
* [SKB-955] Correct transient transition to ON when MccsTile is turning OFF.

## 7.3.0

* [THORN-218] Added 51 monitoring points as tango device attributes in tile. (ADC temperatures, FE currents and voltages)
* [THORN-241] Add cleanup code to delete_device. This fixes an issue where multiple calls to init() lead to multiple polling threads.
* [SKB-928] Remove configuration attributes from polling. Configuration is now 'read_on_connect' or 'read_on_change'
* [SKB-928] SpsStation staticTimeDelay now raised RuntimeError when information for TPM mapping not present
* [SKB-928] Expose exceptions to tango API for MccsTile methods staticTimeDelays and ConfigureStationBeamformer.
* [SKB-928] stationId no longer has an initial value (this was software only and was not necessarilty True. It is now read from TPM as soon as possible.) (NOTE: property StationID will be used as the value to initialise the TPM with and writing to stationId will take precedence over the property but will not be persisted.)
* [SKB-928] logicalTileId no longer has an initial value (this was software only and was not necessarilty True. It is now read from TPM as soon as possible.) (NOTE: property TileId will be used as the value to initialise the TPM with and writing to LogicalTileId will take precedence over the property but will not be persisted.)

## 7.2.0

* [THORN-195] Add HardwareVerificationError.
* [THORN-214] Added HardwareVersion property to MccsTile. If not defined ADC0 -> ADC15 temperature attributes are not evaluated in health
* [THORN-214] Added BiosVersion property to MccsTile. If not defined pll_40g attribute is not evaluated in health
* [THORN-214] Added PreAduPresent property to MccsTile (default == True). When false we expect currents FE0_mVA and FE1_mVA to be 0 with some tolerance.

## 7.1.0

* [THORN-238] Add SpsStation.BandpassIntegrationTime device property for setting bandpass integration time in Initialise().
* [THORN-238] Update chart.yaml to allow for separate DAQ chart version.
* [JANUS-215] Support for TPM API to 0.6.0, manage whole TPM external label
* [THORN-206] Clarify when Tile is sending data
* [THORN-183] changed health threshold for tpm and subrack using updated values: <https://jira.skatelescope.org/browse/SPRTS-274>

## 7.0.1

* [THORN-214] Correct HealthRules to account for new monitoring points.
* [THORN-214] Correct runningBeams KeyError

## 7.0.0

* [THORN-175] Added beamfomer control on individual beams.
* [THORN-175] MccsTile.StartBeamformer and StopBeamformer accepts `channel_groups` parameter
* [THORN-175] Added command MccsTile.BeamformerRunningForChannels and attribute RunningBeams
* [THORN-175] Added commands SpsStation.BeamformerRunningForChannels and StopBeamformerForChannels
* [THORN-214] Correct SpsStation healthstate update to evaluate only when the power of spstation changes.
* [THORN-214] Reset initial pps_delay after initialisation.
* [THORN-214] Improve hardware test visibility and reliability.

## 6.5.2

* [THORN-220] Add cleanup for proxies and component managers.
* [THORN-215] Add validation to Daq Configure command.

## 6.5.1

* [THORN-214] make PduTrl optional in componentmanager.

## 6.5.0

* [THORN-133] SpsStation to StartAcquisition during Initialise

## 6.4.0

* [THORN-11] New self check test added 'TestAntennaBuffer'
* [THORN-11] Attribute ddr_write_size added to the MccsTile device
* [THORN-11] ska-low-mccs-daq-interface dependency 1.0.0-> 1.0.1
* [THORN-11] Update helm ska-low-mccs-daq dependency 2.0.0 -> 2.0.4-dev.c6b8c425d
* [THORN-214] Update RAL platform spec.
* [THORN-68] Added stationBeamFlagEnabled attribute

## 6.3.0

* [THORN-11] ska-low-sps-tpm-api dependency 0.2.2 -> 0.3.0
* [THORN-11] Add ability to configure a ramp in ConfigurePatternGenerator.
* [THORN-214] Update RAL pipeline k8s runner tango host.
* [THORN-214] Update RAL pipeline to run on schedule.
* [THORN-71] Update to include command schemas in docs

## 6.2.2

* [THORN-182] Update TPM current thresholds to 10.5/10A

## 6.2.1

* [SKB-804] HotFix: Revert changes to force reprogramming.

## 6.2.0

* [SKB-804] ska-low-sps-tpm-api dependency 0.1.2 -> 0.2.2 (allow re-configuring of LMC routing.)
* [SKB-804] Only force reprogramming if programmed.
* [SKB-804] Improve logging for INVALID attributes.
* [SKB-804] Add missing attributes to attr_map.
* [SKB-804] Speedup subrack tests.
* [SPRTS-364] fix tile hardware lock TimeoutError message
* [THORN-93] Link PDU device to subrack via TANGO commands
* [SPRTS-441] added a VerifyEvents boolean property to MccsTile,
  which defaults to True and determines whether pushed archive and change events
  are verified by Tango against the rel_change and abs_change attribute properties.

## 6.1.3

* [THORN-117] Correct claiming of lock in ping method.
* [SPRTS-436] add 2Gi memory limit to spshw Pods.

## 6.1.2

* [THORN-165] Add missing hardware_lock to methods.
* [SKB-816] Remove subrack tpm_power_state attribute cache upon RequestError.

## 6.1.1

* [SPRTS-436] Update to sps-tpm-api (0.1.0 -> 0.1.2) to include fix for memory leak.

## 6.1.0

* [SPRTS-433] The timeout for acquiring access to the HW in MccsTile is now a device property, configurable from deployment.

## 6.0.0

* [THORN-97] SpsStation.Initialise() reverted to not taking arguments. The version of initialise which
  does is SpsStation.ReInitialise(json_arg)
* [SKB-816] Changed _component_state_changed() callback to keep track of previous tpm states when subrack looses conection to device

## 5.0.2

* [THORN-152] Remove daqs from log message.

## 5.0.1

* [THORN-152] Handle missing DAQ TRL.

## 5.0.0

* [SKB-872] MccsTile.StartBeamformer/StopBeamformer commands are now long running commands,
  they are submitted to the polling loop to be picked up on the next poll, but the command returns
  before the beamformer has actually started/stopped.

## 4.0.0

* [THORN-97] Update SpsStation.Initialise() to route general LMC data to DAQ and
  bandpasses to the bandpass DAQ. This means we now have a 'BandpassDAQ'
  property to populate on SpsStation.
* [THORN-97] SpsStation also has the 'StartBandpassesInInitialise',
  this is optional, defaults to True. If set to false we won't send integrated data during
  SpsStation.Initialise()
* [THORN-97] SpsStation.Initialise() now accepts a json argument, at present it only has one
  optional argument 'start_bandpasses' which is a boolean, if not given the value in the device
  property is used.
  
## 3.1.1

* [THORN-110] Updated daq refs after repo reorganisation, updated imports.
* [THORN-149] Migrate from AAVSSystem and PyFabil to ska-low-sps-tpm-api

## 3.1.0

* [SKB-861] Add optional argument start_time to AcquireDataForCalibration
* [SKB-861] Update AcquireDataForCalibration default start_time to 2 seconds in future.

## 3.0.3

* [THORN-144] Re-release of 3.0.2 with correct image.

## 3.0.2

* [THORN-144] DAQ was going to ON before doing its automatic starting/stopping of receivers, this meant code waiting on DAQ turning to ON would think the DAQ is ready too soon. Now DAQ reports ON after it has finished automatically starting/stopping consumers.

## 3.0.1

* pyfabil 2.1.0 -> 2.1.1 (<https://gitlab.com/ska-telescope/pyfabil/-/releases>)
* aavs-system 2.1.3 -> 2.1.6 (<https://gitlab.com/ska-telescope/aavs-system/-/releases>)
* TPM firmware version 6.2.0 -> 6.2.1

## 3.0.0

* Update ska-tango-base 1.3.1 -> 1.3.2 (<https://gitlab.com/ska-telescope/ska-tango-base/-/releases>)
* [THORN-99] Prune logging.
* [THORN-108] Update STFC RAL ref to use persistent DB.
* [THORN-121] Add deploy stage to pipeline.
* [THORN-134] Added ska-low-mccs-common ref.
* [SKB-843] Add a NumberOfTiles property to MccsDaqReceiver
* [LOW-1272] Update to latest ska-tango-devices 0.2.0 -> 0.2.1 (<https://gitlab.com/ska-telescope/ska-tango-devices/-/releases>)
* [THORN-91] Update PDU charts to match new configuration
* [LOW-1304] Update for upstream bugfixes

## 2.0.0

* [THORN-126] Allow AcquireDataForCalibration to work when daq in Engineering AdminMode.
* [THORN-117] Reduce cpu time per poll spend on redundant evaluation of TpmStatus.
* [THORN-117] Add EvaluateTileProgrammingState command to MccsTile.
* [LOW-1216] Breaking changes to helm chart values schema.
  The `ska-low-mccs-spshw` helm chart now uses `ska-tango-devices`
  to configure and deploy its Tango devices.
  For details, see the "Direct deployment of helm charts" section of the
  "Deploying" page in the documentation.

## 1.5.0

* [THORN-103] SpsStation.AcquireDataForCalibration now launches a frequency sweep, as such the interface has changed. It now expected a json-ified dictionary containing the keys first_channel and last_channel.
* [THORN-96] Add optional property StaticTimeDelays to MccsTile.
* [THORN-123] Add FAULT when subrack reports TPM ON and TPM is not connectable.
* [THORN-86] SpsStation now uses the CommunicationManager from ska-low-mccs-common to manage it's communication status, this should
flush out issues with rapid changes of adminmode.

## 1.4.0

* [THORN-21] Added antenna buffer control methods.

## 1.3.0

* [THORN-122] HotFix issue 'devstate not accounting ppsPresent attribute'
* [THORN-122] HotFix issue 'unable with deploying MccsTile when TPM OFF state.'
* [SKB-520] Mark attributes as INVALID.
* [THORN-85] Update devices to serialise their events through the EventSerialiser. This should have no operational
changes, but an attribute EventHistory is now available on all devices to debug which events this device received,
where they came from, the order they came in, and what callbacks were executed with those events. It is a json-ified list of lists.

## 1.2.0

* [THORN-54] Update SpsStation to use new health model.

## 1.1.0

* [SKB-765] Update SpsStation.AcquireDataForCalibration to not configure DAQ, this is now done in SpsStation.ConfigureStationForCalibration
* [SKB-765] AcquireDataForCalibration now starts DAQ, sends data, waits for receipt of data then stops daq.

## 1.0.0

* [THORN-17] 1.0.0 release - all MCCS repos

## 0.25.0

* [SKB-761] Hardcode nof_antenna to number expected from library build.
* [THORN-24] Update devices to use MccsBaseDevice for mode inheritance.
* [THORN-27] Add `BandpassDaq` property to DaqReceiver. Where this is `True` these Daqs will automatically attempt to keep bandpass monitoring running.

## 0.24.0

* [SKB-766] Reject multiple calls to DAQ.Start() in a row.
* [SKB-746] MccsTile.Off() now works in DevState ALARM.

## 0.23.1

* [SKB-702] SpsStation takes multiple attempts for all calibration coefficients to be applied
* [THORN-5] Add Tile beamformer test to self-check.
* [THORN-12] Add methods/attribute to measure data rate through DAQ network interface.
* [THORN-13] Add station beam data rate test to self-check.

## 0.23.0

* [MCCS-2256] Removed cabinetbanks.

## 0.22.0

* [MCCS-2330] Seperate alarms attribute into constituents.

## 0.21.3

* [SKB-705] Allow graceful handling of DaqReceiver restart. Restart running tasks on DaqHandler
* [THORN-2] Extend Tile Control and Health Monitoring following Firmware Release 6.2.0
* [MCCS-2330] Update pytango to 10.0.0
* [THORN-10] Update self-check to mark test data

## 0.21.2

* [THORN-3] Bump TPM FPGA Firmware to version 6.2.0 in SPSHW
* [THORN-59] Fix race condition (intermittent failure in unit test)
* [THORN-48] Fix mock tile device builder by including attributes
* [THORN-64] Fix rficount change events

## 0.21.1

* [THORN-57] Fix python package build bug that prevented publication of python wheel for 0.21.0

## 0.21.0

* [SKB-687] Do not automatically initialise TPM when initialised or synchronised.
* [THORN-48] Update deploy submodule.
* [THORN-50] Add PreaduAttenuation device property to MccsTile
* [SKB-683] SpsStation initialise fails fpgatimes check
* [SKB-703] Add a thread that establishes communication with the DAQ client
* [THORN-49] Fix shared register map bug.
* [THORN-39] Update ska-low-mccs-common to 0.15.6

## 0.20.1

* [THORN-37] Pull in downstream update for proxies to use DevSource.DEV
* [THORN-40] Update RAL platform spec for new TPMs

## 0.20.0

* [THORN-47] Add CspRounding property to SpsStation

## 0.19.0

* [LOW-1131] Expose SPS Station as a LoadBalancer
* [THORN-1] Multi-class device server endpoint
* [MCCS-2026] Add RFI counters
* [MCCS-2299] Add functional test for reading attributes on hardware.
* [MCCS-2319] ddr_interface points failing health when running a scan
* [MCCS-2328] Add enable/disable ADCs, add delays to test generator

## 0.18.1

* [SKB-610] Add StationID to Daq config and propagate to HDF5 metadata.

## 0.18.0

* [MCCS-2273] Add DAQ tests so SpsStation.SelfCheck()
* [SKB-609] Revert changes made in SKB-520.
* [MCCS-2265] Fix abortCommand() when turning station on.
* [MCCS-2309] Add property "device_property" for setting arbitrary properties.
* [MCCS-2182] Deploy PDU device with MCCS
* [MCCS-2300] Add support for starting/stopping/configuring the pattern generator in MccsTile.
* [MCCS-2278] Change health and state rollup/aggregation for SpsStation to reduce frequency of it entering `DevState.UNKNOWN`.

## 0.17.7

* [SKB-596] MccsTile producing too many logs

## 0.17.6

* [SKB-507] Added `ppsDelaySpread` attribute to `SpsStation` to track `ppsDelay` drifts. This has been incorporated into the HealthModel and will result in HealthState.DEGRADED when the `ppsDelaySpread` is observed to be >4 samples and FAILED when >10. Added `ppsDelayDrift` attribute to `MccsTile` to track difference between current `ppsDelay` and its value at initialisation. Results in Tile HealthState.DEGRADED when >4 samples and FAILED when >10.

## 0.17.5

* [MCCS-2295] Mark attributes as invalid when MccsTile is OFF
* [SKB-520] Correct Tile attribute quality reporting bug.
* [MCCS-2258] Add test_ral_low manual stage to pipeline.
* [SKB-447] Subrack health board current fix

## 0.17.4

* [SKB-519] Prevent subrack from sticking in UNKNOWN after a failed poll.

## 0.17.3

* [SKB-433] Allow aborting of SendDataSamples()
* [MCCS-2259] Add channeliser rounding property

## 0.17.2

* [MCCS-1979] Correct tile health monitoring for single 40g QSFP
* [SKB-426] Remove ADA voltages from health rollup
* [SKB-526] Fix channeliser rounding ordering
* [SKB-431] Converted Daq.Stop to a LongRunningCommand to avoid CORBA timeouts.
* [SKB-433] Update SpsStation to use ThreadPools

## 0.17.1

* [SKB-524] Update ska-low-mccs-daq dependency to allow specifying resources for DAQ receiver Pods.
* [LOW-995] Speed up SpsStation initialisation by reducing delay between TPM operations.
* [LOW-991] Fix bug in platform spec parsing introduced by new spec schema.
* [MCCS-2230] Respect default receiver interface configured in DAQ receivers via environment.
* [SKB-494] Update DAQ to support new SPEAD format.

## 0.17.0

* [MCCS-2141] Update ska-tango-base to 1.0.0
* [MCCS-2222] Include MccsTile attributes added as part of MCCS-2059 in the EDA config.

## 0.16.1

* [LOW-952] Point at ska-low-tmdata for AA0.5 telmodel data
* [MCCS-2216] Support nulls in chart values
* [MCCS-2223] Fix static delay docs

## 0.16.0

* [MCCS-2135] Pull versions of aavs-system and pyfabil based on tags rather than specific commits.
* [MCCS-2014] Add support for SP-3800 in MccsTile and SpsStation.
* [MCCS-2213] Remove local platform specs and templates and instead pull them from TelModel.
* [MCCS-2215] Update to latest version of `ska-low-mccs-common`
* [MCCS-2190] Update attributes to only push change events when the value changes.
* [SKB-452] Update Tile so that if not initialised or synchronised when its subrack reports power `ON` it will initialise itself.
* [SKB-324] [SKB-387] Change subrack fan speed parameter to require an integer to avoid an exception being raised by the SMB. Update local cached value of `SpsStation.SetChanneliserRounding` properly.
* [SKB-460] Fix inconsistency in `ApplyPointingDelays` command naming. Fix an off-by-one error in `ApplyPointingDelays`. Add attributes to Tile and Station containing the last pointing delays.
* [MCCS-2202] Update to the latest platform specs, helm templates and daq version.
* [MCCS-2200] Re-order attributes to greatly reduce the chance of encountering a cpptango segfault.
* [MCCS-2191] Move a lot of Daq configuration to the Daq repo and remove from this one.
* [MCCS-2210] Fix `UpdateStaticDelays` bug to properly allow Tiles to have different delays.
* [SKB-435] Improve defaults for some parameters, cast tuples to lists when comparing with lists, add info metadata block. Generally improve Tile health issues.
* [MCCS-2200] Add `retry_command_on_exception` to improve reliability when facing timeouts.
* [MCCS-2059] Add monitoring point attributes to MccsTile.
            Update ska-tango-util to 0.4.11
            Rename 'CHANGELOG' to 'CHANGELOG.md'
* [LOW-938] Add `ska-low-deployment` as `.deploy` submodule containing all helmfile templates and remove them locally.
* [MCCS-1508] Improve monitoring of overheating event.
* [MCCS-2200] Remove tile_info from polling loop (takes too long) and add claiming of hardware lock from a bad rebase.
* [MCCS-2189] Add ability to expose Daq's data services. Update relevant helmfile templates.
* [MCCS-2197] Correct `AcquireDataForCalibration` command to properly clear the LRC queue so it doesn't fill to capacity.
* [MCCS-2195] Fix an "off by one" indexing error in station component manager.
* [MCCS-1507] Reimplement TileComponentManager as a PollingComponentManager. Removes TileOrchestrator. Fixes SKB-281.
* [SKB-408] Change polling to push archive events when a value is polled instead of only on change.
* [MCCS-2189] Update to latest daq version and 0.6.0 specs
* [MCCS-2078] Add `tile.tile_info` attribute

## 0.15.0

* [MCCS-2176] Update RAL Platform Spec
* [MCCS-2044]: Fix automerge issues
* [MCCS-2044] Add AcquireDataForCalibration method to SpsStation.
* [MCCS-1530] Add functional testing for health computation and aggregation
* [MCCS-2180] CSP ingest IP
* [MCCS-2153] Add MCCS schemas to TelModel
* [MCCS-2048] [MCCS-2114] Add InitialiseStation to the self check list + set src IP before initialise
* [SPRTS-101]: prevent subrack from staying in UNKNOWN when polling fails
* [MCCS-2116]: Fix timeout error in spsStation.StopDataTransmission
* [MCCS-2121]: Update platform spec
* [MCCS-2117] Update ska-low-mccs-daq-interface to use gRPC wait_for_ready flag.
* [MCCS-2041] remove references to pyfabil tpm
* [MCCS-2120] Support DAQ data sync
* [MCCS-2109]: Reject calls to SpsStation.Off.
* [MCCS-2041]: Add configurable shutdown temperatures.
* [MCCS-2111]: Correct TileProgrammingState pushing.
* [MCCS-2113]: Remove the postgresql dependency. No longer used.
* [MCCS-2048] StationSelfCheckManager
* [MCCS-2021]: Changes to get mccs deployed at RAL
* [MCCS-2108] Fix docs
* [MCCS-2107] remove deprecated environments
* [MCCS-1507] update test to use tile simulator
* [MCCS-2054] [MCCS-2035] Remove calibration devices
* [MCCS-2103] gateway support
* [MCCS-2037] Update Tile temperatures to push ALARM
* [MCCS-1507] update tile simulator interface
* [MCCS-2060] Add eda-config.yaml with all spshw attributes.
* [MCCS-2095] Fix antenna mapping bug
* [SPRTS-126]: expose missing health structures and fix default health parameters
* [MCCS-2089] Add PyPi as source for Poetry and update daq image used.
* [MCCS-2040] Link functional tests to requirements
* [MCCS-2084] Fix cluster domain configuration issue.
* [MCCS-1793] Update aavs system tag
* [MCCS-1883] Add bandpass attribute to sps station
* [MCCS-2070] string keys
* [MCCS-2076] Update ska-low-mccs-common dependency
* [MCCS-1988] Add SpsStation.UpdateCalibration()
* [MCCS-1998] - Update spsstation task_callback with command result
* [MCCS-2008] Fix Tile Simulator crash in timing thread
* [MCCS-2056] Make antenna config as agnostic as possible
* [MCCS-2066] station address handling
* [MCCS-1995] -dirty fix
* [MCCS-1780] Cannot stop beam data
* [MCCS-1982] Implement single 40G connection in MCCS
* [MCCS-1995] values schema
* [MCCS-1970] Fix tile state discovery and add test
* [MCCS-1961] Update rounding attributes
* [MCCS-1986] Fix delay mapping
* [MCCS-1986] Fix adc_data
* [MCCS-1551] Functional tests for the bandpass monitor process
* [MCCS-1983] Map antenna order to channel order in SpsStation.LoadPointingDelays
* [MCCS-1793] Fix pps-delay bug. It was being used for a correction and a delay incorrectly
* [MCCS-1978] infra-managed Low ITF credentials
* [MCCS-1925] Update ppsPresent to a DevBoolean, the EDA is configured for a boolean.
* [MCCS-2176] Update RAL platform spec to 0.5.0

## 0.14.0

* [MCCS-1957] Support deployment namespace override
* [SKB-280] Change type of SpsStation.preadulevels from int to float
* [SKB-278] Handle numpy arrays in SpsStationComponentManager.adc_power()
* [MCCS-1925] Update ppsPresent to push change events
* [MCCS-1880] Implement mechanism in SpsStation to retrieve antenna locations
* [MCCS-1959] Remove TaskExcecutorComponentManager base class from TpmDriver
* [MCCS-1884] Update SpsStation adcPower to push change and archive events
* [MCCS-1885] Add 'cadence' as arg to bandpass monitor
* [MCCS-1961] Update preaduLevels to push change events
* [SKB-273], [MCCS-1960] Add StationID as tango device property on MccsTile, set TileID property to be continuous 0-15
* [MCCS-1961] Fix FPGA Temperature Summary on SpsStation
* [MCCS-1966] Use infa-issued credentials for AAVS3
* [MCCS-1961] Update statis tile delays attribute to push
* [MCCS-1975] cabinet subnet handling
* [MCCS-1905] Latest TPM Firmware, AAVS-System and PyFABIL (sbf510 bitfiles)
* [MCCS-1918] Implement ADC equalisation in MCCS as tango command
* [MCCS-1764] MccsTIle bugs corrected

## 0.13.0

* [SKB-276] fix typo in MccsTile pps_delays -> pps_delay
* [SKB-274] Set SpsStation's proxies' source to DevSource.Dev

## 0.12.1

* [MCCS-1939] AAVS3 staging environment for MCCS repos
* [MCCS-1829] Helmfile cannot create more than 1 daq-server.
* [MCCS-1944] Get Chart.lock files under version control
* [MCCS-1949] Improve ska-low-mccs-spshw chart flexibility
* [MCCS-1881] Add property to SPSStation for a DAQ TRL
* [SKB-272] Tile stuck in Programmed "tileprogrammingstate"

## 0.12.0

* [LOW-637] Move pyfabil dependency from Alessio's BitBucket to SKA GitLab
* [LOW-637] Update ska-tango-util to 0.4.9
* [LOW-637] Update ska-low-mccs-daq to 0.6.0
* [LOW-612] Fix old pyfabil ref
* [LOW-637] Update makefile repo and use appVersion as default tag in Helm chart
* [MCCS-1023] Corrected On sequence in SpsStation. Added SpsStation.Initialise command to reinitialise tiles. Corrected TileSimulator to manage configuration commands
* [MCCS-1867] DAQ directory subsystem slug incorrect
* [MCCS-1859] support arbitrary helm values
* [MCCS-1857] refactor helmfile templates
* [MCCS-1797] Configure EDA for bandpass data
* [MCCS-1805] Update calibration table field to DOUBLE PRECISION
* [MCCS-1631] Add bandpass monitoring
* [MCCS-1811] - Add functional tests using daq-handler.
* [MCCS-1805] Update station calibrator chart.
* [MCCS-1830] Remove skip on test.
* [MCCS-1592] Gherkin for bandpass monitor functional tests
* [LOW-612] move preADU set/get to pyaavs

## 0.11.0

* [MCCS-1851] Update dependencies
* [MCCS-1845] Support disabling SPS
* [MCCS-1831] SKUID as a platform service
* [LOW-589] PreADU attenuations aren't set correctly
* [MCCS-1752] Dashboard for SpsStation
* [MCCS-1724] Add SPEAD test
* [MCCS-1758] Make logging ADR-55 compliant
* [MCCS-1791] ignore external stimuli when offline
* [MCCS-1783] TANGO state not being updated in MccsTile.
* [MCCS-1781] Fix indentation bug in values file.
* [MCCS-1777] Fix DAQ.Start task_callback error.
* [LOW-612] Move preADU set/get methods to pyaavs.

## 0.10.0

* [MCCS-1775] Fix bug in deployment configuration for minikube platforms
* [MCCS-1762] update to pytango 9.4.2
* [MCCS-1697] Support tangodb being provided as a platform service, so we don't need to deploy it ourselves

## 0.9.0

* [MCCS-1690] remove ska-tango-base
* [MCCS-1682] pull in daq chart
* [MCCS-1681] remote platform spec
* [MCCS-1678] pair programming updates
* [MCCS-1587] Outline plan to implement the Functional test shows DAQ metadata are
* [MCCS-1671] Fix intermittent SpsStation Initialise test
* [MCCS-1670] support multiple stations in clusters
* [MCCS-1593] Connect metadata to daq output
* [MCCS-1664] Add noise to the simulated bandpass
* [MCCS-1610] helmfile
* [MCCS-1663] Fix key error in stop_sending_data.
* [MCCS-1546] Update the IntegratedChannelDataSimulator to create simulated bandpass data

## 0.8.0

* [MCCS-1547] Tile Component Manager and TpmDriver to use the new TileSimulator
* [MCCS-1650] Updating TPM Firmware to sbf416 version

## 0.7.1

* Updated make submodule.

## 0.7.0

* [MCCS-1565] Updated TPM Driver to Support 40G Gateway
* [MCCS-1644] Update station name to spsstation
* [MCCS-1623] Update tango preadulevels type.
* [MCCS-1456] DAQ Functional Tests
* [MCCS-1623] Modified TPM driver to support TPM 1.6 preADU
* [MCCS-1636] Use ska-ser-sphinx-theme
* [MCCS-1633] Update /docs/src/_static/img/ in MCCS repos
* [MCCS-1589] Skuid added in the spshw umbrella
* [MCCS-1579] Add calibration store device, and PostgreSQL database for data storage
* [MCCS-1518] No warning given if tile device initialised without subrack fqdn
* [MCCS-1605] Fix intermittent health state test
* [MCCS-1627] Dependency update
* [MCCS-1613] Add version logging to device init

## 0.6.0

* [MCCS-1539] DAQ receiver Tango device
* [MCCS-1529] Kwargs refactor
* [MCCS-1569] [MCCS-1570] [MCCS-1572] Calibration store device, mock field station device, station calibrator device
* [MCCS-1451] Tile simulator improvements
* [mccs-1419] Jupyter notebooks to generate 4 and 8 beams.
* [MCCS-1525] Tile health model fixes
* [MCCS-1387] Subrack health

## 0.5.0

* [MCCS-1412] Chart fixes and improvements
* [MCCS-1390] Add rules for Tile health
* [MCCS-1388] Add rules for SpsStation Health
* [MCCS-1493] Bugfix: correct lmc_param keys
* [MCCS-1408] new AAVS3 and Low-ITF facility spec
* [MCCS-1501] chart template bugfix

## 0.4.0

* [MCCS-1495] Inline facility data
* [MCCS-1418] Added notebook to generate a beam from a single TPM input.
* [MCCS-1441] Update tile simulator
* [MCCS-1449] Health cleanup
* [MCCS-1267] Added Station commands to set pointing delays
* [MCCS-1427] JSON validation
* [MCCS-1081] Modify MCCS tile to support AAVS tile monitoring points
* [MCCS-1438] support enable above instance level
* [MCCS-1429] Update iTPM bitfiles to version sbf415
* [MCCS-1257] Station initialisation.
* [MCCS-1360] Fix bug in MccsTile config
* [MCCS-1325] Station test harness

## 0.3.2

* LOW-386 - UNKNOWN / OFF bugfix
* MCCS-1351 - Revert subrack_fan_speeds change
* MCCS-1346 - TPM initialisation bugfix

## 0.3.1

* LOW-386   - subrack_fan_speeds -> subrack_fan_speed

## 0.3.0

* MCCS-1343 - Final static type check of tile tests post refactor
* MCCS-1339 - use ska-tango-testing
* MCCS-1324 - Static type checking of tile in ska-low-mccs-spshw
* MCCS-1239 - xray upload
* MCCS-1216 - Add Ingress to Jupyterhub
* MCCS-1225 - k8s-test-psi-low
* MCCS-1257 - Added skeleton SpshwStation device.
* LOW-386   - use correct component manager attr in GetArpTable
* MCCS-1236 - Attach xray tickets to feature file
* MCCS-1258 - new subrack device

## 0.2.1

* MCCS-1318 - Fix pyfabil/aavs commit SHAs
* MCCS-1316/ MCCS-1319 - add facility yaml files

## 0.2.0

* MCCS-1256 - External simulator
* MCCS-1148 - Fix bug with incorrect reporting of Tile On/Off result

## 0.1.0

* MCCS-1292 - Move any changed tile & subrack files from ska-low-mccs
* MCCS-1218 - Generate new repository mccs-spshw<|MERGE_RESOLUTION|>--- conflicted
+++ resolved
@@ -1,20 +1,18 @@
 # Version History
 
-## 8.0.0
-
-<<<<<<< HEAD
-## 7.5.0
+## 8.0.1
 
 * [SKB-872] MccsTile now only polls a subset of health values on each poll.
 * [SKB-872] MccsTile attributes which do a hardware read are now only allowed if the TPM is programmed.
-=======
+
+## 8.0.0
+
 * [THORN-172] The old two pod DAQ version has been removed.
 
 ## 7.4.2
 
 * [SKB-1033] Bumping TPM firmware to 6.6.1 to resolve bug with subarray ID and substation ID
   Bug was introduced in TPM firmware 6.4.0
->>>>>>> 67f54313
 * [SPRTS-487] Move boardTemperature attribute higher up the list (workaround no longer necessary due to cppTango fix).
 
 ## 7.4.1
