--- conflicted
+++ resolved
@@ -1,15 +1,13 @@
 # Version History
 
-<<<<<<< HEAD
-## 0.25.0
-
-* [SKB-765] Add ConfigureStationForCalibration command, which handles DAQ configuration for calibration. This functionality was pulled from AcquireDataForCalibration.
-=======
 ## Unreleased
 
 * [SKB-761] Hardcode nof_antenna to number expected from library build.
 * [THORN-24] Update devices to use MccsBaseDevice for mode inheritance.
->>>>>>> 02ad31f1
+
+## 0.25.0
+
+* [SKB-765] Add ConfigureStationForCalibration command, which handles DAQ configuration for calibration. This functionality was pulled from AcquireDataForCalibration.
 
 ## 0.24.0
 
