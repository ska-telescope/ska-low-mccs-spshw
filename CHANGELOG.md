# Version History

<<<<<<< HEAD
## 7.0.0

* [THORN-175] Added beamfomer control on individual beams. 
* [THORN-175] MccsTile.StartBeamformer and StopBeamformer accepts `channel_groups` parameter
* [THORN-175] Added command MccsTile.BeamformerRunningForChannels and attribute RunningBeams
* [THORN-175] Added commands SpsStation.BeamformerRunningForChannels and StopBeamformerForChannels
=======
## Unreleased

* [THORN-214] Correct SpsStation healthstate update to evaluate only when the power of spstation changes.
* [THORN-214] Reset initial pps_delay after initialisation.
* [THORN-214] Improve hardware test visibility and reliability.
>>>>>>> 0a9132d5

## 6.5.2

* [THORN-220] Add cleanup for proxies and component managers.
* [THORN-215] Add validation to Daq Configure command.

## 6.5.1

* [THORN-214] make PduTrl optional in componentmanager.

## 6.5.0

* [THORN-133] SpsStation to StartAcquisition during Initialise

## 6.4.0

* [THORN-11] New self check test added 'TestAntennaBuffer'
* [THORN-11] Attribute ddr_write_size added to the MccsTile device
* [THORN-11] ska-low-mccs-daq-interface dependency 1.0.0-> 1.0.1
* [THORN-11] Update helm ska-low-mccs-daq dependency 2.0.0 -> 2.0.4-dev.c6b8c425d
* [THORN-214] Update RAL platform spec.
* [THORN-68] Added stationBeamFlagEnabled attribute

## 6.3.0

* [THORN-11] ska-low-sps-tpm-api dependency 0.2.2 -> 0.3.0
* [THORN-11] Add ability to configure a ramp in ConfigurePatternGenerator.
* [THORN-214] Update RAL pipeline k8s runner tango host.
* [THORN-214] Update RAL pipeline to run on schedule.
* [THORN-71] Update to include command schemas in docs

## 6.2.2

* [THORN-182] Update TPM current thresholds to 10.5/10A

## 6.2.1

* [SKB-804] HotFix: Revert changes to force reprogramming.

## 6.2.0

* [SKB-804] ska-low-sps-tpm-api dependency 0.1.2 -> 0.2.2 (allow re-configuring of LMC routing.)
* [SKB-804] Only force reprogramming if programmed.
* [SKB-804] Improve logging for INVALID attributes.
* [SKB-804] Add missing attributes to attr_map.
* [SKB-804] Speedup subrack tests.
* [SPRTS-364] fix tile hardware lock TimeoutError message
* [THORN-93] Link PDU device to subrack via TANGO commands
* [SPRTS-441] added a VerifyEvents boolean property to MccsTile,
  which defaults to True and determines whether pushed archive and change events
  are verified by Tango against the rel_change and abs_change attribute properties.

## 6.1.3

* [THORN-117] Correct claiming of lock in ping method.
* [SPRTS-436] add 2Gi memory limit to spshw Pods.

## 6.1.2

* [THORN-165] Add missing hardware_lock to methods.
* [SKB-816] Remove subrack tpm_power_state attribute cache upon RequestError.

## 6.1.1

* [SPRTS-436] Update to sps-tpm-api (0.1.0 -> 0.1.2) to include fix for memory leak.

## 6.1.0

* [SPRTS-433] The timeout for acquiring access to the HW in MccsTile is now a device property, configurable from deployment.

## 6.0.0

* [THORN-97] SpsStation.Initialise() reverted to not taking arguments. The version of initialise which
  does is SpsStation.ReInitialise(json_arg)
* [SKB-816] Changed _component_state_changed() callback to keep track of previous tpm states when subrack looses conection to device

## 5.0.2

* [THORN-152] Remove daqs from log message.

## 5.0.1

* [THORN-152] Handle missing DAQ TRL.

## 5.0.0

* [SKB-872] MccsTile.StartBeamformer/StopBeamformer commands are now long running commands,
  they are submitted to the polling loop to be picked up on the next poll, but the command returns
  before the beamformer has actually started/stopped.

## 4.0.0

* [THORN-97] Update SpsStation.Initialise() to route general LMC data to DAQ and
  bandpasses to the bandpass DAQ. This means we now have a 'BandpassDAQ'
  property to populate on SpsStation.
* [THORN-97] SpsStation also has the 'StartBandpassesInInitialise',
  this is optional, defaults to True. If set to false we won't send integrated data during
  SpsStation.Initialise()
* [THORN-97] SpsStation.Initialise() now accepts a json argument, at present it only has one
  optional argument 'start_bandpasses' which is a boolean, if not given the value in the device
  property is used.
  
## 3.1.1

* [THORN-110] Updated daq refs after repo reorganisation, updated imports.
* [THORN-149] Migrate from AAVSSystem and PyFabil to ska-low-sps-tpm-api

## 3.1.0

* [SKB-861] Add optional argument start_time to AcquireDataForCalibration
* [SKB-861] Update AcquireDataForCalibration default start_time to 2 seconds in future.

## 3.0.3

* [THORN-144] Re-release of 3.0.2 with correct image.

## 3.0.2

* [THORN-144] DAQ was going to ON before doing its automatic starting/stopping of receivers, this meant code waiting on DAQ turning to ON would think the DAQ is ready too soon. Now DAQ reports ON after it has finished automatically starting/stopping consumers.

## 3.0.1

* pyfabil 2.1.0 -> 2.1.1 (<https://gitlab.com/ska-telescope/pyfabil/-/releases>)
* aavs-system 2.1.3 -> 2.1.6 (<https://gitlab.com/ska-telescope/aavs-system/-/releases>)
* TPM firmware version 6.2.0 -> 6.2.1

## 3.0.0

* Update ska-tango-base 1.3.1 -> 1.3.2 (<https://gitlab.com/ska-telescope/ska-tango-base/-/releases>)
* [THORN-99] Prune logging.
* [THORN-108] Update STFC RAL ref to use persistent DB.
* [THORN-121] Add deploy stage to pipeline.
* [THORN-134] Added ska-low-mccs-common ref.
* [SKB-843] Add a NumberOfTiles property to MccsDaqReceiver
* [LOW-1272] Update to latest ska-tango-devices 0.2.0 -> 0.2.1 (<https://gitlab.com/ska-telescope/ska-tango-devices/-/releases>)
* [THORN-91] Update PDU charts to match new configuration
* [LOW-1304] Update for upstream bugfixes

## 2.0.0

* [THORN-126] Allow AcquireDataForCalibration to work when daq in Engineering AdminMode.
* [THORN-117] Reduce cpu time per poll spend on redundant evaluation of TpmStatus.
* [THORN-117] Add EvaluateTileProgrammingState command to MccsTile.
* [LOW-1216] Breaking changes to helm chart values schema.
  The `ska-low-mccs-spshw` helm chart now uses `ska-tango-devices`
  to configure and deploy its Tango devices.
  For details, see the "Direct deployment of helm charts" section of the
  "Deploying" page in the documentation.

## 1.5.0

* [THORN-103] SpsStation.AcquireDataForCalibration now launches a frequency sweep, as such the interface has changed. It now expected a json-ified dictionary containing the keys first_channel and last_channel.
* [THORN-96] Add optional property StaticTimeDelays to MccsTile.
* [THORN-123] Add FAULT when subrack reports TPM ON and TPM is not connectable.
* [THORN-86] SpsStation now uses the CommunicationManager from ska-low-mccs-common to manage it's communication status, this should
flush out issues with rapid changes of adminmode.

## 1.4.0

* [THORN-21] Added antenna buffer control methods.

## 1.3.0

* [THORN-122] HotFix issue 'devstate not accounting ppsPresent attribute'
* [THORN-122] HotFix issue 'unable with deploying MccsTile when TPM OFF state.'
* [SKB-520] Mark attributes as INVALID.
* [THORN-85] Update devices to serialise their events through the EventSerialiser. This should have no operational
changes, but an attribute EventHistory is now available on all devices to debug which events this device received,
where they came from, the order they came in, and what callbacks were executed with those events. It is a json-ified list of lists.

## 1.2.0

* [THORN-54] Update SpsStation to use new health model.

## 1.1.0

* [SKB-765] Update SpsStation.AcquireDataForCalibration to not configure DAQ, this is now done in SpsStation.ConfigureStationForCalibration
* [SKB-765] AcquireDataForCalibration now starts DAQ, sends data, waits for receipt of data then stops daq.

## 1.0.0

* [THORN-17] 1.0.0 release - all MCCS repos

## 0.25.0

* [SKB-761] Hardcode nof_antenna to number expected from library build.
* [THORN-24] Update devices to use MccsBaseDevice for mode inheritance.
* [THORN-27] Add `BandpassDaq` property to DaqReceiver. Where this is `True` these Daqs will automatically attempt to keep bandpass monitoring running.

## 0.24.0

* [SKB-766] Reject multiple calls to DAQ.Start() in a row.
* [SKB-746] MccsTile.Off() now works in DevState ALARM.

## 0.23.1

* [SKB-702] SpsStation takes multiple attempts for all calibration coefficients to be applied
* [THORN-5] Add Tile beamformer test to self-check.
* [THORN-12] Add methods/attribute to measure data rate through DAQ network interface.
* [THORN-13] Add station beam data rate test to self-check.

## 0.23.0

* [MCCS-2256] Removed cabinetbanks.

## 0.22.0

* [MCCS-2330] Seperate alarms attribute into constituents.

## 0.21.3

* [SKB-705] Allow graceful handling of DaqReceiver restart. Restart running tasks on DaqHandler
* [THORN-2] Extend Tile Control and Health Monitoring following Firmware Release 6.2.0
* [MCCS-2330] Update pytango to 10.0.0
* [THORN-10] Update self-check to mark test data

## 0.21.2

* [THORN-3] Bump TPM FPGA Firmware to version 6.2.0 in SPSHW
* [THORN-59] Fix race condition (intermittent failure in unit test)
* [THORN-48] Fix mock tile device builder by including attributes
* [THORN-64] Fix rficount change events

## 0.21.1

* [THORN-57] Fix python package build bug that prevented publication of python wheel for 0.21.0

## 0.21.0

* [SKB-687] Do not automatically initialise TPM when initialised or synchronised.
* [THORN-48] Update deploy submodule.
* [THORN-50] Add PreaduAttenuation device property to MccsTile
* [SKB-683] SpsStation initialise fails fpgatimes check
* [SKB-703] Add a thread that establishes communication with the DAQ client
* [THORN-49] Fix shared register map bug.
* [THORN-39] Update ska-low-mccs-common to 0.15.6

## 0.20.1

* [THORN-37] Pull in downstream update for proxies to use DevSource.DEV
* [THORN-40] Update RAL platform spec for new TPMs

## 0.20.0

* [THORN-47] Add CspRounding property to SpsStation

## 0.19.0

* [LOW-1131] Expose SPS Station as a LoadBalancer
* [THORN-1] Multi-class device server endpoint
* [MCCS-2026] Add RFI counters
* [MCCS-2299] Add functional test for reading attributes on hardware.
* [MCCS-2319] ddr_interface points failing health when running a scan
* [MCCS-2328] Add enable/disable ADCs, add delays to test generator

## 0.18.1

* [SKB-610] Add StationID to Daq config and propagate to HDF5 metadata.

## 0.18.0

* [MCCS-2273] Add DAQ tests so SpsStation.SelfCheck()
* [SKB-609] Revert changes made in SKB-520.
* [MCCS-2265] Fix abortCommand() when turning station on.
* [MCCS-2309] Add property "device_property" for setting arbitrary properties.
* [MCCS-2182] Deploy PDU device with MCCS
* [MCCS-2300] Add support for starting/stopping/configuring the pattern generator in MccsTile.
* [MCCS-2278] Change health and state rollup/aggregation for SpsStation to reduce frequency of it entering `DevState.UNKNOWN`.

## 0.17.7

* [SKB-596] MccsTile producing too many logs

## 0.17.6

* [SKB-507] Added `ppsDelaySpread` attribute to `SpsStation` to track `ppsDelay` drifts. This has been incorporated into the HealthModel and will result in HealthState.DEGRADED when the `ppsDelaySpread` is observed to be >4 samples and FAILED when >10. Added `ppsDelayDrift` attribute to `MccsTile` to track difference between current `ppsDelay` and its value at initialisation. Results in Tile HealthState.DEGRADED when >4 samples and FAILED when >10.

## 0.17.5

* [MCCS-2295] Mark attributes as invalid when MccsTile is OFF
* [SKB-520] Correct Tile attribute quality reporting bug.
* [MCCS-2258] Add test_ral_low manual stage to pipeline.
* [SKB-447] Subrack health board current fix

## 0.17.4

* [SKB-519] Prevent subrack from sticking in UNKNOWN after a failed poll.

## 0.17.3

* [SKB-433] Allow aborting of SendDataSamples()
* [MCCS-2259] Add channeliser rounding property

## 0.17.2

* [MCCS-1979] Correct tile health monitoring for single 40g QSFP
* [SKB-426] Remove ADA voltages from health rollup
* [SKB-526] Fix channeliser rounding ordering
* [SKB-431] Converted Daq.Stop to a LongRunningCommand to avoid CORBA timeouts.
* [SKB-433] Update SpsStation to use ThreadPools

## 0.17.1

* [SKB-524] Update ska-low-mccs-daq dependency to allow specifying resources for DAQ receiver Pods.
* [LOW-995] Speed up SpsStation initialisation by reducing delay between TPM operations.
* [LOW-991] Fix bug in platform spec parsing introduced by new spec schema.
* [MCCS-2230] Respect default receiver interface configured in DAQ receivers via environment.
* [SKB-494] Update DAQ to support new SPEAD format.

## 0.17.0

* [MCCS-2141] Update ska-tango-base to 1.0.0
* [MCCS-2222] Include MccsTile attributes added as part of MCCS-2059 in the EDA config.

## 0.16.1

* [LOW-952] Point at ska-low-tmdata for AA0.5 telmodel data
* [MCCS-2216] Support nulls in chart values
* [MCCS-2223] Fix static delay docs

## 0.16.0

* [MCCS-2135] Pull versions of aavs-system and pyfabil based on tags rather than specific commits.
* [MCCS-2014] Add support for SP-3800 in MccsTile and SpsStation.
* [MCCS-2213] Remove local platform specs and templates and instead pull them from TelModel.
* [MCCS-2215] Update to latest version of `ska-low-mccs-common`
* [MCCS-2190] Update attributes to only push change events when the value changes.
* [SKB-452] Update Tile so that if not initialised or synchronised when its subrack reports power `ON` it will initialise itself.
* [SKB-324] [SKB-387] Change subrack fan speed parameter to require an integer to avoid an exception being raised by the SMB. Update local cached value of `SpsStation.SetChanneliserRounding` properly.
* [SKB-460] Fix inconsistency in `ApplyPointingDelays` command naming. Fix an off-by-one error in `ApplyPointingDelays`. Add attributes to Tile and Station containing the last pointing delays.
* [MCCS-2202] Update to the latest platform specs, helm templates and daq version.
* [MCCS-2200] Re-order attributes to greatly reduce the chance of encountering a cpptango segfault.
* [MCCS-2191] Move a lot of Daq configuration to the Daq repo and remove from this one.
* [MCCS-2210] Fix `UpdateStaticDelays` bug to properly allow Tiles to have different delays.
* [SKB-435] Improve defaults for some parameters, cast tuples to lists when comparing with lists, add info metadata block. Generally improve Tile health issues.
* [MCCS-2200] Add `retry_command_on_exception` to improve reliability when facing timeouts.
* [MCCS-2059] Add monitoring point attributes to MccsTile.
            Update ska-tango-util to 0.4.11
            Rename 'CHANGELOG' to 'CHANGELOG.md'
* [LOW-938] Add `ska-low-deployment` as `.deploy` submodule containing all helmfile templates and remove them locally.
* [MCCS-1508] Improve monitoring of overheating event.
* [MCCS-2200] Remove tile_info from polling loop (takes too long) and add claiming of hardware lock from a bad rebase.
* [MCCS-2189] Add ability to expose Daq's data services. Update relevant helmfile templates.
* [MCCS-2197] Correct `AcquireDataForCalibration` command to properly clear the LRC queue so it doesn't fill to capacity.
* [MCCS-2195] Fix an "off by one" indexing error in station component manager.
* [MCCS-1507] Reimplement TileComponentManager as a PollingComponentManager. Removes TileOrchestrator. Fixes SKB-281.
* [SKB-408] Change polling to push archive events when a value is polled instead of only on change.
* [MCCS-2189] Update to latest daq version and 0.6.0 specs
* [MCCS-2078] Add `tile.tile_info` attribute

## 0.15.0

* [MCCS-2176] Update RAL Platform Spec
* [MCCS-2044]: Fix automerge issues
* [MCCS-2044] Add AcquireDataForCalibration method to SpsStation.
* [MCCS-1530] Add functional testing for health computation and aggregation
* [MCCS-2180] CSP ingest IP
* [MCCS-2153] Add MCCS schemas to TelModel
* [MCCS-2048] [MCCS-2114] Add InitialiseStation to the self check list + set src IP before initialise
* [SPRTS-101]: prevent subrack from staying in UNKNOWN when polling fails
* [MCCS-2116]: Fix timeout error in spsStation.StopDataTransmission
* [MCCS-2121]: Update platform spec
* [MCCS-2117] Update ska-low-mccs-daq-interface to use gRPC wait_for_ready flag.
* [MCCS-2041] remove references to pyfabil tpm
* [MCCS-2120] Support DAQ data sync
* [MCCS-2109]: Reject calls to SpsStation.Off.
* [MCCS-2041]: Add configurable shutdown temperatures.
* [MCCS-2111]: Correct TileProgrammingState pushing.
* [MCCS-2113]: Remove the postgresql dependency. No longer used.
* [MCCS-2048] StationSelfCheckManager
* [MCCS-2021]: Changes to get mccs deployed at RAL
* [MCCS-2108] Fix docs
* [MCCS-2107] remove deprecated environments
* [MCCS-1507] update test to use tile simulator
* [MCCS-2054] [MCCS-2035] Remove calibration devices
* [MCCS-2103] gateway support
* [MCCS-2037] Update Tile temperatures to push ALARM
* [MCCS-1507] update tile simulator interface
* [MCCS-2060] Add eda-config.yaml with all spshw attributes.
* [MCCS-2095] Fix antenna mapping bug
* [SPRTS-126]: expose missing health structures and fix default health parameters
* [MCCS-2089] Add PyPi as source for Poetry and update daq image used.
* [MCCS-2040] Link functional tests to requirements
* [MCCS-2084] Fix cluster domain configuration issue.
* [MCCS-1793] Update aavs system tag
* [MCCS-1883] Add bandpass attribute to sps station
* [MCCS-2070] string keys
* [MCCS-2076] Update ska-low-mccs-common dependency
* [MCCS-1988] Add SpsStation.UpdateCalibration()
* [MCCS-1998] - Update spsstation task_callback with command result
* [MCCS-2008] Fix Tile Simulator crash in timing thread
* [MCCS-2056] Make antenna config as agnostic as possible
* [MCCS-2066] station address handling
* [MCCS-1995] -dirty fix
* [MCCS-1780] Cannot stop beam data
* [MCCS-1982] Implement single 40G connection in MCCS
* [MCCS-1995] values schema
* [MCCS-1970] Fix tile state discovery and add test
* [MCCS-1961] Update rounding attributes
* [MCCS-1986] Fix delay mapping
* [MCCS-1986] Fix adc_data
* [MCCS-1551] Functional tests for the bandpass monitor process
* [MCCS-1983] Map antenna order to channel order in SpsStation.LoadPointingDelays
* [MCCS-1793] Fix pps-delay bug. It was being used for a correction and a delay incorrectly
* [MCCS-1978] infra-managed Low ITF credentials
* [MCCS-1925] Update ppsPresent to a DevBoolean, the EDA is configured for a boolean.
* [MCCS-2176] Update RAL platform spec to 0.5.0

## 0.14.0

* [MCCS-1957] Support deployment namespace override
* [SKB-280] Change type of SpsStation.preadulevels from int to float
* [SKB-278] Handle numpy arrays in SpsStationComponentManager.adc_power()
* [MCCS-1925] Update ppsPresent to push change events
* [MCCS-1880] Implement mechanism in SpsStation to retrieve antenna locations
* [MCCS-1959] Remove TaskExcecutorComponentManager base class from TpmDriver
* [MCCS-1884] Update SpsStation adcPower to push change and archive events
* [MCCS-1885] Add 'cadence' as arg to bandpass monitor
* [MCCS-1961] Update preaduLevels to push change events
* [SKB-273], [MCCS-1960] Add StationID as tango device property on MccsTile, set TileID property to be continuous 0-15
* [MCCS-1961] Fix FPGA Temperature Summary on SpsStation
* [MCCS-1966] Use infa-issued credentials for AAVS3
* [MCCS-1961] Update statis tile delays attribute to push
* [MCCS-1975] cabinet subnet handling
* [MCCS-1905] Latest TPM Firmware, AAVS-System and PyFABIL (sbf510 bitfiles)
* [MCCS-1918] Implement ADC equalisation in MCCS as tango command
* [MCCS-1764] MccsTIle bugs corrected

## 0.13.0

* [SKB-276] fix typo in MccsTile pps_delays -> pps_delay
* [SKB-274] Set SpsStation's proxies' source to DevSource.Dev

## 0.12.1

* [MCCS-1939] AAVS3 staging environment for MCCS repos
* [MCCS-1829] Helmfile cannot create more than 1 daq-server.
* [MCCS-1944] Get Chart.lock files under version control
* [MCCS-1949] Improve ska-low-mccs-spshw chart flexibility
* [MCCS-1881] Add property to SPSStation for a DAQ TRL
* [SKB-272] Tile stuck in Programmed "tileprogrammingstate"

## 0.12.0

* [LOW-637] Move pyfabil dependency from Alessio's BitBucket to SKA GitLab
* [LOW-637] Update ska-tango-util to 0.4.9
* [LOW-637] Update ska-low-mccs-daq to 0.6.0
* [LOW-612] Fix old pyfabil ref
* [LOW-637] Update makefile repo and use appVersion as default tag in Helm chart
* [MCCS-1023] Corrected On sequence in SpsStation. Added SpsStation.Initialise command to reinitialise tiles. Corrected TileSimulator to manage configuration commands
* [MCCS-1867] DAQ directory subsystem slug incorrect
* [MCCS-1859] support arbitrary helm values
* [MCCS-1857] refactor helmfile templates
* [MCCS-1797] Configure EDA for bandpass data
* [MCCS-1805] Update calibration table field to DOUBLE PRECISION
* [MCCS-1631] Add bandpass monitoring
* [MCCS-1811] - Add functional tests using daq-handler.
* [MCCS-1805] Update station calibrator chart.
* [MCCS-1830] Remove skip on test.
* [MCCS-1592] Gherkin for bandpass monitor functional tests
* [LOW-612] move preADU set/get to pyaavs

## 0.11.0

* [MCCS-1851] Update dependencies
* [MCCS-1845] Support disabling SPS
* [MCCS-1831] SKUID as a platform service
* [LOW-589] PreADU attenuations aren't set correctly
* [MCCS-1752] Dashboard for SpsStation
* [MCCS-1724] Add SPEAD test
* [MCCS-1758] Make logging ADR-55 compliant
* [MCCS-1791] ignore external stimuli when offline
* [MCCS-1783] TANGO state not being updated in MccsTile.
* [MCCS-1781] Fix indentation bug in values file.
* [MCCS-1777] Fix DAQ.Start task_callback error.
* [LOW-612] Move preADU set/get methods to pyaavs.

## 0.10.0

* [MCCS-1775] Fix bug in deployment configuration for minikube platforms
* [MCCS-1762] update to pytango 9.4.2
* [MCCS-1697] Support tangodb being provided as a platform service, so we don't need to deploy it ourselves

## 0.9.0

* [MCCS-1690] remove ska-tango-base
* [MCCS-1682] pull in daq chart
* [MCCS-1681] remote platform spec
* [MCCS-1678] pair programming updates
* [MCCS-1587] Outline plan to implement the Functional test shows DAQ metadata are
* [MCCS-1671] Fix intermittent SpsStation Initialise test
* [MCCS-1670] support multiple stations in clusters
* [MCCS-1593] Connect metadata to daq output
* [MCCS-1664] Add noise to the simulated bandpass
* [MCCS-1610] helmfile
* [MCCS-1663] Fix key error in stop_sending_data.
* [MCCS-1546] Update the IntegratedChannelDataSimulator to create simulated bandpass data

## 0.8.0

* [MCCS-1547] Tile Component Manager and TpmDriver to use the new TileSimulator
* [MCCS-1650] Updating TPM Firmware to sbf416 version

## 0.7.1

* Updated make submodule.

## 0.7.0

* [MCCS-1565] Updated TPM Driver to Support 40G Gateway
* [MCCS-1644] Update station name to spsstation
* [MCCS-1623] Update tango preadulevels type.
* [MCCS-1456] DAQ Functional Tests
* [MCCS-1623] Modified TPM driver to support TPM 1.6 preADU
* [MCCS-1636] Use ska-ser-sphinx-theme
* [MCCS-1633] Update /docs/src/_static/img/ in MCCS repos
* [MCCS-1589] Skuid added in the spshw umbrella
* [MCCS-1579] Add calibration store device, and PostgreSQL database for data storage
* [MCCS-1518] No warning given if tile device initialised without subrack fqdn
* [MCCS-1605] Fix intermittent health state test
* [MCCS-1627] Dependency update
* [MCCS-1613] Add version logging to device init

## 0.6.0

* [MCCS-1539] DAQ receiver Tango device
* [MCCS-1529] Kwargs refactor
* [MCCS-1569] [MCCS-1570] [MCCS-1572] Calibration store device, mock field station device, station calibrator device
* [MCCS-1451] Tile simulator improvements
* [mccs-1419] Jupyter notebooks to generate 4 and 8 beams.
* [MCCS-1525] Tile health model fixes
* [MCCS-1387] Subrack health

## 0.5.0

* [MCCS-1412] Chart fixes and improvements
* [MCCS-1390] Add rules for Tile health
* [MCCS-1388] Add rules for SpsStation Health
* [MCCS-1493] Bugfix: correct lmc_param keys
* [MCCS-1408] new AAVS3 and Low-ITF facility spec
* [MCCS-1501] chart template bugfix

## 0.4.0

* [MCCS-1495] Inline facility data
* [MCCS-1418] Added notebook to generate a beam from a single TPM input.
* [MCCS-1441] Update tile simulator
* [MCCS-1449] Health cleanup
* [MCCS-1267] Added Station commands to set pointing delays
* [MCCS-1427] JSON validation
* [MCCS-1081] Modify MCCS tile to support AAVS tile monitoring points
* [MCCS-1438] support enable above instance level
* [MCCS-1429] Update iTPM bitfiles to version sbf415
* [MCCS-1257] Station initialisation.
* [MCCS-1360] Fix bug in MccsTile config
* [MCCS-1325] Station test harness

## 0.3.2

* LOW-386 - UNKNOWN / OFF bugfix
* MCCS-1351 - Revert subrack_fan_speeds change
* MCCS-1346 - TPM initialisation bugfix

## 0.3.1

* LOW-386   - subrack_fan_speeds -> subrack_fan_speed

## 0.3.0

* MCCS-1343 - Final static type check of tile tests post refactor
* MCCS-1339 - use ska-tango-testing
* MCCS-1324 - Static type checking of tile in ska-low-mccs-spshw
* MCCS-1239 - xray upload
* MCCS-1216 - Add Ingress to Jupyterhub
* MCCS-1225 - k8s-test-psi-low
* MCCS-1257 - Added skeleton SpshwStation device.
* LOW-386   - use correct component manager attr in GetArpTable
* MCCS-1236 - Attach xray tickets to feature file
* MCCS-1258 - new subrack device

## 0.2.1

* MCCS-1318 - Fix pyfabil/aavs commit SHAs
* MCCS-1316/ MCCS-1319 - add facility yaml files

## 0.2.0

* MCCS-1256 - External simulator
* MCCS-1148 - Fix bug with incorrect reporting of Tile On/Off result

## 0.1.0

* MCCS-1292 - Move any changed tile & subrack files from ska-low-mccs
* MCCS-1218 - Generate new repository mccs-spshw<|MERGE_RESOLUTION|>--- conflicted
+++ resolved
@@ -1,19 +1,16 @@
 # Version History
 
-<<<<<<< HEAD
 ## 7.0.0
 
 * [THORN-175] Added beamfomer control on individual beams. 
 * [THORN-175] MccsTile.StartBeamformer and StopBeamformer accepts `channel_groups` parameter
 * [THORN-175] Added command MccsTile.BeamformerRunningForChannels and attribute RunningBeams
 * [THORN-175] Added commands SpsStation.BeamformerRunningForChannels and StopBeamformerForChannels
-=======
 ## Unreleased
 
 * [THORN-214] Correct SpsStation healthstate update to evaluate only when the power of spstation changes.
 * [THORN-214] Reset initial pps_delay after initialisation.
 * [THORN-214] Improve hardware test visibility and reliability.
->>>>>>> 0a9132d5
 
 ## 6.5.2
 
