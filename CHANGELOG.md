# Version History

## unreleased

<<<<<<< HEAD
* [SKB-433] Allow aborting of SendDataSamples()
=======
## 0.17.2

* [MCCS-1979] Correct tile health monitoring for single 40g QSFP
* [SKB-426] Remove ADA coltages from health rollup
* [SKB-526] Fix channeliser rounding ordering
>>>>>>> 9e0d39a7
* [SKB-431] Converted Daq.Stop to a LongRunningCommand to avoid CORBA timeouts.
* [SKB-433] Update SpsStation to use ThreadPools

## 0.17.1

* [SKB-524] Update ska-low-mccs-daq dependency to allow specifying resources for DAQ receiver Pods.
* [LOW-995] Speed up SpsStation initialisation by reducing delay between TPM operations.
* [LOW-991] Fix bug in platform spec parsing introduced by new spec schema.
* [MCCS-2230] Respect default receiver interface configured in DAQ receivers via environment.
* [SKB-494] Update DAQ to support new SPEAD format.

## 0.17.0

* [MCCS-2141] Update ska-tango-base to 1.0.0
* [MCCS-2222] Include MccsTile attributes added as part of MCCS-2059 in the EDA config.

## 0.16.1

* [LOW-952] Point at ska-low-tmdata for AA0.5 telmodel data
* [MCCS-2216] Support nulls in chart values
* [MCCS-2223] Fix static delay docs

## 0.16.0

* [MCCS-2135] Pull versions of aavs-system and pyfabil based on tags rather than specific commits.
* [MCCS-2014] Add support for SP-3800 in MccsTile and SpsStation.
* [MCCS-2213] Remove local platform specs and templates and instead pull them from TelModel.
* [MCCS-2215] Update to latest version of `ska-low-mccs-common`
* [MCCS-2190] Update attributes to only push change events when the value changes.
* [SKB-452] Update Tile so that if not initialised or synchronised when its subrack reports power `ON` it will initialise itself.
* [SKB-324] [SKB-387] Change subrack fan speed parameter to require an integer to avoid an exception being raised by the SMB. Update local cached value of `SpsStation.SetChanneliserRounding` properly.
* [SKB-460] Fix inconsistency in `ApplyPointingDelays` command naming. Fix an off-by-one error in `ApplyPointingDelays`. Add attributes to Tile and Station containing the last pointing delays.
* [MCCS-2202] Update to the latest platform specs, helm templates and daq version.
* [MCCS-2200] Re-order attributes to greatly reduce the chance of encountering a cpptango segfault.
* [MCCS-2191] Move a lot of Daq configuration to the Daq repo and remove from this one.
* [MCCS-2210] Fix `UpdateStaticDelays` bug to properly allow Tiles to have different delays.
* [SKB-435] Improve defaults for some parameters, cast tuples to lists when comparing with lists, add info metadata block. Generally improve Tile health issues.
* [MCCS-2200] Add `retry_command_on_exception` to improve reliability when facing timeouts.
* [MCCS-2059] Add monitoring point attributes to MccsTile.
            Update ska-tango-util to 0.4.11
            Rename 'CHANGELOG' to 'CHANGELOG.md'
* [LOW-938] Add `ska-low-deployment` as `.deploy` submodule containing all helmfile templates and remove them locally.
* [MCCS-1508] Improve monitoring of overheating event.
* [MCCS-2200] Remove tile_info from polling loop (takes too long) and add claiming of hardware lock from a bad rebase.
* [MCCS-2189] Add ability to expose Daq's data services. Update relevant helmfile templates.
* [MCCS-2197] Correct `AcquireDataForCalibration` command to properly clear the LRC queue so it doesn't fill to capacity.
* [MCCS-2195] Fix an "off by one" indexing error in station component manager.
* [MCCS-1507] Reimplement TileComponentManager as a PollingComponentManager. Removes TileOrchestrator. Fixes SKB-281.
* [SKB-408] Change polling to push archive events when a value is polled instead of only on change.
* [MCCS-2189] Update to latest daq version and 0.6.0 specs
* [MCCS-2078] Add `tile.tile_info` attribute

## 0.15.0

* [MCCS-2176] Update RAL Platform Spec
* [MCCS-2044]: Fix automerge issues
* [MCCS-2044] Add AcquireDataForCalibration method to SpsStation.
* [MCCS-1530] Add functional testing for health computation and aggregation
* [MCCS-2180] CSP ingest IP
* [MCCS-2153] Add MCCS schemas to TelModel
* [MCCS-2048] [MCCS-2114] Add InitialiseStation to the self check list + set src IP before initialise
* [SPRTS-101]: prevent subrack from staying in UNKNOWN when polling fails
* [MCCS-2116]: Fix timeout error in spsStation.StopDataTransmission
* [MCCS-2121]: Update platform spec
* [MCCS-2117] Update ska-low-mccs-daq-interface to use gRPC wait_for_ready flag.
* [MCCS-2041] remove references to pyfabil tpm
* [MCCS-2120] Support DAQ data sync
* [MCCS-2109]: Reject calls to SpsStation.Off.
* [MCCS-2041]: Add configurable shutdown temperatures.
* [MCCS-2111]: Correct TileProgrammingState pushing.
* [MCCS-2113]: Remove the postgresql dependency. No longer used.
* [MCCS-2048] StationSelfCheckManager
* [MCCS-2021]: Changes to get mccs deployed at RAL
* [MCCS-2108] Fix docs
* [MCCS-2107] remove deprecated environments
* [MCCS-1507] update test to use tile simulator
* [MCCS-2054] [MCCS-2035] Remove calibration devices
* [MCCS-2103] gateway support
* [MCCS-2037] Update Tile temperatures to push ALARM
* [MCCS-1507] update tile simulator interface
* [MCCS-2060] Add eda-config.yaml with all spshw attributes.
* [MCCS-2095] Fix antenna mapping bug
* [SPRTS-126]: expose missing health structures and fix default health parameters
* [MCCS-2089] Add PyPi as source for Poetry and update daq image used.
* [MCCS-2040] Link functional tests to requirements
* [MCCS-2084] Fix cluster domain configuration issue.
* [MCCS-1793] Update aavs system tag
* [MCCS-1883] Add bandpass attribute to sps station
* [MCCS-2070] string keys
* [MCCS-2076] Update ska-low-mccs-common dependency
* [MCCS-1988] Add SpsStation.UpdateCalibration()
* [MCCS-1998] - Update spsstation task_callback with command result
* [MCCS-2008] Fix Tile Simulator crash in timing thread
* [MCCS-2056] Make antenna config as agnostic as possible
* [MCCS-2066] station address handling
* [MCCS-1995] -dirty fix
* [MCCS-1780] Cannot stop beam data
* [MCCS-1982] Implement single 40G connection in MCCS
* [MCCS-1995] values schema
* [MCCS-1970] Fix tile state discovery and add test
* [MCCS-1961] Update rounding attributes
* [MCCS-1986] Fix delay mapping
* [MCCS-1986] Fix adc_data
* [MCCS-1551] Functional tests for the bandpass monitor process
* [MCCS-1983] Map antenna order to channel order in SpsStation.LoadPointingDelays
* [MCCS-1793] Fix pps-delay bug. It was being used for a correction and a delay incorrectly
* [MCCS-1978] infra-managed Low ITF credentials
* [MCCS-1925] Update ppsPresent to a DevBoolean, the EDA is configured for a boolean.
* [MCCS-2176] Update RAL platform spec to 0.5.0

## 0.14.0

* [MCCS-1957] Support deployment namespace override
* [SKB-280] Change type of SpsStation.preadulevels from int to float
* [SKB-278] Handle numpy arrays in SpsStationComponentManager.adc_power()
* [MCCS-1925] Update ppsPresent to push change events
* [MCCS-1880] Implement mechanism in SpsStation to retrieve antenna locations
* [MCCS-1959] Remove TaskExcecutorComponentManager base class from TpmDriver
* [MCCS-1884] Update SpsStation adcPower to push change and archive events
* [MCCS-1885] Add 'cadence' as arg to bandpass monitor
* [MCCS-1961] Update preaduLevels to push change events
* [SKB-273], [MCCS-1960] Add StationID as tango device property on MccsTile, set TileID property to be continuous 0-15
* [MCCS-1961] Fix FPGA Temperature Summary on SpsStation
* [MCCS-1966] Use infa-issued credentials for AAVS3
* [MCCS-1961] Update statis tile delays attribute to push
* [MCCS-1975] cabinet subnet handling
* [MCCS-1905] Latest TPM Firmware, AAVS-System and PyFABIL (sbf510 bitfiles)
* [MCCS-1918] Implement ADC equalisation in MCCS as tango command
* [MCCS-1764] MccsTIle bugs corrected

## 0.13.0

* [SKB-276] fix typo in MccsTile pps_delays -> pps_delay
* [SKB-274] Set SpsStation's proxies' source to DevSource.Dev

## 0.12.1

* [MCCS-1939] AAVS3 staging environment for MCCS repos
* [MCCS-1829] Helmfile cannot create more than 1 daq-server.
* [MCCS-1944] Get Chart.lock files under version control
* [MCCS-1949] Improve ska-low-mccs-spshw chart flexibility
* [MCCS-1881] Add property to SPSStation for a DAQ TRL
* [SKB-272] Tile stuck in Programmed "tileprogrammingstate"

## 0.12.0

* [LOW-637] Move pyfabil dependency from Alessio's BitBucket to SKA GitLab
* [LOW-637] Update ska-tango-util to 0.4.9
* [LOW-637] Update ska-low-mccs-daq to 0.6.0
* [LOW-612] Fix old pyfabil ref
* [LOW-637] Update makefile repo and use appVersion as default tag in Helm chart
* [MCCS-1023] Corrected On sequence in SpsStation. Added SpsStation.Initialise command to reinitialise tiles. Corrected TileSimulator to manage configuration commands
* [MCCS-1867] DAQ directory subsystem slug incorrect
* [MCCS-1859] support arbitrary helm values
* [MCCS-1857] refactor helmfile templates
* [MCCS-1797] Configure EDA for bandpass data
* [MCCS-1805] Update calibration table field to DOUBLE PRECISION
* [MCCS-1631] Add bandpass monitoring
* [MCCS-1811] - Add functional tests using daq-handler.
* [MCCS-1805] Update station calibrator chart.
* [MCCS-1830] Remove skip on test.
* [MCCS-1592] Gherkin for bandpass monitor functional tests
* [LOW-612] move preADU set/get to pyaavs

## 0.11.0

* [MCCS-1851] Update dependencies
* [MCCS-1845] Support disabling SPS
* [MCCS-1831] SKUID as a platform service
* [LOW-589] PreADU attenuations aren't set correctly
* [MCCS-1752] Dashboard for SpsStation
* [MCCS-1724] Add SPEAD test
* [MCCS-1758] Make logging ADR-55 compliant
* [MCCS-1791] ignore external stimuli when offline
* [MCCS-1783] TANGO state not being updated in MccsTile.
* [MCCS-1781] Fix indentation bug in values file.
* [MCCS-1777] Fix DAQ.Start task_callback error.
* [LOW-612] Move preADU set/get methods to pyaavs.

## 0.10.0

* [MCCS-1775] Fix bug in deployment configuration for minikube platforms
* [MCCS-1762] update to pytango 9.4.2
* [MCCS-1697] Support tangodb being provided as a platform service, so we don't need to deploy it ourselves

## 0.9.0

* [MCCS-1690] remove ska-tango-base
* [MCCS-1682] pull in daq chart
* [MCCS-1681] remote platform spec
* [MCCS-1678] pair programming updates
* [MCCS-1587] Outline plan to implement the Functional test shows DAQ metadata are
* [MCCS-1671] Fix intermittent SpsStation Initialise test
* [MCCS-1670] support multiple stations in clusters
* [MCCS-1593] Connect metadata to daq output
* [MCCS-1664] Add noise to the simulated bandpass
* [MCCS-1610] helmfile
* [MCCS-1663] Fix key error in stop_sending_data.
* [MCCS-1546] Update the IntegratedChannelDataSimulator to create simulated bandpass data

## 0.8.0

* [MCCS-1547] Tile Component Manager and TpmDriver to use the new TileSimulator
* [MCCS-1650] Updating TPM Firmware to sbf416 version

## 0.7.1

* Updated make submodule.

## 0.7.0

* [MCCS-1565] Updated TPM Driver to Support 40G Gateway
* [MCCS-1644] Update station name to spsstation
* [MCCS-1623] Update tango preadulevels type.
* [MCCS-1456] DAQ Functional Tests
* [MCCS-1623] Modified TPM driver to support TPM 1.6 preADU
* [MCCS-1636] Use ska-ser-sphinx-theme
* [MCCS-1633] Update /docs/src/_static/img/ in MCCS repos
* [MCCS-1589] Skuid added in the spshw umbrella
* [MCCS-1579] Add calibration store device, and PostgreSQL database for data storage
* [MCCS-1518] No warning given if tile device initialised without subrack fqdn
* [MCCS-1605] Fix intermittent health state test
* [MCCS-1627] Dependency update
* [MCCS-1613] Add version logging to device init

## 0.6.0

* [MCCS-1539] DAQ receiver Tango device
* [MCCS-1529] Kwargs refactor
* [MCCS-1569] [MCCS-1570] [MCCS-1572] Calibration store device, mock field station device, station calibrator device
* [MCCS-1451] Tile simulator improvements
* [mccs-1419] Jupyter notebooks to generate 4 and 8 beams.
* [MCCS-1525] Tile health model fixes
* [MCCS-1387] Subrack health

## 0.5.0

* [MCCS-1412] Chart fixes and improvements
* [MCCS-1390] Add rules for Tile health
* [MCCS-1388] Add rules for SpsStation Health
* [MCCS-1493] Bugfix: correct lmc_param keys
* [MCCS-1408] new AAVS3 and Low-ITF facility spec
* [MCCS-1501] chart template bugfix

## 0.4.0

* [MCCS-1495] Inline facility data
* [MCCS-1418] Added notebook to generate a beam from a single TPM input.
* [MCCS-1441] Update tile simulator
* [MCCS-1449] Health cleanup
* [MCCS-1267] Added Station commands to set pointing delays
* [MCCS-1427] JSON validation
* [MCCS-1081] Modify MCCS tile to support AAVS tile monitoring points
* [MCCS-1438] support enable above instance level
* [MCCS-1429] Update iTPM bitfiles to version sbf415
* [MCCS-1257] Station initialisation.
* [MCCS-1360] Fix bug in MccsTile config
* [MCCS-1325] Station test harness

## 0.3.2

* LOW-386 - UNKNOWN / OFF bugfix
* MCCS-1351 - Revert subrack_fan_speeds change
* MCCS-1346 - TPM initialisation bugfix

## 0.3.1

* LOW-386   - subrack_fan_speeds -> subrack_fan_speed

## 0.3.0

* MCCS-1343 - Final static type check of tile tests post refactor
* MCCS-1339 - use ska-tango-testing
* MCCS-1324 - Static type checking of tile in ska-low-mccs-spshw
* MCCS-1239 - xray upload
* MCCS-1216 - Add Ingress to Jupyterhub
* MCCS-1225 - k8s-test-psi-low
* MCCS-1257 - Added skeleton SpshwStation device.
* LOW-386   - use correct component manager attr in GetArpTable
* MCCS-1236 - Attach xray tickets to feature file
* MCCS-1258 - new subrack device

## 0.2.1

* MCCS-1318 - Fix pyfabil/aavs commit SHAs
* MCCS-1316/ MCCS-1319 - add facility yaml files

## 0.2.0

* MCCS-1256 - External simulator
* MCCS-1148 - Fix bug with incorrect reporting of Tile On/Off result

## 0.1.0

* MCCS-1292 - Move any changed tile & subrack files from ska-low-mccs
* MCCS-1218 - Generate new repository mccs-spshw<|MERGE_RESOLUTION|>--- conflicted
+++ resolved
@@ -2,15 +2,13 @@
 
 ## unreleased
 
-<<<<<<< HEAD
 * [SKB-433] Allow aborting of SendDataSamples()
-=======
+
 ## 0.17.2
 
 * [MCCS-1979] Correct tile health monitoring for single 40g QSFP
 * [SKB-426] Remove ADA coltages from health rollup
 * [SKB-526] Fix channeliser rounding ordering
->>>>>>> 9e0d39a7
 * [SKB-431] Converted Daq.Stop to a LongRunningCommand to avoid CORBA timeouts.
 * [SKB-433] Update SpsStation to use ThreadPools
 
