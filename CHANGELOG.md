--- conflicted
+++ resolved
@@ -1,18 +1,18 @@
 # Version History
 
+## Unreleased
+
+* [THORN-254] Added default attribute alarm configuration for Tile and Subrack to `values.yaml`
+
 ## 10.1.0
 
-<<<<<<< HEAD
-* [THORN-254] Added default attribute alarm configuration for Tile and Subrack to `values.yaml`
-=======
 * [SKB-1086] Increase hardware serialisation lock for power_callback and poll_timeout.
 Expose these as configurable properties PollLockTimeout and PowerCallbackLockTimeout.
 * [SKB-1089] Add workaround to corrupt XML during programming. This occured at an approximate ~4%. The workaround is to erase and reprogram the TPM.
->>>>>>> 7e72ea1c
 * [THORN-261] Added property UseAttributesForHealth. A new feature toggle activating ADR-115 in MccsTile. By default this is True, when True the attribute
 quality factor will be used to inform health.
 * [THORN-261] bump ska-low-sps-tpm-api 1.0.0 -> 1.0.1 (<https://gitlab.com/ska-telescope/ska-low-sps-tpm/ska-low-sps-tpm-api/-/releases/1.0.1>)
-* [LOW-1801] Make SpsStation `UpdateStaticDelays` use `delay_x` and `delay_y` instead of the deprecated `delay`. 
+* [LOW-1801] Make SpsStation `UpdateStaticDelays` use `delay_x` and `delay_y` instead of the deprecated `delay`.
 
 ## 10.0.0
 
