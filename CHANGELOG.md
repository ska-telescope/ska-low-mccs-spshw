# Version History

## unreleased

<<<<<<< HEAD
* [SKB-433] Allow aborting of SendDataSamples()
=======
* [SKB-431] Converted Daq.Stop to a LongRunningCommand to avoid CORBA timeouts.
>>>>>>> 97e0ccbf

## 0.17.1

* [SKB-524] Update ska-low-mccs-daq dependency to allow specifying resources for DAQ receiver Pods.
* [LOW-995] Speed up SpsStation initialisation by reducing delay between TPM operations.
* [LOW-991] Fix bug in platform spec parsing introduced by new spec schema.
* [MCCS-2230] Respect default receiver interface configured in DAQ receivers via environment.
* [SKB-494] Update DAQ to support new SPEAD format.

## 0.17.0

* [MCCS-2141] Update ska-tango-base to 1.0.0
* [MCCS-2222] Include MccsTile attributes added as part of MCCS-2059 in the EDA config.

## 0.16.1

* [LOW-952] Point at ska-low-tmdata for AA0.5 telmodel data
* [MCCS-2216] Support nulls in chart values
* [MCCS-2223] Fix static delay docs

## 0.16.0

* [MCCS-2135] Pull versions of aavs-system and pyfabil based on tags rather than specific commits.
* [MCCS-2014] Add support for SP-3800 in MccsTile and SpsStation.
* [MCCS-2213] Remove local platform specs and templates and instead pull them from TelModel.
* [MCCS-2215] Update to latest version of `ska-low-mccs-common`
* [MCCS-2190] Update attributes to only push change events when the value changes.
* [SKB-452] Update Tile so that if not initialised or synchronised when its subrack reports power `ON` it will initialise itself.
* [SKB-324] [SKB-387] Change subrack fan speed parameter to require an integer to avoid an exception being raised by the SMB. Update local cached value of `SpsStation.SetChanneliserRounding` properly.
* [SKB-460] Fix inconsistency in `ApplyPointingDelays` command naming. Fix an off-by-one error in `ApplyPointingDelays`. Add attributes to Tile and Station containing the last pointing delays.
* [MCCS-2202] Update to the latest platform specs, helm templates and daq version.
* [MCCS-2200] Re-order attributes to greatly reduce the chance of encountering a cpptango segfault.
* [MCCS-2191] Move a lot of Daq configuration to the Daq repo and remove from this one.
* [MCCS-2210] Fix `UpdateStaticDelays` bug to properly allow Tiles to have different delays.
* [SKB-435] Improve defaults for some parameters, cast tuples to lists when comparing with lists, add info metadata block. Generally improve Tile health issues.
* [MCCS-2200] Add `retry_command_on_exception` to improve reliability when facing timeouts.
* [MCCS-2059] Add monitoring point attributes to MccsTile.
            Update ska-tango-util to 0.4.11
            Rename 'CHANGELOG' to 'CHANGELOG.md'
* [LOW-938] Add `ska-low-deployment` as `.deploy` submodule containing all helmfile templates and remove them locally.
* [MCCS-1508] Improve monitoring of overheating event.
* [MCCS-2200] Remove tile_info from polling loop (takes too long) and add claiming of hardware lock from a bad rebase.
* [MCCS-2189] Add ability to expose Daq's data services. Update relevant helmfile templates.
* [MCCS-2197] Correct `AcquireDataForCalibration` command to properly clear the LRC queue so it doesn't fill to capacity.
* [MCCS-2195] Fix an "off by one" indexing error in station component manager.
* [MCCS-1507] Reimplement TileComponentManager as a PollingComponentManager. Removes TileOrchestrator. Fixes SKB-281.
* [SKB-408] Change polling to push archive events when a value is polled instead of only on change.
* [MCCS-2189] Update to latest daq version and 0.6.0 specs
* [MCCS-2078] Add `tile.tile_info` attribute

## 0.15.0

* [MCCS-2176] Update RAL Platform Spec
* [MCCS-2044]: Fix automerge issues
* [MCCS-2044] Add AcquireDataForCalibration method to SpsStation.
* [MCCS-1530] Add functional testing for health computation and aggregation
* [MCCS-2180] CSP ingest IP
* [MCCS-2153] Add MCCS schemas to TelModel
* [MCCS-2048] [MCCS-2114] Add InitialiseStation to the self check list + set src IP before initialise
* [SPRTS-101]: prevent subrack from staying in UNKNOWN when polling fails
* [MCCS-2116]: Fix timeout error in spsStation.StopDataTransmission
* [MCCS-2121]: Update platform spec
* [MCCS-2117] Update ska-low-mccs-daq-interface to use gRPC wait_for_ready flag.
* [MCCS-2041] remove references to pyfabil tpm
* [MCCS-2120] Support DAQ data sync
* [MCCS-2109]: Reject calls to SpsStation.Off.
* [MCCS-2041]: Add configurable shutdown temperatures.
* [MCCS-2111]: Correct TileProgrammingState pushing.
* [MCCS-2113]: Remove the postgresql dependency. No longer used.
* [MCCS-2048] StationSelfCheckManager
* [MCCS-2021]: Changes to get mccs deployed at RAL
* [MCCS-2108] Fix docs
* [MCCS-2107] remove deprecated environments
* [MCCS-1507] update test to use tile simulator
* [MCCS-2054] [MCCS-2035] Remove calibration devices
* [MCCS-2103] gateway support
* [MCCS-2037] Update Tile temperatures to push ALARM
* [MCCS-1507] update tile simulator interface
* [MCCS-2060] Add eda-config.yaml with all spshw attributes.
* [MCCS-2095] Fix antenna mapping bug
* [SPRTS-126]: expose missing health structures and fix default health parameters
* [MCCS-2089] Add PyPi as source for Poetry and update daq image used.
* [MCCS-2040] Link functional tests to requirements
* [MCCS-2084] Fix cluster domain configuration issue.
* [MCCS-1793] Update aavs system tag
* [MCCS-1883] Add bandpass attribute to sps station
* [MCCS-2070] string keys
* [MCCS-2076] Update ska-low-mccs-common dependency
* [MCCS-1988] Add SpsStation.UpdateCalibration()
* [MCCS-1998] - Update spsstation task_callback with command result
* [MCCS-2008] Fix Tile Simulator crash in timing thread
* [MCCS-2056] Make antenna config as agnostic as possible
* [MCCS-2066] station address handling
* [MCCS-1995] -dirty fix
* [MCCS-1780] Cannot stop beam data
* [MCCS-1982] Implement single 40G connection in MCCS
* [MCCS-1995] values schema
* [MCCS-1970] Fix tile state discovery and add test
* [MCCS-1961] Update rounding attributes
* [MCCS-1986] Fix delay mapping
* [MCCS-1986] Fix adc_data
* [MCCS-1551] Functional tests for the bandpass monitor process
* [MCCS-1983] Map antenna order to channel order in SpsStation.LoadPointingDelays
* [MCCS-1793] Fix pps-delay bug. It was being used for a correction and a delay incorrectly
* [MCCS-1978] infra-managed Low ITF credentials
* [MCCS-1925] Update ppsPresent to a DevBoolean, the EDA is configured for a boolean.
* [MCCS-2176] Update RAL platform spec to 0.5.0

## 0.14.0

* [MCCS-1957] Support deployment namespace override
* [SKB-280] Change type of SpsStation.preadulevels from int to float
* [SKB-278] Handle numpy arrays in SpsStationComponentManager.adc_power()
* [MCCS-1925] Update ppsPresent to push change events
* [MCCS-1880] Implement mechanism in SpsStation to retrieve antenna locations
* [MCCS-1959] Remove TaskExcecutorComponentManager base class from TpmDriver
* [MCCS-1884] Update SpsStation adcPower to push change and archive events
* [MCCS-1885] Add 'cadence' as arg to bandpass monitor
* [MCCS-1961] Update preaduLevels to push change events
* [SKB-273], [MCCS-1960] Add StationID as tango device property on MccsTile, set TileID property to be continuous 0-15
* [MCCS-1961] Fix FPGA Temperature Summary on SpsStation
* [MCCS-1966] Use infa-issued credentials for AAVS3
* [MCCS-1961] Update statis tile delays attribute to push
* [MCCS-1975] cabinet subnet handling
* [MCCS-1905] Latest TPM Firmware, AAVS-System and PyFABIL (sbf510 bitfiles)
* [MCCS-1918] Implement ADC equalisation in MCCS as tango command
* [MCCS-1764] MccsTIle bugs corrected

## 0.13.0

* [SKB-276] fix typo in MccsTile pps_delays -> pps_delay
* [SKB-274] Set SpsStation's proxies' source to DevSource.Dev

## 0.12.1

* [MCCS-1939] AAVS3 staging environment for MCCS repos
* [MCCS-1829] Helmfile cannot create more than 1 daq-server.
* [MCCS-1944] Get Chart.lock files under version control
* [MCCS-1949] Improve ska-low-mccs-spshw chart flexibility
* [MCCS-1881] Add property to SPSStation for a DAQ TRL
* [SKB-272] Tile stuck in Programmed "tileprogrammingstate"

## 0.12.0

* [LOW-637] Move pyfabil dependency from Alessio's BitBucket to SKA GitLab
* [LOW-637] Update ska-tango-util to 0.4.9
* [LOW-637] Update ska-low-mccs-daq to 0.6.0
* [LOW-612] Fix old pyfabil ref
* [LOW-637] Update makefile repo and use appVersion as default tag in Helm chart
* [MCCS-1023] Corrected On sequence in SpsStation. Added SpsStation.Initialise command to reinitialise tiles. Corrected TileSimulator to manage configuration commands
* [MCCS-1867] DAQ directory subsystem slug incorrect
* [MCCS-1859] support arbitrary helm values
* [MCCS-1857] refactor helmfile templates
* [MCCS-1797] Configure EDA for bandpass data
* [MCCS-1805] Update calibration table field to DOUBLE PRECISION
* [MCCS-1631] Add bandpass monitoring
* [MCCS-1811] - Add functional tests using daq-handler.
* [MCCS-1805] Update station calibrator chart.
* [MCCS-1830] Remove skip on test.
* [MCCS-1592] Gherkin for bandpass monitor functional tests
* [LOW-612] move preADU set/get to pyaavs

## 0.11.0

* [MCCS-1851] Update dependencies
* [MCCS-1845] Support disabling SPS
* [MCCS-1831] SKUID as a platform service
* [LOW-589] PreADU attenuations aren't set correctly
* [MCCS-1752] Dashboard for SpsStation
* [MCCS-1724] Add SPEAD test
* [MCCS-1758] Make logging ADR-55 compliant
* [MCCS-1791] ignore external stimuli when offline
* [MCCS-1783] TANGO state not being updated in MccsTile.
* [MCCS-1781] Fix indentation bug in values file.
* [MCCS-1777] Fix DAQ.Start task_callback error.
* [LOW-612] Move preADU set/get methods to pyaavs.

## 0.10.0

* [MCCS-1775] Fix bug in deployment configuration for minikube platforms
* [MCCS-1762] update to pytango 9.4.2
* [MCCS-1697] Support tangodb being provided as a platform service, so we don't need to deploy it ourselves

## 0.9.0

* [MCCS-1690] remove ska-tango-base
* [MCCS-1682] pull in daq chart
* [MCCS-1681] remote platform spec
* [MCCS-1678] pair programming updates
* [MCCS-1587] Outline plan to implement the Functional test shows DAQ metadata are
* [MCCS-1671] Fix intermittent SpsStation Initialise test
* [MCCS-1670] support multiple stations in clusters
* [MCCS-1593] Connect metadata to daq output
* [MCCS-1664] Add noise to the simulated bandpass
* [MCCS-1610] helmfile
* [MCCS-1663] Fix key error in stop_sending_data.
* [MCCS-1546] Update the IntegratedChannelDataSimulator to create simulated bandpass data

## 0.8.0

* [MCCS-1547] Tile Component Manager and TpmDriver to use the new TileSimulator
* [MCCS-1650] Updating TPM Firmware to sbf416 version

## 0.7.1

* Updated make submodule.

## 0.7.0

* [MCCS-1565] Updated TPM Driver to Support 40G Gateway
* [MCCS-1644] Update station name to spsstation
* [MCCS-1623] Update tango preadulevels type.
* [MCCS-1456] DAQ Functional Tests
* [MCCS-1623] Modified TPM driver to support TPM 1.6 preADU
* [MCCS-1636] Use ska-ser-sphinx-theme
* [MCCS-1633] Update /docs/src/_static/img/ in MCCS repos
* [MCCS-1589] Skuid added in the spshw umbrella
* [MCCS-1579] Add calibration store device, and PostgreSQL database for data storage
* [MCCS-1518] No warning given if tile device initialised without subrack fqdn
* [MCCS-1605] Fix intermittent health state test
* [MCCS-1627] Dependency update
* [MCCS-1613] Add version logging to device init

## 0.6.0

* [MCCS-1539] DAQ receiver Tango device
* [MCCS-1529] Kwargs refactor
* [MCCS-1569] [MCCS-1570] [MCCS-1572] Calibration store device, mock field station device, station calibrator device
* [MCCS-1451] Tile simulator improvements
* [mccs-1419] Jupyter notebooks to generate 4 and 8 beams.
* [MCCS-1525] Tile health model fixes
* [MCCS-1387] Subrack health

## 0.5.0

* [MCCS-1412] Chart fixes and improvements
* [MCCS-1390] Add rules for Tile health
* [MCCS-1388] Add rules for SpsStation Health
* [MCCS-1493] Bugfix: correct lmc_param keys
* [MCCS-1408] new AAVS3 and Low-ITF facility spec
* [MCCS-1501] chart template bugfix

## 0.4.0

* [MCCS-1495] Inline facility data
* [MCCS-1418] Added notebook to generate a beam from a single TPM input.
* [MCCS-1441] Update tile simulator
* [MCCS-1449] Health cleanup
* [MCCS-1267] Added Station commands to set pointing delays
* [MCCS-1427] JSON validation
* [MCCS-1081] Modify MCCS tile to support AAVS tile monitoring points
* [MCCS-1438] support enable above instance level
* [MCCS-1429] Update iTPM bitfiles to version sbf415
* [MCCS-1257] Station initialisation.
* [MCCS-1360] Fix bug in MccsTile config
* [MCCS-1325] Station test harness

## 0.3.2

* LOW-386 - UNKNOWN / OFF bugfix
* MCCS-1351 - Revert subrack_fan_speeds change
* MCCS-1346 - TPM initialisation bugfix

## 0.3.1

* LOW-386   - subrack_fan_speeds -> subrack_fan_speed

## 0.3.0

* MCCS-1343 - Final static type check of tile tests post refactor
* MCCS-1339 - use ska-tango-testing
* MCCS-1324 - Static type checking of tile in ska-low-mccs-spshw
* MCCS-1239 - xray upload
* MCCS-1216 - Add Ingress to Jupyterhub
* MCCS-1225 - k8s-test-psi-low
* MCCS-1257 - Added skeleton SpshwStation device.
* LOW-386   - use correct component manager attr in GetArpTable
* MCCS-1236 - Attach xray tickets to feature file
* MCCS-1258 - new subrack device

## 0.2.1

* MCCS-1318 - Fix pyfabil/aavs commit SHAs
* MCCS-1316/ MCCS-1319 - add facility yaml files

## 0.2.0

* MCCS-1256 - External simulator
* MCCS-1148 - Fix bug with incorrect reporting of Tile On/Off result

## 0.1.0

* MCCS-1292 - Move any changed tile & subrack files from ska-low-mccs
* MCCS-1218 - Generate new repository mccs-spshw<|MERGE_RESOLUTION|>--- conflicted
+++ resolved
@@ -2,11 +2,8 @@
 
 ## unreleased
 
-<<<<<<< HEAD
 * [SKB-433] Allow aborting of SendDataSamples()
-=======
 * [SKB-431] Converted Daq.Stop to a LongRunningCommand to avoid CORBA timeouts.
->>>>>>> 97e0ccbf
 
 ## 0.17.1
 
