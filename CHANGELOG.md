# Version History

<<<<<<< HEAD
## unreleased

* [THORN-54] Update SpsStation to use new health model.

## 0.21.1
=======
# Unreleased
>>>>>>> bf29d477

* [THORN-3] Bump TPM FPGA Firmware to version 6.2.0 in SPSHW
* [THORN-59] Fix race condition (intermittent failure in unit test)

## 0.21.1

* [THORN-57] Fix python package build bug that prevented publication of python wheel for 0.21.0

## 0.21.0

* [SKB-687] Do not automatically initialise TPM when initialised or synchronised.
* [THORN-48] Update deploy submodule.
* [THORN-50] Add PreaduAttenuation device property to MccsTile
* [SKB-683] SpsStation initialise fails fpgatimes check
* [SKB-703] Add a thread that establishes communication with the DAQ client
* [THORN-49] Fix shared register map bug.
* [THORN-39] Update ska-low-mccs-common to 0.15.6

## 0.20.1

* [THORN-37] Pull in downstream update for proxies to use DevSource.DEV
* [THORN-40] Update RAL platform spec for new TPMs

## 0.20.0

* [THORN-47] Add CspRounding property to SpsStation

## 0.19.0

* [LOW-1131] Expose SPS Station as a LoadBalancer
* [THORN-1] Multi-class device server endpoint
* [MCCS-2026] Add RFI counters
* [MCCS-2299] Add functional test for reading attributes on hardware.
* [MCCS-2319] ddr_interface points failing health when running a scan
* [MCCS-2328] Add enable/disable ADCs, add delays to test generator

## 0.18.1

* [SKB-610] Add StationID to Daq config and propagate to HDF5 metadata.

## 0.18.0

* [MCCS-2273] Add DAQ tests so SpsStation.SelfCheck()
* [SKB-609] Revert changes made in SKB-520.
* [MCCS-2265] Fix abortCommand() when turning station on.
* [MCCS-2309] Add property "device_property" for setting arbitrary properties.
* [MCCS-2182] Deploy PDU device with MCCS
* [MCCS-2300] Add support for starting/stopping/configuring the pattern generator in MccsTile.
* [MCCS-2278] Change health and state rollup/aggregation for SpsStation to reduce frequency of it entering `DevState.UNKNOWN`.

## 0.17.7

* [SKB-596] MccsTile producing too many logs

## 0.17.6

* [SKB-507] Added `ppsDelaySpread` attribute to `SpsStation` to track `ppsDelay` drifts. This has been incorporated into the HealthModel and will result in HealthState.DEGRADED when the `ppsDelaySpread` is observed to be >4 samples and FAILED when >10. Added `ppsDelayDrift` attribute to `MccsTile` to track difference between current `ppsDelay` and its value at initialisation. Results in Tile HealthState.DEGRADED when >4 samples and FAILED when >10.

## 0.17.5

* [MCCS-2295] Mark attributes as invalid when MccsTile is OFF
* [SKB-520] Correct Tile attribute quality reporting bug.
* [MCCS-2258] Add test_ral_low manual stage to pipeline.
* [SKB-447] Subrack health board current fix

## 0.17.4

* [SKB-519] Prevent subrack from sticking in UNKNOWN after a failed poll.

## 0.17.3

* [SKB-433] Allow aborting of SendDataSamples()
* [MCCS-2259] Add channeliser rounding property

## 0.17.2

* [MCCS-1979] Correct tile health monitoring for single 40g QSFP
* [SKB-426] Remove ADA voltages from health rollup
* [SKB-526] Fix channeliser rounding ordering
* [SKB-431] Converted Daq.Stop to a LongRunningCommand to avoid CORBA timeouts.
* [SKB-433] Update SpsStation to use ThreadPools

## 0.17.1

* [SKB-524] Update ska-low-mccs-daq dependency to allow specifying resources for DAQ receiver Pods.
* [LOW-995] Speed up SpsStation initialisation by reducing delay between TPM operations.
* [LOW-991] Fix bug in platform spec parsing introduced by new spec schema.
* [MCCS-2230] Respect default receiver interface configured in DAQ receivers via environment.
* [SKB-494] Update DAQ to support new SPEAD format.

## 0.17.0

* [MCCS-2141] Update ska-tango-base to 1.0.0
* [MCCS-2222] Include MccsTile attributes added as part of MCCS-2059 in the EDA config.

## 0.16.1

* [LOW-952] Point at ska-low-tmdata for AA0.5 telmodel data
* [MCCS-2216] Support nulls in chart values
* [MCCS-2223] Fix static delay docs

## 0.16.0

* [MCCS-2135] Pull versions of aavs-system and pyfabil based on tags rather than specific commits.
* [MCCS-2014] Add support for SP-3800 in MccsTile and SpsStation.
* [MCCS-2213] Remove local platform specs and templates and instead pull them from TelModel.
* [MCCS-2215] Update to latest version of `ska-low-mccs-common`
* [MCCS-2190] Update attributes to only push change events when the value changes.
* [SKB-452] Update Tile so that if not initialised or synchronised when its subrack reports power `ON` it will initialise itself.
* [SKB-324] [SKB-387] Change subrack fan speed parameter to require an integer to avoid an exception being raised by the SMB. Update local cached value of `SpsStation.SetChanneliserRounding` properly.
* [SKB-460] Fix inconsistency in `ApplyPointingDelays` command naming. Fix an off-by-one error in `ApplyPointingDelays`. Add attributes to Tile and Station containing the last pointing delays.
* [MCCS-2202] Update to the latest platform specs, helm templates and daq version.
* [MCCS-2200] Re-order attributes to greatly reduce the chance of encountering a cpptango segfault.
* [MCCS-2191] Move a lot of Daq configuration to the Daq repo and remove from this one.
* [MCCS-2210] Fix `UpdateStaticDelays` bug to properly allow Tiles to have different delays.
* [SKB-435] Improve defaults for some parameters, cast tuples to lists when comparing with lists, add info metadata block. Generally improve Tile health issues.
* [MCCS-2200] Add `retry_command_on_exception` to improve reliability when facing timeouts.
* [MCCS-2059] Add monitoring point attributes to MccsTile.
            Update ska-tango-util to 0.4.11
            Rename 'CHANGELOG' to 'CHANGELOG.md'
* [LOW-938] Add `ska-low-deployment` as `.deploy` submodule containing all helmfile templates and remove them locally.
* [MCCS-1508] Improve monitoring of overheating event.
* [MCCS-2200] Remove tile_info from polling loop (takes too long) and add claiming of hardware lock from a bad rebase.
* [MCCS-2189] Add ability to expose Daq's data services. Update relevant helmfile templates.
* [MCCS-2197] Correct `AcquireDataForCalibration` command to properly clear the LRC queue so it doesn't fill to capacity.
* [MCCS-2195] Fix an "off by one" indexing error in station component manager.
* [MCCS-1507] Reimplement TileComponentManager as a PollingComponentManager. Removes TileOrchestrator. Fixes SKB-281.
* [SKB-408] Change polling to push archive events when a value is polled instead of only on change.
* [MCCS-2189] Update to latest daq version and 0.6.0 specs
* [MCCS-2078] Add `tile.tile_info` attribute

## 0.15.0

* [MCCS-2176] Update RAL Platform Spec
* [MCCS-2044]: Fix automerge issues
* [MCCS-2044] Add AcquireDataForCalibration method to SpsStation.
* [MCCS-1530] Add functional testing for health computation and aggregation
* [MCCS-2180] CSP ingest IP
* [MCCS-2153] Add MCCS schemas to TelModel
* [MCCS-2048] [MCCS-2114] Add InitialiseStation to the self check list + set src IP before initialise
* [SPRTS-101]: prevent subrack from staying in UNKNOWN when polling fails
* [MCCS-2116]: Fix timeout error in spsStation.StopDataTransmission
* [MCCS-2121]: Update platform spec
* [MCCS-2117] Update ska-low-mccs-daq-interface to use gRPC wait_for_ready flag.
* [MCCS-2041] remove references to pyfabil tpm
* [MCCS-2120] Support DAQ data sync
* [MCCS-2109]: Reject calls to SpsStation.Off.
* [MCCS-2041]: Add configurable shutdown temperatures.
* [MCCS-2111]: Correct TileProgrammingState pushing.
* [MCCS-2113]: Remove the postgresql dependency. No longer used.
* [MCCS-2048] StationSelfCheckManager
* [MCCS-2021]: Changes to get mccs deployed at RAL
* [MCCS-2108] Fix docs
* [MCCS-2107] remove deprecated environments
* [MCCS-1507] update test to use tile simulator
* [MCCS-2054] [MCCS-2035] Remove calibration devices
* [MCCS-2103] gateway support
* [MCCS-2037] Update Tile temperatures to push ALARM
* [MCCS-1507] update tile simulator interface
* [MCCS-2060] Add eda-config.yaml with all spshw attributes.
* [MCCS-2095] Fix antenna mapping bug
* [SPRTS-126]: expose missing health structures and fix default health parameters
* [MCCS-2089] Add PyPi as source for Poetry and update daq image used.
* [MCCS-2040] Link functional tests to requirements
* [MCCS-2084] Fix cluster domain configuration issue.
* [MCCS-1793] Update aavs system tag
* [MCCS-1883] Add bandpass attribute to sps station
* [MCCS-2070] string keys
* [MCCS-2076] Update ska-low-mccs-common dependency
* [MCCS-1988] Add SpsStation.UpdateCalibration()
* [MCCS-1998] - Update spsstation task_callback with command result
* [MCCS-2008] Fix Tile Simulator crash in timing thread
* [MCCS-2056] Make antenna config as agnostic as possible
* [MCCS-2066] station address handling
* [MCCS-1995] -dirty fix
* [MCCS-1780] Cannot stop beam data
* [MCCS-1982] Implement single 40G connection in MCCS
* [MCCS-1995] values schema
* [MCCS-1970] Fix tile state discovery and add test
* [MCCS-1961] Update rounding attributes
* [MCCS-1986] Fix delay mapping
* [MCCS-1986] Fix adc_data
* [MCCS-1551] Functional tests for the bandpass monitor process
* [MCCS-1983] Map antenna order to channel order in SpsStation.LoadPointingDelays
* [MCCS-1793] Fix pps-delay bug. It was being used for a correction and a delay incorrectly
* [MCCS-1978] infra-managed Low ITF credentials
* [MCCS-1925] Update ppsPresent to a DevBoolean, the EDA is configured for a boolean.
* [MCCS-2176] Update RAL platform spec to 0.5.0

## 0.14.0

* [MCCS-1957] Support deployment namespace override
* [SKB-280] Change type of SpsStation.preadulevels from int to float
* [SKB-278] Handle numpy arrays in SpsStationComponentManager.adc_power()
* [MCCS-1925] Update ppsPresent to push change events
* [MCCS-1880] Implement mechanism in SpsStation to retrieve antenna locations
* [MCCS-1959] Remove TaskExcecutorComponentManager base class from TpmDriver
* [MCCS-1884] Update SpsStation adcPower to push change and archive events
* [MCCS-1885] Add 'cadence' as arg to bandpass monitor
* [MCCS-1961] Update preaduLevels to push change events
* [SKB-273], [MCCS-1960] Add StationID as tango device property on MccsTile, set TileID property to be continuous 0-15
* [MCCS-1961] Fix FPGA Temperature Summary on SpsStation
* [MCCS-1966] Use infa-issued credentials for AAVS3
* [MCCS-1961] Update statis tile delays attribute to push
* [MCCS-1975] cabinet subnet handling
* [MCCS-1905] Latest TPM Firmware, AAVS-System and PyFABIL (sbf510 bitfiles)
* [MCCS-1918] Implement ADC equalisation in MCCS as tango command
* [MCCS-1764] MccsTIle bugs corrected

## 0.13.0

* [SKB-276] fix typo in MccsTile pps_delays -> pps_delay
* [SKB-274] Set SpsStation's proxies' source to DevSource.Dev

## 0.12.1

* [MCCS-1939] AAVS3 staging environment for MCCS repos
* [MCCS-1829] Helmfile cannot create more than 1 daq-server.
* [MCCS-1944] Get Chart.lock files under version control
* [MCCS-1949] Improve ska-low-mccs-spshw chart flexibility
* [MCCS-1881] Add property to SPSStation for a DAQ TRL
* [SKB-272] Tile stuck in Programmed "tileprogrammingstate"

## 0.12.0

* [LOW-637] Move pyfabil dependency from Alessio's BitBucket to SKA GitLab
* [LOW-637] Update ska-tango-util to 0.4.9
* [LOW-637] Update ska-low-mccs-daq to 0.6.0
* [LOW-612] Fix old pyfabil ref
* [LOW-637] Update makefile repo and use appVersion as default tag in Helm chart
* [MCCS-1023] Corrected On sequence in SpsStation. Added SpsStation.Initialise command to reinitialise tiles. Corrected TileSimulator to manage configuration commands
* [MCCS-1867] DAQ directory subsystem slug incorrect
* [MCCS-1859] support arbitrary helm values
* [MCCS-1857] refactor helmfile templates
* [MCCS-1797] Configure EDA for bandpass data
* [MCCS-1805] Update calibration table field to DOUBLE PRECISION
* [MCCS-1631] Add bandpass monitoring
* [MCCS-1811] - Add functional tests using daq-handler.
* [MCCS-1805] Update station calibrator chart.
* [MCCS-1830] Remove skip on test.
* [MCCS-1592] Gherkin for bandpass monitor functional tests
* [LOW-612] move preADU set/get to pyaavs

## 0.11.0

* [MCCS-1851] Update dependencies
* [MCCS-1845] Support disabling SPS
* [MCCS-1831] SKUID as a platform service
* [LOW-589] PreADU attenuations aren't set correctly
* [MCCS-1752] Dashboard for SpsStation
* [MCCS-1724] Add SPEAD test
* [MCCS-1758] Make logging ADR-55 compliant
* [MCCS-1791] ignore external stimuli when offline
* [MCCS-1783] TANGO state not being updated in MccsTile.
* [MCCS-1781] Fix indentation bug in values file.
* [MCCS-1777] Fix DAQ.Start task_callback error.
* [LOW-612] Move preADU set/get methods to pyaavs.

## 0.10.0

* [MCCS-1775] Fix bug in deployment configuration for minikube platforms
* [MCCS-1762] update to pytango 9.4.2
* [MCCS-1697] Support tangodb being provided as a platform service, so we don't need to deploy it ourselves

## 0.9.0

* [MCCS-1690] remove ska-tango-base
* [MCCS-1682] pull in daq chart
* [MCCS-1681] remote platform spec
* [MCCS-1678] pair programming updates
* [MCCS-1587] Outline plan to implement the Functional test shows DAQ metadata are
* [MCCS-1671] Fix intermittent SpsStation Initialise test
* [MCCS-1670] support multiple stations in clusters
* [MCCS-1593] Connect metadata to daq output
* [MCCS-1664] Add noise to the simulated bandpass
* [MCCS-1610] helmfile
* [MCCS-1663] Fix key error in stop_sending_data.
* [MCCS-1546] Update the IntegratedChannelDataSimulator to create simulated bandpass data

## 0.8.0

* [MCCS-1547] Tile Component Manager and TpmDriver to use the new TileSimulator
* [MCCS-1650] Updating TPM Firmware to sbf416 version

## 0.7.1

* Updated make submodule.

## 0.7.0

* [MCCS-1565] Updated TPM Driver to Support 40G Gateway
* [MCCS-1644] Update station name to spsstation
* [MCCS-1623] Update tango preadulevels type.
* [MCCS-1456] DAQ Functional Tests
* [MCCS-1623] Modified TPM driver to support TPM 1.6 preADU
* [MCCS-1636] Use ska-ser-sphinx-theme
* [MCCS-1633] Update /docs/src/_static/img/ in MCCS repos
* [MCCS-1589] Skuid added in the spshw umbrella
* [MCCS-1579] Add calibration store device, and PostgreSQL database for data storage
* [MCCS-1518] No warning given if tile device initialised without subrack fqdn
* [MCCS-1605] Fix intermittent health state test
* [MCCS-1627] Dependency update
* [MCCS-1613] Add version logging to device init

## 0.6.0

* [MCCS-1539] DAQ receiver Tango device
* [MCCS-1529] Kwargs refactor
* [MCCS-1569] [MCCS-1570] [MCCS-1572] Calibration store device, mock field station device, station calibrator device
* [MCCS-1451] Tile simulator improvements
* [mccs-1419] Jupyter notebooks to generate 4 and 8 beams.
* [MCCS-1525] Tile health model fixes
* [MCCS-1387] Subrack health

## 0.5.0

* [MCCS-1412] Chart fixes and improvements
* [MCCS-1390] Add rules for Tile health
* [MCCS-1388] Add rules for SpsStation Health
* [MCCS-1493] Bugfix: correct lmc_param keys
* [MCCS-1408] new AAVS3 and Low-ITF facility spec
* [MCCS-1501] chart template bugfix

## 0.4.0

* [MCCS-1495] Inline facility data
* [MCCS-1418] Added notebook to generate a beam from a single TPM input.
* [MCCS-1441] Update tile simulator
* [MCCS-1449] Health cleanup
* [MCCS-1267] Added Station commands to set pointing delays
* [MCCS-1427] JSON validation
* [MCCS-1081] Modify MCCS tile to support AAVS tile monitoring points
* [MCCS-1438] support enable above instance level
* [MCCS-1429] Update iTPM bitfiles to version sbf415
* [MCCS-1257] Station initialisation.
* [MCCS-1360] Fix bug in MccsTile config
* [MCCS-1325] Station test harness

## 0.3.2

* LOW-386 - UNKNOWN / OFF bugfix
* MCCS-1351 - Revert subrack_fan_speeds change
* MCCS-1346 - TPM initialisation bugfix

## 0.3.1

* LOW-386   - subrack_fan_speeds -> subrack_fan_speed

## 0.3.0

* MCCS-1343 - Final static type check of tile tests post refactor
* MCCS-1339 - use ska-tango-testing
* MCCS-1324 - Static type checking of tile in ska-low-mccs-spshw
* MCCS-1239 - xray upload
* MCCS-1216 - Add Ingress to Jupyterhub
* MCCS-1225 - k8s-test-psi-low
* MCCS-1257 - Added skeleton SpshwStation device.
* LOW-386   - use correct component manager attr in GetArpTable
* MCCS-1236 - Attach xray tickets to feature file
* MCCS-1258 - new subrack device

## 0.2.1

* MCCS-1318 - Fix pyfabil/aavs commit SHAs
* MCCS-1316/ MCCS-1319 - add facility yaml files

## 0.2.0

* MCCS-1256 - External simulator
* MCCS-1148 - Fix bug with incorrect reporting of Tile On/Off result

## 0.1.0

* MCCS-1292 - Move any changed tile & subrack files from ska-low-mccs
* MCCS-1218 - Generate new repository mccs-spshw<|MERGE_RESOLUTION|>--- conflicted
+++ resolved
@@ -1,15 +1,8 @@
 # Version History
 
-<<<<<<< HEAD
 ## unreleased
 
 * [THORN-54] Update SpsStation to use new health model.
-
-## 0.21.1
-=======
-# Unreleased
->>>>>>> bf29d477
-
 * [THORN-3] Bump TPM FPGA Firmware to version 6.2.0 in SPSHW
 * [THORN-59] Fix race condition (intermittent failure in unit test)
 
