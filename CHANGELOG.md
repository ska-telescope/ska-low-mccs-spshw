--- conflicted
+++ resolved
@@ -2,11 +2,8 @@
 
 ## Unreleased
 
-<<<<<<< HEAD
 * [THORN-262] Add timeout to pytest configuration. This should be set to slightly less than the pipeline timeout so that test reports are generated before the job is killed.
-=======
 * [SKB-1079] Cleanup. Ensure that we are not defining important cleanup information in init, this is executed after
->>>>>>> 374d7cbf
 
 ## 10.3.0
 
