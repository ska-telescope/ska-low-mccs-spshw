# Version History

## Unreleased

<<<<<<< HEAD
* [SKB-610] Add station label to daq configuration for metadata.
=======
* [THORN-264] Update subrack to use an ADR-115 health model
* [THORN-317] Fixed bios version read bug and health status value update bug
>>>>>>> da10872f
* [THORN-254] Added default attribute alarm configuration for Tile and Subrack to `values.yaml`

## 10.2.0

* [THORN-275] Added faultReport attribute to assist with fault diognosis.
* [THORN-275] Added MccsTile.UpdateThresholdCache
* [THORN-275] Replace SetFirmwareTemperatureThresholds with firmwareTemperatureThresholds
* [THORN-275] Replace SetVoltageWarningThresholds/GetVoltageWarningThresholds with firmwareVoltageThresholds
* [THORN-275] Replace SetCurrentWarningThresholds/GetCurrentWarningThresholds with firmwareCurrentThresholds
* [THORN-317] Fixed bios version read bug and health status value update bug
* [THORN-292] Added SpsStation.daqPath which returns the directory DAQ is currently configured to.
* [SKB-1086] Correct segfault during dev_init in MccsTile.
* [LOW-1787] Remove deprecated voltageMon attribute

## 10.1.1

* [THORN-313] Loop over antennas present in mapping in station_component_manager._calculate_delays_per_tile instead of looping over delays. Improved some messages/docstrings.

## 10.1.0

* [SKB-1086] Increase hardware serialisation lock for power_callback and poll_timeout.
Expose these as configurable properties PollLockTimeout and PowerCallbackLockTimeout.
* [SKB-1089] Add workaround to corrupt XML during programming. This occured at an approximate ~4%. The workaround is to erase and reprogram the TPM.
* [THORN-261] Added property UseAttributesForHealth. A new feature toggle activating ADR-115 in MccsTile. By default this is True, when True the attribute
quality factor will be used to inform health.
* [THORN-261] bump ska-low-sps-tpm-api 1.0.0 -> 1.0.1 (<https://gitlab.com/ska-telescope/ska-low-sps-tpm/ska-low-sps-tpm-api/-/releases/1.0.1>)
* [LOW-1801] Make SpsStation `UpdateStaticDelays` use `delay_x` and `delay_y` instead of the deprecated `delay`.

## 10.0.0

* [THORN-261] Alarms added to adc_pll_status, fpga0_station_beamformer_error_count, fpga1_station_beamformer_error_count, fpga0_station_beamformer_flagged_count, fpga1_station_beamformer_flagged_count, fpga0_crc_error_count, fpga1_crc_error_count, fpga0_bip_error_count, fpga1_bip_error_count, fpga0_decode_error_count, fpga1_decode_error_count, fpga0_linkup_loss_count, fpga1_linkup_loss_count, fpga0_data_router_status, fpga1_data_router_status, fpga0_ddr_reset_counter, fpga1_ddr_reset_counter, f2f_soft_errors, f2f_hard_errors, fpga0_resync_count, fpga1_resync_count, fpga0_lane_error_count, fpga1_lane_error_count, fpga0_clock_managers_count, fpga1_clock_managers_count, fpga0_clock_managers_status, fpga1_clock_managers_status, fpga0_clocks, fpga1_clocks, adc_sysref_counter, adc_sysref_timing_requirements, fpga0_qpll_status, fpga0_qpll_counter, fpga1_qpll_status, fpga1_qpll_counter, f2f_pll_status, f2f_pll_counter, timing_pll_status, timing_pll_count, timing_pll_40g_status, timing_pll_40g_count, station_beamformer_status, tile_beamformer_status, arp, udp_status, ddr_initialisation, lane_status, link_status

* [THORN-261] `adc_pll_status` converted from a JSON string of the form:  
  `{"ADC0": [true, true], ..., "ADC15": [true, true]}`  
  → Now a 2D array: `[[1]*16, [1]*16]`  
  * First list: PLL lock status per ADC  
  * Second list: Loss of PLL lock count per ADC  

* [THORN-261] `station_beamformer_error_count` converted from:  
  `{"FPGA0": 0, "FPGA1": 0}`  
  → Now:  
  * `fpga0_station_beamformer_error_count -> 0`  
  * `fpga1_station_beamformer_error_count -> 0`  

* [THORN-261] `station_beamformer_flagged_count` converted from:  
  `{"FPGA0": 0, "FPGA1": 0}`  
  → Now:  
  * `fpga0_station_beamformer_flagged_count -> 0`  
  * `fpga1_station_beamformer_flagged_count -> 0`  

* [THORN-261] `crc_error_count` converted from:  
  `{"FPGA0": 0, "FPGA1": 0}`  
  → Now:  
  * `fpga0_crc_error_count -> 0`  
  * `fpga1_crc_error_count -> 0`  

* [THORN-261] `bip_error_count` converted from:  
  `{"FPGA0": {"lane0": 0, ..., "lane3": 0}, "FPGA1": {"lane0": 6, ..., "lane3": 7}}`  
  → Now:  
  * `fpga0_bip_error_count -> [0, 0, 0, 0]`  
  * `fpga1_bip_error_count -> [6, 6, 5, 7]`  

* [THORN-261] `decode_error_count` converted from same format as above  
  → Now:  
  * `fpga0_decode_error_count -> [0, 0, 0, 0]`  
  * `fpga1_decode_error_count -> [6, 6, 5, 7]`  

* [THORN-261] `linkup_loss_count` converted from:  
  `{"FPGA0": 0, "FPGA1": 0}`  
  → Now:  
  * `fpga0_linkup_loss_count -> 0`  
  * `fpga1_linkup_loss_count -> 0`  

* [THORN-261] `data_router_status` converted from:  
  `{"FPGA0": 0, "FPGA1": 0}`  
  → Now:  
  * `fpga0_data_router_status -> 0`  
  * `fpga1_data_router_status -> 0`  

* [THORN-261] `ddr_reset_counter` converted from:  
  `{"FPGA0": 0, "FPGA1": 0}`  
  → Now:  
  * `fpga0_ddr_reset_counter -> 0`  
  * `fpga1_ddr_reset_counter -> 0`  

* [THORN-261] `resync_count` converted from:  
  `{"FPGA0": 0, "FPGA1": 0}`  
  → Now:  
  * `fpga0_resync_count -> 0`  
  * `fpga1_resync_count -> 0`  

* [THORN-261] `lane_error_count` converted from nested JSON:  
  `{"FPGA0": {"Core0": {"lane0": 0, ..., "lane7": 0}, "Core1": {...}}, "FPGA1": {...}}`  
  → Now:  
  * `fpga0_lane_error_count -> [[0, ..., 0], [0, ..., 0]]`  
  * `fpga1_lane_error_count -> [[0, ..., 0], [0, ..., 0]]`  
  * Each sub-list represents `[Core0], [Core1]`

* [THORN-261] `clocks` converted from:  
  `{"FPGA0": {"JESD": true, "DDR": true, "UDP": true}, "FPGA1": {...}}`  
  → Now:  
  * `fpga0_clocks -> [1, 1, 1]`  
  * `fpga1_clocks -> [1, 1, 1]`  
  * Mapping: `[JESD, DDR, UDP]`

* [THORN-261] `clock_managers` converted from:  
  `{"FPGA0": {"C2C_MMCM": [true, 0], ...}, "FPGA1": {...}}`  
  → Now includes:  
  * `fpga0_clock_managers_status -> [1, 1, 1]`  
  * `fpga0_clock_managers_count  -> [0, 0, 0]`  
  * `fpga1_clock_managers_status -> [1, 1, 1]`  
  * `fpga1_clock_managers_count  -> [0, 0, 0]`  
  * Order: `[C2C_MMCM, JESD_MMCM, DSP_MMCM]`

* [THORN-261] `qpll_status` converted from:  
  `{"FPGA0": [true, 0], "FPGA1": [true, 0]}`  
  → Now:  
  * `fpga0_qpll_status -> 1`  
  * `fpga0_qpll_counter -> 0`  
  * `fpga1_qpll_status -> 1`  
  * `fpga1_qpll_counter -> 0`

* [THORN-261] `f2f_pll_status` converted from:  
  `[true, 0]`  
  → Now:  
  * `f2f_pll_status -> 1`  
  * `f2f_pll_counter -> 0`

* [THORN-261] `timing_pll_40g_status` converted from:  
  `[true, 0]`  
  → Now:  
  * `timing_pll_40g_status -> 1`  
  * `timing_pll_40g_count -> 0`

* [THORN-261] `timing_pll_status` converted from:  
  `[true, 0]`  
  → Now:  
  * `timing_pll_status -> 1`  
  * `timing_pll_count -> 0`

* [THORN-261] Add abs_change and archive_abs_change configuration to attributes.

## 9.1.0

* [THORN-249] Add attribute pfb_version to MccsTile.
* [THORN-249] Bump firmware version 6.6.1 -> 6.7.1
* [SKB-1035] Added tile programming state to the health rollup
* [THORN-311] Added target_adc and bias parameters to TriggerAdcEqualisation

## 9.0.0

* [JANUS-38] Adopting changes made in ska-low-sps-tpm-api 1.0.0 - Simplified tile 40G ethernet configuration

## 8.0.2

* [THORN-289] Add ResetCspIngest command to SpsStation. Improve message in SetCspIngest. Add cspIngestConfig attribute to SpsStation.
* [THORN-298] Fix issue where last attribute was being marked as invalid
* [SKB-872] Fix the response code for a number of commands that we incorrectly reporting ResultCode.OK when failing
* [SKB-999] fix the mapping of fitted preADUs to ADC channels when verifying preADU attenuation hardware readback.
* [THORN-239] MccsSubrack now has internal voltage attributes and actively polls health status attributes
* [LOW-1745] Bump ska-tango-devices to 0.10.0, with support for suppressing the deployment of check-dependencies initContainers that wait for databaseDS, when deploying to a persistent platform.
* [THORN-307] Small bug fix for station_component_manager set_lmc_download and set_lmc_integrated_download

## 8.0.1

* [SKB-872] MccsTile now only polls a subset of health values on each poll.
* [SKB-872] MccsTile attributes which do a hardware read are now only allowed if the TPM is programmed.

## 8.0.0

* [THORN-172] The old two pod DAQ version has been removed.

## 7.4.2

* [SKB-1033] Bumping TPM firmware to 6.6.1 to resolve bug with subarray ID and substation ID
  Bug was introduced in TPM firmware 6.4.0
* [SPRTS-487] Move boardTemperature attribute higher up the list (workaround no longer necessary due to cppTango fix).

## 7.4.1

* [THORN-248] Update to new ska-low-mccs-common MccsCommandProxy interface.

## 7.4.0

* [LOW-1593] Eliminate dependency on bitnami images / charts.
* [THORN-244] Update yaml configuration for RAL.
* [THORN-207] Add HW readback for channeliser truncation.
* [SKB-999] Correct PreAduPresent property to account for both preadu.renamed to array property PreAduFitted (default [True, True])
* [SKB-955] Correct transient transition to ON when MccsTile is turning OFF.

## 7.3.0

* [THORN-218] Added 51 monitoring points as tango device attributes in tile. (ADC temperatures, FE currents and voltages)
* [THORN-241] Add cleanup code to delete_device. This fixes an issue where multiple calls to init() lead to multiple polling threads.
* [SKB-928] Remove configuration attributes from polling. Configuration is now 'read_on_connect' or 'read_on_change'
* [SKB-928] SpsStation staticTimeDelay now raised RuntimeError when information for TPM mapping not present
* [SKB-928] Expose exceptions to tango API for MccsTile methods staticTimeDelays and ConfigureStationBeamformer.
* [SKB-928] stationId no longer has an initial value (this was software only and was not necessarilty True. It is now read from TPM as soon as possible.) (NOTE: property StationID will be used as the value to initialise the TPM with and writing to stationId will take precedence over the property but will not be persisted.)
* [SKB-928] logicalTileId no longer has an initial value (this was software only and was not necessarilty True. It is now read from TPM as soon as possible.) (NOTE: property TileId will be used as the value to initialise the TPM with and writing to LogicalTileId will take precedence over the property but will not be persisted.)

## 7.2.0

* [THORN-195] Add HardwareVerificationError.
* [THORN-214] Added HardwareVersion property to MccsTile. If not defined ADC0 -> ADC15 temperature attributes are not evaluated in health
* [THORN-214] Added BiosVersion property to MccsTile. If not defined pll_40g attribute is not evaluated in health
* [THORN-214] Added PreAduPresent property to MccsTile (default == True). When false we expect currents FE0_mVA and FE1_mVA to be 0 with some tolerance.

## 7.1.0

* [THORN-238] Add SpsStation.BandpassIntegrationTime device property for setting bandpass integration time in Initialise().
* [THORN-238] Update chart.yaml to allow for separate DAQ chart version.
* [JANUS-215] Support for TPM API to 0.6.0, manage whole TPM external label
* [THORN-206] Clarify when Tile is sending data
* [THORN-183] changed health threshold for tpm and subrack using updated values: <https://jira.skatelescope.org/browse/SPRTS-274>

## 7.0.1

* [THORN-214] Correct HealthRules to account for new monitoring points.
* [THORN-214] Correct runningBeams KeyError

## 7.0.0

* [THORN-175] Added beamfomer control on individual beams.
* [THORN-175] MccsTile.StartBeamformer and StopBeamformer accepts `channel_groups` parameter
* [THORN-175] Added command MccsTile.BeamformerRunningForChannels and attribute RunningBeams
* [THORN-175] Added commands SpsStation.BeamformerRunningForChannels and StopBeamformerForChannels
* [THORN-214] Correct SpsStation healthstate update to evaluate only when the power of spstation changes.
* [THORN-214] Reset initial pps_delay after initialisation.
* [THORN-214] Improve hardware test visibility and reliability.

## 6.5.2

* [THORN-220] Add cleanup for proxies and component managers.
* [THORN-215] Add validation to Daq Configure command.

## 6.5.1

* [THORN-214] make PduTrl optional in componentmanager.

## 6.5.0

* [THORN-133] SpsStation to StartAcquisition during Initialise

## 6.4.0

* [THORN-11] New self check test added 'TestAntennaBuffer'
* [THORN-11] Attribute ddr_write_size added to the MccsTile device
* [THORN-11] ska-low-mccs-daq-interface dependency 1.0.0-> 1.0.1
* [THORN-11] Update helm ska-low-mccs-daq dependency 2.0.0 -> 2.0.4-dev.c6b8c425d
* [THORN-214] Update RAL platform spec.
* [THORN-68] Added stationBeamFlagEnabled attribute

## 6.3.0

* [THORN-11] ska-low-sps-tpm-api dependency 0.2.2 -> 0.3.0
* [THORN-11] Add ability to configure a ramp in ConfigurePatternGenerator.
* [THORN-214] Update RAL pipeline k8s runner tango host.
* [THORN-214] Update RAL pipeline to run on schedule.
* [THORN-71] Update to include command schemas in docs

## 6.2.2

* [THORN-182] Update TPM current thresholds to 10.5/10A

## 6.2.1

* [SKB-804] HotFix: Revert changes to force reprogramming.

## 6.2.0

* [SKB-804] ska-low-sps-tpm-api dependency 0.1.2 -> 0.2.2 (allow re-configuring of LMC routing.)
* [SKB-804] Only force reprogramming if programmed.
* [SKB-804] Improve logging for INVALID attributes.
* [SKB-804] Add missing attributes to attr_map.
* [SKB-804] Speedup subrack tests.
* [SPRTS-364] fix tile hardware lock TimeoutError message
* [THORN-93] Link PDU device to subrack via TANGO commands
* [SPRTS-441] added a VerifyEvents boolean property to MccsTile,
  which defaults to True and determines whether pushed archive and change events
  are verified by Tango against the rel_change and abs_change attribute properties.

## 6.1.3

* [THORN-117] Correct claiming of lock in ping method.
* [SPRTS-436] add 2Gi memory limit to spshw Pods.

## 6.1.2

* [THORN-165] Add missing hardware_lock to methods.
* [SKB-816] Remove subrack tpm_power_state attribute cache upon RequestError.

## 6.1.1

* [SPRTS-436] Update to sps-tpm-api (0.1.0 -> 0.1.2) to include fix for memory leak.

## 6.1.0

* [SPRTS-433] The timeout for acquiring access to the HW in MccsTile is now a device property, configurable from deployment.

## 6.0.0

* [THORN-97] SpsStation.Initialise() reverted to not taking arguments. The version of initialise which
  does is SpsStation.ReInitialise(json_arg)
* [SKB-816] Changed _component_state_changed() callback to keep track of previous tpm states when subrack looses conection to device

## 5.0.2

* [THORN-152] Remove daqs from log message.

## 5.0.1

* [THORN-152] Handle missing DAQ TRL.

## 5.0.0

* [SKB-872] MccsTile.StartBeamformer/StopBeamformer commands are now long running commands,
  they are submitted to the polling loop to be picked up on the next poll, but the command returns
  before the beamformer has actually started/stopped.

## 4.0.0

* [THORN-97] Update SpsStation.Initialise() to route general LMC data to DAQ and
  bandpasses to the bandpass DAQ. This means we now have a 'BandpassDAQ'
  property to populate on SpsStation.
* [THORN-97] SpsStation also has the 'StartBandpassesInInitialise',
  this is optional, defaults to True. If set to false we won't send integrated data during
  SpsStation.Initialise()
* [THORN-97] SpsStation.Initialise() now accepts a json argument, at present it only has one
  optional argument 'start_bandpasses' which is a boolean, if not given the value in the device
  property is used.
  
## 3.1.1

* [THORN-110] Updated daq refs after repo reorganisation, updated imports.
* [THORN-149] Migrate from AAVSSystem and PyFabil to ska-low-sps-tpm-api

## 3.1.0

* [SKB-861] Add optional argument start_time to AcquireDataForCalibration
* [SKB-861] Update AcquireDataForCalibration default start_time to 2 seconds in future.

## 3.0.3

* [THORN-144] Re-release of 3.0.2 with correct image.

## 3.0.2

* [THORN-144] DAQ was going to ON before doing its automatic starting/stopping of receivers, this meant code waiting on DAQ turning to ON would think the DAQ is ready too soon. Now DAQ reports ON after it has finished automatically starting/stopping consumers.

## 3.0.1

* pyfabil 2.1.0 -> 2.1.1 (<https://gitlab.com/ska-telescope/pyfabil/-/releases>)
* aavs-system 2.1.3 -> 2.1.6 (<https://gitlab.com/ska-telescope/aavs-system/-/releases>)
* TPM firmware version 6.2.0 -> 6.2.1

## 3.0.0

* Update ska-tango-base 1.3.1 -> 1.3.2 (<https://gitlab.com/ska-telescope/ska-tango-base/-/releases>)
* [THORN-99] Prune logging.
* [THORN-108] Update STFC RAL ref to use persistent DB.
* [THORN-121] Add deploy stage to pipeline.
* [THORN-134] Added ska-low-mccs-common ref.
* [SKB-843] Add a NumberOfTiles property to MccsDaqReceiver
* [LOW-1272] Update to latest ska-tango-devices 0.2.0 -> 0.2.1 (<https://gitlab.com/ska-telescope/ska-tango-devices/-/releases>)
* [THORN-91] Update PDU charts to match new configuration
* [LOW-1304] Update for upstream bugfixes

## 2.0.0

* [THORN-126] Allow AcquireDataForCalibration to work when daq in Engineering AdminMode.
* [THORN-117] Reduce cpu time per poll spend on redundant evaluation of TpmStatus.
* [THORN-117] Add EvaluateTileProgrammingState command to MccsTile.
* [LOW-1216] Breaking changes to helm chart values schema.
  The `ska-low-mccs-spshw` helm chart now uses `ska-tango-devices`
  to configure and deploy its Tango devices.
  For details, see the "Direct deployment of helm charts" section of the
  "Deploying" page in the documentation.

## 1.5.0

* [THORN-103] SpsStation.AcquireDataForCalibration now launches a frequency sweep, as such the interface has changed. It now expected a json-ified dictionary containing the keys first_channel and last_channel.
* [THORN-96] Add optional property StaticTimeDelays to MccsTile.
* [THORN-123] Add FAULT when subrack reports TPM ON and TPM is not connectable.
* [THORN-86] SpsStation now uses the CommunicationManager from ska-low-mccs-common to manage it's communication status, this should
flush out issues with rapid changes of adminmode.

## 1.4.0

* [THORN-21] Added antenna buffer control methods.

## 1.3.0

* [THORN-122] HotFix issue 'devstate not accounting ppsPresent attribute'
* [THORN-122] HotFix issue 'unable with deploying MccsTile when TPM OFF state.'
* [SKB-520] Mark attributes as INVALID.
* [THORN-85] Update devices to serialise their events through the EventSerialiser. This should have no operational
changes, but an attribute EventHistory is now available on all devices to debug which events this device received,
where they came from, the order they came in, and what callbacks were executed with those events. It is a json-ified list of lists.

## 1.2.0

* [THORN-54] Update SpsStation to use new health model.

## 1.1.0

* [SKB-765] Update SpsStation.AcquireDataForCalibration to not configure DAQ, this is now done in SpsStation.ConfigureStationForCalibration
* [SKB-765] AcquireDataForCalibration now starts DAQ, sends data, waits for receipt of data then stops daq.

## 1.0.0

* [THORN-17] 1.0.0 release - all MCCS repos

## 0.25.0

* [SKB-761] Hardcode nof_antenna to number expected from library build.
* [THORN-24] Update devices to use MccsBaseDevice for mode inheritance.
* [THORN-27] Add `BandpassDaq` property to DaqReceiver. Where this is `True` these Daqs will automatically attempt to keep bandpass monitoring running.

## 0.24.0

* [SKB-766] Reject multiple calls to DAQ.Start() in a row.
* [SKB-746] MccsTile.Off() now works in DevState ALARM.

## 0.23.1

* [SKB-702] SpsStation takes multiple attempts for all calibration coefficients to be applied
* [THORN-5] Add Tile beamformer test to self-check.
* [THORN-12] Add methods/attribute to measure data rate through DAQ network interface.
* [THORN-13] Add station beam data rate test to self-check.

## 0.23.0

* [MCCS-2256] Removed cabinetbanks.

## 0.22.0

* [MCCS-2330] Seperate alarms attribute into constituents.

## 0.21.3

* [SKB-705] Allow graceful handling of DaqReceiver restart. Restart running tasks on DaqHandler
* [THORN-2] Extend Tile Control and Health Monitoring following Firmware Release 6.2.0
* [MCCS-2330] Update pytango to 10.0.0
* [THORN-10] Update self-check to mark test data

## 0.21.2

* [THORN-3] Bump TPM FPGA Firmware to version 6.2.0 in SPSHW
* [THORN-59] Fix race condition (intermittent failure in unit test)
* [THORN-48] Fix mock tile device builder by including attributes
* [THORN-64] Fix rficount change events

## 0.21.1

* [THORN-57] Fix python package build bug that prevented publication of python wheel for 0.21.0

## 0.21.0

* [SKB-687] Do not automatically initialise TPM when initialised or synchronised.
* [THORN-48] Update deploy submodule.
* [THORN-50] Add PreaduAttenuation device property to MccsTile
* [SKB-683] SpsStation initialise fails fpgatimes check
* [SKB-703] Add a thread that establishes communication with the DAQ client
* [THORN-49] Fix shared register map bug.
* [THORN-39] Update ska-low-mccs-common to 0.15.6

## 0.20.1

* [THORN-37] Pull in downstream update for proxies to use DevSource.DEV
* [THORN-40] Update RAL platform spec for new TPMs

## 0.20.0

* [THORN-47] Add CspRounding property to SpsStation

## 0.19.0

* [LOW-1131] Expose SPS Station as a LoadBalancer
* [THORN-1] Multi-class device server endpoint
* [MCCS-2026] Add RFI counters
* [MCCS-2299] Add functional test for reading attributes on hardware.
* [MCCS-2319] ddr_interface points failing health when running a scan
* [MCCS-2328] Add enable/disable ADCs, add delays to test generator

## 0.18.1

* [SKB-610] Add StationID to Daq config and propagate to HDF5 metadata.

## 0.18.0

* [MCCS-2273] Add DAQ tests so SpsStation.SelfCheck()
* [SKB-609] Revert changes made in SKB-520.
* [MCCS-2265] Fix abortCommand() when turning station on.
* [MCCS-2309] Add property "device_property" for setting arbitrary properties.
* [MCCS-2182] Deploy PDU device with MCCS
* [MCCS-2300] Add support for starting/stopping/configuring the pattern generator in MccsTile.
* [MCCS-2278] Change health and state rollup/aggregation for SpsStation to reduce frequency of it entering `DevState.UNKNOWN`.

## 0.17.7

* [SKB-596] MccsTile producing too many logs

## 0.17.6

* [SKB-507] Added `ppsDelaySpread` attribute to `SpsStation` to track `ppsDelay` drifts. This has been incorporated into the HealthModel and will result in HealthState.DEGRADED when the `ppsDelaySpread` is observed to be >4 samples and FAILED when >10. Added `ppsDelayDrift` attribute to `MccsTile` to track difference between current `ppsDelay` and its value at initialisation. Results in Tile HealthState.DEGRADED when >4 samples and FAILED when >10.

## 0.17.5

* [MCCS-2295] Mark attributes as invalid when MccsTile is OFF
* [SKB-520] Correct Tile attribute quality reporting bug.
* [MCCS-2258] Add test_ral_low manual stage to pipeline.
* [SKB-447] Subrack health board current fix

## 0.17.4

* [SKB-519] Prevent subrack from sticking in UNKNOWN after a failed poll.

## 0.17.3

* [SKB-433] Allow aborting of SendDataSamples()
* [MCCS-2259] Add channeliser rounding property

## 0.17.2

* [MCCS-1979] Correct tile health monitoring for single 40g QSFP
* [SKB-426] Remove ADA voltages from health rollup
* [SKB-526] Fix channeliser rounding ordering
* [SKB-431] Converted Daq.Stop to a LongRunningCommand to avoid CORBA timeouts.
* [SKB-433] Update SpsStation to use ThreadPools

## 0.17.1

* [SKB-524] Update ska-low-mccs-daq dependency to allow specifying resources for DAQ receiver Pods.
* [LOW-995] Speed up SpsStation initialisation by reducing delay between TPM operations.
* [LOW-991] Fix bug in platform spec parsing introduced by new spec schema.
* [MCCS-2230] Respect default receiver interface configured in DAQ receivers via environment.
* [SKB-494] Update DAQ to support new SPEAD format.

## 0.17.0

* [MCCS-2141] Update ska-tango-base to 1.0.0
* [MCCS-2222] Include MccsTile attributes added as part of MCCS-2059 in the EDA config.

## 0.16.1

* [LOW-952] Point at ska-low-tmdata for AA0.5 telmodel data
* [MCCS-2216] Support nulls in chart values
* [MCCS-2223] Fix static delay docs

## 0.16.0

* [MCCS-2135] Pull versions of aavs-system and pyfabil based on tags rather than specific commits.
* [MCCS-2014] Add support for SP-3800 in MccsTile and SpsStation.
* [MCCS-2213] Remove local platform specs and templates and instead pull them from TelModel.
* [MCCS-2215] Update to latest version of `ska-low-mccs-common`
* [MCCS-2190] Update attributes to only push change events when the value changes.
* [SKB-452] Update Tile so that if not initialised or synchronised when its subrack reports power `ON` it will initialise itself.
* [SKB-324] [SKB-387] Change subrack fan speed parameter to require an integer to avoid an exception being raised by the SMB. Update local cached value of `SpsStation.SetChanneliserRounding` properly.
* [SKB-460] Fix inconsistency in `ApplyPointingDelays` command naming. Fix an off-by-one error in `ApplyPointingDelays`. Add attributes to Tile and Station containing the last pointing delays.
* [MCCS-2202] Update to the latest platform specs, helm templates and daq version.
* [MCCS-2200] Re-order attributes to greatly reduce the chance of encountering a cpptango segfault.
* [MCCS-2191] Move a lot of Daq configuration to the Daq repo and remove from this one.
* [MCCS-2210] Fix `UpdateStaticDelays` bug to properly allow Tiles to have different delays.
* [SKB-435] Improve defaults for some parameters, cast tuples to lists when comparing with lists, add info metadata block. Generally improve Tile health issues.
* [MCCS-2200] Add `retry_command_on_exception` to improve reliability when facing timeouts.
* [MCCS-2059] Add monitoring point attributes to MccsTile.
            Update ska-tango-util to 0.4.11
            Rename 'CHANGELOG' to 'CHANGELOG.md'
* [LOW-938] Add `ska-low-deployment` as `.deploy` submodule containing all helmfile templates and remove them locally.
* [MCCS-1508] Improve monitoring of overheating event.
* [MCCS-2200] Remove tile_info from polling loop (takes too long) and add claiming of hardware lock from a bad rebase.
* [MCCS-2189] Add ability to expose Daq's data services. Update relevant helmfile templates.
* [MCCS-2197] Correct `AcquireDataForCalibration` command to properly clear the LRC queue so it doesn't fill to capacity.
* [MCCS-2195] Fix an "off by one" indexing error in station component manager.
* [MCCS-1507] Reimplement TileComponentManager as a PollingComponentManager. Removes TileOrchestrator. Fixes SKB-281.
* [SKB-408] Change polling to push archive events when a value is polled instead of only on change.
* [MCCS-2189] Update to latest daq version and 0.6.0 specs
* [MCCS-2078] Add `tile.tile_info` attribute

## 0.15.0

* [MCCS-2176] Update RAL Platform Spec
* [MCCS-2044]: Fix automerge issues
* [MCCS-2044] Add AcquireDataForCalibration method to SpsStation.
* [MCCS-1530] Add functional testing for health computation and aggregation
* [MCCS-2180] CSP ingest IP
* [MCCS-2153] Add MCCS schemas to TelModel
* [MCCS-2048] [MCCS-2114] Add InitialiseStation to the self check list + set src IP before initialise
* [SPRTS-101]: prevent subrack from staying in UNKNOWN when polling fails
* [MCCS-2116]: Fix timeout error in spsStation.StopDataTransmission
* [MCCS-2121]: Update platform spec
* [MCCS-2117] Update ska-low-mccs-daq-interface to use gRPC wait_for_ready flag.
* [MCCS-2041] remove references to pyfabil tpm
* [MCCS-2120] Support DAQ data sync
* [MCCS-2109]: Reject calls to SpsStation.Off.
* [MCCS-2041]: Add configurable shutdown temperatures.
* [MCCS-2111]: Correct TileProgrammingState pushing.
* [MCCS-2113]: Remove the postgresql dependency. No longer used.
* [MCCS-2048] StationSelfCheckManager
* [MCCS-2021]: Changes to get mccs deployed at RAL
* [MCCS-2108] Fix docs
* [MCCS-2107] remove deprecated environments
* [MCCS-1507] update test to use tile simulator
* [MCCS-2054] [MCCS-2035] Remove calibration devices
* [MCCS-2103] gateway support
* [MCCS-2037] Update Tile temperatures to push ALARM
* [MCCS-1507] update tile simulator interface
* [MCCS-2060] Add eda-config.yaml with all spshw attributes.
* [MCCS-2095] Fix antenna mapping bug
* [SPRTS-126]: expose missing health structures and fix default health parameters
* [MCCS-2089] Add PyPi as source for Poetry and update daq image used.
* [MCCS-2040] Link functional tests to requirements
* [MCCS-2084] Fix cluster domain configuration issue.
* [MCCS-1793] Update aavs system tag
* [MCCS-1883] Add bandpass attribute to sps station
* [MCCS-2070] string keys
* [MCCS-2076] Update ska-low-mccs-common dependency
* [MCCS-1988] Add SpsStation.UpdateCalibration()
* [MCCS-1998] - Update spsstation task_callback with command result
* [MCCS-2008] Fix Tile Simulator crash in timing thread
* [MCCS-2056] Make antenna config as agnostic as possible
* [MCCS-2066] station address handling
* [MCCS-1995] -dirty fix
* [MCCS-1780] Cannot stop beam data
* [MCCS-1982] Implement single 40G connection in MCCS
* [MCCS-1995] values schema
* [MCCS-1970] Fix tile state discovery and add test
* [MCCS-1961] Update rounding attributes
* [MCCS-1986] Fix delay mapping
* [MCCS-1986] Fix adc_data
* [MCCS-1551] Functional tests for the bandpass monitor process
* [MCCS-1983] Map antenna order to channel order in SpsStation.LoadPointingDelays
* [MCCS-1793] Fix pps-delay bug. It was being used for a correction and a delay incorrectly
* [MCCS-1978] infra-managed Low ITF credentials
* [MCCS-1925] Update ppsPresent to a DevBoolean, the EDA is configured for a boolean.
* [MCCS-2176] Update RAL platform spec to 0.5.0

## 0.14.0

* [MCCS-1957] Support deployment namespace override
* [SKB-280] Change type of SpsStation.preadulevels from int to float
* [SKB-278] Handle numpy arrays in SpsStationComponentManager.adc_power()
* [MCCS-1925] Update ppsPresent to push change events
* [MCCS-1880] Implement mechanism in SpsStation to retrieve antenna locations
* [MCCS-1959] Remove TaskExcecutorComponentManager base class from TpmDriver
* [MCCS-1884] Update SpsStation adcPower to push change and archive events
* [MCCS-1885] Add 'cadence' as arg to bandpass monitor
* [MCCS-1961] Update preaduLevels to push change events
* [SKB-273], [MCCS-1960] Add StationID as tango device property on MccsTile, set TileID property to be continuous 0-15
* [MCCS-1961] Fix FPGA Temperature Summary on SpsStation
* [MCCS-1966] Use infa-issued credentials for AAVS3
* [MCCS-1961] Update statis tile delays attribute to push
* [MCCS-1975] cabinet subnet handling
* [MCCS-1905] Latest TPM Firmware, AAVS-System and PyFABIL (sbf510 bitfiles)
* [MCCS-1918] Implement ADC equalisation in MCCS as tango command
* [MCCS-1764] MccsTIle bugs corrected

## 0.13.0

* [SKB-276] fix typo in MccsTile pps_delays -> pps_delay
* [SKB-274] Set SpsStation's proxies' source to DevSource.Dev

## 0.12.1

* [MCCS-1939] AAVS3 staging environment for MCCS repos
* [MCCS-1829] Helmfile cannot create more than 1 daq-server.
* [MCCS-1944] Get Chart.lock files under version control
* [MCCS-1949] Improve ska-low-mccs-spshw chart flexibility
* [MCCS-1881] Add property to SPSStation for a DAQ TRL
* [SKB-272] Tile stuck in Programmed "tileprogrammingstate"

## 0.12.0

* [LOW-637] Move pyfabil dependency from Alessio's BitBucket to SKA GitLab
* [LOW-637] Update ska-tango-util to 0.4.9
* [LOW-637] Update ska-low-mccs-daq to 0.6.0
* [LOW-612] Fix old pyfabil ref
* [LOW-637] Update makefile repo and use appVersion as default tag in Helm chart
* [MCCS-1023] Corrected On sequence in SpsStation. Added SpsStation.Initialise command to reinitialise tiles. Corrected TileSimulator to manage configuration commands
* [MCCS-1867] DAQ directory subsystem slug incorrect
* [MCCS-1859] support arbitrary helm values
* [MCCS-1857] refactor helmfile templates
* [MCCS-1797] Configure EDA for bandpass data
* [MCCS-1805] Update calibration table field to DOUBLE PRECISION
* [MCCS-1631] Add bandpass monitoring
* [MCCS-1811] - Add functional tests using daq-handler.
* [MCCS-1805] Update station calibrator chart.
* [MCCS-1830] Remove skip on test.
* [MCCS-1592] Gherkin for bandpass monitor functional tests
* [LOW-612] move preADU set/get to pyaavs

## 0.11.0

* [MCCS-1851] Update dependencies
* [MCCS-1845] Support disabling SPS
* [MCCS-1831] SKUID as a platform service
* [LOW-589] PreADU attenuations aren't set correctly
* [MCCS-1752] Dashboard for SpsStation
* [MCCS-1724] Add SPEAD test
* [MCCS-1758] Make logging ADR-55 compliant
* [MCCS-1791] ignore external stimuli when offline
* [MCCS-1783] TANGO state not being updated in MccsTile.
* [MCCS-1781] Fix indentation bug in values file.
* [MCCS-1777] Fix DAQ.Start task_callback error.
* [LOW-612] Move preADU set/get methods to pyaavs.

## 0.10.0

* [MCCS-1775] Fix bug in deployment configuration for minikube platforms
* [MCCS-1762] update to pytango 9.4.2
* [MCCS-1697] Support tangodb being provided as a platform service, so we don't need to deploy it ourselves

## 0.9.0

* [MCCS-1690] remove ska-tango-base
* [MCCS-1682] pull in daq chart
* [MCCS-1681] remote platform spec
* [MCCS-1678] pair programming updates
* [MCCS-1587] Outline plan to implement the Functional test shows DAQ metadata are
* [MCCS-1671] Fix intermittent SpsStation Initialise test
* [MCCS-1670] support multiple stations in clusters
* [MCCS-1593] Connect metadata to daq output
* [MCCS-1664] Add noise to the simulated bandpass
* [MCCS-1610] helmfile
* [MCCS-1663] Fix key error in stop_sending_data.
* [MCCS-1546] Update the IntegratedChannelDataSimulator to create simulated bandpass data

## 0.8.0

* [MCCS-1547] Tile Component Manager and TpmDriver to use the new TileSimulator
* [MCCS-1650] Updating TPM Firmware to sbf416 version

## 0.7.1

* Updated make submodule.

## 0.7.0

* [MCCS-1565] Updated TPM Driver to Support 40G Gateway
* [MCCS-1644] Update station name to spsstation
* [MCCS-1623] Update tango preadulevels type.
* [MCCS-1456] DAQ Functional Tests
* [MCCS-1623] Modified TPM driver to support TPM 1.6 preADU
* [MCCS-1636] Use ska-ser-sphinx-theme
* [MCCS-1633] Update /docs/src/_static/img/ in MCCS repos
* [MCCS-1589] Skuid added in the spshw umbrella
* [MCCS-1579] Add calibration store device, and PostgreSQL database for data storage
* [MCCS-1518] No warning given if tile device initialised without subrack fqdn
* [MCCS-1605] Fix intermittent health state test
* [MCCS-1627] Dependency update
* [MCCS-1613] Add version logging to device init

## 0.6.0

* [MCCS-1539] DAQ receiver Tango device
* [MCCS-1529] Kwargs refactor
* [MCCS-1569] [MCCS-1570] [MCCS-1572] Calibration store device, mock field station device, station calibrator device
* [MCCS-1451] Tile simulator improvements
* [mccs-1419] Jupyter notebooks to generate 4 and 8 beams.
* [MCCS-1525] Tile health model fixes
* [MCCS-1387] Subrack health

## 0.5.0

* [MCCS-1412] Chart fixes and improvements
* [MCCS-1390] Add rules for Tile health
* [MCCS-1388] Add rules for SpsStation Health
* [MCCS-1493] Bugfix: correct lmc_param keys
* [MCCS-1408] new AAVS3 and Low-ITF facility spec
* [MCCS-1501] chart template bugfix

## 0.4.0

* [MCCS-1495] Inline facility data
* [MCCS-1418] Added notebook to generate a beam from a single TPM input.
* [MCCS-1441] Update tile simulator
* [MCCS-1449] Health cleanup
* [MCCS-1267] Added Station commands to set pointing delays
* [MCCS-1427] JSON validation
* [MCCS-1081] Modify MCCS tile to support AAVS tile monitoring points
* [MCCS-1438] support enable above instance level
* [MCCS-1429] Update iTPM bitfiles to version sbf415
* [MCCS-1257] Station initialisation.
* [MCCS-1360] Fix bug in MccsTile config
* [MCCS-1325] Station test harness

## 0.3.2

* LOW-386 - UNKNOWN / OFF bugfix
* MCCS-1351 - Revert subrack_fan_speeds change
* MCCS-1346 - TPM initialisation bugfix

## 0.3.1

* LOW-386   - subrack_fan_speeds -> subrack_fan_speed

## 0.3.0

* MCCS-1343 - Final static type check of tile tests post refactor
* MCCS-1339 - use ska-tango-testing
* MCCS-1324 - Static type checking of tile in ska-low-mccs-spshw
* MCCS-1239 - xray upload
* MCCS-1216 - Add Ingress to Jupyterhub
* MCCS-1225 - k8s-test-psi-low
* MCCS-1257 - Added skeleton SpshwStation device.
* LOW-386   - use correct component manager attr in GetArpTable
* MCCS-1236 - Attach xray tickets to feature file
* MCCS-1258 - new subrack device

## 0.2.1

* MCCS-1318 - Fix pyfabil/aavs commit SHAs
* MCCS-1316/ MCCS-1319 - add facility yaml files

## 0.2.0

* MCCS-1256 - External simulator
* MCCS-1148 - Fix bug with incorrect reporting of Tile On/Off result

## 0.1.0

* MCCS-1292 - Move any changed tile & subrack files from ska-low-mccs
* MCCS-1218 - Generate new repository mccs-spshw<|MERGE_RESOLUTION|>--- conflicted
+++ resolved
@@ -2,12 +2,9 @@
 
 ## Unreleased
 
-<<<<<<< HEAD
-* [SKB-610] Add station label to daq configuration for metadata.
-=======
+* [SKB-610] Remove configuring Daq from SpsStation on start_communication. This is now done from the helmfile templates in the Daq device directly.
 * [THORN-264] Update subrack to use an ADR-115 health model
 * [THORN-317] Fixed bios version read bug and health status value update bug
->>>>>>> da10872f
 * [THORN-254] Added default attribute alarm configuration for Tile and Subrack to `values.yaml`
 
 ## 10.2.0
