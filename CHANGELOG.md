--- conflicted
+++ resolved
@@ -2,10 +2,8 @@
 
 ## Unreleased
 
-<<<<<<< HEAD
 * [THORN-264] Update subrack to use an ADR-115 health model
 * [THORN-317] Fixed bios version read bug and health status value update bug
-=======
 * [THORN-254] Added default attribute alarm configuration for Tile and Subrack to `values.yaml`
 
 ## 10.2.0
@@ -19,7 +17,6 @@
 * [THORN-292] Added SpsStation.daqPath which returns the directory DAQ is currently configured to.
 * [SKB-1086] Correct segfault during dev_init in MccsTile.
 * [LOW-1787] Remove deprecated voltageMon attribute
->>>>>>> 92a15880
 
 ## 10.1.1
 
