--- conflicted
+++ resolved
@@ -1,6 +1,5 @@
 # Version History
 
-<<<<<<< HEAD
 ## 7.0.0
 
 * [THORN-175] Added beamfomer control on individual beams. 
@@ -8,10 +7,7 @@
 * [THORN-175] Added command MccsTile.BeamformerRunningForChannels and attribute RunningBeams
 * [THORN-175] Added commands SpsStation.BeamformerRunningForChannels and StopBeamformerForChannels
 
-## Unreleased
-=======
 ## 6.5.2
->>>>>>> c68b9737
 
 * [THORN-220] Add cleanup for proxies and component managers.
 * [THORN-215] Add validation to Daq Configure command.
