# Version History

<<<<<<< HEAD
# unreleased
=======
* [SKB-816] Changed _component_state_changed() callback to keep track of previous tpm states when subrack looses conection to device

## 5.0.2
>>>>>>> 9aa331b5

* [SKB-854] Add check for bandpass daq configuration.

## 4.0.0

* [THORN-97] Update SpsStation.Initialise() to route general LMC data to DAQ and
  bandpasses to the bandpass DAQ. This means we now have a 'BandpassDAQ'
  property to populate on SpsStation.
* [THORN-97] SpsStation also has the 'StartBandpassesInInitialise',
  this is optional, defaults to True. If set to false we won't send integrated data during
  SpsStation.Initialise()
* [THORN-97] SpsStation.Initialise() now accepts a json argument, at present it only has one
  optional argument 'start_bandpasses' which is a boolean, if not given the value in the device
  property is used.
  
## 3.1.1

* [THORN-110] Updated daq refs after repo reorganisation, updated imports.
* [THORN-149] Migrate from AAVSSystem and PyFabil to ska-low-sps-tpm-api

## 3.1.0

* [SKB-861] Add optional argument start_time to AcquireDataForCalibration
* [SKB-861] Update AcquireDataForCalibration default start_time to 2 seconds in future.

## 3.0.3

* [THORN-144] Re-release of 3.0.2 with correct image.

## 3.0.2

* [THORN-144] DAQ was going to ON before doing its automatic starting/stopping of receivers, this meant code waiting on DAQ turning to ON would think the DAQ is ready too soon. Now DAQ reports ON after it has finished automatically starting/stopping consumers.

## 3.0.1

* pyfabil 2.1.0 -> 2.1.1 (<https://gitlab.com/ska-telescope/pyfabil/-/releases>)
* aavs-system 2.1.3 -> 2.1.6 (<https://gitlab.com/ska-telescope/aavs-system/-/releases>)
* TPM firmware version 6.2.0 -> 6.2.1

## 3.0.0

* Update ska-tango-base 1.3.1 -> 1.3.2 (<https://gitlab.com/ska-telescope/ska-tango-base/-/releases>)
* [THORN-99] Prune logging.
* [THORN-108] Update STFC RAL ref to use persistent DB.
* [THORN-121] Add deploy stage to pipeline.
* [THORN-134] Added ska-low-mccs-common ref.
* [SKB-843] Add a NumberOfTiles property to MccsDaqReceiver
* [LOW-1272] Update to latest ska-tango-devices 0.2.0 -> 0.2.1 (<https://gitlab.com/ska-telescope/ska-tango-devices/-/releases>)
* [THORN-91] Update PDU charts to match new configuration
* [LOW-1304] Update for upstream bugfixes

## 2.0.0

* [THORN-126] Allow AcquireDataForCalibration to work when daq in Engineering AdminMode.
* [THORN-117] Reduce cpu time per poll spend on redundant evaluation of TpmStatus.
* [THORN-117] Add EvaluateTileProgrammingState command to MccsTile.
* [LOW-1216] Breaking changes to helm chart values schema.
  The `ska-low-mccs-spshw` helm chart now uses `ska-tango-devices`
  to configure and deploy its Tango devices.
  For details, see the "Direct deployment of helm charts" section of the
  "Deploying" page in the documentation.

## 1.5.0

* [THORN-103] SpsStation.AcquireDataForCalibration now launches a frequency sweep, as such the interface has changed. It now expected a json-ified dictionary containing the keys first_channel and last_channel.
* [THORN-96] Add optional property StaticTimeDelays to MccsTile.
* [THORN-123] Add FAULT when subrack reports TPM ON and TPM is not connectable.
* [THORN-86] SpsStation now uses the CommunicationManager from ska-low-mccs-common to manage it's communication status, this should
flush out issues with rapid changes of adminmode.

## 1.4.0

* [THORN-21] Added antenna buffer control methods.

## 1.3.0

* [THORN-122] HotFix issue 'devstate not accounting ppsPresent attribute'
* [THORN-122] HotFix issue 'unable with deploying MccsTile when TPM OFF state.'
* [SKB-520] Mark attributes as INVALID.
* [THORN-85] Update devices to serialise their events through the EventSerialiser. This should have no operational
changes, but an attribute EventHistory is now available on all devices to debug which events this device received,
where they came from, the order they came in, and what callbacks were executed with those events. It is a json-ified list of lists.

## 1.2.0

* [THORN-54] Update SpsStation to use new health model.

## 1.1.0

* [SKB-765] Update SpsStation.AcquireDataForCalibration to not configure DAQ, this is now done in SpsStation.ConfigureStationForCalibration
* [SKB-765] AcquireDataForCalibration now starts DAQ, sends data, waits for receipt of data then stops daq.

## 1.0.0

* [THORN-17] 1.0.0 release - all MCCS repos

## 0.25.0

* [SKB-761] Hardcode nof_antenna to number expected from library build.
* [THORN-24] Update devices to use MccsBaseDevice for mode inheritance.
* [THORN-27] Add `BandpassDaq` property to DaqReceiver. Where this is `True` these Daqs will automatically attempt to keep bandpass monitoring running.

## 0.24.0

* [SKB-766] Reject multiple calls to DAQ.Start() in a row.
* [SKB-746] MccsTile.Off() now works in DevState ALARM.

## 0.23.1

* [SKB-702] SpsStation takes multiple attempts for all calibration coefficients to be applied
* [THORN-5] Add Tile beamformer test to self-check.
* [THORN-12] Add methods/attribute to measure data rate through DAQ network interface.
* [THORN-13] Add station beam data rate test to self-check.

## 0.23.0

* [MCCS-2256] Removed cabinetbanks.

## 0.22.0

* [MCCS-2330] Seperate alarms attribute into constituents.

## 0.21.3

* [SKB-705] Allow graceful handling of DaqReceiver restart. Restart running tasks on DaqHandler
* [THORN-2] Extend Tile Control and Health Monitoring following Firmware Release 6.2.0
* [MCCS-2330] Update pytango to 10.0.0
* [THORN-10] Update self-check to mark test data

## 0.21.2

* [THORN-3] Bump TPM FPGA Firmware to version 6.2.0 in SPSHW
* [THORN-59] Fix race condition (intermittent failure in unit test)
* [THORN-48] Fix mock tile device builder by including attributes
* [THORN-64] Fix rficount change events

## 0.21.1

* [THORN-57] Fix python package build bug that prevented publication of python wheel for 0.21.0

## 0.21.0

* [SKB-687] Do not automatically initialise TPM when initialised or synchronised.
* [THORN-48] Update deploy submodule.
* [THORN-50] Add PreaduAttenuation device property to MccsTile
* [SKB-683] SpsStation initialise fails fpgatimes check
* [SKB-703] Add a thread that establishes communication with the DAQ client
* [THORN-49] Fix shared register map bug.
* [THORN-39] Update ska-low-mccs-common to 0.15.6

## 0.20.1

* [THORN-37] Pull in downstream update for proxies to use DevSource.DEV
* [THORN-40] Update RAL platform spec for new TPMs

## 0.20.0

* [THORN-47] Add CspRounding property to SpsStation

## 0.19.0

* [LOW-1131] Expose SPS Station as a LoadBalancer
* [THORN-1] Multi-class device server endpoint
* [MCCS-2026] Add RFI counters
* [MCCS-2299] Add functional test for reading attributes on hardware.
* [MCCS-2319] ddr_interface points failing health when running a scan
* [MCCS-2328] Add enable/disable ADCs, add delays to test generator

## 0.18.1

* [SKB-610] Add StationID to Daq config and propagate to HDF5 metadata.

## 0.18.0

* [MCCS-2273] Add DAQ tests so SpsStation.SelfCheck()
* [SKB-609] Revert changes made in SKB-520.
* [MCCS-2265] Fix abortCommand() when turning station on.
* [MCCS-2309] Add property "device_property" for setting arbitrary properties.
* [MCCS-2182] Deploy PDU device with MCCS
* [MCCS-2300] Add support for starting/stopping/configuring the pattern generator in MccsTile.
* [MCCS-2278] Change health and state rollup/aggregation for SpsStation to reduce frequency of it entering `DevState.UNKNOWN`.

## 0.17.7

* [SKB-596] MccsTile producing too many logs

## 0.17.6

* [SKB-507] Added `ppsDelaySpread` attribute to `SpsStation` to track `ppsDelay` drifts. This has been incorporated into the HealthModel and will result in HealthState.DEGRADED when the `ppsDelaySpread` is observed to be >4 samples and FAILED when >10. Added `ppsDelayDrift` attribute to `MccsTile` to track difference between current `ppsDelay` and its value at initialisation. Results in Tile HealthState.DEGRADED when >4 samples and FAILED when >10.

## 0.17.5

* [MCCS-2295] Mark attributes as invalid when MccsTile is OFF
* [SKB-520] Correct Tile attribute quality reporting bug.
* [MCCS-2258] Add test_ral_low manual stage to pipeline.
* [SKB-447] Subrack health board current fix

## 0.17.4

* [SKB-519] Prevent subrack from sticking in UNKNOWN after a failed poll.

## 0.17.3

* [SKB-433] Allow aborting of SendDataSamples()
* [MCCS-2259] Add channeliser rounding property

## 0.17.2

* [MCCS-1979] Correct tile health monitoring for single 40g QSFP
* [SKB-426] Remove ADA voltages from health rollup
* [SKB-526] Fix channeliser rounding ordering
* [SKB-431] Converted Daq.Stop to a LongRunningCommand to avoid CORBA timeouts.
* [SKB-433] Update SpsStation to use ThreadPools

## 0.17.1

* [SKB-524] Update ska-low-mccs-daq dependency to allow specifying resources for DAQ receiver Pods.
* [LOW-995] Speed up SpsStation initialisation by reducing delay between TPM operations.
* [LOW-991] Fix bug in platform spec parsing introduced by new spec schema.
* [MCCS-2230] Respect default receiver interface configured in DAQ receivers via environment.
* [SKB-494] Update DAQ to support new SPEAD format.

## 0.17.0

* [MCCS-2141] Update ska-tango-base to 1.0.0
* [MCCS-2222] Include MccsTile attributes added as part of MCCS-2059 in the EDA config.

## 0.16.1

* [LOW-952] Point at ska-low-tmdata for AA0.5 telmodel data
* [MCCS-2216] Support nulls in chart values
* [MCCS-2223] Fix static delay docs

## 0.16.0

* [MCCS-2135] Pull versions of aavs-system and pyfabil based on tags rather than specific commits.
* [MCCS-2014] Add support for SP-3800 in MccsTile and SpsStation.
* [MCCS-2213] Remove local platform specs and templates and instead pull them from TelModel.
* [MCCS-2215] Update to latest version of `ska-low-mccs-common`
* [MCCS-2190] Update attributes to only push change events when the value changes.
* [SKB-452] Update Tile so that if not initialised or synchronised when its subrack reports power `ON` it will initialise itself.
* [SKB-324] [SKB-387] Change subrack fan speed parameter to require an integer to avoid an exception being raised by the SMB. Update local cached value of `SpsStation.SetChanneliserRounding` properly.
* [SKB-460] Fix inconsistency in `ApplyPointingDelays` command naming. Fix an off-by-one error in `ApplyPointingDelays`. Add attributes to Tile and Station containing the last pointing delays.
* [MCCS-2202] Update to the latest platform specs, helm templates and daq version.
* [MCCS-2200] Re-order attributes to greatly reduce the chance of encountering a cpptango segfault.
* [MCCS-2191] Move a lot of Daq configuration to the Daq repo and remove from this one.
* [MCCS-2210] Fix `UpdateStaticDelays` bug to properly allow Tiles to have different delays.
* [SKB-435] Improve defaults for some parameters, cast tuples to lists when comparing with lists, add info metadata block. Generally improve Tile health issues.
* [MCCS-2200] Add `retry_command_on_exception` to improve reliability when facing timeouts.
* [MCCS-2059] Add monitoring point attributes to MccsTile.
            Update ska-tango-util to 0.4.11
            Rename 'CHANGELOG' to 'CHANGELOG.md'
* [LOW-938] Add `ska-low-deployment` as `.deploy` submodule containing all helmfile templates and remove them locally.
* [MCCS-1508] Improve monitoring of overheating event.
* [MCCS-2200] Remove tile_info from polling loop (takes too long) and add claiming of hardware lock from a bad rebase.
* [MCCS-2189] Add ability to expose Daq's data services. Update relevant helmfile templates.
* [MCCS-2197] Correct `AcquireDataForCalibration` command to properly clear the LRC queue so it doesn't fill to capacity.
* [MCCS-2195] Fix an "off by one" indexing error in station component manager.
* [MCCS-1507] Reimplement TileComponentManager as a PollingComponentManager. Removes TileOrchestrator. Fixes SKB-281.
* [SKB-408] Change polling to push archive events when a value is polled instead of only on change.
* [MCCS-2189] Update to latest daq version and 0.6.0 specs
* [MCCS-2078] Add `tile.tile_info` attribute

## 0.15.0

* [MCCS-2176] Update RAL Platform Spec
* [MCCS-2044]: Fix automerge issues
* [MCCS-2044] Add AcquireDataForCalibration method to SpsStation.
* [MCCS-1530] Add functional testing for health computation and aggregation
* [MCCS-2180] CSP ingest IP
* [MCCS-2153] Add MCCS schemas to TelModel
* [MCCS-2048] [MCCS-2114] Add InitialiseStation to the self check list + set src IP before initialise
* [SPRTS-101]: prevent subrack from staying in UNKNOWN when polling fails
* [MCCS-2116]: Fix timeout error in spsStation.StopDataTransmission
* [MCCS-2121]: Update platform spec
* [MCCS-2117] Update ska-low-mccs-daq-interface to use gRPC wait_for_ready flag.
* [MCCS-2041] remove references to pyfabil tpm
* [MCCS-2120] Support DAQ data sync
* [MCCS-2109]: Reject calls to SpsStation.Off.
* [MCCS-2041]: Add configurable shutdown temperatures.
* [MCCS-2111]: Correct TileProgrammingState pushing.
* [MCCS-2113]: Remove the postgresql dependency. No longer used.
* [MCCS-2048] StationSelfCheckManager
* [MCCS-2021]: Changes to get mccs deployed at RAL
* [MCCS-2108] Fix docs
* [MCCS-2107] remove deprecated environments
* [MCCS-1507] update test to use tile simulator
* [MCCS-2054] [MCCS-2035] Remove calibration devices
* [MCCS-2103] gateway support
* [MCCS-2037] Update Tile temperatures to push ALARM
* [MCCS-1507] update tile simulator interface
* [MCCS-2060] Add eda-config.yaml with all spshw attributes.
* [MCCS-2095] Fix antenna mapping bug
* [SPRTS-126]: expose missing health structures and fix default health parameters
* [MCCS-2089] Add PyPi as source for Poetry and update daq image used.
* [MCCS-2040] Link functional tests to requirements
* [MCCS-2084] Fix cluster domain configuration issue.
* [MCCS-1793] Update aavs system tag
* [MCCS-1883] Add bandpass attribute to sps station
* [MCCS-2070] string keys
* [MCCS-2076] Update ska-low-mccs-common dependency
* [MCCS-1988] Add SpsStation.UpdateCalibration()
* [MCCS-1998] - Update spsstation task_callback with command result
* [MCCS-2008] Fix Tile Simulator crash in timing thread
* [MCCS-2056] Make antenna config as agnostic as possible
* [MCCS-2066] station address handling
* [MCCS-1995] -dirty fix
* [MCCS-1780] Cannot stop beam data
* [MCCS-1982] Implement single 40G connection in MCCS
* [MCCS-1995] values schema
* [MCCS-1970] Fix tile state discovery and add test
* [MCCS-1961] Update rounding attributes
* [MCCS-1986] Fix delay mapping
* [MCCS-1986] Fix adc_data
* [MCCS-1551] Functional tests for the bandpass monitor process
* [MCCS-1983] Map antenna order to channel order in SpsStation.LoadPointingDelays
* [MCCS-1793] Fix pps-delay bug. It was being used for a correction and a delay incorrectly
* [MCCS-1978] infra-managed Low ITF credentials
* [MCCS-1925] Update ppsPresent to a DevBoolean, the EDA is configured for a boolean.
* [MCCS-2176] Update RAL platform spec to 0.5.0

## 0.14.0

* [MCCS-1957] Support deployment namespace override
* [SKB-280] Change type of SpsStation.preadulevels from int to float
* [SKB-278] Handle numpy arrays in SpsStationComponentManager.adc_power()
* [MCCS-1925] Update ppsPresent to push change events
* [MCCS-1880] Implement mechanism in SpsStation to retrieve antenna locations
* [MCCS-1959] Remove TaskExcecutorComponentManager base class from TpmDriver
* [MCCS-1884] Update SpsStation adcPower to push change and archive events
* [MCCS-1885] Add 'cadence' as arg to bandpass monitor
* [MCCS-1961] Update preaduLevels to push change events
* [SKB-273], [MCCS-1960] Add StationID as tango device property on MccsTile, set TileID property to be continuous 0-15
* [MCCS-1961] Fix FPGA Temperature Summary on SpsStation
* [MCCS-1966] Use infa-issued credentials for AAVS3
* [MCCS-1961] Update statis tile delays attribute to push
* [MCCS-1975] cabinet subnet handling
* [MCCS-1905] Latest TPM Firmware, AAVS-System and PyFABIL (sbf510 bitfiles)
* [MCCS-1918] Implement ADC equalisation in MCCS as tango command
* [MCCS-1764] MccsTIle bugs corrected

## 0.13.0

* [SKB-276] fix typo in MccsTile pps_delays -> pps_delay
* [SKB-274] Set SpsStation's proxies' source to DevSource.Dev

## 0.12.1

* [MCCS-1939] AAVS3 staging environment for MCCS repos
* [MCCS-1829] Helmfile cannot create more than 1 daq-server.
* [MCCS-1944] Get Chart.lock files under version control
* [MCCS-1949] Improve ska-low-mccs-spshw chart flexibility
* [MCCS-1881] Add property to SPSStation for a DAQ TRL
* [SKB-272] Tile stuck in Programmed "tileprogrammingstate"

## 0.12.0

* [LOW-637] Move pyfabil dependency from Alessio's BitBucket to SKA GitLab
* [LOW-637] Update ska-tango-util to 0.4.9
* [LOW-637] Update ska-low-mccs-daq to 0.6.0
* [LOW-612] Fix old pyfabil ref
* [LOW-637] Update makefile repo and use appVersion as default tag in Helm chart
* [MCCS-1023] Corrected On sequence in SpsStation. Added SpsStation.Initialise command to reinitialise tiles. Corrected TileSimulator to manage configuration commands
* [MCCS-1867] DAQ directory subsystem slug incorrect
* [MCCS-1859] support arbitrary helm values
* [MCCS-1857] refactor helmfile templates
* [MCCS-1797] Configure EDA for bandpass data
* [MCCS-1805] Update calibration table field to DOUBLE PRECISION
* [MCCS-1631] Add bandpass monitoring
* [MCCS-1811] - Add functional tests using daq-handler.
* [MCCS-1805] Update station calibrator chart.
* [MCCS-1830] Remove skip on test.
* [MCCS-1592] Gherkin for bandpass monitor functional tests
* [LOW-612] move preADU set/get to pyaavs

## 0.11.0

* [MCCS-1851] Update dependencies
* [MCCS-1845] Support disabling SPS
* [MCCS-1831] SKUID as a platform service
* [LOW-589] PreADU attenuations aren't set correctly
* [MCCS-1752] Dashboard for SpsStation
* [MCCS-1724] Add SPEAD test
* [MCCS-1758] Make logging ADR-55 compliant
* [MCCS-1791] ignore external stimuli when offline
* [MCCS-1783] TANGO state not being updated in MccsTile.
* [MCCS-1781] Fix indentation bug in values file.
* [MCCS-1777] Fix DAQ.Start task_callback error.
* [LOW-612] Move preADU set/get methods to pyaavs.

## 0.10.0

* [MCCS-1775] Fix bug in deployment configuration for minikube platforms
* [MCCS-1762] update to pytango 9.4.2
* [MCCS-1697] Support tangodb being provided as a platform service, so we don't need to deploy it ourselves

## 0.9.0

* [MCCS-1690] remove ska-tango-base
* [MCCS-1682] pull in daq chart
* [MCCS-1681] remote platform spec
* [MCCS-1678] pair programming updates
* [MCCS-1587] Outline plan to implement the Functional test shows DAQ metadata are
* [MCCS-1671] Fix intermittent SpsStation Initialise test
* [MCCS-1670] support multiple stations in clusters
* [MCCS-1593] Connect metadata to daq output
* [MCCS-1664] Add noise to the simulated bandpass
* [MCCS-1610] helmfile
* [MCCS-1663] Fix key error in stop_sending_data.
* [MCCS-1546] Update the IntegratedChannelDataSimulator to create simulated bandpass data

## 0.8.0

* [MCCS-1547] Tile Component Manager and TpmDriver to use the new TileSimulator
* [MCCS-1650] Updating TPM Firmware to sbf416 version

## 0.7.1

* Updated make submodule.

## 0.7.0

* [MCCS-1565] Updated TPM Driver to Support 40G Gateway
* [MCCS-1644] Update station name to spsstation
* [MCCS-1623] Update tango preadulevels type.
* [MCCS-1456] DAQ Functional Tests
* [MCCS-1623] Modified TPM driver to support TPM 1.6 preADU
* [MCCS-1636] Use ska-ser-sphinx-theme
* [MCCS-1633] Update /docs/src/_static/img/ in MCCS repos
* [MCCS-1589] Skuid added in the spshw umbrella
* [MCCS-1579] Add calibration store device, and PostgreSQL database for data storage
* [MCCS-1518] No warning given if tile device initialised without subrack fqdn
* [MCCS-1605] Fix intermittent health state test
* [MCCS-1627] Dependency update
* [MCCS-1613] Add version logging to device init

## 0.6.0

* [MCCS-1539] DAQ receiver Tango device
* [MCCS-1529] Kwargs refactor
* [MCCS-1569] [MCCS-1570] [MCCS-1572] Calibration store device, mock field station device, station calibrator device
* [MCCS-1451] Tile simulator improvements
* [mccs-1419] Jupyter notebooks to generate 4 and 8 beams.
* [MCCS-1525] Tile health model fixes
* [MCCS-1387] Subrack health

## 0.5.0

* [MCCS-1412] Chart fixes and improvements
* [MCCS-1390] Add rules for Tile health
* [MCCS-1388] Add rules for SpsStation Health
* [MCCS-1493] Bugfix: correct lmc_param keys
* [MCCS-1408] new AAVS3 and Low-ITF facility spec
* [MCCS-1501] chart template bugfix

## 0.4.0

* [MCCS-1495] Inline facility data
* [MCCS-1418] Added notebook to generate a beam from a single TPM input.
* [MCCS-1441] Update tile simulator
* [MCCS-1449] Health cleanup
* [MCCS-1267] Added Station commands to set pointing delays
* [MCCS-1427] JSON validation
* [MCCS-1081] Modify MCCS tile to support AAVS tile monitoring points
* [MCCS-1438] support enable above instance level
* [MCCS-1429] Update iTPM bitfiles to version sbf415
* [MCCS-1257] Station initialisation.
* [MCCS-1360] Fix bug in MccsTile config
* [MCCS-1325] Station test harness

## 0.3.2

* LOW-386 - UNKNOWN / OFF bugfix
* MCCS-1351 - Revert subrack_fan_speeds change
* MCCS-1346 - TPM initialisation bugfix

## 0.3.1

* LOW-386   - subrack_fan_speeds -> subrack_fan_speed

## 0.3.0

* MCCS-1343 - Final static type check of tile tests post refactor
* MCCS-1339 - use ska-tango-testing
* MCCS-1324 - Static type checking of tile in ska-low-mccs-spshw
* MCCS-1239 - xray upload
* MCCS-1216 - Add Ingress to Jupyterhub
* MCCS-1225 - k8s-test-psi-low
* MCCS-1257 - Added skeleton SpshwStation device.
* LOW-386   - use correct component manager attr in GetArpTable
* MCCS-1236 - Attach xray tickets to feature file
* MCCS-1258 - new subrack device

## 0.2.1

* MCCS-1318 - Fix pyfabil/aavs commit SHAs
* MCCS-1316/ MCCS-1319 - add facility yaml files

## 0.2.0

* MCCS-1256 - External simulator
* MCCS-1148 - Fix bug with incorrect reporting of Tile On/Off result

## 0.1.0

* MCCS-1292 - Move any changed tile & subrack files from ska-low-mccs
* MCCS-1218 - Generate new repository mccs-spshw<|MERGE_RESOLUTION|>--- conflicted
+++ resolved
@@ -1,14 +1,23 @@
 # Version History
 
-<<<<<<< HEAD
-# unreleased
-=======
+## unreleased
+
+* [SKB-854] Add check for bandpass daq configuration.
 * [SKB-816] Changed _component_state_changed() callback to keep track of previous tpm states when subrack looses conection to device
 
 ## 5.0.2
->>>>>>> 9aa331b5
-
-* [SKB-854] Add check for bandpass daq configuration.
+
+* [THORN-152] Remove daqs from log message.
+
+## 5.0.1
+
+* [THORN-152] Handle missing DAQ TRL.
+
+## 5.0.0
+
+* [SKB-872] MccsTile.StartBeamformer/StopBeamformer commands are now long running commands,
+  they are submitted to the polling loop to be picked up on the next poll, but the command returns
+  before the beamformer has actually started/stopped.
 
 ## 4.0.0
 
