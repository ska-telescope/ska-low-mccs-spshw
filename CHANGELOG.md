# Version History


## Unreleased

<<<<<<< HEAD
## 7.4.0

* [LOW-1593] Eliminate dependency on bitnami images / charts.
=======
* [THORN-244] Update yaml configuration for RAL.
>>>>>>> f9d7232d
* [THORN-207] Add HW readback for channeliser truncation.
* [SKB-999] Correct PreAduPresent property to account for both preadu.renamed to array property PreAduFitted (default [True, True])
* [SKB-955] Correct transient transition to ON when MccsTile is turning OFF.

## 7.3.0

* [THORN-218] Added 51 monitoring points as tango device attributes in tile. (ADC temperatures, FE currents and voltages)
* [THORN-241] Add cleanup code to delete_device. This fixes an issue where multiple calls to init() lead to multiple polling threads.
* [SKB-928] Remove configuration attributes from polling. Configuration is now 'read_on_connect' or 'read_on_change'
* [SKB-928] SpsStation staticTimeDelay now raised RuntimeError when information for TPM mapping not present
* [SKB-928] Expose exceptions to tango API for MccsTile methods staticTimeDelays and ConfigureStationBeamformer.
* [SKB-928] stationId no longer has an initial value (this was software only and was not necessarilty True. It is now read from TPM as soon as possible.) (NOTE: property StationID will be used as the value to initialise the TPM with and writing to stationId will take precedence over the property but will not be persisted.)
* [SKB-928] logicalTileId no longer has an initial value (this was software only and was not necessarilty True. It is now read from TPM as soon as possible.) (NOTE: property TileId will be used as the value to initialise the TPM with and writing to LogicalTileId will take precedence over the property but will not be persisted.)

## 7.2.0

* [THORN-195] Add HardwareVerificationError.
* [THORN-214] Added HardwareVersion property to MccsTile. If not defined ADC0 -> ADC15 temperature attributes are not evaluated in health
* [THORN-214] Added BiosVersion property to MccsTile. If not defined pll_40g attribute is not evaluated in health
* [THORN-214] Added PreAduPresent property to MccsTile (default == True). When false we expect currents FE0_mVA and FE1_mVA to be 0 with some tolerance.

## 7.1.0

* [THORN-238] Add SpsStation.BandpassIntegrationTime device property for setting bandpass integration time in Initialise().
* [THORN-238] Update chart.yaml to allow for separate DAQ chart version.
* [JANUS-215] Support for TPM API to 0.6.0, manage whole TPM external label
* [THORN-206] Clarify when Tile is sending data
* [THORN-183] changed health threshold for tpm and subrack using updated values: <https://jira.skatelescope.org/browse/SPRTS-274>

## 7.0.1

* [THORN-214] Correct HealthRules to account for new monitoring points.
* [THORN-214] Correct runningBeams KeyError

## 7.0.0

* [THORN-175] Added beamfomer control on individual beams.
* [THORN-175] MccsTile.StartBeamformer and StopBeamformer accepts `channel_groups` parameter
* [THORN-175] Added command MccsTile.BeamformerRunningForChannels and attribute RunningBeams
* [THORN-175] Added commands SpsStation.BeamformerRunningForChannels and StopBeamformerForChannels
* [THORN-214] Correct SpsStation healthstate update to evaluate only when the power of spstation changes.
* [THORN-214] Reset initial pps_delay after initialisation.
* [THORN-214] Improve hardware test visibility and reliability.

## 6.5.2

* [THORN-220] Add cleanup for proxies and component managers.
* [THORN-215] Add validation to Daq Configure command.

## 6.5.1

* [THORN-214] make PduTrl optional in componentmanager.

## 6.5.0

* [THORN-133] SpsStation to StartAcquisition during Initialise

## 6.4.0

* [THORN-11] New self check test added 'TestAntennaBuffer'
* [THORN-11] Attribute ddr_write_size added to the MccsTile device
* [THORN-11] ska-low-mccs-daq-interface dependency 1.0.0-> 1.0.1
* [THORN-11] Update helm ska-low-mccs-daq dependency 2.0.0 -> 2.0.4-dev.c6b8c425d
* [THORN-214] Update RAL platform spec.
* [THORN-68] Added stationBeamFlagEnabled attribute

## 6.3.0

* [THORN-11] ska-low-sps-tpm-api dependency 0.2.2 -> 0.3.0
* [THORN-11] Add ability to configure a ramp in ConfigurePatternGenerator.
* [THORN-214] Update RAL pipeline k8s runner tango host.
* [THORN-214] Update RAL pipeline to run on schedule.
* [THORN-71] Update to include command schemas in docs

## 6.2.2

* [THORN-182] Update TPM current thresholds to 10.5/10A

## 6.2.1

* [SKB-804] HotFix: Revert changes to force reprogramming.

## 6.2.0

* [SKB-804] ska-low-sps-tpm-api dependency 0.1.2 -> 0.2.2 (allow re-configuring of LMC routing.)
* [SKB-804] Only force reprogramming if programmed.
* [SKB-804] Improve logging for INVALID attributes.
* [SKB-804] Add missing attributes to attr_map.
* [SKB-804] Speedup subrack tests.
* [SPRTS-364] fix tile hardware lock TimeoutError message
* [THORN-93] Link PDU device to subrack via TANGO commands
* [SPRTS-441] added a VerifyEvents boolean property to MccsTile,
  which defaults to True and determines whether pushed archive and change events
  are verified by Tango against the rel_change and abs_change attribute properties.

## 6.1.3

* [THORN-117] Correct claiming of lock in ping method.
* [SPRTS-436] add 2Gi memory limit to spshw Pods.

## 6.1.2

* [THORN-165] Add missing hardware_lock to methods.
* [SKB-816] Remove subrack tpm_power_state attribute cache upon RequestError.

## 6.1.1

* [SPRTS-436] Update to sps-tpm-api (0.1.0 -> 0.1.2) to include fix for memory leak.

## 6.1.0

* [SPRTS-433] The timeout for acquiring access to the HW in MccsTile is now a device property, configurable from deployment.

## 6.0.0

* [THORN-97] SpsStation.Initialise() reverted to not taking arguments. The version of initialise which
  does is SpsStation.ReInitialise(json_arg)
* [SKB-816] Changed _component_state_changed() callback to keep track of previous tpm states when subrack looses conection to device

## 5.0.2

* [THORN-152] Remove daqs from log message.

## 5.0.1

* [THORN-152] Handle missing DAQ TRL.

## 5.0.0

* [SKB-872] MccsTile.StartBeamformer/StopBeamformer commands are now long running commands,
  they are submitted to the polling loop to be picked up on the next poll, but the command returns
  before the beamformer has actually started/stopped.

## 4.0.0

* [THORN-97] Update SpsStation.Initialise() to route general LMC data to DAQ and
  bandpasses to the bandpass DAQ. This means we now have a 'BandpassDAQ'
  property to populate on SpsStation.
* [THORN-97] SpsStation also has the 'StartBandpassesInInitialise',
  this is optional, defaults to True. If set to false we won't send integrated data during
  SpsStation.Initialise()
* [THORN-97] SpsStation.Initialise() now accepts a json argument, at present it only has one
  optional argument 'start_bandpasses' which is a boolean, if not given the value in the device
  property is used.
  
## 3.1.1

* [THORN-110] Updated daq refs after repo reorganisation, updated imports.
* [THORN-149] Migrate from AAVSSystem and PyFabil to ska-low-sps-tpm-api

## 3.1.0

* [SKB-861] Add optional argument start_time to AcquireDataForCalibration
* [SKB-861] Update AcquireDataForCalibration default start_time to 2 seconds in future.

## 3.0.3

* [THORN-144] Re-release of 3.0.2 with correct image.

## 3.0.2

* [THORN-144] DAQ was going to ON before doing its automatic starting/stopping of receivers, this meant code waiting on DAQ turning to ON would think the DAQ is ready too soon. Now DAQ reports ON after it has finished automatically starting/stopping consumers.

## 3.0.1

* pyfabil 2.1.0 -> 2.1.1 (<https://gitlab.com/ska-telescope/pyfabil/-/releases>)
* aavs-system 2.1.3 -> 2.1.6 (<https://gitlab.com/ska-telescope/aavs-system/-/releases>)
* TPM firmware version 6.2.0 -> 6.2.1

## 3.0.0

* Update ska-tango-base 1.3.1 -> 1.3.2 (<https://gitlab.com/ska-telescope/ska-tango-base/-/releases>)
* [THORN-99] Prune logging.
* [THORN-108] Update STFC RAL ref to use persistent DB.
* [THORN-121] Add deploy stage to pipeline.
* [THORN-134] Added ska-low-mccs-common ref.
* [SKB-843] Add a NumberOfTiles property to MccsDaqReceiver
* [LOW-1272] Update to latest ska-tango-devices 0.2.0 -> 0.2.1 (<https://gitlab.com/ska-telescope/ska-tango-devices/-/releases>)
* [THORN-91] Update PDU charts to match new configuration
* [LOW-1304] Update for upstream bugfixes

## 2.0.0

* [THORN-126] Allow AcquireDataForCalibration to work when daq in Engineering AdminMode.
* [THORN-117] Reduce cpu time per poll spend on redundant evaluation of TpmStatus.
* [THORN-117] Add EvaluateTileProgrammingState command to MccsTile.
* [LOW-1216] Breaking changes to helm chart values schema.
  The `ska-low-mccs-spshw` helm chart now uses `ska-tango-devices`
  to configure and deploy its Tango devices.
  For details, see the "Direct deployment of helm charts" section of the
  "Deploying" page in the documentation.

## 1.5.0

* [THORN-103] SpsStation.AcquireDataForCalibration now launches a frequency sweep, as such the interface has changed. It now expected a json-ified dictionary containing the keys first_channel and last_channel.
* [THORN-96] Add optional property StaticTimeDelays to MccsTile.
* [THORN-123] Add FAULT when subrack reports TPM ON and TPM is not connectable.
* [THORN-86] SpsStation now uses the CommunicationManager from ska-low-mccs-common to manage it's communication status, this should
flush out issues with rapid changes of adminmode.

## 1.4.0

* [THORN-21] Added antenna buffer control methods.

## 1.3.0

* [THORN-122] HotFix issue 'devstate not accounting ppsPresent attribute'
* [THORN-122] HotFix issue 'unable with deploying MccsTile when TPM OFF state.'
* [SKB-520] Mark attributes as INVALID.
* [THORN-85] Update devices to serialise their events through the EventSerialiser. This should have no operational
changes, but an attribute EventHistory is now available on all devices to debug which events this device received,
where they came from, the order they came in, and what callbacks were executed with those events. It is a json-ified list of lists.

## 1.2.0

* [THORN-54] Update SpsStation to use new health model.

## 1.1.0

* [SKB-765] Update SpsStation.AcquireDataForCalibration to not configure DAQ, this is now done in SpsStation.ConfigureStationForCalibration
* [SKB-765] AcquireDataForCalibration now starts DAQ, sends data, waits for receipt of data then stops daq.

## 1.0.0

* [THORN-17] 1.0.0 release - all MCCS repos

## 0.25.0

* [SKB-761] Hardcode nof_antenna to number expected from library build.
* [THORN-24] Update devices to use MccsBaseDevice for mode inheritance.
* [THORN-27] Add `BandpassDaq` property to DaqReceiver. Where this is `True` these Daqs will automatically attempt to keep bandpass monitoring running.

## 0.24.0

* [SKB-766] Reject multiple calls to DAQ.Start() in a row.
* [SKB-746] MccsTile.Off() now works in DevState ALARM.

## 0.23.1

* [SKB-702] SpsStation takes multiple attempts for all calibration coefficients to be applied
* [THORN-5] Add Tile beamformer test to self-check.
* [THORN-12] Add methods/attribute to measure data rate through DAQ network interface.
* [THORN-13] Add station beam data rate test to self-check.

## 0.23.0

* [MCCS-2256] Removed cabinetbanks.

## 0.22.0

* [MCCS-2330] Seperate alarms attribute into constituents.

## 0.21.3

* [SKB-705] Allow graceful handling of DaqReceiver restart. Restart running tasks on DaqHandler
* [THORN-2] Extend Tile Control and Health Monitoring following Firmware Release 6.2.0
* [MCCS-2330] Update pytango to 10.0.0
* [THORN-10] Update self-check to mark test data

## 0.21.2

* [THORN-3] Bump TPM FPGA Firmware to version 6.2.0 in SPSHW
* [THORN-59] Fix race condition (intermittent failure in unit test)
* [THORN-48] Fix mock tile device builder by including attributes
* [THORN-64] Fix rficount change events

## 0.21.1

* [THORN-57] Fix python package build bug that prevented publication of python wheel for 0.21.0

## 0.21.0

* [SKB-687] Do not automatically initialise TPM when initialised or synchronised.
* [THORN-48] Update deploy submodule.
* [THORN-50] Add PreaduAttenuation device property to MccsTile
* [SKB-683] SpsStation initialise fails fpgatimes check
* [SKB-703] Add a thread that establishes communication with the DAQ client
* [THORN-49] Fix shared register map bug.
* [THORN-39] Update ska-low-mccs-common to 0.15.6

## 0.20.1

* [THORN-37] Pull in downstream update for proxies to use DevSource.DEV
* [THORN-40] Update RAL platform spec for new TPMs

## 0.20.0

* [THORN-47] Add CspRounding property to SpsStation

## 0.19.0

* [LOW-1131] Expose SPS Station as a LoadBalancer
* [THORN-1] Multi-class device server endpoint
* [MCCS-2026] Add RFI counters
* [MCCS-2299] Add functional test for reading attributes on hardware.
* [MCCS-2319] ddr_interface points failing health when running a scan
* [MCCS-2328] Add enable/disable ADCs, add delays to test generator

## 0.18.1

* [SKB-610] Add StationID to Daq config and propagate to HDF5 metadata.

## 0.18.0

* [MCCS-2273] Add DAQ tests so SpsStation.SelfCheck()
* [SKB-609] Revert changes made in SKB-520.
* [MCCS-2265] Fix abortCommand() when turning station on.
* [MCCS-2309] Add property "device_property" for setting arbitrary properties.
* [MCCS-2182] Deploy PDU device with MCCS
* [MCCS-2300] Add support for starting/stopping/configuring the pattern generator in MccsTile.
* [MCCS-2278] Change health and state rollup/aggregation for SpsStation to reduce frequency of it entering `DevState.UNKNOWN`.

## 0.17.7

* [SKB-596] MccsTile producing too many logs

## 0.17.6

* [SKB-507] Added `ppsDelaySpread` attribute to `SpsStation` to track `ppsDelay` drifts. This has been incorporated into the HealthModel and will result in HealthState.DEGRADED when the `ppsDelaySpread` is observed to be >4 samples and FAILED when >10. Added `ppsDelayDrift` attribute to `MccsTile` to track difference between current `ppsDelay` and its value at initialisation. Results in Tile HealthState.DEGRADED when >4 samples and FAILED when >10.

## 0.17.5

* [MCCS-2295] Mark attributes as invalid when MccsTile is OFF
* [SKB-520] Correct Tile attribute quality reporting bug.
* [MCCS-2258] Add test_ral_low manual stage to pipeline.
* [SKB-447] Subrack health board current fix

## 0.17.4

* [SKB-519] Prevent subrack from sticking in UNKNOWN after a failed poll.

## 0.17.3

* [SKB-433] Allow aborting of SendDataSamples()
* [MCCS-2259] Add channeliser rounding property

## 0.17.2

* [MCCS-1979] Correct tile health monitoring for single 40g QSFP
* [SKB-426] Remove ADA voltages from health rollup
* [SKB-526] Fix channeliser rounding ordering
* [SKB-431] Converted Daq.Stop to a LongRunningCommand to avoid CORBA timeouts.
* [SKB-433] Update SpsStation to use ThreadPools

## 0.17.1

* [SKB-524] Update ska-low-mccs-daq dependency to allow specifying resources for DAQ receiver Pods.
* [LOW-995] Speed up SpsStation initialisation by reducing delay between TPM operations.
* [LOW-991] Fix bug in platform spec parsing introduced by new spec schema.
* [MCCS-2230] Respect default receiver interface configured in DAQ receivers via environment.
* [SKB-494] Update DAQ to support new SPEAD format.

## 0.17.0

* [MCCS-2141] Update ska-tango-base to 1.0.0
* [MCCS-2222] Include MccsTile attributes added as part of MCCS-2059 in the EDA config.

## 0.16.1

* [LOW-952] Point at ska-low-tmdata for AA0.5 telmodel data
* [MCCS-2216] Support nulls in chart values
* [MCCS-2223] Fix static delay docs

## 0.16.0

* [MCCS-2135] Pull versions of aavs-system and pyfabil based on tags rather than specific commits.
* [MCCS-2014] Add support for SP-3800 in MccsTile and SpsStation.
* [MCCS-2213] Remove local platform specs and templates and instead pull them from TelModel.
* [MCCS-2215] Update to latest version of `ska-low-mccs-common`
* [MCCS-2190] Update attributes to only push change events when the value changes.
* [SKB-452] Update Tile so that if not initialised or synchronised when its subrack reports power `ON` it will initialise itself.
* [SKB-324] [SKB-387] Change subrack fan speed parameter to require an integer to avoid an exception being raised by the SMB. Update local cached value of `SpsStation.SetChanneliserRounding` properly.
* [SKB-460] Fix inconsistency in `ApplyPointingDelays` command naming. Fix an off-by-one error in `ApplyPointingDelays`. Add attributes to Tile and Station containing the last pointing delays.
* [MCCS-2202] Update to the latest platform specs, helm templates and daq version.
* [MCCS-2200] Re-order attributes to greatly reduce the chance of encountering a cpptango segfault.
* [MCCS-2191] Move a lot of Daq configuration to the Daq repo and remove from this one.
* [MCCS-2210] Fix `UpdateStaticDelays` bug to properly allow Tiles to have different delays.
* [SKB-435] Improve defaults for some parameters, cast tuples to lists when comparing with lists, add info metadata block. Generally improve Tile health issues.
* [MCCS-2200] Add `retry_command_on_exception` to improve reliability when facing timeouts.
* [MCCS-2059] Add monitoring point attributes to MccsTile.
            Update ska-tango-util to 0.4.11
            Rename 'CHANGELOG' to 'CHANGELOG.md'
* [LOW-938] Add `ska-low-deployment` as `.deploy` submodule containing all helmfile templates and remove them locally.
* [MCCS-1508] Improve monitoring of overheating event.
* [MCCS-2200] Remove tile_info from polling loop (takes too long) and add claiming of hardware lock from a bad rebase.
* [MCCS-2189] Add ability to expose Daq's data services. Update relevant helmfile templates.
* [MCCS-2197] Correct `AcquireDataForCalibration` command to properly clear the LRC queue so it doesn't fill to capacity.
* [MCCS-2195] Fix an "off by one" indexing error in station component manager.
* [MCCS-1507] Reimplement TileComponentManager as a PollingComponentManager. Removes TileOrchestrator. Fixes SKB-281.
* [SKB-408] Change polling to push archive events when a value is polled instead of only on change.
* [MCCS-2189] Update to latest daq version and 0.6.0 specs
* [MCCS-2078] Add `tile.tile_info` attribute

## 0.15.0

* [MCCS-2176] Update RAL Platform Spec
* [MCCS-2044]: Fix automerge issues
* [MCCS-2044] Add AcquireDataForCalibration method to SpsStation.
* [MCCS-1530] Add functional testing for health computation and aggregation
* [MCCS-2180] CSP ingest IP
* [MCCS-2153] Add MCCS schemas to TelModel
* [MCCS-2048] [MCCS-2114] Add InitialiseStation to the self check list + set src IP before initialise
* [SPRTS-101]: prevent subrack from staying in UNKNOWN when polling fails
* [MCCS-2116]: Fix timeout error in spsStation.StopDataTransmission
* [MCCS-2121]: Update platform spec
* [MCCS-2117] Update ska-low-mccs-daq-interface to use gRPC wait_for_ready flag.
* [MCCS-2041] remove references to pyfabil tpm
* [MCCS-2120] Support DAQ data sync
* [MCCS-2109]: Reject calls to SpsStation.Off.
* [MCCS-2041]: Add configurable shutdown temperatures.
* [MCCS-2111]: Correct TileProgrammingState pushing.
* [MCCS-2113]: Remove the postgresql dependency. No longer used.
* [MCCS-2048] StationSelfCheckManager
* [MCCS-2021]: Changes to get mccs deployed at RAL
* [MCCS-2108] Fix docs
* [MCCS-2107] remove deprecated environments
* [MCCS-1507] update test to use tile simulator
* [MCCS-2054] [MCCS-2035] Remove calibration devices
* [MCCS-2103] gateway support
* [MCCS-2037] Update Tile temperatures to push ALARM
* [MCCS-1507] update tile simulator interface
* [MCCS-2060] Add eda-config.yaml with all spshw attributes.
* [MCCS-2095] Fix antenna mapping bug
* [SPRTS-126]: expose missing health structures and fix default health parameters
* [MCCS-2089] Add PyPi as source for Poetry and update daq image used.
* [MCCS-2040] Link functional tests to requirements
* [MCCS-2084] Fix cluster domain configuration issue.
* [MCCS-1793] Update aavs system tag
* [MCCS-1883] Add bandpass attribute to sps station
* [MCCS-2070] string keys
* [MCCS-2076] Update ska-low-mccs-common dependency
* [MCCS-1988] Add SpsStation.UpdateCalibration()
* [MCCS-1998] - Update spsstation task_callback with command result
* [MCCS-2008] Fix Tile Simulator crash in timing thread
* [MCCS-2056] Make antenna config as agnostic as possible
* [MCCS-2066] station address handling
* [MCCS-1995] -dirty fix
* [MCCS-1780] Cannot stop beam data
* [MCCS-1982] Implement single 40G connection in MCCS
* [MCCS-1995] values schema
* [MCCS-1970] Fix tile state discovery and add test
* [MCCS-1961] Update rounding attributes
* [MCCS-1986] Fix delay mapping
* [MCCS-1986] Fix adc_data
* [MCCS-1551] Functional tests for the bandpass monitor process
* [MCCS-1983] Map antenna order to channel order in SpsStation.LoadPointingDelays
* [MCCS-1793] Fix pps-delay bug. It was being used for a correction and a delay incorrectly
* [MCCS-1978] infra-managed Low ITF credentials
* [MCCS-1925] Update ppsPresent to a DevBoolean, the EDA is configured for a boolean.
* [MCCS-2176] Update RAL platform spec to 0.5.0

## 0.14.0

* [MCCS-1957] Support deployment namespace override
* [SKB-280] Change type of SpsStation.preadulevels from int to float
* [SKB-278] Handle numpy arrays in SpsStationComponentManager.adc_power()
* [MCCS-1925] Update ppsPresent to push change events
* [MCCS-1880] Implement mechanism in SpsStation to retrieve antenna locations
* [MCCS-1959] Remove TaskExcecutorComponentManager base class from TpmDriver
* [MCCS-1884] Update SpsStation adcPower to push change and archive events
* [MCCS-1885] Add 'cadence' as arg to bandpass monitor
* [MCCS-1961] Update preaduLevels to push change events
* [SKB-273], [MCCS-1960] Add StationID as tango device property on MccsTile, set TileID property to be continuous 0-15
* [MCCS-1961] Fix FPGA Temperature Summary on SpsStation
* [MCCS-1966] Use infa-issued credentials for AAVS3
* [MCCS-1961] Update statis tile delays attribute to push
* [MCCS-1975] cabinet subnet handling
* [MCCS-1905] Latest TPM Firmware, AAVS-System and PyFABIL (sbf510 bitfiles)
* [MCCS-1918] Implement ADC equalisation in MCCS as tango command
* [MCCS-1764] MccsTIle bugs corrected

## 0.13.0

* [SKB-276] fix typo in MccsTile pps_delays -> pps_delay
* [SKB-274] Set SpsStation's proxies' source to DevSource.Dev

## 0.12.1

* [MCCS-1939] AAVS3 staging environment for MCCS repos
* [MCCS-1829] Helmfile cannot create more than 1 daq-server.
* [MCCS-1944] Get Chart.lock files under version control
* [MCCS-1949] Improve ska-low-mccs-spshw chart flexibility
* [MCCS-1881] Add property to SPSStation for a DAQ TRL
* [SKB-272] Tile stuck in Programmed "tileprogrammingstate"

## 0.12.0

* [LOW-637] Move pyfabil dependency from Alessio's BitBucket to SKA GitLab
* [LOW-637] Update ska-tango-util to 0.4.9
* [LOW-637] Update ska-low-mccs-daq to 0.6.0
* [LOW-612] Fix old pyfabil ref
* [LOW-637] Update makefile repo and use appVersion as default tag in Helm chart
* [MCCS-1023] Corrected On sequence in SpsStation. Added SpsStation.Initialise command to reinitialise tiles. Corrected TileSimulator to manage configuration commands
* [MCCS-1867] DAQ directory subsystem slug incorrect
* [MCCS-1859] support arbitrary helm values
* [MCCS-1857] refactor helmfile templates
* [MCCS-1797] Configure EDA for bandpass data
* [MCCS-1805] Update calibration table field to DOUBLE PRECISION
* [MCCS-1631] Add bandpass monitoring
* [MCCS-1811] - Add functional tests using daq-handler.
* [MCCS-1805] Update station calibrator chart.
* [MCCS-1830] Remove skip on test.
* [MCCS-1592] Gherkin for bandpass monitor functional tests
* [LOW-612] move preADU set/get to pyaavs

## 0.11.0

* [MCCS-1851] Update dependencies
* [MCCS-1845] Support disabling SPS
* [MCCS-1831] SKUID as a platform service
* [LOW-589] PreADU attenuations aren't set correctly
* [MCCS-1752] Dashboard for SpsStation
* [MCCS-1724] Add SPEAD test
* [MCCS-1758] Make logging ADR-55 compliant
* [MCCS-1791] ignore external stimuli when offline
* [MCCS-1783] TANGO state not being updated in MccsTile.
* [MCCS-1781] Fix indentation bug in values file.
* [MCCS-1777] Fix DAQ.Start task_callback error.
* [LOW-612] Move preADU set/get methods to pyaavs.

## 0.10.0

* [MCCS-1775] Fix bug in deployment configuration for minikube platforms
* [MCCS-1762] update to pytango 9.4.2
* [MCCS-1697] Support tangodb being provided as a platform service, so we don't need to deploy it ourselves

## 0.9.0

* [MCCS-1690] remove ska-tango-base
* [MCCS-1682] pull in daq chart
* [MCCS-1681] remote platform spec
* [MCCS-1678] pair programming updates
* [MCCS-1587] Outline plan to implement the Functional test shows DAQ metadata are
* [MCCS-1671] Fix intermittent SpsStation Initialise test
* [MCCS-1670] support multiple stations in clusters
* [MCCS-1593] Connect metadata to daq output
* [MCCS-1664] Add noise to the simulated bandpass
* [MCCS-1610] helmfile
* [MCCS-1663] Fix key error in stop_sending_data.
* [MCCS-1546] Update the IntegratedChannelDataSimulator to create simulated bandpass data

## 0.8.0

* [MCCS-1547] Tile Component Manager and TpmDriver to use the new TileSimulator
* [MCCS-1650] Updating TPM Firmware to sbf416 version

## 0.7.1

* Updated make submodule.

## 0.7.0

* [MCCS-1565] Updated TPM Driver to Support 40G Gateway
* [MCCS-1644] Update station name to spsstation
* [MCCS-1623] Update tango preadulevels type.
* [MCCS-1456] DAQ Functional Tests
* [MCCS-1623] Modified TPM driver to support TPM 1.6 preADU
* [MCCS-1636] Use ska-ser-sphinx-theme
* [MCCS-1633] Update /docs/src/_static/img/ in MCCS repos
* [MCCS-1589] Skuid added in the spshw umbrella
* [MCCS-1579] Add calibration store device, and PostgreSQL database for data storage
* [MCCS-1518] No warning given if tile device initialised without subrack fqdn
* [MCCS-1605] Fix intermittent health state test
* [MCCS-1627] Dependency update
* [MCCS-1613] Add version logging to device init

## 0.6.0

* [MCCS-1539] DAQ receiver Tango device
* [MCCS-1529] Kwargs refactor
* [MCCS-1569] [MCCS-1570] [MCCS-1572] Calibration store device, mock field station device, station calibrator device
* [MCCS-1451] Tile simulator improvements
* [mccs-1419] Jupyter notebooks to generate 4 and 8 beams.
* [MCCS-1525] Tile health model fixes
* [MCCS-1387] Subrack health

## 0.5.0

* [MCCS-1412] Chart fixes and improvements
* [MCCS-1390] Add rules for Tile health
* [MCCS-1388] Add rules for SpsStation Health
* [MCCS-1493] Bugfix: correct lmc_param keys
* [MCCS-1408] new AAVS3 and Low-ITF facility spec
* [MCCS-1501] chart template bugfix

## 0.4.0

* [MCCS-1495] Inline facility data
* [MCCS-1418] Added notebook to generate a beam from a single TPM input.
* [MCCS-1441] Update tile simulator
* [MCCS-1449] Health cleanup
* [MCCS-1267] Added Station commands to set pointing delays
* [MCCS-1427] JSON validation
* [MCCS-1081] Modify MCCS tile to support AAVS tile monitoring points
* [MCCS-1438] support enable above instance level
* [MCCS-1429] Update iTPM bitfiles to version sbf415
* [MCCS-1257] Station initialisation.
* [MCCS-1360] Fix bug in MccsTile config
* [MCCS-1325] Station test harness

## 0.3.2

* LOW-386 - UNKNOWN / OFF bugfix
* MCCS-1351 - Revert subrack_fan_speeds change
* MCCS-1346 - TPM initialisation bugfix

## 0.3.1

* LOW-386   - subrack_fan_speeds -> subrack_fan_speed

## 0.3.0

* MCCS-1343 - Final static type check of tile tests post refactor
* MCCS-1339 - use ska-tango-testing
* MCCS-1324 - Static type checking of tile in ska-low-mccs-spshw
* MCCS-1239 - xray upload
* MCCS-1216 - Add Ingress to Jupyterhub
* MCCS-1225 - k8s-test-psi-low
* MCCS-1257 - Added skeleton SpshwStation device.
* LOW-386   - use correct component manager attr in GetArpTable
* MCCS-1236 - Attach xray tickets to feature file
* MCCS-1258 - new subrack device

## 0.2.1

* MCCS-1318 - Fix pyfabil/aavs commit SHAs
* MCCS-1316/ MCCS-1319 - add facility yaml files

## 0.2.0

* MCCS-1256 - External simulator
* MCCS-1148 - Fix bug with incorrect reporting of Tile On/Off result

## 0.1.0

* MCCS-1292 - Move any changed tile & subrack files from ska-low-mccs
* MCCS-1218 - Generate new repository mccs-spshw<|MERGE_RESOLUTION|>--- conflicted
+++ resolved
@@ -3,13 +3,10 @@
 
 ## Unreleased
 
-<<<<<<< HEAD
 ## 7.4.0
 
 * [LOW-1593] Eliminate dependency on bitnami images / charts.
-=======
 * [THORN-244] Update yaml configuration for RAL.
->>>>>>> f9d7232d
 * [THORN-207] Add HW readback for channeliser truncation.
 * [SKB-999] Correct PreAduPresent property to account for both preadu.renamed to array property PreAduFitted (default [True, True])
 * [SKB-955] Correct transient transition to ON when MccsTile is turning OFF.
