--- conflicted
+++ resolved
@@ -2,16 +2,11 @@
 
 ## Unreleased
 
-<<<<<<< HEAD
-## 7.5.0
-=======
-* [SPRTS-487] Move boardTemperature attribute higher up the list (workaround no longer necessary due to cppTango fix).
-
 ## 7.4.1
->>>>>>> f3d41cf4
 
 * [SKB-872] MccsTile now only polls a subset of health values on each poll.
 * [SKB-872] MccsTile attributes which do a hardware read are now only allowed if the TPM is programmed.
+* [SPRTS-487] Move boardTemperature attribute higher up the list (workaround no longer necessary due to cppTango fix).
 
 ## 7.4.0
 
