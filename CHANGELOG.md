--- conflicted
+++ resolved
@@ -1,6 +1,5 @@
 # Version History
 
-<<<<<<< HEAD
 ## 11.0.0
 
 * [THORN-343] Change pll attribute names:
@@ -12,12 +11,8 @@
 * [SKB-1079] Update tile->TPM disconnect to clear the socket.
 * [THORN-343] Update TPM firmware 6.7.1 -> 8.0.0
 * [JANUS-271] Safely stopping channelised data in burst mode when stop_data_transmission() is called
-=======
-## Unreleased
 * [LOW-1935] Fix the message returned on success by the MccsTile.ApplyPointingDelays command, which had been copied from another command and not changed.
-
 * [THORN-362] Force pipeline hardware tests to run
->>>>>>> 26022c3e
 
 ## 10.5.0
 
