--- conflicted
+++ resolved
@@ -2,11 +2,8 @@
 
 ## Unreleased
 
-<<<<<<< HEAD
 * [THORN-331] Updates to AcquireDataForCalibration. Removed some old DAQ workarounds, added configurable integration time, it now reports dropped channels.
-=======
 * [SKB-1120] Fix backward compatibility with BIOS 0.5.0
->>>>>>> b78d31c8
 
 ## 10.4.0
 
