# Version History

## unreleased

<<<<<<< HEAD
* [SKB-431] Converted Daq.Stop to a LongRunningCommand to avoid CORBA timeouts.
=======
## 0.17.1

* [SKB-524] Update ska-low-mccs-daq dependency to allow specifying resources for DAQ receiver Pods.
* [LOW-995] Speed up SpsStation initialisation by reducing delay between TPM operations.
* [LOW-991] Fix bug in platform spec parsing introduced by new spec schema.
* [MCCS-2230] Respect default receiver interface configured in DAQ receivers via environment.
* [SKB-494] Update DAQ to support new SPEAD format.
>>>>>>> 46bd6058

## 0.17.0

* [MCCS-2141] Update ska-tango-base to 1.0.0
* [MCCS-2222] Include MccsTile attributes added as part of MCCS-2059 in the EDA config.

## 0.16.1

* [LOW-952] Point at ska-low-tmdata for AA0.5 telmodel data
* [MCCS-2216] Support nulls in chart values
* [MCCS-2223] Fix static delay docs

## 0.16.0

* [MCCS-2135] Pull versions of aavs-system and pyfabil based on tags rather than specific commits.
* [MCCS-2014] Add support for SP-3800 in MccsTile and SpsStation.
* [MCCS-2213] Remove local platform specs and templates and instead pull them from TelModel.
* [MCCS-2215] Update to latest version of `ska-low-mccs-common`
* [MCCS-2190] Update attributes to only push change events when the value changes.
* [SKB-452] Update Tile so that if not initialised or synchronised when its subrack reports power `ON` it will initialise itself.
* [SKB-324] [SKB-387] Change subrack fan speed parameter to require an integer to avoid an exception being raised by the SMB. Update local cached value of `SpsStation.SetChanneliserRounding` properly.
* [SKB-460] Fix inconsistency in `ApplyPointingDelays` command naming. Fix an off-by-one error in `ApplyPointingDelays`. Add attributes to Tile and Station containing the last pointing delays.
* [MCCS-2202] Update to the latest platform specs, helm templates and daq version.
* [MCCS-2200] Re-order attributes to greatly reduce the chance of encountering a cpptango segfault.
* [MCCS-2191] Move a lot of Daq configuration to the Daq repo and remove from this one.
* [MCCS-2210] Fix `UpdateStaticDelays` bug to properly allow Tiles to have different delays.
* [SKB-435] Improve defaults for some parameters, cast tuples to lists when comparing with lists, add info metadata block. Generally improve Tile health issues.
* [MCCS-2200] Add `retry_command_on_exception` to improve reliability when facing timeouts.
* [MCCS-2059] Add monitoring point attributes to MccsTile.
            Update ska-tango-util to 0.4.11
            Rename 'CHANGELOG' to 'CHANGELOG.md'
* [LOW-938] Add `ska-low-deployment` as `.deploy` submodule containing all helmfile templates and remove them locally.
* [MCCS-1508] Improve monitoring of overheating event.
* [MCCS-2200] Remove tile_info from polling loop (takes too long) and add claiming of hardware lock from a bad rebase.
* [MCCS-2189] Add ability to expose Daq's data services. Update relevant helmfile templates.
* [MCCS-2197] Correct `AcquireDataForCalibration` command to properly clear the LRC queue so it doesn't fill to capacity.
* [MCCS-2195] Fix an "off by one" indexing error in station component manager.
* [MCCS-1507] Reimplement TileComponentManager as a PollingComponentManager. Removes TileOrchestrator. Fixes SKB-281.
* [SKB-408] Change polling to push archive events when a value is polled instead of only on change.
* [MCCS-2189] Update to latest daq version and 0.6.0 specs
* [MCCS-2078] Add `tile.tile_info` attribute

## 0.15.0

* [MCCS-2176] Update RAL Platform Spec
* [MCCS-2044]: Fix automerge issues
* [MCCS-2044] Add AcquireDataForCalibration method to SpsStation.
* [MCCS-1530] Add functional testing for health computation and aggregation
* [MCCS-2180] CSP ingest IP
* [MCCS-2153] Add MCCS schemas to TelModel
* [MCCS-2048] [MCCS-2114] Add InitialiseStation to the self check list + set src IP before initialise
* [SPRTS-101]: prevent subrack from staying in UNKNOWN when polling fails
* [MCCS-2116]: Fix timeout error in spsStation.StopDataTransmission
* [MCCS-2121]: Update platform spec
* [MCCS-2117] Update ska-low-mccs-daq-interface to use gRPC wait_for_ready flag.
* [MCCS-2041] remove references to pyfabil tpm
* [MCCS-2120] Support DAQ data sync
* [MCCS-2109]: Reject calls to SpsStation.Off.
* [MCCS-2041]: Add configurable shutdown temperatures.
* [MCCS-2111]: Correct TileProgrammingState pushing.
* [MCCS-2113]: Remove the postgresql dependency. No longer used.
* [MCCS-2048] StationSelfCheckManager
* [MCCS-2021]: Changes to get mccs deployed at RAL
* [MCCS-2108] Fix docs
* [MCCS-2107] remove deprecated environments
* [MCCS-1507] update test to use tile simulator
* [MCCS-2054] [MCCS-2035] Remove calibration devices
* [MCCS-2103] gateway support
* [MCCS-2037] Update Tile temperatures to push ALARM
* [MCCS-1507] update tile simulator interface
* [MCCS-2060] Add eda-config.yaml with all spshw attributes.
* [MCCS-2095] Fix antenna mapping bug
* [SPRTS-126]: expose missing health structures and fix default health parameters
* [MCCS-2089] Add PyPi as source for Poetry and update daq image used.
* [MCCS-2040] Link functional tests to requirements
* [MCCS-2084] Fix cluster domain configuration issue.
* [MCCS-1793] Update aavs system tag
* [MCCS-1883] Add bandpass attribute to sps station
* [MCCS-2070] string keys
* [MCCS-2076] Update ska-low-mccs-common dependency
* [MCCS-1988] Add SpsStation.UpdateCalibration()
* [MCCS-1998] - Update spsstation task_callback with command result
* [MCCS-2008] Fix Tile Simulator crash in timing thread
* [MCCS-2056] Make antenna config as agnostic as possible
* [MCCS-2066] station address handling
* [MCCS-1995] -dirty fix
* [MCCS-1780] Cannot stop beam data
* [MCCS-1982] Implement single 40G connection in MCCS
* [MCCS-1995] values schema
* [MCCS-1970] Fix tile state discovery and add test
* [MCCS-1961] Update rounding attributes
* [MCCS-1986] Fix delay mapping
* [MCCS-1986] Fix adc_data
* [MCCS-1551] Functional tests for the bandpass monitor process
* [MCCS-1983] Map antenna order to channel order in SpsStation.LoadPointingDelays
* [MCCS-1793] Fix pps-delay bug. It was being used for a correction and a delay incorrectly
* [MCCS-1978] infra-managed Low ITF credentials
* [MCCS-1925] Update ppsPresent to a DevBoolean, the EDA is configured for a boolean.
* [MCCS-2176] Update RAL platform spec to 0.5.0

## 0.14.0

* [MCCS-1957] Support deployment namespace override
* [SKB-280] Change type of SpsStation.preadulevels from int to float
* [SKB-278] Handle numpy arrays in SpsStationComponentManager.adc_power()
* [MCCS-1925] Update ppsPresent to push change events
* [MCCS-1880] Implement mechanism in SpsStation to retrieve antenna locations
* [MCCS-1959] Remove TaskExcecutorComponentManager base class from TpmDriver
* [MCCS-1884] Update SpsStation adcPower to push change and archive events
* [MCCS-1885] Add 'cadence' as arg to bandpass monitor
* [MCCS-1961] Update preaduLevels to push change events
* [SKB-273], [MCCS-1960] Add StationID as tango device property on MccsTile, set TileID property to be continuous 0-15
* [MCCS-1961] Fix FPGA Temperature Summary on SpsStation
* [MCCS-1966] Use infa-issued credentials for AAVS3
* [MCCS-1961] Update statis tile delays attribute to push
* [MCCS-1975] cabinet subnet handling
* [MCCS-1905] Latest TPM Firmware, AAVS-System and PyFABIL (sbf510 bitfiles)
* [MCCS-1918] Implement ADC equalisation in MCCS as tango command
* [MCCS-1764] MccsTIle bugs corrected

## 0.13.0

* [SKB-276] fix typo in MccsTile pps_delays -> pps_delay
* [SKB-274] Set SpsStation's proxies' source to DevSource.Dev

## 0.12.1

* [MCCS-1939] AAVS3 staging environment for MCCS repos
* [MCCS-1829] Helmfile cannot create more than 1 daq-server.
* [MCCS-1944] Get Chart.lock files under version control
* [MCCS-1949] Improve ska-low-mccs-spshw chart flexibility
* [MCCS-1881] Add property to SPSStation for a DAQ TRL
* [SKB-272] Tile stuck in Programmed "tileprogrammingstate"

## 0.12.0

* [LOW-637] Move pyfabil dependency from Alessio's BitBucket to SKA GitLab
* [LOW-637] Update ska-tango-util to 0.4.9
* [LOW-637] Update ska-low-mccs-daq to 0.6.0
* [LOW-612] Fix old pyfabil ref
* [LOW-637] Update makefile repo and use appVersion as default tag in Helm chart
* [MCCS-1023] Corrected On sequence in SpsStation. Added SpsStation.Initialise command to reinitialise tiles. Corrected TileSimulator to manage configuration commands
* [MCCS-1867] DAQ directory subsystem slug incorrect
* [MCCS-1859] support arbitrary helm values
* [MCCS-1857] refactor helmfile templates
* [MCCS-1797] Configure EDA for bandpass data
* [MCCS-1805] Update calibration table field to DOUBLE PRECISION
* [MCCS-1631] Add bandpass monitoring
* [MCCS-1811] - Add functional tests using daq-handler.
* [MCCS-1805] Update station calibrator chart.
* [MCCS-1830] Remove skip on test.
* [MCCS-1592] Gherkin for bandpass monitor functional tests
* [LOW-612] move preADU set/get to pyaavs

## 0.11.0

* [MCCS-1851] Update dependencies
* [MCCS-1845] Support disabling SPS
* [MCCS-1831] SKUID as a platform service
* [LOW-589] PreADU attenuations aren't set correctly
* [MCCS-1752] Dashboard for SpsStation
* [MCCS-1724] Add SPEAD test
* [MCCS-1758] Make logging ADR-55 compliant
* [MCCS-1791] ignore external stimuli when offline
* [MCCS-1783] TANGO state not being updated in MccsTile.
* [MCCS-1781] Fix indentation bug in values file.
* [MCCS-1777] Fix DAQ.Start task_callback error.
* [LOW-612] Move preADU set/get methods to pyaavs.

## 0.10.0

* [MCCS-1775] Fix bug in deployment configuration for minikube platforms
* [MCCS-1762] update to pytango 9.4.2
* [MCCS-1697] Support tangodb being provided as a platform service, so we don't need to deploy it ourselves

## 0.9.0

* [MCCS-1690] remove ska-tango-base
* [MCCS-1682] pull in daq chart
* [MCCS-1681] remote platform spec
* [MCCS-1678] pair programming updates
* [MCCS-1587] Outline plan to implement the Functional test shows DAQ metadata are
* [MCCS-1671] Fix intermittent SpsStation Initialise test
* [MCCS-1670] support multiple stations in clusters
* [MCCS-1593] Connect metadata to daq output
* [MCCS-1664] Add noise to the simulated bandpass
* [MCCS-1610] helmfile
* [MCCS-1663] Fix key error in stop_sending_data.
* [MCCS-1546] Update the IntegratedChannelDataSimulator to create simulated bandpass data

## 0.8.0

* [MCCS-1547] Tile Component Manager and TpmDriver to use the new TileSimulator
* [MCCS-1650] Updating TPM Firmware to sbf416 version

## 0.7.1

* Updated make submodule.

## 0.7.0

* [MCCS-1565] Updated TPM Driver to Support 40G Gateway
* [MCCS-1644] Update station name to spsstation
* [MCCS-1623] Update tango preadulevels type.
* [MCCS-1456] DAQ Functional Tests
* [MCCS-1623] Modified TPM driver to support TPM 1.6 preADU
* [MCCS-1636] Use ska-ser-sphinx-theme
* [MCCS-1633] Update /docs/src/_static/img/ in MCCS repos
* [MCCS-1589] Skuid added in the spshw umbrella
* [MCCS-1579] Add calibration store device, and PostgreSQL database for data storage
* [MCCS-1518] No warning given if tile device initialised without subrack fqdn
* [MCCS-1605] Fix intermittent health state test
* [MCCS-1627] Dependency update
* [MCCS-1613] Add version logging to device init

## 0.6.0

* [MCCS-1539] DAQ receiver Tango device
* [MCCS-1529] Kwargs refactor
* [MCCS-1569] [MCCS-1570] [MCCS-1572] Calibration store device, mock field station device, station calibrator device
* [MCCS-1451] Tile simulator improvements
* [mccs-1419] Jupyter notebooks to generate 4 and 8 beams.
* [MCCS-1525] Tile health model fixes
* [MCCS-1387] Subrack health

## 0.5.0

* [MCCS-1412] Chart fixes and improvements
* [MCCS-1390] Add rules for Tile health
* [MCCS-1388] Add rules for SpsStation Health
* [MCCS-1493] Bugfix: correct lmc_param keys
* [MCCS-1408] new AAVS3 and Low-ITF facility spec
* [MCCS-1501] chart template bugfix

## 0.4.0

* [MCCS-1495] Inline facility data
* [MCCS-1418] Added notebook to generate a beam from a single TPM input.
* [MCCS-1441] Update tile simulator
* [MCCS-1449] Health cleanup
* [MCCS-1267] Added Station commands to set pointing delays
* [MCCS-1427] JSON validation
* [MCCS-1081] Modify MCCS tile to support AAVS tile monitoring points
* [MCCS-1438] support enable above instance level
* [MCCS-1429] Update iTPM bitfiles to version sbf415
* [MCCS-1257] Station initialisation.
* [MCCS-1360] Fix bug in MccsTile config
* [MCCS-1325] Station test harness

## 0.3.2

* LOW-386 - UNKNOWN / OFF bugfix
* MCCS-1351 - Revert subrack_fan_speeds change
* MCCS-1346 - TPM initialisation bugfix

## 0.3.1

* LOW-386   - subrack_fan_speeds -> subrack_fan_speed

## 0.3.0

* MCCS-1343 - Final static type check of tile tests post refactor
* MCCS-1339 - use ska-tango-testing
* MCCS-1324 - Static type checking of tile in ska-low-mccs-spshw
* MCCS-1239 - xray upload
* MCCS-1216 - Add Ingress to Jupyterhub
* MCCS-1225 - k8s-test-psi-low
* MCCS-1257 - Added skeleton SpshwStation device.
* LOW-386   - use correct component manager attr in GetArpTable
* MCCS-1236 - Attach xray tickets to feature file
* MCCS-1258 - new subrack device

## 0.2.1

* MCCS-1318 - Fix pyfabil/aavs commit SHAs
* MCCS-1316/ MCCS-1319 - add facility yaml files

## 0.2.0

* MCCS-1256 - External simulator
* MCCS-1148 - Fix bug with incorrect reporting of Tile On/Off result

## 0.1.0

* MCCS-1292 - Move any changed tile & subrack files from ska-low-mccs
* MCCS-1218 - Generate new repository mccs-spshw<|MERGE_RESOLUTION|>--- conflicted
+++ resolved
@@ -2,9 +2,8 @@
 
 ## unreleased
 
-<<<<<<< HEAD
 * [SKB-431] Converted Daq.Stop to a LongRunningCommand to avoid CORBA timeouts.
-=======
+
 ## 0.17.1
 
 * [SKB-524] Update ska-low-mccs-daq dependency to allow specifying resources for DAQ receiver Pods.
@@ -12,7 +11,6 @@
 * [LOW-991] Fix bug in platform spec parsing introduced by new spec schema.
 * [MCCS-2230] Respect default receiver interface configured in DAQ receivers via environment.
 * [SKB-494] Update DAQ to support new SPEAD format.
->>>>>>> 46bd6058
 
 ## 0.17.0
 
