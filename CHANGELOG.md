# Version History

<<<<<<< HEAD
## unreleased

* [SKB-854] Add check for bandpass daq configuration.
* [SKB-816] Changed _component_state_changed() callback to keep track of previous tpm states when subrack loses conection to device
=======
## 6.1.0

* [SPRTS-433] The timeout for acquiring access to the HW in MccsTile is now a device property, configurable from deployment.

## 6.0.0

* [THORN-97] SpsStation.Initialise() reverted to not taking arguments. The version of initialise which
  does is SpsStation.ReInitialise(json_arg)
* [SKB-816] Changed _component_state_changed() callback to keep track of previous tpm states when subrack looses conection to device
>>>>>>> 0a57aaed

## 5.0.2

* [THORN-152] Remove daqs from log message.

## 5.0.1

* [THORN-152] Handle missing DAQ TRL.

## 5.0.0

* [SKB-872] MccsTile.StartBeamformer/StopBeamformer commands are now long running commands,
  they are submitted to the polling loop to be picked up on the next poll, but the command returns
  before the beamformer has actually started/stopped.

## 4.0.0

* [THORN-97] Update SpsStation.Initialise() to route general LMC data to DAQ and
  bandpasses to the bandpass DAQ. This means we now have a 'BandpassDAQ'
  property to populate on SpsStation.
* [THORN-97] SpsStation also has the 'StartBandpassesInInitialise',
  this is optional, defaults to True. If set to false we won't send integrated data during
  SpsStation.Initialise()
* [THORN-97] SpsStation.Initialise() now accepts a json argument, at present it only has one
  optional argument 'start_bandpasses' which is a boolean, if not given the value in the device
  property is used.
  
## 3.1.1

* [THORN-110] Updated daq refs after repo reorganisation, updated imports.
* [THORN-149] Migrate from AAVSSystem and PyFabil to ska-low-sps-tpm-api

## 3.1.0

* [SKB-861] Add optional argument start_time to AcquireDataForCalibration
* [SKB-861] Update AcquireDataForCalibration default start_time to 2 seconds in future.

## 3.0.3

* [THORN-144] Re-release of 3.0.2 with correct image.

## 3.0.2

* [THORN-144] DAQ was going to ON before doing its automatic starting/stopping of receivers, this meant code waiting on DAQ turning to ON would think the DAQ is ready too soon. Now DAQ reports ON after it has finished automatically starting/stopping consumers.

## 3.0.1

* pyfabil 2.1.0 -> 2.1.1 (<https://gitlab.com/ska-telescope/pyfabil/-/releases>)
* aavs-system 2.1.3 -> 2.1.6 (<https://gitlab.com/ska-telescope/aavs-system/-/releases>)
* TPM firmware version 6.2.0 -> 6.2.1

## 3.0.0

* Update ska-tango-base 1.3.1 -> 1.3.2 (<https://gitlab.com/ska-telescope/ska-tango-base/-/releases>)
* [THORN-99] Prune logging.
* [THORN-108] Update STFC RAL ref to use persistent DB.
* [THORN-121] Add deploy stage to pipeline.
* [THORN-134] Added ska-low-mccs-common ref.
* [SKB-843] Add a NumberOfTiles property to MccsDaqReceiver
* [LOW-1272] Update to latest ska-tango-devices 0.2.0 -> 0.2.1 (<https://gitlab.com/ska-telescope/ska-tango-devices/-/releases>)
* [THORN-91] Update PDU charts to match new configuration
* [LOW-1304] Update for upstream bugfixes

## 2.0.0

* [THORN-126] Allow AcquireDataForCalibration to work when daq in Engineering AdminMode.
* [THORN-117] Reduce cpu time per poll spend on redundant evaluation of TpmStatus.
* [THORN-117] Add EvaluateTileProgrammingState command to MccsTile.
* [LOW-1216] Breaking changes to helm chart values schema.
  The `ska-low-mccs-spshw` helm chart now uses `ska-tango-devices`
  to configure and deploy its Tango devices.
  For details, see the "Direct deployment of helm charts" section of the
  "Deploying" page in the documentation.

## 1.5.0

* [THORN-103] SpsStation.AcquireDataForCalibration now launches a frequency sweep, as such the interface has changed. It now expected a json-ified dictionary containing the keys first_channel and last_channel.
* [THORN-96] Add optional property StaticTimeDelays to MccsTile.
* [THORN-123] Add FAULT when subrack reports TPM ON and TPM is not connectable.
* [THORN-86] SpsStation now uses the CommunicationManager from ska-low-mccs-common to manage it's communication status, this should
flush out issues with rapid changes of adminmode.

## 1.4.0

* [THORN-21] Added antenna buffer control methods.

## 1.3.0

* [THORN-122] HotFix issue 'devstate not accounting ppsPresent attribute'
* [THORN-122] HotFix issue 'unable with deploying MccsTile when TPM OFF state.'
* [SKB-520] Mark attributes as INVALID.
* [THORN-85] Update devices to serialise their events through the EventSerialiser. This should have no operational
changes, but an attribute EventHistory is now available on all devices to debug which events this device received,
where they came from, the order they came in, and what callbacks were executed with those events. It is a json-ified list of lists.

## 1.2.0

* [THORN-54] Update SpsStation to use new health model.

## 1.1.0

* [SKB-765] Update SpsStation.AcquireDataForCalibration to not configure DAQ, this is now done in SpsStation.ConfigureStationForCalibration
* [SKB-765] AcquireDataForCalibration now starts DAQ, sends data, waits for receipt of data then stops daq.

## 1.0.0

* [THORN-17] 1.0.0 release - all MCCS repos

## 0.25.0

* [SKB-761] Hardcode nof_antenna to number expected from library build.
* [THORN-24] Update devices to use MccsBaseDevice for mode inheritance.
* [THORN-27] Add `BandpassDaq` property to DaqReceiver. Where this is `True` these Daqs will automatically attempt to keep bandpass monitoring running.

## 0.24.0

* [SKB-766] Reject multiple calls to DAQ.Start() in a row.
* [SKB-746] MccsTile.Off() now works in DevState ALARM.

## 0.23.1

* [SKB-702] SpsStation takes multiple attempts for all calibration coefficients to be applied
* [THORN-5] Add Tile beamformer test to self-check.
* [THORN-12] Add methods/attribute to measure data rate through DAQ network interface.
* [THORN-13] Add station beam data rate test to self-check.

## 0.23.0

* [MCCS-2256] Removed cabinetbanks.

## 0.22.0

* [MCCS-2330] Seperate alarms attribute into constituents.

## 0.21.3

* [SKB-705] Allow graceful handling of DaqReceiver restart. Restart running tasks on DaqHandler
* [THORN-2] Extend Tile Control and Health Monitoring following Firmware Release 6.2.0
* [MCCS-2330] Update pytango to 10.0.0
* [THORN-10] Update self-check to mark test data

## 0.21.2

* [THORN-3] Bump TPM FPGA Firmware to version 6.2.0 in SPSHW
* [THORN-59] Fix race condition (intermittent failure in unit test)
* [THORN-48] Fix mock tile device builder by including attributes
* [THORN-64] Fix rficount change events

## 0.21.1

* [THORN-57] Fix python package build bug that prevented publication of python wheel for 0.21.0

## 0.21.0

* [SKB-687] Do not automatically initialise TPM when initialised or synchronised.
* [THORN-48] Update deploy submodule.
* [THORN-50] Add PreaduAttenuation device property to MccsTile
* [SKB-683] SpsStation initialise fails fpgatimes check
* [SKB-703] Add a thread that establishes communication with the DAQ client
* [THORN-49] Fix shared register map bug.
* [THORN-39] Update ska-low-mccs-common to 0.15.6

## 0.20.1

* [THORN-37] Pull in downstream update for proxies to use DevSource.DEV
* [THORN-40] Update RAL platform spec for new TPMs

## 0.20.0

* [THORN-47] Add CspRounding property to SpsStation

## 0.19.0

* [LOW-1131] Expose SPS Station as a LoadBalancer
* [THORN-1] Multi-class device server endpoint
* [MCCS-2026] Add RFI counters
* [MCCS-2299] Add functional test for reading attributes on hardware.
* [MCCS-2319] ddr_interface points failing health when running a scan
* [MCCS-2328] Add enable/disable ADCs, add delays to test generator

## 0.18.1

* [SKB-610] Add StationID to Daq config and propagate to HDF5 metadata.

## 0.18.0

* [MCCS-2273] Add DAQ tests so SpsStation.SelfCheck()
* [SKB-609] Revert changes made in SKB-520.
* [MCCS-2265] Fix abortCommand() when turning station on.
* [MCCS-2309] Add property "device_property" for setting arbitrary properties.
* [MCCS-2182] Deploy PDU device with MCCS
* [MCCS-2300] Add support for starting/stopping/configuring the pattern generator in MccsTile.
* [MCCS-2278] Change health and state rollup/aggregation for SpsStation to reduce frequency of it entering `DevState.UNKNOWN`.

## 0.17.7

* [SKB-596] MccsTile producing too many logs

## 0.17.6

* [SKB-507] Added `ppsDelaySpread` attribute to `SpsStation` to track `ppsDelay` drifts. This has been incorporated into the HealthModel and will result in HealthState.DEGRADED when the `ppsDelaySpread` is observed to be >4 samples and FAILED when >10. Added `ppsDelayDrift` attribute to `MccsTile` to track difference between current `ppsDelay` and its value at initialisation. Results in Tile HealthState.DEGRADED when >4 samples and FAILED when >10.

## 0.17.5

* [MCCS-2295] Mark attributes as invalid when MccsTile is OFF
* [SKB-520] Correct Tile attribute quality reporting bug.
* [MCCS-2258] Add test_ral_low manual stage to pipeline.
* [SKB-447] Subrack health board current fix

## 0.17.4

* [SKB-519] Prevent subrack from sticking in UNKNOWN after a failed poll.

## 0.17.3

* [SKB-433] Allow aborting of SendDataSamples()
* [MCCS-2259] Add channeliser rounding property

## 0.17.2

* [MCCS-1979] Correct tile health monitoring for single 40g QSFP
* [SKB-426] Remove ADA voltages from health rollup
* [SKB-526] Fix channeliser rounding ordering
* [SKB-431] Converted Daq.Stop to a LongRunningCommand to avoid CORBA timeouts.
* [SKB-433] Update SpsStation to use ThreadPools

## 0.17.1

* [SKB-524] Update ska-low-mccs-daq dependency to allow specifying resources for DAQ receiver Pods.
* [LOW-995] Speed up SpsStation initialisation by reducing delay between TPM operations.
* [LOW-991] Fix bug in platform spec parsing introduced by new spec schema.
* [MCCS-2230] Respect default receiver interface configured in DAQ receivers via environment.
* [SKB-494] Update DAQ to support new SPEAD format.

## 0.17.0

* [MCCS-2141] Update ska-tango-base to 1.0.0
* [MCCS-2222] Include MccsTile attributes added as part of MCCS-2059 in the EDA config.

## 0.16.1

* [LOW-952] Point at ska-low-tmdata for AA0.5 telmodel data
* [MCCS-2216] Support nulls in chart values
* [MCCS-2223] Fix static delay docs

## 0.16.0

* [MCCS-2135] Pull versions of aavs-system and pyfabil based on tags rather than specific commits.
* [MCCS-2014] Add support for SP-3800 in MccsTile and SpsStation.
* [MCCS-2213] Remove local platform specs and templates and instead pull them from TelModel.
* [MCCS-2215] Update to latest version of `ska-low-mccs-common`
* [MCCS-2190] Update attributes to only push change events when the value changes.
* [SKB-452] Update Tile so that if not initialised or synchronised when its subrack reports power `ON` it will initialise itself.
* [SKB-324] [SKB-387] Change subrack fan speed parameter to require an integer to avoid an exception being raised by the SMB. Update local cached value of `SpsStation.SetChanneliserRounding` properly.
* [SKB-460] Fix inconsistency in `ApplyPointingDelays` command naming. Fix an off-by-one error in `ApplyPointingDelays`. Add attributes to Tile and Station containing the last pointing delays.
* [MCCS-2202] Update to the latest platform specs, helm templates and daq version.
* [MCCS-2200] Re-order attributes to greatly reduce the chance of encountering a cpptango segfault.
* [MCCS-2191] Move a lot of Daq configuration to the Daq repo and remove from this one.
* [MCCS-2210] Fix `UpdateStaticDelays` bug to properly allow Tiles to have different delays.
* [SKB-435] Improve defaults for some parameters, cast tuples to lists when comparing with lists, add info metadata block. Generally improve Tile health issues.
* [MCCS-2200] Add `retry_command_on_exception` to improve reliability when facing timeouts.
* [MCCS-2059] Add monitoring point attributes to MccsTile.
            Update ska-tango-util to 0.4.11
            Rename 'CHANGELOG' to 'CHANGELOG.md'
* [LOW-938] Add `ska-low-deployment` as `.deploy` submodule containing all helmfile templates and remove them locally.
* [MCCS-1508] Improve monitoring of overheating event.
* [MCCS-2200] Remove tile_info from polling loop (takes too long) and add claiming of hardware lock from a bad rebase.
* [MCCS-2189] Add ability to expose Daq's data services. Update relevant helmfile templates.
* [MCCS-2197] Correct `AcquireDataForCalibration` command to properly clear the LRC queue so it doesn't fill to capacity.
* [MCCS-2195] Fix an "off by one" indexing error in station component manager.
* [MCCS-1507] Reimplement TileComponentManager as a PollingComponentManager. Removes TileOrchestrator. Fixes SKB-281.
* [SKB-408] Change polling to push archive events when a value is polled instead of only on change.
* [MCCS-2189] Update to latest daq version and 0.6.0 specs
* [MCCS-2078] Add `tile.tile_info` attribute

## 0.15.0

* [MCCS-2176] Update RAL Platform Spec
* [MCCS-2044]: Fix automerge issues
* [MCCS-2044] Add AcquireDataForCalibration method to SpsStation.
* [MCCS-1530] Add functional testing for health computation and aggregation
* [MCCS-2180] CSP ingest IP
* [MCCS-2153] Add MCCS schemas to TelModel
* [MCCS-2048] [MCCS-2114] Add InitialiseStation to the self check list + set src IP before initialise
* [SPRTS-101]: prevent subrack from staying in UNKNOWN when polling fails
* [MCCS-2116]: Fix timeout error in spsStation.StopDataTransmission
* [MCCS-2121]: Update platform spec
* [MCCS-2117] Update ska-low-mccs-daq-interface to use gRPC wait_for_ready flag.
* [MCCS-2041] remove references to pyfabil tpm
* [MCCS-2120] Support DAQ data sync
* [MCCS-2109]: Reject calls to SpsStation.Off.
* [MCCS-2041]: Add configurable shutdown temperatures.
* [MCCS-2111]: Correct TileProgrammingState pushing.
* [MCCS-2113]: Remove the postgresql dependency. No longer used.
* [MCCS-2048] StationSelfCheckManager
* [MCCS-2021]: Changes to get mccs deployed at RAL
* [MCCS-2108] Fix docs
* [MCCS-2107] remove deprecated environments
* [MCCS-1507] update test to use tile simulator
* [MCCS-2054] [MCCS-2035] Remove calibration devices
* [MCCS-2103] gateway support
* [MCCS-2037] Update Tile temperatures to push ALARM
* [MCCS-1507] update tile simulator interface
* [MCCS-2060] Add eda-config.yaml with all spshw attributes.
* [MCCS-2095] Fix antenna mapping bug
* [SPRTS-126]: expose missing health structures and fix default health parameters
* [MCCS-2089] Add PyPi as source for Poetry and update daq image used.
* [MCCS-2040] Link functional tests to requirements
* [MCCS-2084] Fix cluster domain configuration issue.
* [MCCS-1793] Update aavs system tag
* [MCCS-1883] Add bandpass attribute to sps station
* [MCCS-2070] string keys
* [MCCS-2076] Update ska-low-mccs-common dependency
* [MCCS-1988] Add SpsStation.UpdateCalibration()
* [MCCS-1998] - Update spsstation task_callback with command result
* [MCCS-2008] Fix Tile Simulator crash in timing thread
* [MCCS-2056] Make antenna config as agnostic as possible
* [MCCS-2066] station address handling
* [MCCS-1995] -dirty fix
* [MCCS-1780] Cannot stop beam data
* [MCCS-1982] Implement single 40G connection in MCCS
* [MCCS-1995] values schema
* [MCCS-1970] Fix tile state discovery and add test
* [MCCS-1961] Update rounding attributes
* [MCCS-1986] Fix delay mapping
* [MCCS-1986] Fix adc_data
* [MCCS-1551] Functional tests for the bandpass monitor process
* [MCCS-1983] Map antenna order to channel order in SpsStation.LoadPointingDelays
* [MCCS-1793] Fix pps-delay bug. It was being used for a correction and a delay incorrectly
* [MCCS-1978] infra-managed Low ITF credentials
* [MCCS-1925] Update ppsPresent to a DevBoolean, the EDA is configured for a boolean.
* [MCCS-2176] Update RAL platform spec to 0.5.0

## 0.14.0

* [MCCS-1957] Support deployment namespace override
* [SKB-280] Change type of SpsStation.preadulevels from int to float
* [SKB-278] Handle numpy arrays in SpsStationComponentManager.adc_power()
* [MCCS-1925] Update ppsPresent to push change events
* [MCCS-1880] Implement mechanism in SpsStation to retrieve antenna locations
* [MCCS-1959] Remove TaskExcecutorComponentManager base class from TpmDriver
* [MCCS-1884] Update SpsStation adcPower to push change and archive events
* [MCCS-1885] Add 'cadence' as arg to bandpass monitor
* [MCCS-1961] Update preaduLevels to push change events
* [SKB-273], [MCCS-1960] Add StationID as tango device property on MccsTile, set TileID property to be continuous 0-15
* [MCCS-1961] Fix FPGA Temperature Summary on SpsStation
* [MCCS-1966] Use infa-issued credentials for AAVS3
* [MCCS-1961] Update statis tile delays attribute to push
* [MCCS-1975] cabinet subnet handling
* [MCCS-1905] Latest TPM Firmware, AAVS-System and PyFABIL (sbf510 bitfiles)
* [MCCS-1918] Implement ADC equalisation in MCCS as tango command
* [MCCS-1764] MccsTIle bugs corrected

## 0.13.0

* [SKB-276] fix typo in MccsTile pps_delays -> pps_delay
* [SKB-274] Set SpsStation's proxies' source to DevSource.Dev

## 0.12.1

* [MCCS-1939] AAVS3 staging environment for MCCS repos
* [MCCS-1829] Helmfile cannot create more than 1 daq-server.
* [MCCS-1944] Get Chart.lock files under version control
* [MCCS-1949] Improve ska-low-mccs-spshw chart flexibility
* [MCCS-1881] Add property to SPSStation for a DAQ TRL
* [SKB-272] Tile stuck in Programmed "tileprogrammingstate"

## 0.12.0

* [LOW-637] Move pyfabil dependency from Alessio's BitBucket to SKA GitLab
* [LOW-637] Update ska-tango-util to 0.4.9
* [LOW-637] Update ska-low-mccs-daq to 0.6.0
* [LOW-612] Fix old pyfabil ref
* [LOW-637] Update makefile repo and use appVersion as default tag in Helm chart
* [MCCS-1023] Corrected On sequence in SpsStation. Added SpsStation.Initialise command to reinitialise tiles. Corrected TileSimulator to manage configuration commands
* [MCCS-1867] DAQ directory subsystem slug incorrect
* [MCCS-1859] support arbitrary helm values
* [MCCS-1857] refactor helmfile templates
* [MCCS-1797] Configure EDA for bandpass data
* [MCCS-1805] Update calibration table field to DOUBLE PRECISION
* [MCCS-1631] Add bandpass monitoring
* [MCCS-1811] - Add functional tests using daq-handler.
* [MCCS-1805] Update station calibrator chart.
* [MCCS-1830] Remove skip on test.
* [MCCS-1592] Gherkin for bandpass monitor functional tests
* [LOW-612] move preADU set/get to pyaavs

## 0.11.0

* [MCCS-1851] Update dependencies
* [MCCS-1845] Support disabling SPS
* [MCCS-1831] SKUID as a platform service
* [LOW-589] PreADU attenuations aren't set correctly
* [MCCS-1752] Dashboard for SpsStation
* [MCCS-1724] Add SPEAD test
* [MCCS-1758] Make logging ADR-55 compliant
* [MCCS-1791] ignore external stimuli when offline
* [MCCS-1783] TANGO state not being updated in MccsTile.
* [MCCS-1781] Fix indentation bug in values file.
* [MCCS-1777] Fix DAQ.Start task_callback error.
* [LOW-612] Move preADU set/get methods to pyaavs.

## 0.10.0

* [MCCS-1775] Fix bug in deployment configuration for minikube platforms
* [MCCS-1762] update to pytango 9.4.2
* [MCCS-1697] Support tangodb being provided as a platform service, so we don't need to deploy it ourselves

## 0.9.0

* [MCCS-1690] remove ska-tango-base
* [MCCS-1682] pull in daq chart
* [MCCS-1681] remote platform spec
* [MCCS-1678] pair programming updates
* [MCCS-1587] Outline plan to implement the Functional test shows DAQ metadata are
* [MCCS-1671] Fix intermittent SpsStation Initialise test
* [MCCS-1670] support multiple stations in clusters
* [MCCS-1593] Connect metadata to daq output
* [MCCS-1664] Add noise to the simulated bandpass
* [MCCS-1610] helmfile
* [MCCS-1663] Fix key error in stop_sending_data.
* [MCCS-1546] Update the IntegratedChannelDataSimulator to create simulated bandpass data

## 0.8.0

* [MCCS-1547] Tile Component Manager and TpmDriver to use the new TileSimulator
* [MCCS-1650] Updating TPM Firmware to sbf416 version

## 0.7.1

* Updated make submodule.

## 0.7.0

* [MCCS-1565] Updated TPM Driver to Support 40G Gateway
* [MCCS-1644] Update station name to spsstation
* [MCCS-1623] Update tango preadulevels type.
* [MCCS-1456] DAQ Functional Tests
* [MCCS-1623] Modified TPM driver to support TPM 1.6 preADU
* [MCCS-1636] Use ska-ser-sphinx-theme
* [MCCS-1633] Update /docs/src/_static/img/ in MCCS repos
* [MCCS-1589] Skuid added in the spshw umbrella
* [MCCS-1579] Add calibration store device, and PostgreSQL database for data storage
* [MCCS-1518] No warning given if tile device initialised without subrack fqdn
* [MCCS-1605] Fix intermittent health state test
* [MCCS-1627] Dependency update
* [MCCS-1613] Add version logging to device init

## 0.6.0

* [MCCS-1539] DAQ receiver Tango device
* [MCCS-1529] Kwargs refactor
* [MCCS-1569] [MCCS-1570] [MCCS-1572] Calibration store device, mock field station device, station calibrator device
* [MCCS-1451] Tile simulator improvements
* [mccs-1419] Jupyter notebooks to generate 4 and 8 beams.
* [MCCS-1525] Tile health model fixes
* [MCCS-1387] Subrack health

## 0.5.0

* [MCCS-1412] Chart fixes and improvements
* [MCCS-1390] Add rules for Tile health
* [MCCS-1388] Add rules for SpsStation Health
* [MCCS-1493] Bugfix: correct lmc_param keys
* [MCCS-1408] new AAVS3 and Low-ITF facility spec
* [MCCS-1501] chart template bugfix

## 0.4.0

* [MCCS-1495] Inline facility data
* [MCCS-1418] Added notebook to generate a beam from a single TPM input.
* [MCCS-1441] Update tile simulator
* [MCCS-1449] Health cleanup
* [MCCS-1267] Added Station commands to set pointing delays
* [MCCS-1427] JSON validation
* [MCCS-1081] Modify MCCS tile to support AAVS tile monitoring points
* [MCCS-1438] support enable above instance level
* [MCCS-1429] Update iTPM bitfiles to version sbf415
* [MCCS-1257] Station initialisation.
* [MCCS-1360] Fix bug in MccsTile config
* [MCCS-1325] Station test harness

## 0.3.2

* LOW-386 - UNKNOWN / OFF bugfix
* MCCS-1351 - Revert subrack_fan_speeds change
* MCCS-1346 - TPM initialisation bugfix

## 0.3.1

* LOW-386   - subrack_fan_speeds -> subrack_fan_speed

## 0.3.0

* MCCS-1343 - Final static type check of tile tests post refactor
* MCCS-1339 - use ska-tango-testing
* MCCS-1324 - Static type checking of tile in ska-low-mccs-spshw
* MCCS-1239 - xray upload
* MCCS-1216 - Add Ingress to Jupyterhub
* MCCS-1225 - k8s-test-psi-low
* MCCS-1257 - Added skeleton SpshwStation device.
* LOW-386   - use correct component manager attr in GetArpTable
* MCCS-1236 - Attach xray tickets to feature file
* MCCS-1258 - new subrack device

## 0.2.1

* MCCS-1318 - Fix pyfabil/aavs commit SHAs
* MCCS-1316/ MCCS-1319 - add facility yaml files

## 0.2.0

* MCCS-1256 - External simulator
* MCCS-1148 - Fix bug with incorrect reporting of Tile On/Off result

## 0.1.0

* MCCS-1292 - Move any changed tile & subrack files from ska-low-mccs
* MCCS-1218 - Generate new repository mccs-spshw<|MERGE_RESOLUTION|>--- conflicted
+++ resolved
@@ -1,11 +1,9 @@
 # Version History
 
-<<<<<<< HEAD
 ## unreleased
 
 * [SKB-854] Add check for bandpass daq configuration.
-* [SKB-816] Changed _component_state_changed() callback to keep track of previous tpm states when subrack loses conection to device
-=======
+
 ## 6.1.0
 
 * [SPRTS-433] The timeout for acquiring access to the HW in MccsTile is now a device property, configurable from deployment.
@@ -15,7 +13,6 @@
 * [THORN-97] SpsStation.Initialise() reverted to not taking arguments. The version of initialise which
   does is SpsStation.ReInitialise(json_arg)
 * [SKB-816] Changed _component_state_changed() callback to keep track of previous tpm states when subrack looses conection to device
->>>>>>> 0a57aaed
 
 ## 5.0.2
 
