--- conflicted
+++ resolved
@@ -1,15 +1,15 @@
 # Version History
 
-## 1.3.0
-
-<<<<<<< HEAD
+## Unreleased
+
 * [THORN-86] SpsStation now uses the CommunicationManager from ska-low-mccs-common to manage it's communication status, this should
 flush out issues with rapid changes of adminmode.
-=======
+
+## 1.3.0
+
 * [THORN-122] HotFix issue 'devstate not accounting ppsPresent attribute'
 * [THORN-122] HotFix issue 'unable with deploying MccsTile when TPM OFF state.'
 * [SKB-520] Mark attributes as INVALID.
->>>>>>> 3b4b5f69
 * [THORN-85] Update devices to serialise their events through the EventSerialiser. This should have no operational
 changes, but an attribute EventHistory is now available on all devices to debug which events this device received,
 where they came from, the order they came in, and what callbacks were executed with those events. It is a json-ified list of lists.
