--- conflicted
+++ resolved
@@ -2,12 +2,9 @@
 
 ## unreleased
 
-<<<<<<< HEAD
 * [MCCS-2299] Add functional test for reading attributes on hardware.
-=======
 * [MCCS-2319] ddr_interface points failing health when running a scan
 * [MCCS-2328] Add enable/disable ADCs, add delays to test generator
->>>>>>> 8c85077c
 
 ## 0.18.1
 
