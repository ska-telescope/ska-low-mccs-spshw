--- conflicted
+++ resolved
@@ -2,11 +2,8 @@
 
 ## Unreleased
 
-<<<<<<< HEAD
 * [THORN-331] Updates to AcquireDataForCalibration. Removed some old DAQ workarounds, added configurable integration time, it now reports dropped channels.
-=======
 * [THORN-330] Optimise dockerfile to cache steps better under repeated builds during development.
->>>>>>> b3a205d7
 * [SKB-1120] Fix backward compatibility with BIOS 0.5.0
 
 ## 10.4.0
