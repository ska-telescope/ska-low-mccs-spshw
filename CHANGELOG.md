--- conflicted
+++ resolved
@@ -1,17 +1,15 @@
 # Version History
 
-<<<<<<< HEAD
-## 6.3.1
+## 6.4.1
 
 * [THORN-220] Add cleanup for proxies and component managers.
-=======
+
 ## 6.4.0
 
 * [THORN-11] New self check test added 'TestAntennaBuffer'
 * [THORN-11] Attribute ddr_write_size added to the MccsTile device
 * [THORN-11] ska-low-mccs-daq-interface dependency 1.0.0-> 1.0.1
 * [THORN-11] Update helm ska-low-mccs-daq dependency 2.0.0 -> 2.0.4-dev.c6b8c425d
->>>>>>> d7192d04
 * [THORN-214] Update RAL platform spec.
 * [THORN-68] Added stationBeamFlagEnabled attribute
 
