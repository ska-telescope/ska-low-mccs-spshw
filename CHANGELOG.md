--- conflicted
+++ resolved
@@ -1,6 +1,10 @@
 # Version History
 
-## 2.1.0
+## 3.1.0
+
+* [THORN-97] Update SpsStation.Initialise() to route general LMC data to DAQ and
+  bandpasses to the bandpass DAQ. This means we now have a 'BandpassDAQ'
+  property to populate on SpsStation.
 
 ## 3.0.2
 
@@ -18,17 +22,11 @@
 * [THORN-99] Prune logging.
 * [THORN-108] Update STFC RAL ref to use persistent DB.
 * [THORN-121] Add deploy stage to pipeline.
-<<<<<<< HEAD
-* [THORN-97] Update SpsStation.Initialise() to route general LMC data to DAQ and
-  bandpasses to the bandpass DAQ. This means we now have a 'BandpassDAQ'
-  property to populate on SpsStation.
-=======
 * [THORN-134] Added ska-low-mccs-common ref.
 * [SKB-843] Add a NumberOfTiles property to MccsDaqReceiver
 * [LOW-1272] Update to latest ska-tango-devices 0.2.0 -> 0.2.1 (<https://gitlab.com/ska-telescope/ska-tango-devices/-/releases>)
 * [THORN-91] Update PDU charts to match new configuration
 * [LOW-1304] Update for upstream bugfixes
->>>>>>> d6cafcd7
 
 ## 2.0.0
 
