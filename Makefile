--- conflicted
+++ resolved
@@ -61,15 +61,12 @@
 include .make/xray.mk
 
 
-<<<<<<< HEAD
 K8S_FACILITY ?= k8s-test
 K8S_CHART_PARAMS += --values chart-values/values-$(K8S_FACILITY).yaml
 
 _remote_tracking_branch = $(shell git status -sb | head -1 | sed 's/\.\.\./\n/' | tail -1)
 _gitlab_tag = $(VERSION)-dev.c$(shell git rev-parse --short=8 $(_remote_tracking_branch))
 
-=======
->>>>>>> acddf77a
 ifdef CI_REGISTRY_IMAGE
 K8S_CHART_PARAMS += \
 	--selector chart=ska-low-mccs-spshw \
