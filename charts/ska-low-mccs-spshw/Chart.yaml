--- conflicted
+++ resolved
@@ -8,13 +8,8 @@
   - name: ska-low-mccs-daq
     # version: ~0.6.2
     # repository: https://artefact.skao.int/repository/helm-internal
-<<<<<<< HEAD
-    version: 0.6.2-dev.c4736fe97
-    repository: https://gitlab.com/api/v4/projects/40346229/packages/helm/dev/  
-=======
     version: 0.6.2-dev.c1a0dcda0
     repository: https://gitlab.com/api/v4/projects/40346229/packages/helm/dev/
->>>>>>> ecd8afae
   - name: ska-tango-util
     version: ~0.4.10
     repository: https://artefact.skao.int/repository/helm-internal