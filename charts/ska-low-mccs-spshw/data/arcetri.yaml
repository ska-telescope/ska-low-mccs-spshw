--- conflicted
+++ resolved
@@ -1,17 +1,9 @@
-<<<<<<< HEAD
 stations:
-  1:
-    cabinet_network_address: 10.0.0.0
-    subracks: [1]
-    tpms: [1, 4,]
-=======
-stations: 
   instances:
     1:
       cabinet_network_address: 10.0.0.0
       subracks: [1]
-      tpms: [1, 2, 3, 4, 5, 6, 7, 8]
->>>>>>> f82fd392
+      tpms: [1, 4,]
 subracks:
   instances:
     1:
@@ -19,69 +11,11 @@
       port: 8081
       logging_level_default: 5
 tpms:
-<<<<<<< HEAD
-  1:
-    host: 10.0.10.225
-    port: 10000
-    version: tpm_v1_6
-    subrack: "1"
-    subrack_bay: 1
-    simulation_config: 0
-  2:
-    host: 10.0.10.202
-    port: 10000
-    version: tpm_v1_6
-    subrack: "1"
-    subrack_bay: 2
-    simulation_config: 1
-  3:
-    host: 10.0.10.203
-    port: 10000
-    version: tpm_v1_6
-    subrack: "1"
-    subrack_bay: 3
-    simulation_config: 1
-  4:
-    host: 10.0.10.222
-    port: 10000
-    version: tpm_v1_6
-    subrack: "1"
-    subrack_bay: 4
-    simulation_config: 0
-  5:
-    host: 10.0.10.205
-    port: 10000
-    version: tpm_v1_6
-    subrack: "1"
-    subrack_bay: 5
-    simulation_config: 1
-  6:
-    host: 10.0.10.206
-    port: 10000
-    version: tpm_v1_6
-    subrack: "1"
-    subrack_bay: 6
-    simulation_config: 1
-  7:
-    host: 10.0.10.207
-    port: 10000
-    version: tpm_v1_6
-    subrack: "1"
-    subrack_bay: 7
-    simulation_config: 1
-  8:
-    host: 10.0.10.208
-    port: 10000
-    version: tpm_v1_6
-    subrack: "1"
-    subrack_bay: 8
-    simulation_config: 1
-=======
   version: tpm_v1_6
   port: 10000
   instances:
     1:
-      host: 10.0.10.201
+      host: 10.0.10.225
       subrack: "1"
       subrack_bay: 1
       simulation_config: 0
@@ -96,7 +30,7 @@
       subrack_bay: 3
       simulation_config: 1
     4:
-      host: 10.0.10.214
+      host: 10.0.10.222
       subrack: "1"
       subrack_bay: 4
       simulation_config: 0
@@ -119,5 +53,4 @@
       host: 10.0.10.208
       subrack: "1"
       subrack_bay: 8
-      simulation_config: 1
->>>>>>> f82fd392
+      simulation_config: 1