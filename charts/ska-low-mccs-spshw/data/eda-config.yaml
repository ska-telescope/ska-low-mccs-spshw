db: "*" # depends on the platform we are uploading to
manager: "*" # depends on the platform we are uploading to
archiver: "*" # depends on the platform we are uploading to
configuration:
  - class: SpsStation
    attributes:
      buildState:
        code_push_event: true
        archive_period: 0
      versionId:
        code_push_event: true
        archive_period: 0
      healthState:
        code_push_event: true
        archive_period: 0
      adminMode:
        code_push_event: true
        archive_period: 0
      simulationMode:
        code_push_event: true
        archive_period: 0
      testMode:
        code_push_event: true
        archive_period: 0
      obsState:
        code_push_event: true
        archive_period: 0
      commandedObsState:
        code_push_event: true
        archive_period: 0
      obsMode:
        code_push_event: true
        archive_period: 0
      configurationProgress:
        code_push_event: true
        archive_period: 0
      configurationDelayExpected:
        code_push_event: true
        archive_period: 0
      xPolBandpass:
        code_push_event: true
        archive_period: 0
      yPolBandpass:
        code_push_event: true
        archive_period: 0
      daqTRL:
        code_push_event: true
        archive_period: 0
      isCalibrated:
        code_push_event: true
        archive_period: 0
      isConfigured:
        code_push_event: true
        archive_period: 0
      antennasMapping:
        code_push_event: true
        archive_period: 0
      antennaInfo:
        code_push_event: true
        archive_period: 0
      staticTimeDelays:
        code_push_event: true
        archive_period: 0
      channeliserRounding:
        code_push_event: true
        archive_period: 0
      cspRounding:
        code_push_event: true
        archive_period: 0
      preaduLevels:
        code_push_event: true
        archive_period: 0
      ppsDelays:
        code_push_event: true
        archive_period: 0
      ppsDelayCorrections:
        code_push_event: true
        archive_period: 0
      ppsDelaySpread:
        code_push_event: true
        archive_period: 0
      beamformerTable:
        code_push_event: true
        archive_period: 0
      fortyGbNetworkAddress:
        code_push_event: true
        archive_period: 0
      cspIngestAddress:
        code_push_event: true
        archive_period: 0
      cspIngestPort:
        code_push_event: true
        archive_period: 0
      cspSourcePort:
        code_push_event: true
        archive_period: 0
      isProgrammed:
        code_push_event: true
        archive_period: 0
      testGeneratorActive:
        code_push_event: true
        archive_period: 0
      isBeamformerRunning:
        code_push_event: true
        archive_period: 0
      tileProgrammingState:
        code_push_event: true
        archive_period: 0
      adcPower:
        code_push_event: true
        archive_period: 0
      boardTemperaturesSummary:
        code_push_event: true
        archive_period: 0
      fpgaTemperaturesSummary:
        code_push_event: true
        archive_period: 0
      ppsDelaySummary:
        code_push_event: true
        archive_period: 0
      sysrefPresentSummary:
        code_push_event: true
        archive_period: 0
      pllLockedSummary:
        code_push_event: true
        archive_period: 0
      ppsPresentSummary:
        code_push_event: true
        archive_period: 0
      clockPresentSummary:
        code_push_event: true
        archive_period: 0
      fortyGbNetworkErrors:
        code_push_event: true
        archive_period: 0
      healthModelParams:
        code_push_event: true
        archive_period: 0
      State:
        code_push_event: true
        archive_period: 0
      Status:
        code_push_event: true
        archive_period: 0
  - class: MccsSubrack
    attributes:
      buildState:
        code_push_event: true
        archive_period: 0
      versionId:
        code_push_event: true
        archive_period: 0
      healthState:
        code_push_event: true
        archive_period: 0
      adminMode:
        code_push_event: true
        archive_period: 0
      simulationMode:
        code_push_event: true
        archive_period: 0
      testMode:
        code_push_event: true
        archive_period: 0
      healthModelParams:
        code_push_event: true
        archive_period: 0
      tpmCount:
        code_push_event: true
        archive_period: 0
      tpmPresent:
        code_push_event: true
        archive_period: 0
      tpm1PowerState:
        code_push_event: true
        archive_period: 0
      tpm2PowerState:
        code_push_event: true
        archive_period: 0
      tpm3PowerState:
        code_push_event: true
        archive_period: 0
      tpm4PowerState:
        code_push_event: true
        archive_period: 0
      tpm5PowerState:
        code_push_event: true
        archive_period: 0
      tpm6PowerState:
        code_push_event: true
        archive_period: 0
      tpm7PowerState:
        code_push_event: true
        archive_period: 0
      tpm8PowerState:
        code_push_event: true
        archive_period: 0
      backplaneTemperatures:
        code_push_event: true
        archive_period: 0
      boardTemperatures:
        code_push_event: true
        archive_period: 0
      boardCurrent:
        code_push_event: true
        archive_period: 0
      cpldPllLocked:
        code_push_event: true
        archive_period: 0
      powerSupplyCurrents:
        code_push_event: true
        archive_period: 0
      powerSupplyFanSpeeds:
        code_push_event: true
        archive_period: 0
      powerSupplyPowers:
        code_push_event: true
        archive_period: 0
      powerSupplyVoltages:
        code_push_event: true
        archive_period: 0
      subrackFanSpeeds:
        code_push_event: true
        archive_period: 0
      subrackFanSpeedsPercent:
        code_push_event: true
        archive_period: 0
      subrackFanModes:
        code_push_event: true
        archive_period: 0
      subrackPllLocked:
        code_push_event: true
        archive_period: 0
      subrackTimestamp:
        code_push_event: true
        archive_period: 0
      tpmCurrents:
        code_push_event: true
        archive_period: 0
      tpmPowers:
        code_push_event: true
        archive_period: 0
      tpmVoltages:
        code_push_event: true
        archive_period: 0
      State:
        code_push_event: true
        archive_period: 0
      Status:
        code_push_event: true
        archive_period: 0
  - class: MccsTile
    attributes:
      healthState:
        code_push_event: true
        archive_period: 0
      adminMode:
        code_push_event: true
        archive_period: 0
      controlMode:
        code_push_event: true
        archive_period: 0
      simulationMode:
        code_push_event: true
        archive_period: 0
      testMode:
        code_push_event: true
        archive_period: 0
      lrcFinished:
        code_push_event: true
        archive_period: 0
      longRunningCommandResult:
        code_push_event: true
        archive_period: 0
      commandedState:
        code_push_event: true
        archive_period: 0
      boardTemperature:
        code_push_event: true
        archive_period: 0
      adc_pll_status:
        code_push_event: true
        archive_period: 0
      tile_beamformer_status:
        code_push_event: true
        archive_period: 0
      station_beamformer_status:
        code_push_event: true
        archive_period: 0
      fpga0_station_beamformer_error_count:
        code_push_event: true
        archive_period: 0
      fpga1_station_beamformer_error_count:
        code_push_event: true
        archive_period: 0
      fpga0_station_beamformer_flagged_count:
        code_push_event: true
        archive_period: 0
      fpga1_station_beamformer_flagged_count:
        code_push_event: true
        archive_period: 0
      fpga0_crc_error_count:
        code_push_event: true
        archive_period: 0
      fpga1_crc_error_count:
        code_push_event: true
        archive_period: 0
      fpga0_bip_error_count:
        code_push_event: true
        archive_period: 0
      fpga1_bip_error_count:
        code_push_event: true
        archive_period: 0
      fpga1_decode_error_count:
        code_push_event: true
        archive_period: 0
      fpga0_decode_error_count:
        code_push_event: true
        archive_period: 0
      fpga0_linkup_loss_count:
        code_push_event: true
        archive_period: 0
      fpga1_linkup_loss_count:
        code_push_event: true
        archive_period: 0
      fpga0_data_router_status:
        code_push_event: true
        archive_period: 0
      fpga1_data_router_status:
        code_push_event: true
        archive_period: 0
      data_router_discarded_packets:
        code_push_event: true
        archive_period: 0
      arp:
        code_push_event: true
        archive_period: 0
      udp_status:
        code_push_event: true
        archive_period: 0
      ddr_initialisation:
        code_push_event: true
        archive_period: 0
      fpga0_ddr_reset_counter:
        code_push_event: true
        archive_period: 0
      fpga1_ddr_reset_counter:
        code_push_event: true
        archive_period: 0
      f2f_soft_errors:
        code_push_event: true
        archive_period: 0
      f2f_hard_errors:
        code_push_event: true
        archive_period: 0
      fpga0_resync_count:
        code_push_event: true
        archive_period: 0
      fpga1_resync_count:
        code_push_event: true
        archive_period: 0
      lane_status:
        code_push_event: true
        archive_period: 0
      link_status:
        code_push_event: true
        archive_period: 0
      fpga1_lane_error_count:
        code_push_event: true
        archive_period: 0
      fpga0_lane_error_count:
        code_push_event: true
        archive_period: 0
      fpga0_clock_managers_count:
        code_push_event: true
        archive_period: 0
      fpga0_clock_managers_status:
        code_push_event: true
        archive_period: 0
      fpga1_clock_managers_count:
        code_push_event: true
        archive_period: 0
      fpga1_clock_managers_status:
        code_push_event: true
        archive_period: 0
      fpga0_clocks:
        code_push_event: true
        archive_period: 0
      fpga1_clocks:
        code_push_event: true
        archive_period: 0
      adc_sysref_counter:
        code_push_event: true
        archive_period: 0
      adc_sysref_timing_requirements:
        code_push_event: true
        archive_period: 0
      fpga0_qpll_status:
        code_push_event: true
        archive_period: 0
      fpga0_qpll_counter:
        code_push_event: true
        archive_period: 0
      fpga1_qpll_status:
        code_push_event: true
        archive_period: 0
      fpga1_qpll_counter:
        code_push_event: true
        archive_period: 0
      f2f_pll_status:
        code_push_event: true
        archive_period: 0
      f2f_pll_counter:
        code_push_event: true
        archive_period: 0
      timing_pll_status:
        code_push_event: true
        archive_period: 0
      timing_pll_count:
        code_push_event: true
        archive_period: 0
      timing_pll_40g_status:
        code_push_event: true
        archive_period: 0
      timing_pll_40g_count:
        code_push_event: true
        archive_period: 0
      tile_info:
        code_push_event: true
        archive_period: 0
      voltages:
        code_push_event: true
        archive_period: 0
      temperatures:
        code_push_event: true
        archive_period: 0
      temperatureADC0:
        code_push_event: true
        archive_period: 0
      temperatureADC1:
        code_push_event: true
        archive_period: 0
      temperatureADC2:
        code_push_event: true
        archive_period: 0
      temperatureADC3:
        code_push_event: true
        archive_period: 0
      temperatureADC4:
        code_push_event: true
        archive_period: 0
      temperatureADC5:
        code_push_event: true
        archive_period: 0
      temperatureADC6:
        code_push_event: true
        archive_period: 0
      temperatureADC7:
        code_push_event: true
        archive_period: 0
      temperatureADC8:
        code_push_event: true
        archive_period: 0
      temperatureADC9:
        code_push_event: true
        archive_period: 0
      temperatureADC10:
        code_push_event: true
        archive_period: 0
      temperatureADC11:
        code_push_event: true
        archive_period: 0
<<<<<<< HEAD
      voltageMon5V0:
=======
      temperatureADC12:
>>>>>>> 87e3a03d
        code_push_event: true
        archive_period: 0
      temperatureADC13:
        code_push_event: true
        archive_period: 0
      temperatureADC14:
        code_push_event: true
        archive_period: 0
      temperatureADC15:
        code_push_event: true
        archive_period: 0
      currents:
        code_push_event: true
        archive_period: 0
      timing:
        code_push_event: true
        archive_period: 0
      io:
        code_push_event: true
        archive_period: 0
      dsp:
        code_push_event: true
        archive_period: 0
      adcs:
        code_push_event: true
        archive_period: 0
      I2C_access_alm:
        code_push_event: true
        archive_period: 0
      temperature_alm:
        code_push_event: true
        archive_period: 0
      voltage_alm:
        code_push_event: true
        archive_period: 0
      SEM_wd:
        code_push_event: true
        archive_period: 0
      MCU_wd:
        code_push_event: true
        archive_period: 0
      logicalTileId:
        code_push_event: true
        archive_period: 0
      tileProgrammingState:
        code_push_event: true
        archive_period: 0
      stationId:
        code_push_event: true
        archive_period: 0
      voltageMon:
        code_push_event: true
        archive_period: 0
      isProgrammed:
        code_push_event: true
        archive_period: 0
      fpga1Temperature:
        code_push_event: true
        archive_period: 0
      fpga2Temperature:
        code_push_event: true
        archive_period: 0
      fpgaReferenceTime:
        code_push_event: true
        archive_period: 0
      adcPower:
        code_push_event: true
        archive_period: 0
      currentTileBeamformerFrame:
        code_push_event: true
        archive_period: 0
      coreCommunicationStatus:
        code_push_event: true
        archive_period: 0
      pendingDataRequests:
        code_push_event: true
        archive_period: 0
      isBeamformerRunning:
        code_push_event: true
        archive_period: 0
      phaseTerminalCount:
        code_push_event: true
        archive_period: 0
      ppsDelay:
        code_push_event: true
        archive_period: 0
      ppsDrift:
        code_push_event: true
        archive_period: 0
      ppsDelayCorrection:
        code_push_event: true
        archive_period: 0
      ppsPresent:
        code_push_event: true
        archive_period: 0
      pllLocked:
        code_push_event: true
        archive_period: 0
      channeliserRounding:
        code_push_event: true
        archive_period: 0
      staticTimeDelays:
        code_push_event: true
        archive_period: 0
      cspRounding:
        code_push_event: true
        archive_period: 0
      preaduLevels:
        code_push_event: true
        archive_period: 0
      beamformerTable:
        code_push_event: true
        archive_period: 0
      beamformerRegions:
        code_push_event: true
        archive_period: 0
      rfiCount:
        code_push_event: true
        archive_period: 0
      stationBeamFlagEnabled:
        code_push_event: true
        archive_period: 0
      antennaBufferMode:
        code_push_event: true
        archive_period: 0
      dataTransmissionMode:
        code_push_event: true
        archive_period: 0
      integratedDataTransmissionMode:
        code_push_event: true
        archive_period: 0
      currentFE0:
        code_push_event: true
        archive_period: 0
      currentFE1:
        code_push_event: true
        archive_period: 0
      voltageAVDD3:
        code_push_event: true
        archive_period: 0
      voltageVrefDDR0:
        code_push_event: true
        archive_period: 0
      voltageVrefDDR1:
        code_push_event: true
        archive_period: 0
      voltageMan1V2:
        code_push_event: true
        archive_period: 0
      voltageMGT_AVCC:
        code_push_event: true
        archive_period: 0
      voltageMGT_AVTT:
        code_push_event: true
        archive_period: 0
      voltageMon5V0:
        code_push_event: true
        archive_period: 0
      voltageMon3V3:
        code_push_event: true
        archive_period: 0
      voltageMon1V8:
        code_push_event: true
        archive_period: 0
      voltageSW_AVDD1:
        code_push_event: true
        archive_period: 0
      voltageSW_AVDD2:
        code_push_event: true
        archive_period: 0
      voltageVIN:
        code_push_event: true
        archive_period: 0
      voltageVM_AGP0:
        code_push_event: true
        archive_period: 0
      voltageVM_AGP1:
        code_push_event: true
        archive_period: 0
      voltageVM_AGP2:
        code_push_event: true
        archive_period: 0
      voltageVM_AGP3:
        code_push_event: true
        archive_period: 0
      voltageVM_AGP4:
        code_push_event: true
        archive_period: 0
      voltageVM_AGP5:
        code_push_event: true
        archive_period: 0
      voltageVM_AGP6:
        code_push_event: true
        archive_period: 0
      voltageVM_AGP7:
        code_push_event: true
        archive_period: 0
      voltageVM_CLK0B:
        code_push_event: true
        archive_period: 0
      voltageVM_CLK1B:
        code_push_event: true
        archive_period: 0
      voltageVM_DDR0_VTT:
        code_push_event: true
        archive_period: 0
      voltageVM_DDR1_VDD:
        code_push_event: true
        archive_period: 0
      voltageVM_DDR1_VTT:
        code_push_event: true
        archive_period: 0
      voltageVM_DRVDD:
        code_push_event: true
        archive_period: 0
      voltageVM_DVDD:
        code_push_event: true
        archive_period: 0
      voltageVM_FE0:
        code_push_event: true
        archive_period: 0
      voltageVM_FE1:
        code_push_event: true
        archive_period: 0
      voltageVM_MGT0_AUX:
        code_push_event: true
        archive_period: 0
      voltageVM_MGT1_AUX:
        code_push_event: true
        archive_period: 0
      voltageVM_PLL:
        code_push_event: true
        archive_period: 0
      voltageVM_SW_AMP:
        code_push_event: true
        archive_period: 0
      pfbVersion:
        code_push_event: true
        archive_period: 0
      lrcQueue:
        code_push_event: true
        archive_period: 0
      lrcExecuting:
        code_push_event: true
        archive_period: 0
      longRunningCommandStatus:
        code_push_event: true
        archive_period: 0
      longRunningCommandsInQueue:
        code_push_event: true
        archive_period: 0
      longRunningCommandIDsInQueue:
        code_push_event: true
        archive_period: 0
      longRunningCommandInProgress:
        code_push_event: true
        archive_period: 0
      longRunningCommandProgress:
        code_push_event: true
        archive_period: 0
      State:
        code_push_event: true
        archive_period: 0
      Status:
        code_push_event: true
        archive_period: 0
  - class: MccsDaqReceiver
    attributes:
      buildState:
        code_push_event: true
        archive_period: 0
      versionId:
        code_push_event: true
        archive_period: 0
      healthState:
        code_push_event: true
        archive_period: 0
      adminMode:
        code_push_event: true
        archive_period: 0
      simulationMode:
        code_push_event: true
        archive_period: 0
      testMode:
        code_push_event: true
        archive_period: 0
      dataReceivedResult:
        code_push_event: true
        archive_period: 0
      xPolBandpass:
        code_push_event: true
        archive_period: 0
      yPolBandpass:
        code_push_event: true
        archive_period: 0
      rmsPlot:
        code_push_event: true
        archive_period: 0
      State:
        code_push_event: true
        archive_period: 0
      Status:
        code_push_event: true
        archive_period: 0<|MERGE_RESOLUTION|>--- conflicted
+++ resolved
@@ -470,62 +470,64 @@
       temperatureADC11:
         code_push_event: true
         archive_period: 0
-<<<<<<< HEAD
+      temperatureADC12:
+        code_push_event: true
+        archive_period: 0
+      temperatureADC13:
+        code_push_event: true
+        archive_period: 0
+      temperatureADC14:
+        code_push_event: true
+        archive_period: 0
+      temperatureADC15:
+        code_push_event: true
+        archive_period: 0
+      currents:
+        code_push_event: true
+        archive_period: 0
+      timing:
+        code_push_event: true
+        archive_period: 0
+      io:
+        code_push_event: true
+        archive_period: 0
+      dsp:
+        code_push_event: true
+        archive_period: 0
+      adcs:
+        code_push_event: true
+        archive_period: 0
+      I2C_access_alm:
+        code_push_event: true
+        archive_period: 0
+      temperature_alm:
+        code_push_event: true
+        archive_period: 0
+      voltage_alm:
+        code_push_event: true
+        archive_period: 0
+      SEM_wd:
+        code_push_event: true
+        archive_period: 0
+      MCU_wd:
+        code_push_event: true
+        archive_period: 0
+      logicalTileId:
+        code_push_event: true
+        archive_period: 0
+      tileProgrammingState:
+        code_push_event: true
+        archive_period: 0
+      stationId:
+        code_push_event: true
+        archive_period: 0
+      firmwareName:
+        code_push_event: true
+        archive_period: 0
+      firmwareVersion:
+        code_push_event: true
+        archive_period: 0
       voltageMon5V0:
-=======
-      temperatureADC12:
->>>>>>> 87e3a03d
-        code_push_event: true
-        archive_period: 0
-      temperatureADC13:
-        code_push_event: true
-        archive_period: 0
-      temperatureADC14:
-        code_push_event: true
-        archive_period: 0
-      temperatureADC15:
-        code_push_event: true
-        archive_period: 0
-      currents:
-        code_push_event: true
-        archive_period: 0
-      timing:
-        code_push_event: true
-        archive_period: 0
-      io:
-        code_push_event: true
-        archive_period: 0
-      dsp:
-        code_push_event: true
-        archive_period: 0
-      adcs:
-        code_push_event: true
-        archive_period: 0
-      I2C_access_alm:
-        code_push_event: true
-        archive_period: 0
-      temperature_alm:
-        code_push_event: true
-        archive_period: 0
-      voltage_alm:
-        code_push_event: true
-        archive_period: 0
-      SEM_wd:
-        code_push_event: true
-        archive_period: 0
-      MCU_wd:
-        code_push_event: true
-        archive_period: 0
-      logicalTileId:
-        code_push_event: true
-        archive_period: 0
-      tileProgrammingState:
-        code_push_event: true
-        archive_period: 0
-      stationId:
-        code_push_event: true
-        archive_period: 0
-      voltageMon:
         code_push_event: true
         archive_period: 0
       isProgrammed:
