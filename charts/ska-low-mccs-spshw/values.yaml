--- conflicted
+++ resolved
@@ -21,11 +21,7 @@
 image:
   registry: artefact.skao.int
   name: ska-low-mccs-spshw
-<<<<<<< HEAD
-  tag: 9.1.1
-=======
   tag: 10.0.0
->>>>>>> 55901934
   pullPolicy: IfNotPresent
 
 # Resources for simulators etc
@@ -72,11 +68,7 @@
       image:
         registry: artefact.skao.int
         name: ska-low-mccs-spshw
-<<<<<<< HEAD
-        tag: 9.1.1
-=======
         tag: 10.0.0
->>>>>>> 55901934
         pullPolicy: IfNotPresent
       command: spshw
       resources:
