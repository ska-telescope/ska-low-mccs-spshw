--- conflicted
+++ resolved
@@ -21,11 +21,7 @@
 image:
   registry: artefact.skao.int
   name: ska-low-mccs-spshw
-<<<<<<< HEAD
-  tag: 7.5.0
-=======
-  tag: 8.0.0
->>>>>>> 67f54313
+  tag: 8.0.1
   pullPolicy: IfNotPresent
 
 # Resources for simulators etc
@@ -72,11 +68,7 @@
       image:
         registry: artefact.skao.int
         name: ska-low-mccs-spshw
-<<<<<<< HEAD
-        tag: 7.5.0
-=======
-        tag: 8.0.0
->>>>>>> 67f54313
+        tag: 8.0.1
         pullPolicy: IfNotPresent
       command: spshw
       resources:
