--- conflicted
+++ resolved
@@ -54,28 +54,6 @@
   tag: 0.15.0-dev.ceddf6331
   pullPolicy: IfNotPresent
 
-<<<<<<< HEAD
-# deviceServers:
-#   daqs:
-#     aavs3-rawbeam:
-#       low-mccs/daqreceiver/aavs3-rawbeam:
-#         id: 1
-#         host: daqrx-aavs3-rawbeam
-#         port: 50051
-#         receiver_interface: sdn1
-#         receiver_port: 4660
-#         skuid_url: http://ska-ser-skuid-ska-low-aavs3-svc:9870/
-#         logging_level_default: 5
-
-# ska-low-mccs-daq:
-#   receivers:
-#     aavs3-rawbeam:
-#       grpc_port: 50051
-#       receiver_nad: kube-system/aavs3-sps@sdn1
-#       receiver_interface: sdn1
-#       receiver_port: 4660
-#       storage: daq-data
-=======
 deviceServers: {} # e.g....
   # spsstations:
   #   s8-1:
@@ -129,7 +107,15 @@
   #       logging_level_default: 5
   #       nodeSelector:
   #         kubernetes.io/hostname: psi-node3
->>>>>>> 46bd6058
+
+# ska-low-mccs-daq:
+#   receivers:
+#     aavs3-rawbeam:
+#       grpc_port: 50051
+#       receiver_nad: kube-system/aavs3-sps@sdn1
+#       receiver_interface: sdn1
+#       receiver_port: 4660
+#       storage: daq-data
 
 deviceServers:
   daqs:
