apiVersion: v2
name: umbrella-mccs-spshw 
description: A Helm chart for Kubernetes MCCS
type: application
version: "0.2.0"
appVersion: "0.2.0"
icon: https://www.skatelescope.org/wp-content/uploads/2016/07/09545_NEW_LOGO_2014.png
dependencies:
  - name: ska-tango-base
    version: 0.3.10
    repository: https://artefact.skao.int/repository/helm-internal
    condition: ska-tango-base.enabled,global.sub-system.ska-tango-base.enable
  - name: ska-low-mccs-spshw 
    version: 0.2.0  # VERSION: Used to update tags on release - DO NOT REMOVE COMMENT
    repository: file://../ska-low-mccs-spshw 
<<<<<<< HEAD
  - name: jupyterhub
    version: 2.0.0
    repository: https://jupyterhub.github.io/helm-chart/
=======
  - name: ska-tango-util
    version: 0.3.23
    repository: https://artefact.skao.int/repository/helm-internal  
  - name: ska-tango-base
    version: 0.3.10
    repository: https://artefact.skao.int/repository/helm-internal
    condition: ska-tango-base.enabled,global.sub-system.ska-tango-base.enable
  - name: jupyterhub
    version: 2.0.0
    repository: https://jupyterhub.github.io/helm-chart/    
>>>>>>> 577ebf43
  - name: ska-tango-taranta-dashboard
    version: 1.3.0
    repository: https://artefact.skao.int/repository/helm-internal
    condition: ska-taranta-dashboard.enabled
  - name: ska-tango-taranta-dashboard-pvc
    version: 1.3.0
    #repository: https://artefact.skao.int/repository/helm-internal
    repository: file://../ska-tango-taranta-dashboard-pvc
    condition: ska-taranta-dashboard.enabled
  - name: ska-tango-tangogql
    version: 1.3.6
  #repository: https://artefact.skao.int/repository/helm-internal
    repository: file://../ska-tango-tangogql
  - name: ska-tango-taranta
    version: 1.3.6
    repository: https://artefact.skao.int/repository/helm-internal
    condition: ska-taranta.enabled
<<<<<<< HEAD
  - name: ska-tango-tangogql
    version: 1.3.6
    #repository: https://artefact.skao.int/repository/helm-internal
    repository: file://../ska-tango-tangogql 
  - name: ska-taranta-auth
    version: 0.1.5
    repository: https://artefact.skao.int/repository/helm-internal
    condition: ska-taranta-auth.enabled
  - name: ska-tango-util
    version: 0.3.23
    repository: https://artefact.skao.int/repository/helm-internal
=======
  - name: ska-taranta-auth
    version: 0.1.5
    repository: https://artefact.skao.int/repository/helm-internal
    condition: ska-taranta-auth.enabled
>>>>>>> 577ebf43
<|MERGE_RESOLUTION|>--- conflicted
+++ resolved
@@ -2,22 +2,13 @@
 name: umbrella-mccs-spshw 
 description: A Helm chart for Kubernetes MCCS
 type: application
-version: "0.2.0"
-appVersion: "0.2.0"
+version: 0.2.0
+appVersion: 0.2.0
 icon: https://www.skatelescope.org/wp-content/uploads/2016/07/09545_NEW_LOGO_2014.png
 dependencies:
-  - name: ska-tango-base
-    version: 0.3.10
-    repository: https://artefact.skao.int/repository/helm-internal
-    condition: ska-tango-base.enabled,global.sub-system.ska-tango-base.enable
   - name: ska-low-mccs-spshw 
     version: 0.2.0  # VERSION: Used to update tags on release - DO NOT REMOVE COMMENT
     repository: file://../ska-low-mccs-spshw 
-<<<<<<< HEAD
-  - name: jupyterhub
-    version: 2.0.0
-    repository: https://jupyterhub.github.io/helm-chart/
-=======
   - name: ska-tango-util
     version: 0.3.23
     repository: https://artefact.skao.int/repository/helm-internal  
@@ -28,7 +19,6 @@
   - name: jupyterhub
     version: 2.0.0
     repository: https://jupyterhub.github.io/helm-chart/    
->>>>>>> 577ebf43
   - name: ska-tango-taranta-dashboard
     version: 1.3.0
     repository: https://artefact.skao.int/repository/helm-internal
@@ -40,27 +30,13 @@
     condition: ska-taranta-dashboard.enabled
   - name: ska-tango-tangogql
     version: 1.3.6
-  #repository: https://artefact.skao.int/repository/helm-internal
+    #repository: https://artefact.skao.int/repository/helm-internal
     repository: file://../ska-tango-tangogql
   - name: ska-tango-taranta
     version: 1.3.6
     repository: https://artefact.skao.int/repository/helm-internal
     condition: ska-taranta.enabled
-<<<<<<< HEAD
-  - name: ska-tango-tangogql
-    version: 1.3.6
-    #repository: https://artefact.skao.int/repository/helm-internal
-    repository: file://../ska-tango-tangogql 
   - name: ska-taranta-auth
     version: 0.1.5
     repository: https://artefact.skao.int/repository/helm-internal
-    condition: ska-taranta-auth.enabled
-  - name: ska-tango-util
-    version: 0.3.23
-    repository: https://artefact.skao.int/repository/helm-internal
-=======
-  - name: ska-taranta-auth
-    version: 0.1.5
-    repository: https://artefact.skao.int/repository/helm-internal
-    condition: ska-taranta-auth.enabled
->>>>>>> 577ebf43
+    condition: ska-taranta-auth.enabled