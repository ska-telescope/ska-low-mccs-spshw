display: ":0"
xauthority: "~/.Xauthority"

enabled: true

system: SW-infrastructure
subsystem: low-mccs
telescope: SKA-low

labels:
  app: ska-low-mccs
annotations:
  app.gitlab.com/app: CI_PROJECT_PATH_SLUG
  app.gitlab.com/env: CI_ENVIRONMENT_SLUG

global:
  sub-system:
    ska-tango-base:
      enabled: false
    taranta:
      enabled: false
    archiver:
      enabled: false
  annotations:
    app.gitlab.com/app: taranta
    app.gitlab.com/env: taranta
  minikube: true
  tango_host: databaseds-tango-base-test:10000

livenessProbe:
  initialDelaySeconds: 0
  periodSeconds: 10
  timeoutSeconds: 3
  successThreshold: 1
  failureThreshold: 3
readinessProbe:
  initialDelaySeconds: 0
  periodSeconds: 10
  timeoutSeconds: 3
  successThreshold: 1
  failureThreshold: 3

ska-taranta:
  enabled: true
  ingress:
    enabled: true
    nginx: true
    hostname: k8s.stfc.skao.int
  tangogql:
    replicas: 1
    resources:
      requests:
        cpu: 600m # 600m = 0.6 CPU
        memory: 512Mi # 512Mi = 0.5 GB mem
      limits:
        memory: 1024Mi # 1024Mi = 1 GB mem

ska-taranta-dashboard:
  ingress:
    enabled: true
    nginx: true
    hostname: test-taranta.k8s.stfc.skao.int
ska-taranta-auth:
  ingress:
    enabled: true
    nginx: true
    hostname: test-taranta.k8s.stfc.skao.int

# Jupyterhub is a large image and you may experience a kubelet timeout MCCS-1238.
# Error: UPGRADE FAILED: pre-upgrade hooks failed: timed out waiting for the condition
# You can perform a manual pull using: 
# minikube image pull registry.gitlab.com/ska-telescope/sdi/ska-cicd-deploy-low-itf/tango-notebook:0.1.1
jupyterhub:
  hub:
    baseUrl: /jupyterhub/
  ingress:
    pathType: Prefix
    enabled: true
    annotations:
      kubernetes.io/ingress.class: nginx
  singleuser:
    image:
      name: registry.gitlab.com/ska-telescope/sdi/ska-cicd-deploy-low-itf/tango-notebook
      tag: 0.1.1
    extraEnv:
      TANGO_HOST: "databaseds-tango-base-test.ska-low-mccs:10000"
  proxy:
<<<<<<< HEAD
    secretToken: 'e82efa842447ef9ca43722e382de46efaaec82a20df059dfaed6b0351d39a6d6'
      
=======
    service:
      type: ClusterIP

>>>>>>> 4aba67fa
# example overrides
# ska-low-mccs:
#   deviceServers:
#     # no tiles
#     tiles:
#       instances: []
#     # change controller command
#     controller:
#       command: "SimController"<|MERGE_RESOLUTION|>--- conflicted
+++ resolved
@@ -85,14 +85,9 @@
     extraEnv:
       TANGO_HOST: "databaseds-tango-base-test.ska-low-mccs:10000"
   proxy:
-<<<<<<< HEAD
-    secretToken: 'e82efa842447ef9ca43722e382de46efaaec82a20df059dfaed6b0351d39a6d6'
-      
-=======
     service:
       type: ClusterIP
 
->>>>>>> 4aba67fa
 # example overrides
 # ska-low-mccs:
 #   deviceServers:
