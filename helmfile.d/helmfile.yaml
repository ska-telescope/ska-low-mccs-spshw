--- conflicted
+++ resolved
@@ -111,68 +111,40 @@
   ral-software:
     values:
     - telmodel:
-<<<<<<< HEAD
-      - source: gitlab://gitlab.com/ska-telescope/mccs/ska-low-mccs-common?78751ca94b1dddfeb1a3bc0941de9abb9855ce85#tmdata
-        datasets:
-        - stfc-ral/platform.yaml
-        - stfc-ral/stations/stations.yaml
-=======
-      - source: gitlab://gitlab.com/ska-telescope/mccs/ska-low-mccs-common?a9f6d062a201ca46d875cd9685f06db7f81a5981#tmdata/stfc-ral
-        datasets:
-        - platform.yaml
-        - stations/stations.yaml
->>>>>>> fc34bf00
+      - source: gitlab://gitlab.com/ska-telescope/mccs/ska-low-mccs-common?78751ca94b1dddfeb1a3bc0941de9abb9855ce85#tmdata
+        datasets:
+        - stfc-ral/platform.yaml
+        - stfc-ral/stations/stations.yaml
     - config_files:
       - values/values-ral-software.yaml
       datacentre: stfc-ral
   ral-software-minikube:
     values:
     - telmodel:
-<<<<<<< HEAD
-      - source: gitlab://gitlab.com/ska-telescope/mccs/ska-low-mccs-common?78751ca94b1dddfeb1a3bc0941de9abb9855ce85#tmdata
-        datasets:
-        - stfc-ral/platform.yaml
-        - stfc-ral/stations/stations.yaml
-=======
-      - source: gitlab://gitlab.com/ska-telescope/mccs/ska-low-mccs-common?a9f6d062a201ca46d875cd9685f06db7f81a5981#tmdata/stfc-ral
-        datasets:
-        - platform.yaml
-        - stations/stations.yaml
->>>>>>> fc34bf00
+      - source: gitlab://gitlab.com/ska-telescope/mccs/ska-low-mccs-common?78751ca94b1dddfeb1a3bc0941de9abb9855ce85#tmdata
+        datasets:
+        - stfc-ral/platform.yaml
+        - stfc-ral/stations/stations.yaml
       config_files:
       - values/values-ral-software.yaml
       datacentre: stfc-ral
   ral-firmware:
     values:
     - telmodel:
-<<<<<<< HEAD
-      - source: gitlab://gitlab.com/ska-telescope/mccs/ska-low-mccs-common?78751ca94b1dddfeb1a3bc0941de9abb9855ce85#tmdata
-        datasets:
-        - stfc-ral/platform.yaml
-        - stfc-ral/stations/stations.yaml
-=======
-      - source: gitlab://gitlab.com/ska-telescope/mccs/ska-low-mccs-common?a9f6d062a201ca46d875cd9685f06db7f81a5981#tmdata/stfc-ral
-        datasets:
-        - platform.yaml
-        - stations/stations.yaml
->>>>>>> fc34bf00
+      - source: gitlab://gitlab.com/ska-telescope/mccs/ska-low-mccs-common?78751ca94b1dddfeb1a3bc0941de9abb9855ce85#tmdata
+        datasets:
+        - stfc-ral/platform.yaml
+        - stfc-ral/stations/stations.yaml
     - config_files:
       - values/values-ral-firmware.yaml
       datacentre: stfc-ral
   ral-partial:
     values:
     - telmodel:
-<<<<<<< HEAD
-      - source: gitlab://gitlab.com/ska-telescope/mccs/ska-low-mccs-common?78751ca94b1dddfeb1a3bc0941de9abb9855ce85#tmdata
-        datasets:
-        - stfc-ral/platform.yaml
-        - stfc-ral/stations/stations.yaml
-=======
-      - source: gitlab://gitlab.com/ska-telescope/mccs/ska-low-mccs-common?a9f6d062a201ca46d875cd9685f06db7f81a5981#tmdata/stfc-ral
-        datasets:
-        - platform.yaml
-        - stations/stations.yaml
->>>>>>> fc34bf00
+      - source: gitlab://gitlab.com/ska-telescope/mccs/ska-low-mccs-common?78751ca94b1dddfeb1a3bc0941de9abb9855ce85#tmdata
+        datasets:
+        - stfc-ral/platform.yaml
+        - stfc-ral/stations/stations.yaml
     - config_files:
       - values/values-ral-partial.yaml
       datacentre: stfc-ral
