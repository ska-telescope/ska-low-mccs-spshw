{{- /* Configure the DAQ Tango devices. */}}
{{- $overrides := .Values | get "overrides" dict}}
{{- $platform := mergeOverwrite .Values.platform $overrides}}
{{- $defaults := .Values.defaults}}

{{- $skuid_url := dig "cluster" "services" "skuid" "url" "" $platform | default "http://ska-ser-skuid-ska-ser-skuid-svc:9870/"}}

{{- $daq_instances := dict}}
{{- $daq_simulators := dict}}
{{- $daqs_to_launch := dict}}
{{- $daqs_to_egress := dict}}

{{- range $station_cluster_id, $station_cluster_spec := $platform.array.station_clusters}}
  {{- range $station_id, $station_spec := $station_cluster_spec.stations}}
    {{- $sps_spec := dig "sps" (dict "enabled" false) $station_spec}}
    {{- $daq_spec := dig "daq" dict $sps_spec}}
    {{- $daq_enabled := pluck "enabled" $daq_spec $sps_spec $station_spec (dict "enabled" true) | first}}

    {{- if $daq_enabled}}
      {{- $station_name := dig "name" (printf "%s-%s" $station_cluster_id $station_id) $station_spec | toString}}
      {{- $daq_name := printf "low-mccs/daqreceiver/%s" $station_name}}
      {{- $daq_host := dig "host" (printf "daq-receiver-%s" $station_name) $daq_spec}}
      {{- $daq_port := dig "port" 50051 $daq_spec}}
      {{- $daq_receiver_interface := dig "receiver_interface" "eth0" $daq_spec}}
      {{- $daq_receiver_ip := dig "receiver_ip" "" $daq_spec}}
      {{- $daq_receiver_port := dig "receiver_port" 4660 $daq_spec}}
      {{- $daq_logging_level_defaults := pluck "logging_level_default" $daq_spec $defaults}}

      {{- $daq_simulated := dig "simulated" false $daq_spec}}
      {{- if $daq_simulated}}
        {{- $daq_host = printf "daq-simulator-%s" $station_name}}
        {{- $_ := set $daq_simulators (toString $station_id) (dict "host" $daq_host "port" $daq_port)}}
      {{- else}}
        {{- $daq_ip := dig "ip" "" $daq_spec}}
        {{- if $daq_ip}}
          {{- $_ := set $daqs_to_egress $station_name $daq_spec}}
        {{- else}}
          {{- $_ := set $daqs_to_launch $station_name dict}}
        {{- end}}
      {{- end}}

      {{- $daq_instance := dict "id" $station_spec.id "host" $daq_host "port" $daq_port "receiver_interface" $daq_receiver_interface "receiver_ip" $daq_receiver_ip "receiver_port" $daq_receiver_port "skuid_url" $skuid_url}}
      {{- if $daq_logging_level_defaults}}
        {{- $_ := set $daq_instance "logging_level_default" (first $daq_logging_level_defaults)}}
      {{- end }}
      {{- $_ := set $daq_instances $station_name (dict $daq_name $daq_instance)}}
    {{- end }}
  {{- end }}
{{- end }}

{{- with $daq_instances}}
deviceServers:
  daqs:
{{toYaml . | indent 4}}
{{- end }}

{{- with $daq_simulators}}

simulators:
  daqs:
{{toYaml . | indent 4}}
{{- end}}

{{- if (or $daqs_to_launch $daqs_to_egress)}}

ska-low-mccs-daq:
{{- end}}
{{- with $daqs_to_launch}}
  storage:
    daq-data:
{{- with $platform.cluster.daq.storage_class}}
      storage_class: {{.}}
{{- end}}
      size: "250Mi"

  receivers:
{{- $cluster_daq_spec := dig "cluster" "daq" dict $platform}}
{{- range $station_name, $daq_spec := .}}
    {{$station_name}}:
<<<<<<< HEAD
      host: {{$daq_spec.host}}
      id: {{$daq_spec.id}}
      # storage: daq-data
=======
      storage: daq-data
>>>>>>> 441647b7
{{- with (pick $cluster_daq_spec "annotations" "node_selector" "affinity" "tolerations" "runtime_class" "gpu_limit")}}
{{toYaml . | indent 6}}
{{- end}}
{{- end}}
{{- end}}

{{- with $daqs_to_egress}}
  receiver_egresses:
{{toYaml . | indent 4}}
{{- end}}<|MERGE_RESOLUTION|>--- conflicted
+++ resolved
@@ -77,13 +77,9 @@
 {{- $cluster_daq_spec := dig "cluster" "daq" dict $platform}}
 {{- range $station_name, $daq_spec := .}}
     {{$station_name}}:
-<<<<<<< HEAD
       host: {{$daq_spec.host}}
       id: {{$daq_spec.id}}
-      # storage: daq-data
-=======
       storage: daq-data
->>>>>>> 441647b7
 {{- with (pick $cluster_daq_spec "annotations" "node_selector" "affinity" "tolerations" "runtime_class" "gpu_limit")}}
 {{toYaml . | indent 6}}
 {{- end}}
