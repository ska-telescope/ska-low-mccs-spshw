{
<<<<<<< HEAD
 "cells": [
  {
   "cell_type": "markdown",
   "id": "c91009cf-82d3-4acd-bc74-c650694c1f25",
   "metadata": {},
   "source": [
    "## AAVS3 station initialisation and equalisation"
   ]
  },
  {
   "cell_type": "code",
   "execution_count": 1,
   "id": "2cee02ef-7da8-44d6-9849-582e83f625f5",
   "metadata": {
    "tags": []
   },
   "outputs": [],
   "source": [
    "import numpy as np\n",
    "import statistics\n",
    "import tango\n",
    "import time\n",
    "from datetime import datetime, timedelta\n",
    "import json\n",
    "from pandas import DataFrame"
   ]
  },
  {
   "cell_type": "markdown",
   "id": "f9127337-2cf5-4e69-9c63-79cd10d0861b",
   "metadata": {},
   "source": [
    "Get a handle on our TPMs and make sure we are getting live data, not data cached by Tango's polling system."
   ]
  },
  {
   "cell_type": "code",
   "execution_count": 8,
   "id": "1bed2bd1-4686-48a6-b5ec-b8530f21ef35",
   "metadata": {
    "tags": []
   },
   "outputs": [],
   "source": [
    "tpms = [Device(f\"low-mccs/tile/aavs3-{i:02}\") for i in range(1, 17)]\n",
    "subracks = [Device(f\"low-mccs/subrack/aavs3-{i}\") for i in range(1, 3)]\n",
    "station = Device(f\"low-mccs/spsstation/aavs3\")\n",
    "daq = Device(f\"low-mccs/daqreceiver/aavs3\")\n",
    "for dev in tpms + subracks + [station, daq]:\n",
    "    dev.set_source(tango.DevSource.DEV)\n",
    "AdminMode = type(station.adminMode)"
   ]
  },
  {
   "cell_type": "code",
   "execution_count": 3,
   "id": "61eea05b-090f-4345-b831-6a43189a28bc",
   "metadata": {
    "tags": []
   },
   "outputs": [],
   "source": [
    "for tpm in tpms:\n",
    "    tpm.adminMode = AdminMode.ONLINE"
   ]
  },
  {
   "cell_type": "markdown",
   "id": "cc8ea46d-b8b9-45c9-a6dd-97cc1a173586",
   "metadata": {},
   "source": [
    "**FIXME** the stationId and logicalTileId attributes of MccsTile are not always correctly set by SpsStation - disabling and re-enabling it forces them to be re-set.\n",
    "\n",
    "This is tracked in [SKB-273](https://jira.skatelescope.org/browse/SKB-273)."
   ]
  },
  {
   "cell_type": "code",
   "execution_count": 4,
   "id": "d1fc8795-c7c9-4025-a912-8064797e291f",
   "metadata": {
    "tags": []
   },
   "outputs": [],
   "source": [
    "station.adminMode = AdminMode.OFFLINE\n",
    "time.sleep(2)\n",
    "station.adminMode = AdminMode.ONLINE"
   ]
  },
  {
   "cell_type": "code",
   "execution_count": 39,
   "id": "8175d48c-3512-468a-9466-43e0c5578a15",
   "metadata": {
    "tags": []
   },
   "outputs": [
    {
     "data": {
      "text/html": [
       "<div>\n",
       "<style scoped>\n",
       "    .dataframe tbody tr th:only-of-type {\n",
       "        vertical-align: middle;\n",
       "    }\n",
       "\n",
       "    .dataframe tbody tr th {\n",
       "        vertical-align: top;\n",
       "    }\n",
       "\n",
       "    .dataframe thead th {\n",
       "        text-align: right;\n",
       "    }\n",
       "</style>\n",
       "<table border=\"1\" class=\"dataframe\">\n",
       "  <thead>\n",
       "    <tr style=\"text-align: right;\">\n",
       "      <th></th>\n",
       "      <th>state</th>\n",
       "      <th>stationId</th>\n",
       "      <th>logicalTileId</th>\n",
       "      <th>tileProgrammingState</th>\n",
       "      <th>fpgaTime</th>\n",
       "      <th>fpgaReferenceTime</th>\n",
       "      <th>fpgaFrameTime</th>\n",
       "      <th>clockPresent</th>\n",
       "      <th>pllLocked</th>\n",
       "      <th>ppsPresent</th>\n",
       "      <th>ppsDelay</th>\n",
       "    </tr>\n",
       "  </thead>\n",
       "  <tbody>\n",
       "    <tr>\n",
       "      <th>0</th>\n",
       "      <td>ON</td>\n",
       "      <td>1</td>\n",
       "      <td>0</td>\n",
       "      <td>Synchronised</td>\n",
       "      <td>2024-01-24T06:13:36.000000Z</td>\n",
       "      <td>2024-01-24T06:13:32.000000Z</td>\n",
       "      <td>2024-01-24T06:13:36.195860Z</td>\n",
       "      <td>True</td>\n",
       "      <td>True</td>\n",
       "      <td>True</td>\n",
       "      <td>18</td>\n",
       "    </tr>\n",
       "    <tr>\n",
       "      <th>1</th>\n",
       "      <td>ON</td>\n",
       "      <td>1</td>\n",
       "      <td>1</td>\n",
       "      <td>Synchronised</td>\n",
       "      <td>2024-01-24T06:13:36.000000Z</td>\n",
       "      <td>2024-01-24T06:13:32.000000Z</td>\n",
       "      <td>2024-01-24T06:13:36.199731Z</td>\n",
       "      <td>True</td>\n",
       "      <td>True</td>\n",
       "      <td>True</td>\n",
       "      <td>18</td>\n",
       "    </tr>\n",
       "    <tr>\n",
       "      <th>2</th>\n",
       "      <td>ON</td>\n",
       "      <td>1</td>\n",
       "      <td>2</td>\n",
       "      <td>Synchronised</td>\n",
       "      <td>2024-01-24T06:13:36.000000Z</td>\n",
       "      <td>2024-01-24T06:13:32.000000Z</td>\n",
       "      <td>2024-01-24T06:13:36.203602Z</td>\n",
       "      <td>True</td>\n",
       "      <td>True</td>\n",
       "      <td>True</td>\n",
       "      <td>18</td>\n",
       "    </tr>\n",
       "    <tr>\n",
       "      <th>3</th>\n",
       "      <td>ON</td>\n",
       "      <td>1</td>\n",
       "      <td>3</td>\n",
       "      <td>Synchronised</td>\n",
       "      <td>2024-01-24T06:13:36.000000Z</td>\n",
       "      <td>2024-01-24T06:13:32.000000Z</td>\n",
       "      <td>2024-01-24T06:13:36.207473Z</td>\n",
       "      <td>True</td>\n",
       "      <td>True</td>\n",
       "      <td>True</td>\n",
       "      <td>18</td>\n",
       "    </tr>\n",
       "    <tr>\n",
       "      <th>4</th>\n",
       "      <td>ON</td>\n",
       "      <td>1</td>\n",
       "      <td>4</td>\n",
       "      <td>Synchronised</td>\n",
       "      <td>2024-01-24T06:13:36.000000Z</td>\n",
       "      <td>2024-01-24T06:13:32.000000Z</td>\n",
       "      <td>2024-01-24T06:13:36.211896Z</td>\n",
       "      <td>True</td>\n",
       "      <td>True</td>\n",
       "      <td>True</td>\n",
       "      <td>18</td>\n",
       "    </tr>\n",
       "    <tr>\n",
       "      <th>5</th>\n",
       "      <td>ON</td>\n",
       "      <td>1</td>\n",
       "      <td>5</td>\n",
       "      <td>Synchronised</td>\n",
       "      <td>2024-01-24T06:13:36.000000Z</td>\n",
       "      <td>2024-01-24T06:13:32.000000Z</td>\n",
       "      <td>2024-01-24T06:13:36.217149Z</td>\n",
       "      <td>True</td>\n",
       "      <td>True</td>\n",
       "      <td>True</td>\n",
       "      <td>18</td>\n",
       "    </tr>\n",
       "    <tr>\n",
       "      <th>6</th>\n",
       "      <td>ON</td>\n",
       "      <td>1</td>\n",
       "      <td>6</td>\n",
       "      <td>Synchronised</td>\n",
       "      <td>2024-01-24T06:13:36.000000Z</td>\n",
       "      <td>2024-01-24T06:13:32.000000Z</td>\n",
       "      <td>2024-01-24T06:13:36.221020Z</td>\n",
       "      <td>True</td>\n",
       "      <td>True</td>\n",
       "      <td>True</td>\n",
       "      <td>18</td>\n",
       "    </tr>\n",
       "    <tr>\n",
       "      <th>7</th>\n",
       "      <td>ON</td>\n",
       "      <td>1</td>\n",
       "      <td>7</td>\n",
       "      <td>Synchronised</td>\n",
       "      <td>2024-01-24T06:13:36.000000Z</td>\n",
       "      <td>2024-01-24T06:13:32.000000Z</td>\n",
       "      <td>2024-01-24T06:13:36.224891Z</td>\n",
       "      <td>True</td>\n",
       "      <td>True</td>\n",
       "      <td>True</td>\n",
       "      <td>18</td>\n",
       "    </tr>\n",
       "    <tr>\n",
       "      <th>8</th>\n",
       "      <td>ON</td>\n",
       "      <td>1</td>\n",
       "      <td>8</td>\n",
       "      <td>Synchronised</td>\n",
       "      <td>2024-01-24T06:13:36.000000Z</td>\n",
       "      <td>2024-01-24T06:13:32.000000Z</td>\n",
       "      <td>2024-01-24T06:13:36.229038Z</td>\n",
       "      <td>True</td>\n",
       "      <td>True</td>\n",
       "      <td>True</td>\n",
       "      <td>18</td>\n",
       "    </tr>\n",
       "    <tr>\n",
       "      <th>9</th>\n",
       "      <td>ON</td>\n",
       "      <td>1</td>\n",
       "      <td>9</td>\n",
       "      <td>Synchronised</td>\n",
       "      <td>2024-01-24T06:13:36.000000Z</td>\n",
       "      <td>2024-01-24T06:13:32.000000Z</td>\n",
       "      <td>2024-01-24T06:13:36.232909Z</td>\n",
       "      <td>True</td>\n",
       "      <td>True</td>\n",
       "      <td>True</td>\n",
       "      <td>17</td>\n",
       "    </tr>\n",
       "    <tr>\n",
       "      <th>10</th>\n",
       "      <td>ON</td>\n",
       "      <td>1</td>\n",
       "      <td>10</td>\n",
       "      <td>Synchronised</td>\n",
       "      <td>2024-01-24T06:13:36.000000Z</td>\n",
       "      <td>2024-01-24T06:13:32.000000Z</td>\n",
       "      <td>2024-01-24T06:13:36.237056Z</td>\n",
       "      <td>True</td>\n",
       "      <td>True</td>\n",
       "      <td>True</td>\n",
       "      <td>18</td>\n",
       "    </tr>\n",
       "    <tr>\n",
       "      <th>11</th>\n",
       "      <td>ON</td>\n",
       "      <td>1</td>\n",
       "      <td>11</td>\n",
       "      <td>Synchronised</td>\n",
       "      <td>2024-01-24T06:13:36.000000Z</td>\n",
       "      <td>2024-01-24T06:13:32.000000Z</td>\n",
       "      <td>2024-01-24T06:13:36.240927Z</td>\n",
       "      <td>True</td>\n",
       "      <td>True</td>\n",
       "      <td>True</td>\n",
       "      <td>18</td>\n",
       "    </tr>\n",
       "    <tr>\n",
       "      <th>12</th>\n",
       "      <td>ON</td>\n",
       "      <td>1</td>\n",
       "      <td>12</td>\n",
       "      <td>Synchronised</td>\n",
       "      <td>2024-01-24T06:13:36.000000Z</td>\n",
       "      <td>2024-01-24T06:13:32.000000Z</td>\n",
       "      <td>2024-01-24T06:13:36.245074Z</td>\n",
       "      <td>True</td>\n",
       "      <td>True</td>\n",
       "      <td>True</td>\n",
       "      <td>18</td>\n",
       "    </tr>\n",
       "    <tr>\n",
       "      <th>13</th>\n",
       "      <td>ON</td>\n",
       "      <td>1</td>\n",
       "      <td>13</td>\n",
       "      <td>Synchronised</td>\n",
       "      <td>2024-01-24T06:13:36.000000Z</td>\n",
       "      <td>2024-01-24T06:13:32.000000Z</td>\n",
       "      <td>2024-01-24T06:13:36.249221Z</td>\n",
       "      <td>True</td>\n",
       "      <td>True</td>\n",
       "      <td>True</td>\n",
       "      <td>18</td>\n",
       "    </tr>\n",
       "    <tr>\n",
       "      <th>14</th>\n",
       "      <td>ON</td>\n",
       "      <td>1</td>\n",
       "      <td>14</td>\n",
       "      <td>Synchronised</td>\n",
       "      <td>2024-01-24T06:13:36.000000Z</td>\n",
       "      <td>2024-01-24T06:13:32.000000Z</td>\n",
       "      <td>2024-01-24T06:13:36.253645Z</td>\n",
       "      <td>True</td>\n",
       "      <td>True</td>\n",
       "      <td>True</td>\n",
       "      <td>18</td>\n",
       "    </tr>\n",
       "    <tr>\n",
       "      <th>15</th>\n",
       "      <td>ON</td>\n",
       "      <td>1</td>\n",
       "      <td>15</td>\n",
       "      <td>Synchronised</td>\n",
       "      <td>2024-01-24T06:13:36.000000Z</td>\n",
       "      <td>2024-01-24T06:13:32.000000Z</td>\n",
       "      <td>2024-01-24T06:13:36.258069Z</td>\n",
       "      <td>True</td>\n",
       "      <td>True</td>\n",
       "      <td>True</td>\n",
       "      <td>18</td>\n",
       "    </tr>\n",
       "  </tbody>\n",
       "</table>\n",
       "</div>"
      ],
      "text/plain": [
       "   state  stationId  logicalTileId tileProgrammingState  \\\n",
       "0     ON          1              0         Synchronised   \n",
       "1     ON          1              1         Synchronised   \n",
       "2     ON          1              2         Synchronised   \n",
       "3     ON          1              3         Synchronised   \n",
       "4     ON          1              4         Synchronised   \n",
       "5     ON          1              5         Synchronised   \n",
       "6     ON          1              6         Synchronised   \n",
       "7     ON          1              7         Synchronised   \n",
       "8     ON          1              8         Synchronised   \n",
       "9     ON          1              9         Synchronised   \n",
       "10    ON          1             10         Synchronised   \n",
       "11    ON          1             11         Synchronised   \n",
       "12    ON          1             12         Synchronised   \n",
       "13    ON          1             13         Synchronised   \n",
       "14    ON          1             14         Synchronised   \n",
       "15    ON          1             15         Synchronised   \n",
       "\n",
       "                       fpgaTime            fpgaReferenceTime  \\\n",
       "0   2024-01-24T06:13:36.000000Z  2024-01-24T06:13:32.000000Z   \n",
       "1   2024-01-24T06:13:36.000000Z  2024-01-24T06:13:32.000000Z   \n",
       "2   2024-01-24T06:13:36.000000Z  2024-01-24T06:13:32.000000Z   \n",
       "3   2024-01-24T06:13:36.000000Z  2024-01-24T06:13:32.000000Z   \n",
       "4   2024-01-24T06:13:36.000000Z  2024-01-24T06:13:32.000000Z   \n",
       "5   2024-01-24T06:13:36.000000Z  2024-01-24T06:13:32.000000Z   \n",
       "6   2024-01-24T06:13:36.000000Z  2024-01-24T06:13:32.000000Z   \n",
       "7   2024-01-24T06:13:36.000000Z  2024-01-24T06:13:32.000000Z   \n",
       "8   2024-01-24T06:13:36.000000Z  2024-01-24T06:13:32.000000Z   \n",
       "9   2024-01-24T06:13:36.000000Z  2024-01-24T06:13:32.000000Z   \n",
       "10  2024-01-24T06:13:36.000000Z  2024-01-24T06:13:32.000000Z   \n",
       "11  2024-01-24T06:13:36.000000Z  2024-01-24T06:13:32.000000Z   \n",
       "12  2024-01-24T06:13:36.000000Z  2024-01-24T06:13:32.000000Z   \n",
       "13  2024-01-24T06:13:36.000000Z  2024-01-24T06:13:32.000000Z   \n",
       "14  2024-01-24T06:13:36.000000Z  2024-01-24T06:13:32.000000Z   \n",
       "15  2024-01-24T06:13:36.000000Z  2024-01-24T06:13:32.000000Z   \n",
       "\n",
       "                  fpgaFrameTime  clockPresent  pllLocked  ppsPresent  ppsDelay  \n",
       "0   2024-01-24T06:13:36.195860Z          True       True        True        18  \n",
       "1   2024-01-24T06:13:36.199731Z          True       True        True        18  \n",
       "2   2024-01-24T06:13:36.203602Z          True       True        True        18  \n",
       "3   2024-01-24T06:13:36.207473Z          True       True        True        18  \n",
       "4   2024-01-24T06:13:36.211896Z          True       True        True        18  \n",
       "5   2024-01-24T06:13:36.217149Z          True       True        True        18  \n",
       "6   2024-01-24T06:13:36.221020Z          True       True        True        18  \n",
       "7   2024-01-24T06:13:36.224891Z          True       True        True        18  \n",
       "8   2024-01-24T06:13:36.229038Z          True       True        True        18  \n",
       "9   2024-01-24T06:13:36.232909Z          True       True        True        17  \n",
       "10  2024-01-24T06:13:36.237056Z          True       True        True        18  \n",
       "11  2024-01-24T06:13:36.240927Z          True       True        True        18  \n",
       "12  2024-01-24T06:13:36.245074Z          True       True        True        18  \n",
       "13  2024-01-24T06:13:36.249221Z          True       True        True        18  \n",
       "14  2024-01-24T06:13:36.253645Z          True       True        True        18  \n",
       "15  2024-01-24T06:13:36.258069Z          True       True        True        18  "
      ]
     },
     "execution_count": 39,
     "metadata": {},
     "output_type": "execute_result"
    }
   ],
   "source": [
    "def tangoattr(dev, k):\n",
    "    try:\n",
    "        v = dev[k].value\n",
    "        return str(v) if isinstance(v, tango.DevState) else v\n",
    "    except Exception as e:\n",
    "        return repr(e)\n",
    "\n",
    "DataFrame({k: tangoattr(tpm, k) for k in [\n",
    "    'state', 'stationId', 'logicalTileId', 'tileProgrammingState', 'fpgaTime', 'fpgaReferenceTime', 'fpgaFrameTime', 'clockPresent', 'pllLocked', 'ppsPresent', 'ppsDelay'\n",
    "]} for tpm in tpms)"
   ]
  },
  {
   "cell_type": "code",
   "execution_count": 9,
   "id": "73c75c8a-e532-4caa-b034-4596d4b64c37",
   "metadata": {},
   "outputs": [
    {
     "name": "stdout",
     "output_type": "stream",
     "text": [
      "{'mode': '10G', 'destination_ip': '10.137.0.111', 'destination_port': 4660, 'channel_payload_length': 8192}\n"
     ]
    }
   ],
   "source": [
    "import json\n",
    "daq_status = json.loads(daq.DaqStatus())\n",
    "tpm_config = {\n",
    "    \"mode\": \"10G\",\n",
    "    \"destination_ip\": daq_status[\"Receiver IP\"][0],\n",
    "    \"destination_port\": daq_status[\"Receiver Ports\"][0],\n",
    "    \"channel_payload_length\": 8192,\n",
    "}\n",
    "print(tpm_config)"
   ]
  },
  {
   "cell_type": "markdown",
   "id": "687b9942-4072-4f60-a121-211a27a4bb0f",
   "metadata": {},
   "source": [
    "Destination addresses need to be set before calling StartAcquisition. MccsTile will wait for the TPM's ARP tables to be populated before starting acquisition."
   ]
  },
  {
   "cell_type": "code",
   "execution_count": 10,
   "id": "3b72a172-d6c9-4c40-ae23-2eb08a1b6c60",
   "metadata": {},
   "outputs": [
    {
     "data": {
      "text/plain": [
       "[array([0], dtype=int32), ['SetCspIngest command completed OK']]"
      ]
     },
     "execution_count": 10,
     "metadata": {},
     "output_type": "execute_result"
    }
   ],
   "source": [
    "station.SetLmcDownload(json.dumps(tpm_config))\n",
    "station.SetCspIngest(json.dumps(tpm_config))"
   ]
  },
  {
   "cell_type": "markdown",
   "id": "9fef5a31-7674-4394-84d4-b0c56a1f1324",
   "metadata": {},
   "source": [
    "Initialise the station. This erases the FPGAs on each TPM, re-programs, and re-initialises them, including setting up the daisy-chaining between TPMs."
   ]
  },
  {
   "cell_type": "code",
   "execution_count": 11,
   "id": "01951b74-75ec-4202-943d-7ac3a6d6a5ed",
   "metadata": {},
   "outputs": [
    {
     "data": {
      "text/plain": [
       "[array([2], dtype=int32), ['1706076699.8599222_260491772728805_Initialise']]"
      ]
     },
     "execution_count": 11,
     "metadata": {},
     "output_type": "execute_result"
    }
   ],
   "source": [
    "station.Initialise('{}')"
   ]
  },
  {
   "cell_type": "markdown",
   "id": "d975f242-e51e-438b-a858-8fc646ec489a",
   "metadata": {},
   "source": [
    "Set an initial flat attenuation across all ADCs before starting acquisition."
   ]
  },
  {
   "cell_type": "code",
   "execution_count": 36,
   "id": "ac0110dd-3efc-4bd4-b66f-2fe182ac7b95",
   "metadata": {
    "tags": []
   },
   "outputs": [],
   "source": [
    "station.preaduLevels = [24.0] * 512"
   ]
  },
  {
   "cell_type": "markdown",
   "id": "daa5e228-202d-4c54-8058-b7168a34be4a",
   "metadata": {},
   "source": [
    "Start acquisition! Five seconds after executing this, re-execute the dataframe cell above - all TPMs should be in tileProgrammingState `Sychronised`."
   ]
  },
  {
   "cell_type": "code",
   "execution_count": 37,
   "id": "df7322fb-8e7a-4b60-94a6-36b57ab0c501",
   "metadata": {
    "tags": []
   },
   "outputs": [
    {
     "data": {
      "text/plain": [
       "[array([2], dtype=int32),\n",
       " ['1706076810.600363_124304954648635_StartAcquisition']]"
      ]
     },
     "execution_count": 37,
     "metadata": {},
     "output_type": "execute_result"
    }
   ],
   "source": [
    "start_time = (datetime.now().replace(microsecond=0) + timedelta(seconds=2)).strftime(\"%Y-%m-%dT%H:%M:%S.%fZ\")\n",
    "station.StartAcquisition(json.dumps({\"start_time\": start_time}))"
   ]
  },
  {
   "cell_type": "markdown",
   "id": "0dc5cf87-469d-4d73-9f4b-f842085f0ef5",
   "metadata": {},
   "source": [
    "First we spend a little while collecting ADC powers over time so that we aren't equalising based on an RFI spike or other transient."
   ]
  },
  {
   "cell_type": "code",
   "execution_count": 42,
   "id": "af920b12-5dbe-4be1-b462-e788112dcfe3",
   "metadata": {
    "tags": []
   },
   "outputs": [],
   "source": [
    "N_SAMPLES = 20\n",
    "TARGET_ADC = 17\n",
    "\n",
    "adc_data = np.empty([N_SAMPLES, 512])\n",
    "for i in range(len(adc_data)):\n",
    "    time.sleep(1)\n",
    "    adc_data[i] = station.adcPower\n",
    "\n",
    "# calculate difference in dB between current and target values\n",
    "adc_medians = np.median(adc_data, axis=0)\n",
    "adc_deltas = 20 * np.log10(adc_medians / TARGET_ADC)\n",
    "\n",
    "# calculate ideal attenuation\n",
    "preadu_levels = np.concatenate([t.preaduLevels for t in tpms])\n",
    "desired_levels = preadu_levels + adc_deltas\n",
    "\n",
    "# quantise and clip to valid range\n",
    "sanitised_levels = (desired_levels * 4).round().clip(0, 127) / 4\n",
    "\n",
    "# apply new preADU levels to the station\n",
    "station.preaduLevels = sanitised_levels"
   ]
  },
  {
   "cell_type": "code",
   "execution_count": null,
   "id": "87be8c19-98e7-4317-a6c0-863d90c4d9eb",
   "metadata": {
    "jupyter": {
     "source_hidden": true
=======
    "cells": [
        {
            "cell_type": "markdown",
            "id": "c91009cf-82d3-4acd-bc74-c650694c1f25",
            "metadata": {},
            "source": [
                "## AAVS3 station initialisation and equalisation"
            ]
        },
        {
            "cell_type": "code",
            "execution_count": 1,
            "id": "2cee02ef-7da8-44d6-9849-582e83f625f5",
            "metadata": {
                "tags": []
            },
            "outputs": [],
            "source": [
                "import numpy as np\n",
                "import statistics\n",
                "import tango\n",
                "import time\n",
                "from datetime import datetime, timedelta\n",
                "import json\n",
                "from pandas import DataFrame"
            ]
        },
        {
            "cell_type": "markdown",
            "id": "f9127337-2cf5-4e69-9c63-79cd10d0861b",
            "metadata": {},
            "source": [
                "Get a handle on our TPMs and make sure we are getting live data, not data cached by Tango's polling system."
            ]
        },
        {
            "cell_type": "code",
            "execution_count": 8,
            "id": "1bed2bd1-4686-48a6-b5ec-b8530f21ef35",
            "metadata": {
                "tags": []
            },
            "outputs": [],
            "source": [
                "tpms = [Device(f\"low-mccs/tile/aavs3-{i:02}\") for i in range(1, 17)]\n",
                "subracks = [Device(f\"low-mccs/subrack/aavs3-{i}\") for i in range(1, 3)]\n",
                "station = Device(f\"low-mccs/spsstation/aavs3\")\n",
                "daq = Device(f\"low-mccs/daqreceiver/aavs3\")\n",
                "for dev in tpms + subracks + [station, daq]:\n",
                "    dev.set_source(tango.DevSource.DEV)\n",
                "AdminMode = type(station.adminMode)"
            ]
        },
        {
            "cell_type": "code",
            "execution_count": 3,
            "id": "61eea05b-090f-4345-b831-6a43189a28bc",
            "metadata": {
                "tags": []
            },
            "outputs": [],
            "source": [
                "for tpm in tpms:\n",
                "    tpm.adminMode = AdminMode.ONLINE"
            ]
        },
        {
            "cell_type": "markdown",
            "id": "cc8ea46d-b8b9-45c9-a6dd-97cc1a173586",
            "metadata": {},
            "source": [
                "**FIXME** the stationId and logicalTileId attributes of MccsTile are not always correctly set by SpsStation - disabling and re-enabling it forces them to be re-set.\n",
                "\n",
                "This is tracked in [SKB-273](https://jira.skatelescope.org/browse/SKB-273)."
            ]
        },
        {
            "cell_type": "code",
            "execution_count": 4,
            "id": "d1fc8795-c7c9-4025-a912-8064797e291f",
            "metadata": {
                "tags": []
            },
            "outputs": [],
            "source": [
                "station.adminMode = AdminMode.OFFLINE\n",
                "time.sleep(2)\n",
                "station.adminMode = AdminMode.ONLINE"
            ]
        },
        {
            "cell_type": "code",
            "execution_count": 39,
            "id": "8175d48c-3512-468a-9466-43e0c5578a15",
            "metadata": {
                "tags": []
            },
            "outputs": [
                {
                    "data": {
                        "text/html": [
                            "<div>\n",
                            "<style scoped>\n",
                            "    .dataframe tbody tr th:only-of-type {\n",
                            "        vertical-align: middle;\n",
                            "    }\n",
                            "\n",
                            "    .dataframe tbody tr th {\n",
                            "        vertical-align: top;\n",
                            "    }\n",
                            "\n",
                            "    .dataframe thead th {\n",
                            "        text-align: right;\n",
                            "    }\n",
                            "</style>\n",
                            "<table border=\"1\" class=\"dataframe\">\n",
                            "  <thead>\n",
                            "    <tr style=\"text-align: right;\">\n",
                            "      <th></th>\n",
                            "      <th>state</th>\n",
                            "      <th>stationId</th>\n",
                            "      <th>logicalTileId</th>\n",
                            "      <th>tileProgrammingState</th>\n",
                            "      <th>fpgaTime</th>\n",
                            "      <th>fpgaReferenceTime</th>\n",
                            "      <th>fpgaFrameTime</th>\n",
                            "      <th>clockPresent</th>\n",
                            "      <th>pllLocked</th>\n",
                            "      <th>ppsPresent</th>\n",
                            "      <th>ppsDelay</th>\n",
                            "    </tr>\n",
                            "  </thead>\n",
                            "  <tbody>\n",
                            "    <tr>\n",
                            "      <th>0</th>\n",
                            "      <td>ON</td>\n",
                            "      <td>1</td>\n",
                            "      <td>0</td>\n",
                            "      <td>Synchronised</td>\n",
                            "      <td>2024-01-24T06:13:36.000000Z</td>\n",
                            "      <td>2024-01-24T06:13:32.000000Z</td>\n",
                            "      <td>2024-01-24T06:13:36.195860Z</td>\n",
                            "      <td>True</td>\n",
                            "      <td>True</td>\n",
                            "      <td>True</td>\n",
                            "      <td>18</td>\n",
                            "    </tr>\n",
                            "    <tr>\n",
                            "      <th>1</th>\n",
                            "      <td>ON</td>\n",
                            "      <td>1</td>\n",
                            "      <td>1</td>\n",
                            "      <td>Synchronised</td>\n",
                            "      <td>2024-01-24T06:13:36.000000Z</td>\n",
                            "      <td>2024-01-24T06:13:32.000000Z</td>\n",
                            "      <td>2024-01-24T06:13:36.199731Z</td>\n",
                            "      <td>True</td>\n",
                            "      <td>True</td>\n",
                            "      <td>True</td>\n",
                            "      <td>18</td>\n",
                            "    </tr>\n",
                            "    <tr>\n",
                            "      <th>2</th>\n",
                            "      <td>ON</td>\n",
                            "      <td>1</td>\n",
                            "      <td>2</td>\n",
                            "      <td>Synchronised</td>\n",
                            "      <td>2024-01-24T06:13:36.000000Z</td>\n",
                            "      <td>2024-01-24T06:13:32.000000Z</td>\n",
                            "      <td>2024-01-24T06:13:36.203602Z</td>\n",
                            "      <td>True</td>\n",
                            "      <td>True</td>\n",
                            "      <td>True</td>\n",
                            "      <td>18</td>\n",
                            "    </tr>\n",
                            "    <tr>\n",
                            "      <th>3</th>\n",
                            "      <td>ON</td>\n",
                            "      <td>1</td>\n",
                            "      <td>3</td>\n",
                            "      <td>Synchronised</td>\n",
                            "      <td>2024-01-24T06:13:36.000000Z</td>\n",
                            "      <td>2024-01-24T06:13:32.000000Z</td>\n",
                            "      <td>2024-01-24T06:13:36.207473Z</td>\n",
                            "      <td>True</td>\n",
                            "      <td>True</td>\n",
                            "      <td>True</td>\n",
                            "      <td>18</td>\n",
                            "    </tr>\n",
                            "    <tr>\n",
                            "      <th>4</th>\n",
                            "      <td>ON</td>\n",
                            "      <td>1</td>\n",
                            "      <td>4</td>\n",
                            "      <td>Synchronised</td>\n",
                            "      <td>2024-01-24T06:13:36.000000Z</td>\n",
                            "      <td>2024-01-24T06:13:32.000000Z</td>\n",
                            "      <td>2024-01-24T06:13:36.211896Z</td>\n",
                            "      <td>True</td>\n",
                            "      <td>True</td>\n",
                            "      <td>True</td>\n",
                            "      <td>18</td>\n",
                            "    </tr>\n",
                            "    <tr>\n",
                            "      <th>5</th>\n",
                            "      <td>ON</td>\n",
                            "      <td>1</td>\n",
                            "      <td>5</td>\n",
                            "      <td>Synchronised</td>\n",
                            "      <td>2024-01-24T06:13:36.000000Z</td>\n",
                            "      <td>2024-01-24T06:13:32.000000Z</td>\n",
                            "      <td>2024-01-24T06:13:36.217149Z</td>\n",
                            "      <td>True</td>\n",
                            "      <td>True</td>\n",
                            "      <td>True</td>\n",
                            "      <td>18</td>\n",
                            "    </tr>\n",
                            "    <tr>\n",
                            "      <th>6</th>\n",
                            "      <td>ON</td>\n",
                            "      <td>1</td>\n",
                            "      <td>6</td>\n",
                            "      <td>Synchronised</td>\n",
                            "      <td>2024-01-24T06:13:36.000000Z</td>\n",
                            "      <td>2024-01-24T06:13:32.000000Z</td>\n",
                            "      <td>2024-01-24T06:13:36.221020Z</td>\n",
                            "      <td>True</td>\n",
                            "      <td>True</td>\n",
                            "      <td>True</td>\n",
                            "      <td>18</td>\n",
                            "    </tr>\n",
                            "    <tr>\n",
                            "      <th>7</th>\n",
                            "      <td>ON</td>\n",
                            "      <td>1</td>\n",
                            "      <td>7</td>\n",
                            "      <td>Synchronised</td>\n",
                            "      <td>2024-01-24T06:13:36.000000Z</td>\n",
                            "      <td>2024-01-24T06:13:32.000000Z</td>\n",
                            "      <td>2024-01-24T06:13:36.224891Z</td>\n",
                            "      <td>True</td>\n",
                            "      <td>True</td>\n",
                            "      <td>True</td>\n",
                            "      <td>18</td>\n",
                            "    </tr>\n",
                            "    <tr>\n",
                            "      <th>8</th>\n",
                            "      <td>ON</td>\n",
                            "      <td>1</td>\n",
                            "      <td>8</td>\n",
                            "      <td>Synchronised</td>\n",
                            "      <td>2024-01-24T06:13:36.000000Z</td>\n",
                            "      <td>2024-01-24T06:13:32.000000Z</td>\n",
                            "      <td>2024-01-24T06:13:36.229038Z</td>\n",
                            "      <td>True</td>\n",
                            "      <td>True</td>\n",
                            "      <td>True</td>\n",
                            "      <td>18</td>\n",
                            "    </tr>\n",
                            "    <tr>\n",
                            "      <th>9</th>\n",
                            "      <td>ON</td>\n",
                            "      <td>1</td>\n",
                            "      <td>9</td>\n",
                            "      <td>Synchronised</td>\n",
                            "      <td>2024-01-24T06:13:36.000000Z</td>\n",
                            "      <td>2024-01-24T06:13:32.000000Z</td>\n",
                            "      <td>2024-01-24T06:13:36.232909Z</td>\n",
                            "      <td>True</td>\n",
                            "      <td>True</td>\n",
                            "      <td>True</td>\n",
                            "      <td>17</td>\n",
                            "    </tr>\n",
                            "    <tr>\n",
                            "      <th>10</th>\n",
                            "      <td>ON</td>\n",
                            "      <td>1</td>\n",
                            "      <td>10</td>\n",
                            "      <td>Synchronised</td>\n",
                            "      <td>2024-01-24T06:13:36.000000Z</td>\n",
                            "      <td>2024-01-24T06:13:32.000000Z</td>\n",
                            "      <td>2024-01-24T06:13:36.237056Z</td>\n",
                            "      <td>True</td>\n",
                            "      <td>True</td>\n",
                            "      <td>True</td>\n",
                            "      <td>18</td>\n",
                            "    </tr>\n",
                            "    <tr>\n",
                            "      <th>11</th>\n",
                            "      <td>ON</td>\n",
                            "      <td>1</td>\n",
                            "      <td>11</td>\n",
                            "      <td>Synchronised</td>\n",
                            "      <td>2024-01-24T06:13:36.000000Z</td>\n",
                            "      <td>2024-01-24T06:13:32.000000Z</td>\n",
                            "      <td>2024-01-24T06:13:36.240927Z</td>\n",
                            "      <td>True</td>\n",
                            "      <td>True</td>\n",
                            "      <td>True</td>\n",
                            "      <td>18</td>\n",
                            "    </tr>\n",
                            "    <tr>\n",
                            "      <th>12</th>\n",
                            "      <td>ON</td>\n",
                            "      <td>1</td>\n",
                            "      <td>12</td>\n",
                            "      <td>Synchronised</td>\n",
                            "      <td>2024-01-24T06:13:36.000000Z</td>\n",
                            "      <td>2024-01-24T06:13:32.000000Z</td>\n",
                            "      <td>2024-01-24T06:13:36.245074Z</td>\n",
                            "      <td>True</td>\n",
                            "      <td>True</td>\n",
                            "      <td>True</td>\n",
                            "      <td>18</td>\n",
                            "    </tr>\n",
                            "    <tr>\n",
                            "      <th>13</th>\n",
                            "      <td>ON</td>\n",
                            "      <td>1</td>\n",
                            "      <td>13</td>\n",
                            "      <td>Synchronised</td>\n",
                            "      <td>2024-01-24T06:13:36.000000Z</td>\n",
                            "      <td>2024-01-24T06:13:32.000000Z</td>\n",
                            "      <td>2024-01-24T06:13:36.249221Z</td>\n",
                            "      <td>True</td>\n",
                            "      <td>True</td>\n",
                            "      <td>True</td>\n",
                            "      <td>18</td>\n",
                            "    </tr>\n",
                            "    <tr>\n",
                            "      <th>14</th>\n",
                            "      <td>ON</td>\n",
                            "      <td>1</td>\n",
                            "      <td>14</td>\n",
                            "      <td>Synchronised</td>\n",
                            "      <td>2024-01-24T06:13:36.000000Z</td>\n",
                            "      <td>2024-01-24T06:13:32.000000Z</td>\n",
                            "      <td>2024-01-24T06:13:36.253645Z</td>\n",
                            "      <td>True</td>\n",
                            "      <td>True</td>\n",
                            "      <td>True</td>\n",
                            "      <td>18</td>\n",
                            "    </tr>\n",
                            "    <tr>\n",
                            "      <th>15</th>\n",
                            "      <td>ON</td>\n",
                            "      <td>1</td>\n",
                            "      <td>15</td>\n",
                            "      <td>Synchronised</td>\n",
                            "      <td>2024-01-24T06:13:36.000000Z</td>\n",
                            "      <td>2024-01-24T06:13:32.000000Z</td>\n",
                            "      <td>2024-01-24T06:13:36.258069Z</td>\n",
                            "      <td>True</td>\n",
                            "      <td>True</td>\n",
                            "      <td>True</td>\n",
                            "      <td>18</td>\n",
                            "    </tr>\n",
                            "  </tbody>\n",
                            "</table>\n",
                            "</div>"
                        ],
                        "text/plain": [
                            "   state  stationId  logicalTileId tileProgrammingState  \\\n",
                            "0     ON          1              0         Synchronised   \n",
                            "1     ON          1              1         Synchronised   \n",
                            "2     ON          1              2         Synchronised   \n",
                            "3     ON          1              3         Synchronised   \n",
                            "4     ON          1              4         Synchronised   \n",
                            "5     ON          1              5         Synchronised   \n",
                            "6     ON          1              6         Synchronised   \n",
                            "7     ON          1              7         Synchronised   \n",
                            "8     ON          1              8         Synchronised   \n",
                            "9     ON          1              9         Synchronised   \n",
                            "10    ON          1             10         Synchronised   \n",
                            "11    ON          1             11         Synchronised   \n",
                            "12    ON          1             12         Synchronised   \n",
                            "13    ON          1             13         Synchronised   \n",
                            "14    ON          1             14         Synchronised   \n",
                            "15    ON          1             15         Synchronised   \n",
                            "\n",
                            "                       fpgaTime            fpgaReferenceTime  \\\n",
                            "0   2024-01-24T06:13:36.000000Z  2024-01-24T06:13:32.000000Z   \n",
                            "1   2024-01-24T06:13:36.000000Z  2024-01-24T06:13:32.000000Z   \n",
                            "2   2024-01-24T06:13:36.000000Z  2024-01-24T06:13:32.000000Z   \n",
                            "3   2024-01-24T06:13:36.000000Z  2024-01-24T06:13:32.000000Z   \n",
                            "4   2024-01-24T06:13:36.000000Z  2024-01-24T06:13:32.000000Z   \n",
                            "5   2024-01-24T06:13:36.000000Z  2024-01-24T06:13:32.000000Z   \n",
                            "6   2024-01-24T06:13:36.000000Z  2024-01-24T06:13:32.000000Z   \n",
                            "7   2024-01-24T06:13:36.000000Z  2024-01-24T06:13:32.000000Z   \n",
                            "8   2024-01-24T06:13:36.000000Z  2024-01-24T06:13:32.000000Z   \n",
                            "9   2024-01-24T06:13:36.000000Z  2024-01-24T06:13:32.000000Z   \n",
                            "10  2024-01-24T06:13:36.000000Z  2024-01-24T06:13:32.000000Z   \n",
                            "11  2024-01-24T06:13:36.000000Z  2024-01-24T06:13:32.000000Z   \n",
                            "12  2024-01-24T06:13:36.000000Z  2024-01-24T06:13:32.000000Z   \n",
                            "13  2024-01-24T06:13:36.000000Z  2024-01-24T06:13:32.000000Z   \n",
                            "14  2024-01-24T06:13:36.000000Z  2024-01-24T06:13:32.000000Z   \n",
                            "15  2024-01-24T06:13:36.000000Z  2024-01-24T06:13:32.000000Z   \n",
                            "\n",
                            "                  fpgaFrameTime  clockPresent  pllLocked  ppsPresent  ppsDelay  \n",
                            "0   2024-01-24T06:13:36.195860Z          True       True        True        18  \n",
                            "1   2024-01-24T06:13:36.199731Z          True       True        True        18  \n",
                            "2   2024-01-24T06:13:36.203602Z          True       True        True        18  \n",
                            "3   2024-01-24T06:13:36.207473Z          True       True        True        18  \n",
                            "4   2024-01-24T06:13:36.211896Z          True       True        True        18  \n",
                            "5   2024-01-24T06:13:36.217149Z          True       True        True        18  \n",
                            "6   2024-01-24T06:13:36.221020Z          True       True        True        18  \n",
                            "7   2024-01-24T06:13:36.224891Z          True       True        True        18  \n",
                            "8   2024-01-24T06:13:36.229038Z          True       True        True        18  \n",
                            "9   2024-01-24T06:13:36.232909Z          True       True        True        17  \n",
                            "10  2024-01-24T06:13:36.237056Z          True       True        True        18  \n",
                            "11  2024-01-24T06:13:36.240927Z          True       True        True        18  \n",
                            "12  2024-01-24T06:13:36.245074Z          True       True        True        18  \n",
                            "13  2024-01-24T06:13:36.249221Z          True       True        True        18  \n",
                            "14  2024-01-24T06:13:36.253645Z          True       True        True        18  \n",
                            "15  2024-01-24T06:13:36.258069Z          True       True        True        18  "
                        ]
                    },
                    "execution_count": 39,
                    "metadata": {},
                    "output_type": "execute_result"
                }
            ],
            "source": [
                "def tangoattr(dev, k):\n",
                "    try:\n",
                "        v = dev[k].value\n",
                "        return str(v) if isinstance(v, tango.DevState) else v\n",
                "    except Exception as e:\n",
                "        return repr(e)\n",
                "\n",
                "DataFrame({k: tangoattr(tpm, k) for k in [\n",
                "    'state', 'stationId', 'logicalTileId', 'tileProgrammingState', 'fpgaTime', 'fpgaReferenceTime', 'fpgaFrameTime', 'clockPresent', 'pllLocked', 'ppsPresent', 'ppsDelay'\n",
                "]} for tpm in tpms)"
            ]
        },
        {
            "cell_type": "code",
            "execution_count": 9,
            "id": "73c75c8a-e532-4caa-b034-4596d4b64c37",
            "metadata": {},
            "outputs": [
                {
                    "name": "stdout",
                    "output_type": "stream",
                    "text": [
                        "{'mode': '10G', 'destination_ip': '10.137.0.111', 'destination_port': 4660, 'channel_payload_length': 8192}\n"
                    ]
                }
            ],
            "source": [
                "import json\n",
                "daq_status = json.loads(daq.DaqStatus())\n",
                "tpm_config = {\n",
                "    \"mode\": \"10G\",\n",
                "    \"destination_ip\": daq_status[\"Receiver IP\"][0],\n",
                "    \"destination_port\": daq_status[\"Receiver Ports\"][0],\n",
                "    \"channel_payload_length\": 8192,\n",
                "}\n",
                "print(tpm_config)"
            ]
        },
        {
            "cell_type": "markdown",
            "id": "687b9942-4072-4f60-a121-211a27a4bb0f",
            "metadata": {},
            "source": [
                "Destination addresses need to be set before calling StartAcquisition. MccsTile will wait for the TPM's ARP tables to be populated before starting acquisition."
            ]
        },
        {
            "cell_type": "code",
            "execution_count": 10,
            "id": "3b72a172-d6c9-4c40-ae23-2eb08a1b6c60",
            "metadata": {},
            "outputs": [
                {
                    "data": {
                        "text/plain": [
                            "[array([0], dtype=int32), ['SetCspIngest command completed OK']]"
                        ]
                    },
                    "execution_count": 10,
                    "metadata": {},
                    "output_type": "execute_result"
                }
            ],
            "source": [
                "station.SetLmcDownload(json.dumps(tpm_config))\n",
                "station.SetCspIngest(json.dumps(tpm_config))"
            ]
        },
        {
            "cell_type": "markdown",
            "id": "9fef5a31-7674-4394-84d4-b0c56a1f1324",
            "metadata": {},
            "source": [
                "Initialise the station. This erases the FPGAs on each TPM, re-programs, and re-initialises them, including setting up the daisy-chaining between TPMs."
            ]
        },
        {
            "cell_type": "code",
            "execution_count": null,
            "id": "01951b74-75ec-4202-943d-7ac3a6d6a5ed",
            "metadata": {},
            "outputs": [
                {
                    "data": {
                        "text/plain": [
                            "[array([2], dtype=int32), ['1706076699.8599222_260491772728805_Initialise']]"
                        ]
                    },
                    "execution_count": 11,
                    "metadata": {},
                    "output_type": "execute_result"
                }
            ],
            "source": [
                "station.Initialise()"
            ]
        },
        {
            "cell_type": "markdown",
            "id": "d975f242-e51e-438b-a858-8fc646ec489a",
            "metadata": {},
            "source": [
                "Set an initial flat attenuation across all ADCs before starting acquisition."
            ]
        },
        {
            "cell_type": "code",
            "execution_count": 36,
            "id": "ac0110dd-3efc-4bd4-b66f-2fe182ac7b95",
            "metadata": {
                "tags": []
            },
            "outputs": [],
            "source": [
                "station.preaduLevels = [24.0] * 512"
            ]
        },
        {
            "cell_type": "markdown",
            "id": "daa5e228-202d-4c54-8058-b7168a34be4a",
            "metadata": {},
            "source": [
                "Start acquisition! Five seconds after executing this, re-execute the dataframe cell above - all TPMs should be in tileProgrammingState `Sychronised`."
            ]
        },
        {
            "cell_type": "code",
            "execution_count": 37,
            "id": "df7322fb-8e7a-4b60-94a6-36b57ab0c501",
            "metadata": {
                "tags": []
            },
            "outputs": [
                {
                    "data": {
                        "text/plain": [
                            "[array([2], dtype=int32),\n",
                            " ['1706076810.600363_124304954648635_StartAcquisition']]"
                        ]
                    },
                    "execution_count": 37,
                    "metadata": {},
                    "output_type": "execute_result"
                }
            ],
            "source": [
                "start_time = (datetime.now().replace(microsecond=0) + timedelta(seconds=2)).strftime(\"%Y-%m-%dT%H:%M:%S.%fZ\")\n",
                "station.StartAcquisition(json.dumps({\"start_time\": start_time}))"
            ]
        },
        {
            "cell_type": "markdown",
            "id": "0dc5cf87-469d-4d73-9f4b-f842085f0ef5",
            "metadata": {},
            "source": [
                "First we spend a little while collecting ADC powers over time so that we aren't equalising based on an RFI spike or other transient."
            ]
        },
        {
            "cell_type": "code",
            "execution_count": 42,
            "id": "af920b12-5dbe-4be1-b462-e788112dcfe3",
            "metadata": {
                "tags": []
            },
            "outputs": [],
            "source": [
                "N_SAMPLES = 20\n",
                "TARGET_ADC = 17\n",
                "\n",
                "adc_data = np.empty([N_SAMPLES, 512])\n",
                "for i in range(len(adc_data)):\n",
                "    time.sleep(1)\n",
                "    adc_data[i] = station.adcPower\n",
                "\n",
                "# calculate difference in dB between current and target values\n",
                "adc_medians = np.median(adc_data, axis=0)\n",
                "adc_deltas = 20 * np.log10(adc_medians / TARGET_ADC)\n",
                "\n",
                "# calculate ideal attenuation\n",
                "preadu_levels = np.concatenate([t.preaduLevels for t in tpms])\n",
                "desired_levels = preadu_levels + adc_deltas\n",
                "\n",
                "# quantise and clip to valid range\n",
                "sanitised_levels = (desired_levels * 4).round().clip(0, 127) / 4\n",
                "\n",
                "# apply new preADU levels to the station\n",
                "station.preaduLevels = sanitised_levels"
            ]
        },
        {
            "cell_type": "code",
            "execution_count": null,
            "id": "87be8c19-98e7-4317-a6c0-863d90c4d9eb",
            "metadata": {
                "jupyter": {
                    "source_hidden": true
                },
                "tags": []
            },
            "outputs": [],
            "source": [
                "adcPowers = [[list() for _ in range(32)] for _ in range(16)]\n",
                "for i in range(10):\n",
                "    for j, tpm in enumerate(tpms):\n",
                "        for k, p in enumerate(list(tpm.adcPower)):\n",
                "            adcPowers[j][k].append(p)\n",
                "    time.sleep(1)\n",
                "\n",
                "adcPowers = np.array([[statistics.mode(ch) for ch in t] for t in adcPowers])\n",
                "dbmPowers = 10 * np.log10(np.power((adcPowers * (1.7 / 256.)), 2) / 400.) + 30 + 12\n",
                "\n",
                "TARGET = -3\n",
                "\n",
                "for i, tpm in enumerate(tpms):\n",
                "    print(f\"TPM {i+1}\")\n",
                "    # print(f\"{tpm.adcPower=}\")\n",
                "    # dbmPower = 10 * np.log10(np.power((tpm.adcPower * (1.7 / 256.)), 2) / 400.) + 30 + 12\n",
                "    dbmPower=dbmPowers[i]\n",
                "    print(f\"{dbmPower=}\")\n",
                "    newAttens = ((dbmPower + tpm.preaduLevels - TARGET) * 4).round().clip(0, 127) / 4\n",
                "    attenDiff = newAttens - tpm.preaduLevels\n",
                "    print(f\"{attenDiff=}\")\n",
                "    tpm.preaduLevels = newAttens\n",
                "\n",
                "time.sleep(2)\n",
                "for i, tpm in enumerate(tpms):\n",
                "    print(f\"TPM {i+1}\")\n",
                "    print(f\"{tpm.preaduLevels=}\")\n",
                "    dbmPower = 10 * np.log10(np.power((tpm.adcPower * (1.7 / 256.)), 2) / 400.) + 30 + 12\n",
                "    print(f\"{dbmPower=}\\n\")\n",
                "\n",
                "    # print(tpm.adcPower)\n",
                "    # print(dbmPowers[i])\n",
                "    # print(10 * np.log10(np.power((tpm.adcPower * (1.7 / 256.)), 2) / 400.) + 30 + 12)"
            ]
        }
    ],
    "metadata": {
        "kernelspec": {
            "display_name": "ITango",
            "language": "python",
            "name": "tango"
        },
        "language_info": {
            "codemirror_mode": {
                "name": "ipython",
                "version": 3
            },
            "file_extension": ".py",
            "mimetype": "text/x-python",
            "name": "python",
            "nbconvert_exporter": "python",
            "pygments_lexer": "ipython3",
            "version": "3.11.7"
        }
>>>>>>> f8f24eee
    },
    "nbformat": 4,
    "nbformat_minor": 5
}<|MERGE_RESOLUTION|>--- conflicted
+++ resolved
@@ -1,626 +1,4 @@
 {
-<<<<<<< HEAD
- "cells": [
-  {
-   "cell_type": "markdown",
-   "id": "c91009cf-82d3-4acd-bc74-c650694c1f25",
-   "metadata": {},
-   "source": [
-    "## AAVS3 station initialisation and equalisation"
-   ]
-  },
-  {
-   "cell_type": "code",
-   "execution_count": 1,
-   "id": "2cee02ef-7da8-44d6-9849-582e83f625f5",
-   "metadata": {
-    "tags": []
-   },
-   "outputs": [],
-   "source": [
-    "import numpy as np\n",
-    "import statistics\n",
-    "import tango\n",
-    "import time\n",
-    "from datetime import datetime, timedelta\n",
-    "import json\n",
-    "from pandas import DataFrame"
-   ]
-  },
-  {
-   "cell_type": "markdown",
-   "id": "f9127337-2cf5-4e69-9c63-79cd10d0861b",
-   "metadata": {},
-   "source": [
-    "Get a handle on our TPMs and make sure we are getting live data, not data cached by Tango's polling system."
-   ]
-  },
-  {
-   "cell_type": "code",
-   "execution_count": 8,
-   "id": "1bed2bd1-4686-48a6-b5ec-b8530f21ef35",
-   "metadata": {
-    "tags": []
-   },
-   "outputs": [],
-   "source": [
-    "tpms = [Device(f\"low-mccs/tile/aavs3-{i:02}\") for i in range(1, 17)]\n",
-    "subracks = [Device(f\"low-mccs/subrack/aavs3-{i}\") for i in range(1, 3)]\n",
-    "station = Device(f\"low-mccs/spsstation/aavs3\")\n",
-    "daq = Device(f\"low-mccs/daqreceiver/aavs3\")\n",
-    "for dev in tpms + subracks + [station, daq]:\n",
-    "    dev.set_source(tango.DevSource.DEV)\n",
-    "AdminMode = type(station.adminMode)"
-   ]
-  },
-  {
-   "cell_type": "code",
-   "execution_count": 3,
-   "id": "61eea05b-090f-4345-b831-6a43189a28bc",
-   "metadata": {
-    "tags": []
-   },
-   "outputs": [],
-   "source": [
-    "for tpm in tpms:\n",
-    "    tpm.adminMode = AdminMode.ONLINE"
-   ]
-  },
-  {
-   "cell_type": "markdown",
-   "id": "cc8ea46d-b8b9-45c9-a6dd-97cc1a173586",
-   "metadata": {},
-   "source": [
-    "**FIXME** the stationId and logicalTileId attributes of MccsTile are not always correctly set by SpsStation - disabling and re-enabling it forces them to be re-set.\n",
-    "\n",
-    "This is tracked in [SKB-273](https://jira.skatelescope.org/browse/SKB-273)."
-   ]
-  },
-  {
-   "cell_type": "code",
-   "execution_count": 4,
-   "id": "d1fc8795-c7c9-4025-a912-8064797e291f",
-   "metadata": {
-    "tags": []
-   },
-   "outputs": [],
-   "source": [
-    "station.adminMode = AdminMode.OFFLINE\n",
-    "time.sleep(2)\n",
-    "station.adminMode = AdminMode.ONLINE"
-   ]
-  },
-  {
-   "cell_type": "code",
-   "execution_count": 39,
-   "id": "8175d48c-3512-468a-9466-43e0c5578a15",
-   "metadata": {
-    "tags": []
-   },
-   "outputs": [
-    {
-     "data": {
-      "text/html": [
-       "<div>\n",
-       "<style scoped>\n",
-       "    .dataframe tbody tr th:only-of-type {\n",
-       "        vertical-align: middle;\n",
-       "    }\n",
-       "\n",
-       "    .dataframe tbody tr th {\n",
-       "        vertical-align: top;\n",
-       "    }\n",
-       "\n",
-       "    .dataframe thead th {\n",
-       "        text-align: right;\n",
-       "    }\n",
-       "</style>\n",
-       "<table border=\"1\" class=\"dataframe\">\n",
-       "  <thead>\n",
-       "    <tr style=\"text-align: right;\">\n",
-       "      <th></th>\n",
-       "      <th>state</th>\n",
-       "      <th>stationId</th>\n",
-       "      <th>logicalTileId</th>\n",
-       "      <th>tileProgrammingState</th>\n",
-       "      <th>fpgaTime</th>\n",
-       "      <th>fpgaReferenceTime</th>\n",
-       "      <th>fpgaFrameTime</th>\n",
-       "      <th>clockPresent</th>\n",
-       "      <th>pllLocked</th>\n",
-       "      <th>ppsPresent</th>\n",
-       "      <th>ppsDelay</th>\n",
-       "    </tr>\n",
-       "  </thead>\n",
-       "  <tbody>\n",
-       "    <tr>\n",
-       "      <th>0</th>\n",
-       "      <td>ON</td>\n",
-       "      <td>1</td>\n",
-       "      <td>0</td>\n",
-       "      <td>Synchronised</td>\n",
-       "      <td>2024-01-24T06:13:36.000000Z</td>\n",
-       "      <td>2024-01-24T06:13:32.000000Z</td>\n",
-       "      <td>2024-01-24T06:13:36.195860Z</td>\n",
-       "      <td>True</td>\n",
-       "      <td>True</td>\n",
-       "      <td>True</td>\n",
-       "      <td>18</td>\n",
-       "    </tr>\n",
-       "    <tr>\n",
-       "      <th>1</th>\n",
-       "      <td>ON</td>\n",
-       "      <td>1</td>\n",
-       "      <td>1</td>\n",
-       "      <td>Synchronised</td>\n",
-       "      <td>2024-01-24T06:13:36.000000Z</td>\n",
-       "      <td>2024-01-24T06:13:32.000000Z</td>\n",
-       "      <td>2024-01-24T06:13:36.199731Z</td>\n",
-       "      <td>True</td>\n",
-       "      <td>True</td>\n",
-       "      <td>True</td>\n",
-       "      <td>18</td>\n",
-       "    </tr>\n",
-       "    <tr>\n",
-       "      <th>2</th>\n",
-       "      <td>ON</td>\n",
-       "      <td>1</td>\n",
-       "      <td>2</td>\n",
-       "      <td>Synchronised</td>\n",
-       "      <td>2024-01-24T06:13:36.000000Z</td>\n",
-       "      <td>2024-01-24T06:13:32.000000Z</td>\n",
-       "      <td>2024-01-24T06:13:36.203602Z</td>\n",
-       "      <td>True</td>\n",
-       "      <td>True</td>\n",
-       "      <td>True</td>\n",
-       "      <td>18</td>\n",
-       "    </tr>\n",
-       "    <tr>\n",
-       "      <th>3</th>\n",
-       "      <td>ON</td>\n",
-       "      <td>1</td>\n",
-       "      <td>3</td>\n",
-       "      <td>Synchronised</td>\n",
-       "      <td>2024-01-24T06:13:36.000000Z</td>\n",
-       "      <td>2024-01-24T06:13:32.000000Z</td>\n",
-       "      <td>2024-01-24T06:13:36.207473Z</td>\n",
-       "      <td>True</td>\n",
-       "      <td>True</td>\n",
-       "      <td>True</td>\n",
-       "      <td>18</td>\n",
-       "    </tr>\n",
-       "    <tr>\n",
-       "      <th>4</th>\n",
-       "      <td>ON</td>\n",
-       "      <td>1</td>\n",
-       "      <td>4</td>\n",
-       "      <td>Synchronised</td>\n",
-       "      <td>2024-01-24T06:13:36.000000Z</td>\n",
-       "      <td>2024-01-24T06:13:32.000000Z</td>\n",
-       "      <td>2024-01-24T06:13:36.211896Z</td>\n",
-       "      <td>True</td>\n",
-       "      <td>True</td>\n",
-       "      <td>True</td>\n",
-       "      <td>18</td>\n",
-       "    </tr>\n",
-       "    <tr>\n",
-       "      <th>5</th>\n",
-       "      <td>ON</td>\n",
-       "      <td>1</td>\n",
-       "      <td>5</td>\n",
-       "      <td>Synchronised</td>\n",
-       "      <td>2024-01-24T06:13:36.000000Z</td>\n",
-       "      <td>2024-01-24T06:13:32.000000Z</td>\n",
-       "      <td>2024-01-24T06:13:36.217149Z</td>\n",
-       "      <td>True</td>\n",
-       "      <td>True</td>\n",
-       "      <td>True</td>\n",
-       "      <td>18</td>\n",
-       "    </tr>\n",
-       "    <tr>\n",
-       "      <th>6</th>\n",
-       "      <td>ON</td>\n",
-       "      <td>1</td>\n",
-       "      <td>6</td>\n",
-       "      <td>Synchronised</td>\n",
-       "      <td>2024-01-24T06:13:36.000000Z</td>\n",
-       "      <td>2024-01-24T06:13:32.000000Z</td>\n",
-       "      <td>2024-01-24T06:13:36.221020Z</td>\n",
-       "      <td>True</td>\n",
-       "      <td>True</td>\n",
-       "      <td>True</td>\n",
-       "      <td>18</td>\n",
-       "    </tr>\n",
-       "    <tr>\n",
-       "      <th>7</th>\n",
-       "      <td>ON</td>\n",
-       "      <td>1</td>\n",
-       "      <td>7</td>\n",
-       "      <td>Synchronised</td>\n",
-       "      <td>2024-01-24T06:13:36.000000Z</td>\n",
-       "      <td>2024-01-24T06:13:32.000000Z</td>\n",
-       "      <td>2024-01-24T06:13:36.224891Z</td>\n",
-       "      <td>True</td>\n",
-       "      <td>True</td>\n",
-       "      <td>True</td>\n",
-       "      <td>18</td>\n",
-       "    </tr>\n",
-       "    <tr>\n",
-       "      <th>8</th>\n",
-       "      <td>ON</td>\n",
-       "      <td>1</td>\n",
-       "      <td>8</td>\n",
-       "      <td>Synchronised</td>\n",
-       "      <td>2024-01-24T06:13:36.000000Z</td>\n",
-       "      <td>2024-01-24T06:13:32.000000Z</td>\n",
-       "      <td>2024-01-24T06:13:36.229038Z</td>\n",
-       "      <td>True</td>\n",
-       "      <td>True</td>\n",
-       "      <td>True</td>\n",
-       "      <td>18</td>\n",
-       "    </tr>\n",
-       "    <tr>\n",
-       "      <th>9</th>\n",
-       "      <td>ON</td>\n",
-       "      <td>1</td>\n",
-       "      <td>9</td>\n",
-       "      <td>Synchronised</td>\n",
-       "      <td>2024-01-24T06:13:36.000000Z</td>\n",
-       "      <td>2024-01-24T06:13:32.000000Z</td>\n",
-       "      <td>2024-01-24T06:13:36.232909Z</td>\n",
-       "      <td>True</td>\n",
-       "      <td>True</td>\n",
-       "      <td>True</td>\n",
-       "      <td>17</td>\n",
-       "    </tr>\n",
-       "    <tr>\n",
-       "      <th>10</th>\n",
-       "      <td>ON</td>\n",
-       "      <td>1</td>\n",
-       "      <td>10</td>\n",
-       "      <td>Synchronised</td>\n",
-       "      <td>2024-01-24T06:13:36.000000Z</td>\n",
-       "      <td>2024-01-24T06:13:32.000000Z</td>\n",
-       "      <td>2024-01-24T06:13:36.237056Z</td>\n",
-       "      <td>True</td>\n",
-       "      <td>True</td>\n",
-       "      <td>True</td>\n",
-       "      <td>18</td>\n",
-       "    </tr>\n",
-       "    <tr>\n",
-       "      <th>11</th>\n",
-       "      <td>ON</td>\n",
-       "      <td>1</td>\n",
-       "      <td>11</td>\n",
-       "      <td>Synchronised</td>\n",
-       "      <td>2024-01-24T06:13:36.000000Z</td>\n",
-       "      <td>2024-01-24T06:13:32.000000Z</td>\n",
-       "      <td>2024-01-24T06:13:36.240927Z</td>\n",
-       "      <td>True</td>\n",
-       "      <td>True</td>\n",
-       "      <td>True</td>\n",
-       "      <td>18</td>\n",
-       "    </tr>\n",
-       "    <tr>\n",
-       "      <th>12</th>\n",
-       "      <td>ON</td>\n",
-       "      <td>1</td>\n",
-       "      <td>12</td>\n",
-       "      <td>Synchronised</td>\n",
-       "      <td>2024-01-24T06:13:36.000000Z</td>\n",
-       "      <td>2024-01-24T06:13:32.000000Z</td>\n",
-       "      <td>2024-01-24T06:13:36.245074Z</td>\n",
-       "      <td>True</td>\n",
-       "      <td>True</td>\n",
-       "      <td>True</td>\n",
-       "      <td>18</td>\n",
-       "    </tr>\n",
-       "    <tr>\n",
-       "      <th>13</th>\n",
-       "      <td>ON</td>\n",
-       "      <td>1</td>\n",
-       "      <td>13</td>\n",
-       "      <td>Synchronised</td>\n",
-       "      <td>2024-01-24T06:13:36.000000Z</td>\n",
-       "      <td>2024-01-24T06:13:32.000000Z</td>\n",
-       "      <td>2024-01-24T06:13:36.249221Z</td>\n",
-       "      <td>True</td>\n",
-       "      <td>True</td>\n",
-       "      <td>True</td>\n",
-       "      <td>18</td>\n",
-       "    </tr>\n",
-       "    <tr>\n",
-       "      <th>14</th>\n",
-       "      <td>ON</td>\n",
-       "      <td>1</td>\n",
-       "      <td>14</td>\n",
-       "      <td>Synchronised</td>\n",
-       "      <td>2024-01-24T06:13:36.000000Z</td>\n",
-       "      <td>2024-01-24T06:13:32.000000Z</td>\n",
-       "      <td>2024-01-24T06:13:36.253645Z</td>\n",
-       "      <td>True</td>\n",
-       "      <td>True</td>\n",
-       "      <td>True</td>\n",
-       "      <td>18</td>\n",
-       "    </tr>\n",
-       "    <tr>\n",
-       "      <th>15</th>\n",
-       "      <td>ON</td>\n",
-       "      <td>1</td>\n",
-       "      <td>15</td>\n",
-       "      <td>Synchronised</td>\n",
-       "      <td>2024-01-24T06:13:36.000000Z</td>\n",
-       "      <td>2024-01-24T06:13:32.000000Z</td>\n",
-       "      <td>2024-01-24T06:13:36.258069Z</td>\n",
-       "      <td>True</td>\n",
-       "      <td>True</td>\n",
-       "      <td>True</td>\n",
-       "      <td>18</td>\n",
-       "    </tr>\n",
-       "  </tbody>\n",
-       "</table>\n",
-       "</div>"
-      ],
-      "text/plain": [
-       "   state  stationId  logicalTileId tileProgrammingState  \\\n",
-       "0     ON          1              0         Synchronised   \n",
-       "1     ON          1              1         Synchronised   \n",
-       "2     ON          1              2         Synchronised   \n",
-       "3     ON          1              3         Synchronised   \n",
-       "4     ON          1              4         Synchronised   \n",
-       "5     ON          1              5         Synchronised   \n",
-       "6     ON          1              6         Synchronised   \n",
-       "7     ON          1              7         Synchronised   \n",
-       "8     ON          1              8         Synchronised   \n",
-       "9     ON          1              9         Synchronised   \n",
-       "10    ON          1             10         Synchronised   \n",
-       "11    ON          1             11         Synchronised   \n",
-       "12    ON          1             12         Synchronised   \n",
-       "13    ON          1             13         Synchronised   \n",
-       "14    ON          1             14         Synchronised   \n",
-       "15    ON          1             15         Synchronised   \n",
-       "\n",
-       "                       fpgaTime            fpgaReferenceTime  \\\n",
-       "0   2024-01-24T06:13:36.000000Z  2024-01-24T06:13:32.000000Z   \n",
-       "1   2024-01-24T06:13:36.000000Z  2024-01-24T06:13:32.000000Z   \n",
-       "2   2024-01-24T06:13:36.000000Z  2024-01-24T06:13:32.000000Z   \n",
-       "3   2024-01-24T06:13:36.000000Z  2024-01-24T06:13:32.000000Z   \n",
-       "4   2024-01-24T06:13:36.000000Z  2024-01-24T06:13:32.000000Z   \n",
-       "5   2024-01-24T06:13:36.000000Z  2024-01-24T06:13:32.000000Z   \n",
-       "6   2024-01-24T06:13:36.000000Z  2024-01-24T06:13:32.000000Z   \n",
-       "7   2024-01-24T06:13:36.000000Z  2024-01-24T06:13:32.000000Z   \n",
-       "8   2024-01-24T06:13:36.000000Z  2024-01-24T06:13:32.000000Z   \n",
-       "9   2024-01-24T06:13:36.000000Z  2024-01-24T06:13:32.000000Z   \n",
-       "10  2024-01-24T06:13:36.000000Z  2024-01-24T06:13:32.000000Z   \n",
-       "11  2024-01-24T06:13:36.000000Z  2024-01-24T06:13:32.000000Z   \n",
-       "12  2024-01-24T06:13:36.000000Z  2024-01-24T06:13:32.000000Z   \n",
-       "13  2024-01-24T06:13:36.000000Z  2024-01-24T06:13:32.000000Z   \n",
-       "14  2024-01-24T06:13:36.000000Z  2024-01-24T06:13:32.000000Z   \n",
-       "15  2024-01-24T06:13:36.000000Z  2024-01-24T06:13:32.000000Z   \n",
-       "\n",
-       "                  fpgaFrameTime  clockPresent  pllLocked  ppsPresent  ppsDelay  \n",
-       "0   2024-01-24T06:13:36.195860Z          True       True        True        18  \n",
-       "1   2024-01-24T06:13:36.199731Z          True       True        True        18  \n",
-       "2   2024-01-24T06:13:36.203602Z          True       True        True        18  \n",
-       "3   2024-01-24T06:13:36.207473Z          True       True        True        18  \n",
-       "4   2024-01-24T06:13:36.211896Z          True       True        True        18  \n",
-       "5   2024-01-24T06:13:36.217149Z          True       True        True        18  \n",
-       "6   2024-01-24T06:13:36.221020Z          True       True        True        18  \n",
-       "7   2024-01-24T06:13:36.224891Z          True       True        True        18  \n",
-       "8   2024-01-24T06:13:36.229038Z          True       True        True        18  \n",
-       "9   2024-01-24T06:13:36.232909Z          True       True        True        17  \n",
-       "10  2024-01-24T06:13:36.237056Z          True       True        True        18  \n",
-       "11  2024-01-24T06:13:36.240927Z          True       True        True        18  \n",
-       "12  2024-01-24T06:13:36.245074Z          True       True        True        18  \n",
-       "13  2024-01-24T06:13:36.249221Z          True       True        True        18  \n",
-       "14  2024-01-24T06:13:36.253645Z          True       True        True        18  \n",
-       "15  2024-01-24T06:13:36.258069Z          True       True        True        18  "
-      ]
-     },
-     "execution_count": 39,
-     "metadata": {},
-     "output_type": "execute_result"
-    }
-   ],
-   "source": [
-    "def tangoattr(dev, k):\n",
-    "    try:\n",
-    "        v = dev[k].value\n",
-    "        return str(v) if isinstance(v, tango.DevState) else v\n",
-    "    except Exception as e:\n",
-    "        return repr(e)\n",
-    "\n",
-    "DataFrame({k: tangoattr(tpm, k) for k in [\n",
-    "    'state', 'stationId', 'logicalTileId', 'tileProgrammingState', 'fpgaTime', 'fpgaReferenceTime', 'fpgaFrameTime', 'clockPresent', 'pllLocked', 'ppsPresent', 'ppsDelay'\n",
-    "]} for tpm in tpms)"
-   ]
-  },
-  {
-   "cell_type": "code",
-   "execution_count": 9,
-   "id": "73c75c8a-e532-4caa-b034-4596d4b64c37",
-   "metadata": {},
-   "outputs": [
-    {
-     "name": "stdout",
-     "output_type": "stream",
-     "text": [
-      "{'mode': '10G', 'destination_ip': '10.137.0.111', 'destination_port': 4660, 'channel_payload_length': 8192}\n"
-     ]
-    }
-   ],
-   "source": [
-    "import json\n",
-    "daq_status = json.loads(daq.DaqStatus())\n",
-    "tpm_config = {\n",
-    "    \"mode\": \"10G\",\n",
-    "    \"destination_ip\": daq_status[\"Receiver IP\"][0],\n",
-    "    \"destination_port\": daq_status[\"Receiver Ports\"][0],\n",
-    "    \"channel_payload_length\": 8192,\n",
-    "}\n",
-    "print(tpm_config)"
-   ]
-  },
-  {
-   "cell_type": "markdown",
-   "id": "687b9942-4072-4f60-a121-211a27a4bb0f",
-   "metadata": {},
-   "source": [
-    "Destination addresses need to be set before calling StartAcquisition. MccsTile will wait for the TPM's ARP tables to be populated before starting acquisition."
-   ]
-  },
-  {
-   "cell_type": "code",
-   "execution_count": 10,
-   "id": "3b72a172-d6c9-4c40-ae23-2eb08a1b6c60",
-   "metadata": {},
-   "outputs": [
-    {
-     "data": {
-      "text/plain": [
-       "[array([0], dtype=int32), ['SetCspIngest command completed OK']]"
-      ]
-     },
-     "execution_count": 10,
-     "metadata": {},
-     "output_type": "execute_result"
-    }
-   ],
-   "source": [
-    "station.SetLmcDownload(json.dumps(tpm_config))\n",
-    "station.SetCspIngest(json.dumps(tpm_config))"
-   ]
-  },
-  {
-   "cell_type": "markdown",
-   "id": "9fef5a31-7674-4394-84d4-b0c56a1f1324",
-   "metadata": {},
-   "source": [
-    "Initialise the station. This erases the FPGAs on each TPM, re-programs, and re-initialises them, including setting up the daisy-chaining between TPMs."
-   ]
-  },
-  {
-   "cell_type": "code",
-   "execution_count": 11,
-   "id": "01951b74-75ec-4202-943d-7ac3a6d6a5ed",
-   "metadata": {},
-   "outputs": [
-    {
-     "data": {
-      "text/plain": [
-       "[array([2], dtype=int32), ['1706076699.8599222_260491772728805_Initialise']]"
-      ]
-     },
-     "execution_count": 11,
-     "metadata": {},
-     "output_type": "execute_result"
-    }
-   ],
-   "source": [
-    "station.Initialise('{}')"
-   ]
-  },
-  {
-   "cell_type": "markdown",
-   "id": "d975f242-e51e-438b-a858-8fc646ec489a",
-   "metadata": {},
-   "source": [
-    "Set an initial flat attenuation across all ADCs before starting acquisition."
-   ]
-  },
-  {
-   "cell_type": "code",
-   "execution_count": 36,
-   "id": "ac0110dd-3efc-4bd4-b66f-2fe182ac7b95",
-   "metadata": {
-    "tags": []
-   },
-   "outputs": [],
-   "source": [
-    "station.preaduLevels = [24.0] * 512"
-   ]
-  },
-  {
-   "cell_type": "markdown",
-   "id": "daa5e228-202d-4c54-8058-b7168a34be4a",
-   "metadata": {},
-   "source": [
-    "Start acquisition! Five seconds after executing this, re-execute the dataframe cell above - all TPMs should be in tileProgrammingState `Sychronised`."
-   ]
-  },
-  {
-   "cell_type": "code",
-   "execution_count": 37,
-   "id": "df7322fb-8e7a-4b60-94a6-36b57ab0c501",
-   "metadata": {
-    "tags": []
-   },
-   "outputs": [
-    {
-     "data": {
-      "text/plain": [
-       "[array([2], dtype=int32),\n",
-       " ['1706076810.600363_124304954648635_StartAcquisition']]"
-      ]
-     },
-     "execution_count": 37,
-     "metadata": {},
-     "output_type": "execute_result"
-    }
-   ],
-   "source": [
-    "start_time = (datetime.now().replace(microsecond=0) + timedelta(seconds=2)).strftime(\"%Y-%m-%dT%H:%M:%S.%fZ\")\n",
-    "station.StartAcquisition(json.dumps({\"start_time\": start_time}))"
-   ]
-  },
-  {
-   "cell_type": "markdown",
-   "id": "0dc5cf87-469d-4d73-9f4b-f842085f0ef5",
-   "metadata": {},
-   "source": [
-    "First we spend a little while collecting ADC powers over time so that we aren't equalising based on an RFI spike or other transient."
-   ]
-  },
-  {
-   "cell_type": "code",
-   "execution_count": 42,
-   "id": "af920b12-5dbe-4be1-b462-e788112dcfe3",
-   "metadata": {
-    "tags": []
-   },
-   "outputs": [],
-   "source": [
-    "N_SAMPLES = 20\n",
-    "TARGET_ADC = 17\n",
-    "\n",
-    "adc_data = np.empty([N_SAMPLES, 512])\n",
-    "for i in range(len(adc_data)):\n",
-    "    time.sleep(1)\n",
-    "    adc_data[i] = station.adcPower\n",
-    "\n",
-    "# calculate difference in dB between current and target values\n",
-    "adc_medians = np.median(adc_data, axis=0)\n",
-    "adc_deltas = 20 * np.log10(adc_medians / TARGET_ADC)\n",
-    "\n",
-    "# calculate ideal attenuation\n",
-    "preadu_levels = np.concatenate([t.preaduLevels for t in tpms])\n",
-    "desired_levels = preadu_levels + adc_deltas\n",
-    "\n",
-    "# quantise and clip to valid range\n",
-    "sanitised_levels = (desired_levels * 4).round().clip(0, 127) / 4\n",
-    "\n",
-    "# apply new preADU levels to the station\n",
-    "station.preaduLevels = sanitised_levels"
-   ]
-  },
-  {
-   "cell_type": "code",
-   "execution_count": null,
-   "id": "87be8c19-98e7-4317-a6c0-863d90c4d9eb",
-   "metadata": {
-    "jupyter": {
-     "source_hidden": true
-=======
     "cells": [
         {
             "cell_type": "markdown",
@@ -1300,7 +678,6 @@
             "pygments_lexer": "ipython3",
             "version": "3.11.7"
         }
->>>>>>> f8f24eee
     },
     "nbformat": 4,
     "nbformat_minor": 5
