--- conflicted
+++ resolved
@@ -1,250 +1,4 @@
 {
-<<<<<<< HEAD
- "cells": [
-  {
-   "cell_type": "markdown",
-   "id": "e8aa38df-29ed-4fb8-ae1a-1627dbe13e99",
-   "metadata": {
-    "tags": []
-   },
-   "source": [
-    "<h>Test of subarray power on sequence.</h>\n",
-    "\n",
-    "First defines all elements in chart. Configuration uses one subarray, two subarray beams, four apertures in two station. \n",
-    "This should be parametrizable"
-   ]
-  },
-  {
-   "cell_type": "code",
-   "execution_count": 141,
-   "id": "5cce7590-54c1-49d1-916d-8ed021e569bf",
-   "metadata": {},
-   "outputs": [],
-   "source": [
-    "import tango\n",
-    "import time\n",
-    "import json\n",
-    "import numpy as np\n",
-    "\n",
-    "from ska_control_model import (\n",
-    "    AdminMode,\n",
-    "    CommunicationStatus,\n",
-    "    HealthState,\n",
-    "    PowerState,\n",
-    "    ResultCode,\n",
-    "    TaskStatus,\n",
-    "    SimulationMode,\n",
-    "    TestMode,\n",
-    ")\n",
-    "\n",
-    "# for time conversion\n",
-    "from datetime import datetime,timezone\n",
-    "RFC_FORMAT = \"%Y-%m-%dT%H:%M:%S.%fZ\"\n",
-    "# define devices\n",
-    "controller = tango.DeviceProxy('low-mccs/control/control')\n",
-    "sa1 = tango.DeviceProxy('low-mccs/subarray/01')\n",
-    "sa2 = tango.DeviceProxy('low-mccs/subarray/02')\n",
-    "sab1 = tango.DeviceProxy('low-mccs/subarraybeam/01')\n",
-    "sab2 = tango.DeviceProxy('low-mccs/subarraybeam/02')\n",
-    "st1 = tango.DeviceProxy('low-mccs/station/001')\n",
-    "st2 = tango.DeviceProxy('low-mccs/station/002')\n",
-    "sb1 = tango.DeviceProxy('low-mccs/beam/001')\n",
-    "sb2 = tango.DeviceProxy('low-mccs/beam/002')\n",
-    "sb3 = tango.DeviceProxy('low-mccs/beam/003')\n",
-    "sb4 = tango.DeviceProxy('low-mccs/beam/004')\n",
-    "spsst1 = tango.DeviceProxy('low-mccs/spsstation/ci-1')\n",
-    "spsst2 = tango.DeviceProxy('low-mccs/spsstation/ci-2')\n",
-    "sr1 = tango.DeviceProxy('low-mccs/subrack/ci-1-1')\n",
-    "sr2 = tango.DeviceProxy('low-mccs/subrack/ci-2-1')\n",
-    "t1 = tango.DeviceProxy('low-mccs/tile/ci-1-13')\n",
-    "t2 = tango.DeviceProxy('low-mccs/tile/ci-1-17')\n",
-    "t3 = tango.DeviceProxy('low-mccs/tile/ci-2-13')\n",
-    "t4 = tango.DeviceProxy('low-mccs/tile/ci-2-17')\n",
-    "devices = [spsst1, spsst2, sr1, sr2, t1, t2, t3, t4, st1, st2, \n",
-    "           sb1, sb2, sb3, sb4, sab1, sab2, sa1, sa2,]\n",
-    "hwdevices = [spsst1, spsst2, sr1, sr2, t1, t2, t3, t4]\n",
-    "sps_stations = [spsst1, spsst2]"
-   ]
-  },
-  {
-   "cell_type": "markdown",
-   "id": "f2b299ca-5e0d-4262-8a1e-49923c5979dd",
-   "metadata": {},
-   "source": [
-    "Put everything online and ON. Logging level for some devices is raised to DEBUG.  "
-   ]
-  },
-  {
-   "cell_type": "code",
-   "execution_count": 142,
-   "id": "64cf9470-96b4-4f60-8c35-fa8f90fcbf9b",
-   "metadata": {
-    "tags": []
-   },
-   "outputs": [],
-   "source": [
-    "for d in devices:\n",
-    "    d.adminmode = 0\n",
-    "    d.logginglevel = 5\n",
-    "controller.adminmode=0\n",
-    "controller.logginglevel = 5\n",
-    "sa1.logginglevel = 5\n",
-    "sab1.logginglevel = 5\n",
-    "sb1.logginglevel = 5\n"
-   ]
-  },
-  {
-   "cell_type": "markdown",
-   "id": "cf704cab-1db6-4d44-8ed4-2104da8bde8c",
-   "metadata": {},
-   "source": [
-    "Set station parameters. Site dependent"
-   ]
-  },
-  {
-   "cell_type": "code",
-   "execution_count": null,
-   "id": "14568f84-30b0-4bbb-9d64-03085bd3e3da",
-   "metadata": {},
-   "outputs": [],
-   "source": [
-    "for station in sps_stations:\n",
-    "    station.SetBeamformerTable([128,0,1,0,0,0,0])\n",
-    "    station.statictimedelays=np.zeros([512],dtype=int)\n",
-    "    station.preaduLevels=list(range(32))*16\n",
-    "    station.channeliserRounding=[4]*512\n",
-    "    station.cspRounding=[4]*384\n",
-    "    station.SetLmcDownload('{\"destination_ip\": \"10.0.0.98\", \"mode\": \"10g\"}')\n",
-    "    station.SetLmcIntegratedDownload('{\"destination_ip\": \"10.0.0.98\", \"mode\": \"10g\"}')\n",
-    "    station.SetCspIngest('{\"destination_ip\": \"10.0.0.98\"}')"
-   ]
-  },
-  {
-   "cell_type": "markdown",
-   "id": "24630ab2-29d5-437b-ab82-e772fe44bb7d",
-   "metadata": {},
-   "source": [
-    "Initialise all tiles. \n",
-    "If all tiles are already synchronised, assume that they are properly so.\n",
-    "If not: \n",
-    "- power on and initialise tiles which are off\n",
-    "- initialise tiles which are on\n",
-    "- perform station initialisation\n",
-    "- reinitialise stations which were not completely on or off (should be rare)\n",
-    "- wait for initialisation to complete\n",
-    "- synchronise all stations (together)"
-   ]
-  },
-  {
-   "cell_type": "code",
-   "execution_count": 143,
-   "id": "752f38d6-855c-480a-9110-0e5ecb60d5cf",
-   "metadata": {},
-   "outputs": [
-    {
-     "name": "stdout",
-     "output_type": "stream",
-     "text": [
-      "MCCS system initialised\n"
-     ]
-    }
-   ],
-   "source": [
-    "# Executes initialization if required. \n",
-    "# If all tiles are synchronized, it is assumed they are properly so\n",
-    "#\n",
-    "if any(any(\n",
-    "        state != 'Synchronised' for state in station.tileProgrammingState)\n",
-    "        for station in sps_stations):   \n",
-    "    print(\"Must turn on and reinitialise stations\")\n",
-    "    reinitialize = False  # second  initialization is required if not all tiles \n",
-    "                          # are initialised in first cycle\n",
-    "    # Turn on tiles which are off and initialises tiles whch are off. \n",
-    "    for station in sps_stations:\n",
-    "        if station.state() == tango.DevState.ON:\n",
-    "            all_off = False\n",
-    "            station.Initialise('{}') # re-initialise if already ON\n",
-    "        elif station.state() in (tango.DevState.OFF, tango.DevState.STANDBY):\n",
-    "            station.on() # ON includes reinitialisation\n",
-    "        else:\n",
-    "            station.on() # turn on what is not already on, but must reinitialze\n",
-    "            reinitialize = True\n",
-    "    timeout = 60 # seconds\n",
-    "    print(\"Waiting for all stations to come ON and initialise\")\n",
-    "    while timeout > 0:\n",
-    "        time.sleep(2)\n",
-    "        if all(\n",
-    "            all(\n",
-    "               status in ('Initialised', 'Synchronized')\n",
-    "               for status in station.tileProgrammingState)\n",
-    "               for station in sps_stations):\n",
-    "            break\n",
-    "        timeout -= 2\n",
-    "    if timeout <= 0:\n",
-    "        print(\"Error: timeout in waiting for stations to initialize\")         \n",
-    "    else:\n",
-    "        time.sleep(2)   # to wait for station intialisation to complete \n",
-    "        if reinitialize:\n",
-    "            # re-initialisation required. Some stations were not ON or OFF\n",
-    "            for station in sps_stations:\n",
-    "                station.initialise('{}')\n",
-    "                timeout = 60 # seconds\n",
-    "                print(\"Waiting for all remaining unprogrammed tiles initialise\")\n",
-    "                while timeout > 0:\n",
-    "                    time.sleep(2)\n",
-    "                    if all(all(\n",
-    "                           status == 'Initialised' for status in station.tileProgrammingState)\n",
-    "                           for station in sps_stations):\n",
-    "                        break\n",
-    "                if timeout <= 0: \n",
-    "                    print(\"Error: timeout in waiting for tiles to initialize\") \n",
-    "        #\n",
-    "        # Synchronize all stations\n",
-    "        #\n",
-    "        time.sleep(2)\n",
-    "        print(\"Synchronize all stations\")\n",
-    "        start_time = datetime.strftime(datetime.fromtimestamp(int(time.time())+2), RFC_FORMAT)\n",
-    "        for station in sps_stations:\n",
-    "            station.StartAcquisition(json.dumps({\"start_time\": start_time}))\n",
-    "        #\n",
-    "        # check that synchronization worked\n",
-    "        #\n",
-    "        time.sleep(3)\n",
-    "#\n",
-    "# Check for successful synchronisation\n",
-    "if any(\n",
-    "        any(state !='Synchronised' for state in station.tileprogrammingstate) \n",
-    "        for station in sps_stations):\n",
-    "    print(\"stations not synchronised\")\n",
-    "    for station in sps_stations:\n",
-    "        print(f'{station.name()}: state = {station.tileprogrammingstate}')\n",
-    "else:\n",
-    "    print(\"MCCS system initialised\")"
-   ]
-  }
- ],
- "metadata": {
-  "kernelspec": {
-   "display_name": "jupyTango",
-   "language": "python",
-   "name": "jupytango"
-  },
-  "language_info": {
-   "codemirror_mode": {
-    "name": "ipython",
-    "version": 3
-   },
-   "file_extension": ".py",
-   "mimetype": "text/x-python",
-   "name": "python",
-   "nbconvert_exporter": "python",
-   "pygments_lexer": "ipython3",
-   "version": "3.10.6"
-  }
- },
- "nbformat": 4,
- "nbformat_minor": 5
-=======
     "cells": [
         {
             "cell_type": "markdown",
@@ -489,5 +243,4 @@
     },
     "nbformat": 4,
     "nbformat_minor": 5
->>>>>>> f8f24eee
 }