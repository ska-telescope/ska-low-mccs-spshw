{
<<<<<<< HEAD
 "cells": [
  {
   "cell_type": "markdown",
   "id": "e8aa38df-29ed-4fb8-ae1a-1627dbe13e99",
   "metadata": {
    "tags": []
   },
   "source": [
    "<h>Test of subarray resource allocation, configuration, deconfiguration and deallocation.</h>\n",
    "\n",
    "First defines all elements in chart. Configuration uses one subarray, two subarray beams, \n",
    "four apertures in two station. \n",
    "\n",
    "Physical hardware uses old devices (e.g. APIU) and includes 4 antennas, one TPM and one subrack. This is a nonstandard configuration, does not work in reality. \n",
    "\n",
    "In the final cluster the devices should be the correct ones, i.e. PASD and SpsStation. MccsStation must be refactored to reflect this, but as we stop the configuration propagation in the MccsStation it is sufficient."
   ]
  },
  {
   "cell_type": "code",
   "execution_count": 2,
   "id": "5cce7590-54c1-49d1-916d-8ed021e569bf",
   "metadata": {},
   "outputs": [],
   "source": [
    "import tango\n",
    "import time\n",
    "import json\n",
    "import numpy as np\n",
    "\n",
    "from ska_control_model import (\n",
    "    AdminMode,\n",
    "    CommunicationStatus,\n",
    "    HealthState,\n",
    "    PowerState,\n",
    "    ResultCode,\n",
    "    TaskStatus,\n",
    "    SimulationMode,\n",
    "    TestMode,\n",
    ")\n",
    "\n",
    "# for time conversion\n",
    "from datetime import datetime,timezone\n",
    "RFC_FORMAT = \"%Y-%m-%dT%H:%M:%S.%fZ\"\n",
    "# define devices\n",
    "controller = tango.DeviceProxy('low-mccs/control/control')\n",
    "sa1 = tango.DeviceProxy('low-mccs/subarray/01')\n",
    "sa2 = tango.DeviceProxy('low-mccs/subarray/02')\n",
    "sab1 = tango.DeviceProxy('low-mccs/subarraybeam/01')\n",
    "sab2 = tango.DeviceProxy('low-mccs/subarraybeam/02')\n",
    "st1 = tango.DeviceProxy('low-mccs/station/001')\n",
    "st2 = tango.DeviceProxy('low-mccs/station/002')\n",
    "# st3 = tango.DeviceProxy('low-mccs/station/003')\n",
    "# st4 = tango.DeviceProxy('low-mccs/station/004')\n",
    "sb1 = tango.DeviceProxy('low-mccs/beam/001')\n",
    "sb2 = tango.DeviceProxy('low-mccs/beam/002')\n",
    "sb3 = tango.DeviceProxy('low-mccs/beam/003')\n",
    "sb4 = tango.DeviceProxy('low-mccs/beam/004')\n",
    "# a1 = tango.DeviceProxy('low-mccs/antenna/000001')\n",
    "# a2 = tango.DeviceProxy('low-mccs/antenna/000002')\n",
    "# a3 = tango.DeviceProxy('low-mccs/antenna/000003')\n",
    "# a4 = tango.DeviceProxy('low-mccs/antenna/000004')\n",
    "# a5 = tango.DeviceProxy('low-mccs/antenna/000005')\n",
    "# a6 = tango.DeviceProxy('low-mccs/antenna/000006')\n",
    "# a7 = tango.DeviceProxy('low-mccs/antenna/000007')\n",
    "# a8 = tango.DeviceProxy('low-mccs/antenna/000008')\n",
    "# ap1 = tango.DeviceProxy('low-mccs/apiu/001')\n",
    "spsst1 = tango.DeviceProxy('low-mccs/spsstation/ci-1')\n",
    "spsst2 = tango.DeviceProxy('low-mccs/spsstation/ci-2')\n",
    "sr1 = tango.DeviceProxy('low-mccs/subrack/ci-1-1')\n",
    "sr2 = tango.DeviceProxy('low-mccs/subrack/ci-2-1')\n",
    "t1 = tango.DeviceProxy('low-mccs/tile/ci-1-13')\n",
    "t2 = tango.DeviceProxy('low-mccs/tile/ci-1-17')\n",
    "t3 = tango.DeviceProxy('low-mccs/tile/ci-2-13')\n",
    "t4 = tango.DeviceProxy('low-mccs/tile/ci-2-17')\n",
    "devices = [spsst1, spsst2, sr1, sr2, t1, t2, t3, t4, st1, st2, sb1, sb2, sb3, sb4, sab1, sab2, sa1, sa2]\n",
    "hwdevices = [spsst1, spsst2, sr1, sr2, t1, t2, t3, t4]"
   ]
  },
  {
   "cell_type": "markdown",
   "id": "f2b299ca-5e0d-4262-8a1e-49923c5979dd",
   "metadata": {},
   "source": [
    "Put everything online and ON. Logging level for some devices is raised to DEBUG.  "
   ]
  },
  {
   "cell_type": "code",
   "execution_count": 2,
   "id": "64cf9470-96b4-4f60-8c35-fa8f90fcbf9b",
   "metadata": {
    "tags": []
   },
   "outputs": [],
   "source": [
    "for d in devices:\n",
    "    d.adminmode = 0\n",
    "    d.logginglevel = 5\n",
    "for d in hwdevices:\n",
    "    d.on() \n",
    "controller.adminmode=0\n",
    "controller.logginglevel = 5\n",
    "sa1.logginglevel = 5\n",
    "sab1.logginglevel = 5\n",
    "sb1.logginglevel = 5"
   ]
  },
  {
   "cell_type": "markdown",
   "id": "1e950242-cde2-4dd1-9812-b705964031da",
   "metadata": {},
   "source": [
    "Waiting for the system to come up"
   ]
  },
  {
   "cell_type": "code",
   "execution_count": null,
   "id": "60b48525-e9d5-48b2-9505-c5661038533f",
   "metadata": {},
   "outputs": [
    {
     "name": "stdout",
     "output_type": "stream",
     "text": [
      "low-mccs/spsstation/ci-1: The device is in ON state. health 2\n",
      "low-mccs/spsstation/ci-2: The device is in ON state. health 2\n",
      "low-mccs/subrack/ci-1-1: The device is in ON state. health 2\n",
      "low-mccs/subrack/ci-2-1: The device is in ON state. health 2\n",
      "low-mccs/tile/ci-1-13: The device is in ON state. health 2\n",
      "low-mccs/tile/ci-1-17: The device is in ON state. health 2\n",
      "low-mccs/tile/ci-2-13: The device is in ON state. health 3\n",
      "low-mccs/tile/ci-2-17: The device is in ON state. health 3\n",
      "low-mccs/station/001: The device is in ON state. health 2\n",
      "low-mccs/station/002: The device is in ON state. health 2\n",
      "low-mccs/beam/001: The device is in ON state. health 2\n",
      "low-mccs/beam/002: The device is in ON state. health 2\n",
      "low-mccs/beam/003: The device is in ON state. health 2\n",
      "low-mccs/beam/004: The device is in ON state. health 2\n",
      "low-mccs/subarraybeam/01: The device is in ON state. health 2\n",
      "low-mccs/subarraybeam/02: The device is in ON state. health 2\n",
      "low-mccs/subarray/01: The device is in ON state. health 2\n",
      "low-mccs/subarray/02: The device is in ON state. health 0\n",
      "low-mccs/control/control: The device is in ON state.\n",
      "low-mccs/spsstation/ci-1: state = ('Synchronised', 'Synchronised')\n",
      "low-mccs/spsstation/ci-2: state = ('Synchronised', 'Synchronised')\n"
     ]
    }
   ],
   "source": [
    "timeout = 20   # seconds\n",
    "while controller.state() != tango._tango.DevState.ON:\n",
    "    time.sleep(1)\n",
    "    timeout -= 1\n",
    "    if timeout == 0: \n",
    "        break\n",
    "if timeout == 0:\n",
    "    print(\"Error: timeout in waiting for controller to coming ON\")\n",
    "for d in devices:\n",
    "    print(f\"{d.name()}: {d.status()} health {HealthState(d.healthState)}\")\n",
    "print(f\"{controller.name()}: {controller.status()}\")\n",
    "\n",
    "if timeout > 0: \n",
    "    if any(state !='Synchronised') for state in station.tileprogrammingstate for station in [spsst1,spsst2]:\n",
    "        start_time = datetime.strftime(datetime.fromtimestamp(int(time.time())+3), RFC_FORMAT)\n",
    "        for station in [spsst1, spsst2]:\n",
    "            station.StartAcquisition(json.dumps({\"start_time\": start_time}))\n",
    "    #\n",
    "    # check that synchronization worked\n",
    "    #\n",
    "    time.sleep(4)\n",
    "for station in [spsst1, spsst2]:\n",
    "    print(f'{station.name()}: state = {station.tileprogrammingstate}')"
   ]
  },
  {
   "cell_type": "markdown",
   "id": "ba44997e-6df8-4539-9a3e-d90ff1d2cf8f",
   "metadata": {},
   "source": [
    "<title> Allocate and deallocate resources</title>\n",
    "\n",
    "1) Assess that the controller has no assigned resources to subarray 1, neither has the subarray\n",
    "\n",
    "2) Allocate resources to the subarray and check that these have been allocated in the controller, and assigned to the subarray.\n",
    "    Subarray is composed of two subarray beams, 32 channels and 2 apertures each. \n",
    "    Station 1 hosts the 2 apertures of beam 1 and one of beam 2. Station 2 hosts the 2nd aperture of beam 2.\n",
    "\n",
    "3) Release the resources and check they have been released. "
   ]
  },
  {
   "cell_type": "code",
   "execution_count": 5,
   "id": "c8ee0648-ede3-4460-9cb9-7f4f5b1a9126",
   "metadata": {},
   "outputs": [
    {
     "name": "stdout",
     "output_type": "stream",
     "text": [
      "Controller resources allocated to subarray 1: {}\n",
      "Subarray resources\n",
      "- Stations:       ()\n",
      "- Subarray beams: ()\n",
      "- Station beams:  ()\n",
      "- All assigned resources: {'interface': 'https://schema.skao.int/ska-low-mccs-assignedresources/1.0', 'subarray_beam_ids': [], 'station_beam_ids': [], 'station_ids': [], 'apertures': [], 'channels': [0]}\n"
     ]
    }
   ],
   "source": [
    "print(f\"Controller resources allocated to subarray 1: {controller.GetAssignedResources(1)}\")\n",
    "print(f\"Subarray resources\\n- Stations:       {sa1.stationFQDNs}\")\n",
    "print(f\"- Subarray beams: {sa1.subarraybeamfqdns}\")\n",
    "print(f\"- Station beams:  {sa1.stationbeamfqdns}\")\n",
    "print(f\"- All assigned resources: {json.loads((sa1.assignedresources))}\")"
   ]
  },
  {
   "cell_type": "code",
   "execution_count": 4,
   "id": "066c7e67-cccd-4461-b3ee-612533b92c8d",
   "metadata": {},
   "outputs": [
    {
     "data": {
      "text/plain": [
       "[array([2], dtype=int32), ['1698683688.8465571_160872017842122_Allocate']]"
      ]
     },
     "execution_count": 4,
     "metadata": {},
     "output_type": "execute_result"
    }
   ],
   "source": [
    "args = {\n",
    "    \"subarray_id\": 1, \n",
    "    \"subarray_beams\": [\n",
    "        {\n",
    "            \"subarray_beam_id\": 1, \n",
    "            \"apertures\": [\n",
    "                {\n",
    "                    \"station_id\": 1,\n",
    "                    \"aperture_id\": \"AP001.01\"\n",
    "                },\n",
    "                {\n",
    "                    \"station_id\": 1,\n",
    "                    \"aperture_id\": \"AP001.02\"\n",
    "                },\n",
    "            ], \n",
    "            \"number_of_channels\": 32\n",
    "        },\n",
    "        {\n",
    "            \"subarray_beam_id\": 2, \n",
    "            \"apertures\": [\n",
    "                {\n",
    "                    \"station_id\": 1,\n",
    "                    \"aperture_id\": \"AP001.03\"\n",
    "                },\n",
    "                {\n",
    "                    \"station_id\": 2,\n",
    "                    \"aperture_id\": \"AP002.04\"\n",
    "                },\n",
    "            ], \n",
    "            \"number_of_channels\": 32\n",
    "        },\n",
    "    ]}\n",
    "controller.Allocate(json.dumps(args))"
   ]
  },
  {
   "cell_type": "code",
   "execution_count": 5,
   "id": "9ebb64e9-411a-4c25-ae40-76f296edd62f",
   "metadata": {},
   "outputs": [
    {
     "name": "stdout",
     "output_type": "stream",
     "text": [
      "Controller resources allocated to subarray 1: {\"subarray_beams\": [\"low-mccs/subarraybeam/01\", \"low-mccs/subarraybeam/02\"], \"station_beams\": [\"low-mccs/beam/001\", \"low-mccs/beam/002\", \"low-mccs/beam/003\", \"low-mccs/beam/004\"]}\n",
      "Subarray resources\n",
      "- Stations:       ('low-mccs/station/001', 'low-mccs/station/002')\n",
      "- Subarray beams: ('low-mccs/subarraybeam/01', 'low-mccs/subarraybeam/02')\n",
      "- Station beams:  ('low-mccs/beam/001', 'low-mccs/beam/002', 'low-mccs/beam/003', 'low-mccs/beam/004')\n",
      "- All assigned resources: {'interface': 'https://schema.skao.int/ska-low-mccs-assignedresources/1.0', 'subarray_beam_ids': ['1', '2'], 'station_beam_ids': ['1', '2', '3', '4'], 'station_ids': ['1', '2'], 'apertures': ['AP001.01', 'AP001.02', 'AP001.03', 'AP002.04'], 'channels': [64]}\n"
     ]
    }
   ],
   "source": [
    "print(f\"Controller resources allocated to subarray 1: {controller.GetAssignedResources(1)}\")\n",
    "print(f\"Subarray resources\\n- Stations:       {sa1.stationFQDNs}\")\n",
    "print(f\"- Subarray beams: {sa1.subarraybeamfqdns}\")\n",
    "print(f\"- Station beams:  {sa1.stationbeamfqdns}\")\n",
    "print(f\"- All assigned resources: {json.loads((sa1.assignedresources))}\")"
   ]
  },
  {
   "cell_type": "code",
   "execution_count": 8,
   "id": "3bffd9f8-3d11-45e7-af49-aaa1c63cea21",
   "metadata": {},
   "outputs": [
    {
     "data": {
      "text/plain": [
       "[array([0], dtype=int32), ['Release command completed OK']]"
      ]
     },
     "execution_count": 8,
     "metadata": {},
     "output_type": "execute_result"
    }
   ],
   "source": [
    "controller.ReleaseAll()"
   ]
  },
  {
   "cell_type": "code",
   "execution_count": 25,
   "id": "b22fa0cf-0c73-4dac-9340-23a85d86bd38",
   "metadata": {},
   "outputs": [
    {
     "name": "stdout",
     "output_type": "stream",
     "text": [
      "Controller resources allocated to subarray 1: {}\n",
      "Subarray resources\n",
      "- Stations:       ()\n",
      "- Subarray beams: ()\n",
      "- Station beams:  ()\n",
      "- All assigned resources: {'interface': 'https://schema.skao.int/ska-low-mccs-assignedresources/1.0', 'subarray_beam_ids': [], 'station_beam_ids': [], 'station_ids': [], 'apertures': [], 'channels': [0]}\n"
     ]
    }
   ],
   "source": [
    "print(f\"Controller resources allocated to subarray 1: {controller.GetAssignedResources(1)}\")\n",
    "print(f\"Subarray resources\\n- Stations:       {sa1.stationFQDNs}\")\n",
    "print(f\"- Subarray beams: {sa1.subarraybeamfqdns}\")\n",
    "print(f\"- Station beams:  {sa1.stationbeamfqdns}\")\n",
    "print(f\"- All assigned resources: {json.loads((sa1.assignedresources))}\")"
   ]
  },
  {
   "cell_type": "markdown",
   "id": "f4d6f98e-be2e-4d56-a1fc-28c9d5870aba",
   "metadata": {},
   "source": [
    "Reallocate the same resources to subarray 1. Configure subarray 1 with multiple bands and independent pointing in each beam. Substations cannot yet be defined (there is no aperture weight database). "
   ]
  },
  {
   "cell_type": "code",
   "execution_count": 24,
   "id": "c141ccfe-2303-49e1-9fc0-eb353d65449c",
   "metadata": {},
   "outputs": [
    {
     "data": {
      "text/plain": [
       "[array([3], dtype=int32), ['Command failed']]"
      ]
     },
     "execution_count": 24,
     "metadata": {},
     "output_type": "execute_result"
    }
   ],
   "source": [
    "controller.Allocate(json.dumps(args))"
   ]
  },
  {
   "cell_type": "code",
   "execution_count": 31,
   "id": "b4620b7f-bc7f-4793-a8d2-bce63a63dca6",
   "metadata": {},
   "outputs": [
    {
     "data": {
      "text/plain": [
       "[array([2], dtype=int32), ['1698735533.6456742_122779193411418_Configure']]"
      ]
     },
     "execution_count": 31,
     "metadata": {},
     "output_type": "execute_result"
    }
   ],
   "source": [
    "sa_configuration = {\n",
    "    \"subarray_beams\": [\n",
    "        {\n",
    "            \"subarray_beam_id\": 1,\n",
    "            \"update_rate\": 5.0,\n",
    "            \"logical_bands\": [\n",
    "                {\n",
    "                    \"start_channel\": 66,\n",
    "                    \"number_of_channels\": 16\n",
    "                },\n",
    "                {\n",
    "                    \"start_channel\": 262,\n",
    "                    \"number_of_channels\": 16\n",
    "                }\n",
    "            ],\n",
    "            \"sky_coordinates\": {\n",
    "                \"reference_frame\": \"ICRS\",\n",
    "                \"timestamp\": \"2023-04-05T12:34:56.000Z\",\n",
    "                \"c1\": 123.45,\n",
    "                \"c1_rate\": 0.0,\n",
    "                \"c2\": -12.34,\n",
    "                \"c2_rate\": 0.0,\n",
    "            },\n",
    "            \"apertures\": [\n",
    "                {\"aperture_id\": \"AP001.01\"},\n",
    "                {\"aperture_id\": \"AP001.02\"},\n",
    "            ]\n",
    "        },\n",
    "        {\n",
    "            \"subarray_beam_id\": 2,\n",
    "            \"update_rate\": 10.0,\n",
    "            \"logical_bands\": [\n",
    "                {\n",
    "                    \"start_channel\": 166,\n",
    "                    \"number_of_channels\": 16\n",
    "                },\n",
    "                {\n",
    "                    \"start_channel\": 200,\n",
    "                    \"number_of_channels\": 16\n",
    "                }\n",
    "            ],\n",
    "            \"sky_coordinates\": {\n",
    "                \"reference_frame\": \"ICRS\",\n",
    "                \"timestamp\": \"2023-04-05T12:34:56.000Z\",\n",
    "                \"c1\": 234.45,\n",
    "                \"c1_rate\": 0.001,\n",
    "                \"c2\": 23.34,\n",
    "                \"c2_rate\": 0.001,\n",
    "            },\n",
    "            \"apertures\": [\n",
    "                {\"aperture_id\": \"AP001.03\"},\n",
    "                {\"aperture_id\": \"AP002.04\"},\n",
    "            ]\n",
    "        },\n",
    "    ]\n",
    "}\n",
    "sa1.Configure(json.dumps(sa_configuration))"
   ]
  },
  {
   "cell_type": "markdown",
   "id": "34e44e7b-0c42-4b90-a5e3-22fb5afdca9e",
   "metadata": {},
   "source": [
    "Check that the configuration arrived to the station beams. Check that: \n",
    "1) Each Station beam has correct aperture, station and pointing\n",
    "2) Each Station beam has built a table of beamformer channel blocks. Table entry specifies:\n",
    "    1) table entry (station channel block)\n",
    "    2) start physical channel. 0 means unused\n",
    "    3) hardware beam used by station\n",
    "    4) subarray ID\n",
    "    5) start subarray logical channel\n",
    "    6) subarray beam ID\n",
    "    7) substation ID\n",
    "    8) aperture ID\n",
    "3) Each Station has assembled the beamformer table from all subarray beams"
   ]
  },
  {
   "cell_type": "code",
   "execution_count": 32,
   "id": "2246fa46-bf95-4007-a90a-5000e9d5cd87",
   "metadata": {},
   "outputs": [
    {
     "name": "stdout",
     "output_type": "stream",
     "text": [
      "beam 1: subarray beam 1:1 ID AP001.01 assigned to station 1 (low-mccs/station/001)\n",
      "Pointing (ICRS) [123.45   0.   -12.34   0.  ] at time 2023-04-05T12:34:56.000Z - HW beam 0\n",
      "Channel table: \n",
      "[[  0  66   0   1   0   1   1 101]\n",
      " [  1  74   0   1   8   1   1 101]\n",
      " [  2 262   0   1  16   1   1 101]\n",
      " [  3 270   0   1  24   1   1 101]]\n",
      "Beam low-mccs/beam/001 is in state 4\n",
      "beam 2: subarray beam 1:1 ID AP001.02 assigned to station 1 (low-mccs/station/001)\n",
      "Pointing (ICRS) [123.45   0.   -12.34   0.  ] at time 2023-04-05T12:34:56.000Z - HW beam 1\n",
      "Channel table: \n",
      "[[  4  66   1   1   0   1   2 102]\n",
      " [  5  74   1   1   8   1   2 102]\n",
      " [  6 262   1   1  16   1   2 102]\n",
      " [  7 270   1   1  24   1   2 102]]\n",
      "Beam low-mccs/beam/002 is in state 4\n",
      "beam 3: subarray beam 1:2 ID AP001.03 assigned to station 1 (low-mccs/station/001)\n",
      "Pointing (ICRS) [2.3445e+02 1.0000e-03 2.3340e+01 1.0000e-03] at time 2023-04-05T12:34:56.000Z - HW beam 2\n",
      "Channel table: \n",
      "[[  8 166   2   1  32   2   3 103]\n",
      " [  9 174   2   1  40   2   3 103]\n",
      " [ 10 200   2   1  48   2   3 103]\n",
      " [ 11 208   2   1  56   2   3 103]]\n",
      "Beam low-mccs/beam/003 is in state 4\n",
      "beam 4: subarray beam 1:2 ID AP002.04 assigned to station 2 (low-mccs/station/002)\n",
      "Pointing (ICRS) [2.3445e+02 1.0000e-03 2.3340e+01 1.0000e-03] at time 2023-04-05T12:34:56.000Z - HW beam 0\n",
      "Channel table: \n",
      "[[  0 166   0   1  32   2   4 204]\n",
      " [  1 174   0   1  40   2   4 204]\n",
      " [  2 200   0   1  48   2   4 204]\n",
      " [  3 208   0   1  56   2   4 204]]\n",
      "Beam low-mccs/beam/004 is in state 4\n",
      "low-mccs/station/001: 96 total channels. Channel table:\n",
      "[[  0  66   0   1   0   1   1 101]\n",
      " [  1  74   0   1   8   1   1 101]\n",
      " [  2 262   0   1  16   1   1 101]\n",
      " [  3 270   0   1  24   1   1 101]\n",
      " [  4  66   1   1   0   1   2 102]\n",
      " [  5  74   1   1   8   1   2 102]\n",
      " [  6 262   1   1  16   1   2 102]\n",
      " [  7 270   1   1  24   1   2 102]\n",
      " [  8 166   2   1  32   2   3 103]\n",
      " [  9 174   2   1  40   2   3 103]\n",
      " [ 10 200   2   1  48   2   3 103]\n",
      " [ 11 208   2   1  56   2   3 103]]\n",
      "low-mccs/station/002: 32 total channels. Channel table:\n",
      "[[  0 166   0   1  32   2   4 204]\n",
      " [  1 174   0   1  40   2   4 204]\n",
      " [  2 200   0   1  48   2   4 204]\n",
      " [  3 208   0   1  56   2   4 204]]\n"
     ]
    }
   ],
   "source": [
    "for sb in [sb1, sb2, sb3, sb4]:\n",
    "    print(f\"beam {sb.beamId}: subarray beam {sb.subarrayId}:{sb.logicalBeamId} ID {sb.apertureId} assigned to station {sb.stationId} ({sb.stationFqdn})\")\n",
    "    print(f\"Pointing ({sb.pointingReferenceFrame}) {sb.desiredPointing} at time {sb.pointingTimestamp} - HW beam {sb.hardwareBeamId}\")\n",
    "    print(f\"Channel table: \\n{sb.channels}\")\n",
    "    print(f\"Beam {sb.name()} is in state {sb.obsState}\")\n",
    "for st in [st1, st2]:\n",
    "    print(f\"{st.name()}: {st.numberOfChannels} total channels. Channel table:\\n{st.beamformerTable}\") "
   ]
  },
  {
   "cell_type": "markdown",
   "id": "51bd6c84-c84b-4c73-994d-15f32f77dfde",
   "metadata": {},
   "source": [
    "1) Deconfigure and reconfigure the subarray\n",
    "2) Reconfigure an aready configured subarray\n",
    "3) Deconfigure and deallocate everything\n",
    "4) Turn off a TPM. The controller goes in Unknown state (partly ON, partly Off)"
   ]
  },
  {
   "cell_type": "code",
   "execution_count": 53,
   "id": "e389e3c4-0972-4d6e-ae8c-0979488c318c",
   "metadata": {},
   "outputs": [
    {
     "data": {
      "text/plain": [
       "[array([2], dtype=int32), ['1683145934.132142_270989487535411_End']]"
      ]
     },
     "execution_count": 53,
     "metadata": {},
     "output_type": "execute_result"
    }
   ],
   "source": [
    "sa1.End()"
   ]
  },
  {
   "cell_type": "code",
   "execution_count": 12,
   "id": "dab933cb-ca18-45a2-9af8-7df7e17a79ec",
   "metadata": {},
   "outputs": [
    {
     "name": "stdout",
     "output_type": "stream",
     "text": [
      "PyDs_PythonError: jsonschema.exceptions.ValidationError: 'AP1.1' does not match '^AP(?!0{3})\\\\d{3}\\\\.\\\\d{2}$'\n",
      "\n",
      "Failed validating 'pattern' in schema['properties']['subarray_beams']['items']['properties']['apertures']['items']['properties']['aperture_id']:\n",
      "    {'description': 'Aperture ID, of the form APXXX.YY, XXX=station '\n",
      "                    'YY=substation',\n",
      "     'pattern': '^AP(?!0{3})\\\\d{3}\\\\.\\\\d{2}$',\n",
      "     'type': 'string'}\n",
      "\n",
      "On instance['subarray_beams'][0]['apertures'][0]['aperture_id']:\n",
      "    'AP1.1'\n",
      "\n",
      "(For more detailed information type: tango_error)\n"
     ]
    }
   ],
   "source": [
    "sa_configuration = {\n",
    "    \"subarray_beams\": [\n",
    "        {\n",
    "            \"subarray_beam_id\": 1,\n",
    "            \"update_rate\": 5.0,\n",
    "            \"logical_bands\": [\n",
    "                {\n",
    "                    \"start_channel\": 266,\n",
    "                    \"number_of_channels\": 16\n",
    "                }\n",
    "            ],\n",
    "            \"sky_coordinates\": {\n",
    "                \"reference_frame\": \"ICRS\",\n",
    "                \"timestamp\": \"2023-04-05T12:34:56.000Z\",\n",
    "                \"c1\": 123.45,\n",
    "                \"c1_rate\": 0.0,\n",
    "                \"c2\": -12.34,\n",
    "                \"c2_rate\": 0.0,\n",
    "            },\n",
    "            \"apertures\": [\n",
    "                {\"aperture_id\": \"AP1.1\"},\n",
    "                {\"aperture_id\": \"AP1.2\"},\n",
    "            ]\n",
    "        },\n",
    "        {\n",
    "            \"subarray_beam_id\": 2,\n",
    "            \"update_rate\": 10.0,\n",
    "            \"logical_bands\": [\n",
    "                {\n",
    "                    \"start_channel\": 100,\n",
    "                    \"number_of_channels\": 24\n",
    "                }\n",
    "            ],\n",
    "            \"sky_coordinates\": {\n",
    "                \"reference_frame\": \"ICRS\",\n",
    "                \"timestamp\": \"2023-04-05T12:34:56.000Z\",\n",
    "                \"c1\": 234.45,\n",
    "                \"c1_rate\": 0.001,\n",
    "                \"c2\": 23.34,\n",
    "                \"c2_rate\": 0.001,\n",
    "            },\n",
    "            \"apertures\": [\n",
    "                {\"aperture_id\": \"AP1.3\"},\n",
    "                {\"aperture_id\": \"AP2.4\"},\n",
    "            ]\n",
    "        },\n",
    "    ]\n",
    "}\n",
    "sa1.Configure(json.dumps(sa_configuration))"
   ]
  },
  {
   "cell_type": "code",
   "execution_count": 41,
   "id": "e262deb5-bfcb-4255-b959-278ed70fd730",
   "metadata": {},
   "outputs": [
    {
     "name": "stdout",
     "output_type": "stream",
     "text": [
      "beam 1: subarray beam 1:1 ID AP001.01 assigned to station 1 (low-mccs/station/001)\n",
      "Pointing (ICRS) [123.45   0.   -12.34   0.  ] at time 2023-04-05T12:34:56.000Z - HW beam 0\n",
      "Channel table: \n",
      "[[  0  66   0   1   0   1   1 101]\n",
      " [  1  74   0   1   8   1   1 101]\n",
      " [  2 262   0   1  16   1   1 101]\n",
      " [  3 270   0   1  24   1   1 101]]\n",
      "Beam low-mccs/beam/001 is in state 4\n",
      "beam 2: subarray beam 1:1 ID AP001.02 assigned to station 1 (low-mccs/station/001)\n",
      "Pointing (ICRS) [123.45   0.   -12.34   0.  ] at time 2023-04-05T12:34:56.000Z - HW beam 1\n",
      "Channel table: \n",
      "[[  4  66   1   1   0   1   2 102]\n",
      " [  5  74   1   1   8   1   2 102]\n",
      " [  6 262   1   1  16   1   2 102]\n",
      " [  7 270   1   1  24   1   2 102]]\n",
      "Beam low-mccs/beam/002 is in state 4\n",
      "beam 3: subarray beam 1:2 ID AP001.03 assigned to station 1 (low-mccs/station/001)\n",
      "Pointing (ICRS) [2.3445e+02 1.0000e-03 2.3340e+01 1.0000e-03] at time 2023-04-05T12:34:56.000Z - HW beam 2\n",
      "Channel table: \n",
      "[[  8 166   2   1  32   2   3 103]\n",
      " [  9 174   2   1  40   2   3 103]\n",
      " [ 10 200   2   1  48   2   3 103]\n",
      " [ 11 208   2   1  56   2   3 103]]\n",
      "Beam low-mccs/beam/003 is in state 4\n",
      "beam 4: subarray beam 1:2 ID AP002.04 assigned to station 2 (low-mccs/station/002)\n",
      "Pointing (ICRS) [2.3445e+02 1.0000e-03 2.3340e+01 1.0000e-03] at time 2023-04-05T12:34:56.000Z - HW beam 0\n",
      "Channel table: \n",
      "[[  0 166   0   1  32   2   4 204]\n",
      " [  1 174   0   1  40   2   4 204]\n",
      " [  2 200   0   1  48   2   4 204]\n",
      " [  3 208   0   1  56   2   4 204]]\n",
      "Beam low-mccs/beam/004 is in state 4\n",
      "low-mccs/station/001: 96 total channels. Channel table:\n",
      "[[  0  66   0   1   0   1   1 101]\n",
      " [  1  74   0   1   8   1   1 101]\n",
      " [  2 262   0   1  16   1   1 101]\n",
      " [  3 270   0   1  24   1   1 101]\n",
      " [  4  66   1   1   0   1   2 102]\n",
      " [  5  74   1   1   8   1   2 102]\n",
      " [  6 262   1   1  16   1   2 102]\n",
      " [  7 270   1   1  24   1   2 102]\n",
      " [  8 166   2   1  32   2   3 103]\n",
      " [  9 174   2   1  40   2   3 103]\n",
      " [ 10 200   2   1  48   2   3 103]\n",
      " [ 11 208   2   1  56   2   3 103]]\n",
      "low-mccs/station/002: 32 total channels. Channel table:\n",
      "[[  0 166   0   1  32   2   4 204]\n",
      " [  1 174   0   1  40   2   4 204]\n",
      " [  2 200   0   1  48   2   4 204]\n",
      " [  3 208   0   1  56   2   4 204]]\n"
     ]
    }
   ],
   "source": [
    "for sb in [sb1, sb2, sb3, sb4]:\n",
    "    print(f\"beam {sb.beamId}: subarray beam {sb.subarrayId}:{sb.logicalBeamId} ID {sb.apertureId} assigned to station {sb.stationId} ({sb.stationFqdn})\")\n",
    "    print(f\"Pointing ({sb.pointingReferenceFrame}) {sb.desiredPointing} at time {sb.pointingTimestamp} - HW beam {sb.hardwareBeamId}\")\n",
    "    print(f\"Channel table: \\n{sb.channels}\")    \n",
    "    print(f\"Beam {sb.name()} is in state {sb.obsState}\")\n",
    "for st in [st1, st2]:\n",
    "    print(f\"{st.name()}: {st.numberOfChannels} total channels. Channel table:\\n{st.beamformerTable}\") "
   ]
  },
  {
   "cell_type": "code",
   "execution_count": 50,
   "id": "d0d30c41-ded8-4625-8cdb-f3e75720ef60",
   "metadata": {},
   "outputs": [
    {
     "data": {
      "text/plain": [
       "[array([2], dtype=int32), ['1698737836.743625_172993090082020_Scan']]"
      ]
     },
     "execution_count": 50,
     "metadata": {},
     "output_type": "execute_result"
    }
   ],
   "source": [
    "scan_id = 1234\n",
    "start_time = datetime.strftime(datetime.fromtimestamp(int(time.time())+2), RFC_FORMAT)\n",
    "sa1.scan(json.dumps({'scan_id': scan_id, 'start_time': start_time}))"
   ]
  },
  {
   "cell_type": "code",
   "execution_count": 13,
   "id": "8c13d0e3-6c22-4dbe-9e15-ff5d338d3122",
   "metadata": {},
   "outputs": [
    {
     "data": {
      "text/plain": [
       "[array([2], dtype=int32), ['1698684362.2930324_29537374896676_End']]"
      ]
     },
     "execution_count": 13,
     "metadata": {},
     "output_type": "execute_result"
    }
   ],
   "source": [
    "sa1.end()"
   ]
  },
  {
   "cell_type": "code",
   "execution_count": 57,
   "id": "081ff3f5-ece4-4bb7-a9ba-f6f5d87f94ea",
   "metadata": {},
   "outputs": [
    {
     "name": "stdout",
     "output_type": "stream",
     "text": [
      "beam 1: subarray beam 1:1 ID AP1.1 assigned to station 1 (low-mccs/station/001)\n",
      "Pointing (topocentric) [0. 0. 0. 0.] at time 2000-01-01T00:00:00.000Z - HW beam 0\n",
      "Channel table: \n",
      "[[  0   0   0   0   0   1   1 101]\n",
      " [  1   0   0   0   8   1   1 101]\n",
      " [  2   0   0   0  16   1   1 101]\n",
      " [  3   0   0   0  24   1   1 101]]\n",
      "Beam low-mccs/beam/001 is in state 2\n",
      "beam 2: subarray beam 1:1 ID AP1.2 assigned to station 1 (low-mccs/station/001)\n",
      "Pointing (topocentric) [0. 0. 0. 0.] at time 2000-01-01T00:00:00.000Z - HW beam 1\n",
      "Channel table: \n",
      "[[  4   0   1   0   0   1   2 102]\n",
      " [  5   0   1   0   8   1   2 102]\n",
      " [  6   0   1   0  16   1   2 102]\n",
      " [  7   0   1   0  24   1   2 102]]\n",
      "Beam low-mccs/beam/002 is in state 2\n",
      "beam 3: subarray beam 1:2 ID AP1.3 assigned to station 1 (low-mccs/station/001)\n",
      "Pointing (topocentric) [0. 0. 0. 0.] at time 2000-01-01T00:00:00.000Z - HW beam 2\n",
      "Channel table: \n",
      "[[  8   0   2   0  32   2   3 103]\n",
      " [  9   0   2   0  40   2   3 103]\n",
      " [ 10   0   2   0  48   2   3 103]\n",
      " [ 11   0   2   0  56   2   3 103]]\n",
      "Beam low-mccs/beam/003 is in state 2\n",
      "beam 4: subarray beam 1:2 ID AP2.4 assigned to station 2 (low-mccs/station/002)\n",
      "Pointing (topocentric) [0. 0. 0. 0.] at time 2000-01-01T00:00:00.000Z - HW beam 0\n",
      "Channel table: \n",
      "[[  0   0   0   0  32   2   4 204]\n",
      " [  1   0   0   0  40   2   4 204]\n",
      " [  2   0   0   0  48   2   4 204]\n",
      " [  3   0   0   0  56   2   4 204]]\n",
      "Beam low-mccs/beam/004 is in state 2\n",
      "low-mccs/station/001: 0 total channels. Channel table:\n",
      "[]\n",
      "low-mccs/station/002: 0 total channels. Channel table:\n",
      "[]\n"
     ]
    }
   ],
   "source": [
    "for sb in [sb1, sb2, sb3, sb4]:\n",
    "    print(f\"beam {sb.beamId}: subarray beam {sb.subarrayId}:{sb.logicalBeamId} ID {sb.apertureId} assigned to station {sb.stationId} ({sb.stationFqdn})\")\n",
    "    print(f\"Pointing ({sb.pointingReferenceFrame}) {sb.desiredPointing} at time {sb.pointingTimestamp} - HW beam {sb.hardwareBeamId}\")\n",
    "    print(f\"Channel table: \\n{sb.channels}\")    \n",
    "    print(f\"Beam {sb.name()} is in state {sb.obsState}\")\n",
    "for st in [st1, st2]:\n",
    "    print(f\"{st.name()}: {st.numberOfChannels} total channels. Channel table:\\n{st.beamformerTable}\") "
   ]
  },
  {
   "cell_type": "code",
   "execution_count": 58,
   "id": "c36966f4-d3d4-4d80-9433-1bf9d82ff19e",
   "metadata": {},
   "outputs": [
    {
     "data": {
      "text/plain": [
       "[array([0], dtype=int32), ['Release command completed OK']]"
      ]
     },
     "execution_count": 58,
     "metadata": {},
     "output_type": "execute_result"
    }
   ],
   "source": [
    "controller.Release('{}')"
   ]
  },
  {
   "cell_type": "code",
   "execution_count": 59,
   "id": "e9aca58e-f2c6-4256-ae8e-bf01bd209a45",
   "metadata": {},
   "outputs": [
    {
     "data": {
      "text/plain": [
       "'{\"interface\": \"https://schema.skao.int/ska-low-mccs-assignedresources/1.0\", \"subarray_beam_ids\": [], \"station_beam_ids\": [], \"station_ids\": [], \"apertures\": [], \"channels\": [0]}'"
      ]
     },
     "execution_count": 59,
     "metadata": {},
     "output_type": "execute_result"
    }
   ],
   "source": [
    "sa1.assignedresources"
   ]
  },
  {
   "cell_type": "code",
   "execution_count": 60,
   "id": "16fd0fa5-9226-474e-97f8-b699273b550e",
   "metadata": {},
   "outputs": [
    {
     "data": {
      "text/plain": [
       "tango._tango.DevState.UNKNOWN"
      ]
     },
     "execution_count": 60,
     "metadata": {},
     "output_type": "execute_result"
    }
   ],
   "source": [
    "t1.off()\n",
    "time.sleep(0.5)\n",
    "controller.State()"
   ]
  },
  {
   "cell_type": "code",
   "execution_count": 9,
   "id": "1509c174-75d2-4eb9-937f-24af922e7652",
   "metadata": {},
   "outputs": [
    {
     "data": {
      "text/plain": [
       "'{\"interface\": \"https://schema.skao.int/ska-low-mccs-assignedresources/1.0\", \"subarray_beam_ids\": [\"1\", \"2\"], \"station_beam_ids\": [\"1\", \"2\", \"3\", \"4\"], \"station_ids\": [\"1\", \"2\"], \"apertures\": [\"AP001.01\", \"AP001.02\", \"AP001.03\", \"AP002.04\"], \"channels\": [64]}'"
      ]
     },
     "execution_count": 9,
     "metadata": {},
     "output_type": "execute_result"
    }
   ],
   "source": [
    "sa1.assignedresources"
   ]
  },
  {
   "cell_type": "code",
   "execution_count": 33,
   "id": "f253500d-c7bc-4010-9177-2dfe7a2341ed",
   "metadata": {},
   "outputs": [
    {
     "name": "stdout",
     "output_type": "stream",
     "text": [
      "[[ 66   0   1   0   1   1 101]\n",
      " [ 74   0   1   8   1   1 101]\n",
      " [262   0   1  16   1   1 101]\n",
      " [270   0   1  24   1   1 101]\n",
      " [ 66   1   1   0   1   2 102]\n",
      " [ 74   1   1   8   1   2 102]\n",
      " [262   1   1  16   1   2 102]\n",
      " [270   1   1  24   1   2 102]\n",
      " [166   2   1  32   2   3 103]\n",
      " [174   2   1  40   2   3 103]\n",
      " [200   2   1  48   2   3 103]\n",
      " [208   2   1  56   2   3 103]\n",
      " [  0   0   0   0   0   0   0]\n",
      " [  0   0   0   0   0   0   0]\n",
      " [  0   0   0   0   0   0   0]\n",
      " [  0   0   0   0   0   0   0]\n",
      " [  0   0   0   0   0   0   0]\n",
      " [  0   0   0   0   0   0   0]\n",
      " [  0   0   0   0   0   0   0]\n",
      " [  0   0   0   0   0   0   0]\n",
      " [  0   0   0   0   0   0   0]\n",
      " [  0   0   0   0   0   0   0]\n",
      " [  0   0   0   0   0   0   0]\n",
      " [  0   0   0   0   0   0   0]\n",
      " [  0   0   0   0   0   0   0]\n",
      " [  0   0   0   0   0   0   0]\n",
      " [  0   0   0   0   0   0   0]\n",
      " [  0   0   0   0   0   0   0]\n",
      " [  0   0   0   0   0   0   0]\n",
      " [  0   0   0   0   0   0   0]\n",
      " [  0   0   0   0   0   0   0]\n",
      " [  0   0   0   0   0   0   0]\n",
      " [  0   0   0   0   0   0   0]\n",
      " [  0   0   0   0   0   0   0]\n",
      " [  0   0   0   0   0   0   0]\n",
      " [  0   0   0   0   0   0   0]\n",
      " [  0   0   0   0   0   0   0]\n",
      " [  0   0   0   0   0   0   0]\n",
      " [  0   0   0   0   0   0   0]\n",
      " [  0   0   0   0   0   0   0]\n",
      " [  0   0   0   0   0   0   0]\n",
      " [  0   0   0   0   0   0   0]\n",
      " [  0   0   0   0   0   0   0]\n",
      " [  0   0   0   0   0   0   0]\n",
      " [  0   0   0   0   0   0   0]\n",
      " [  0   0   0   0   0   0   0]\n",
      " [  0   0   0   0   0   0   0]\n",
      " [  0   0   0   0   0   0   0]]\n"
     ]
    }
   ],
   "source": [
    "print(spsst1.beamformertable.reshape(-1,7))"
   ]
  },
  {
   "cell_type": "code",
   "execution_count": 40,
   "id": "b5e78fef-08af-441a-8f8d-3ece7b26bfdf",
   "metadata": {},
   "outputs": [
    {
     "data": {
      "text/plain": [
       "array([[ 66,   0,   1,   0,   1,   1, 101],\n",
       "       [ 74,   0,   1,   8,   1,   1, 101],\n",
       "       [262,   0,   1,  16,   1,   1, 101],\n",
       "       [270,   0,   1,  24,   1,   1, 101],\n",
       "       [ 66,   1,   1,   0,   1,   2, 101],\n",
       "       [ 74,   1,   1,   8,   1,   2, 101],\n",
       "       [262,   1,   1,  16,   1,   2, 101],\n",
       "       [270,   1,   1,  24,   1,   2, 101],\n",
       "       [166,   2,   1,  32,   2,   3, 101],\n",
       "       [174,   2,   1,  40,   2,   3, 101],\n",
       "       [200,   2,   1,  48,   2,   3, 101],\n",
       "       [208,   2,   1,  56,   2,   3, 101]], dtype=int32)"
      ]
     },
     "execution_count": 40,
     "metadata": {},
     "output_type": "execute_result"
    }
   ],
   "source": [
    "t1.beamformertable.reshape(-1,7)"
   ]
  },
  {
   "cell_type": "code",
   "execution_count": null,
   "id": "1808584e-b32b-4880-a619-2412c75c95a6",
   "metadata": {},
   "outputs": [],
   "source": []
  },
  {
   "cell_type": "code",
   "execution_count": 10,
   "id": "9ec5e30d-fdec-46f5-abe4-8e635c6548c5",
   "metadata": {},
   "outputs": [
    {
     "data": {
      "text/plain": [
       "array([1, 2], dtype=int32)"
      ]
     },
     "execution_count": 10,
     "metadata": {},
     "output_type": "execute_result"
    }
   ],
   "source": [
    "sab1.stationbeamids"
   ]
  },
  {
   "cell_type": "code",
   "execution_count": 23,
   "id": "3b9c5378-0ece-456f-aea7-27d874b08eb4",
   "metadata": {},
   "outputs": [
    {
     "name": "stdout",
     "output_type": "stream",
     "text": [
      "NameError: name 'sab3' is not defined\n",
      "(For more detailed information type: python_error)\n"
     ]
    }
   ],
   "source": [
    "sab3.releaseallresources()"
   ]
  },
  {
   "cell_type": "code",
   "execution_count": 17,
   "id": "3d26a735-c8fd-4917-9de6-1d9f71cb6e20",
   "metadata": {},
   "outputs": [
    {
     "name": "stdout",
     "output_type": "stream",
     "text": [
      "\u001b[0;31m---------------------------------------------------------------------------\u001b[0m\n",
      "\u001b[0;31mAttributeError\u001b[0m                            Traceback (most recent call last)\n",
      "Cell \u001b[0;32mIn [16], line 1\u001b[0m\n",
      "\u001b[0;32m----> 1\u001b[0m \u001b[43msab1\u001b[49m\u001b[38;5;241;43m.\u001b[39;49m\u001b[43mrelease\u001b[49m\n",
      "\n",
      "File \u001b[0;32m/opt/conda/lib/python3.10/site-packages/tango/device_proxy.py:452\u001b[0m, in \u001b[0;36m__DeviceProxy__getattr\u001b[0;34m(self, name)\u001b[0m\n",
      "\u001b[1;32m    449\u001b[0m     \u001b[38;5;28;01mif\u001b[39;00m name_l \u001b[38;5;129;01min\u001b[39;00m \u001b[38;5;28mself\u001b[39m\u001b[38;5;241m.\u001b[39m__get_pipe_cache():\n",
      "\u001b[1;32m    450\u001b[0m         \u001b[38;5;28;01mreturn\u001b[39;00m \u001b[38;5;28mself\u001b[39m\u001b[38;5;241m.\u001b[39mread_pipe(name)\n",
      "\u001b[0;32m--> 452\u001b[0m     \u001b[38;5;28;01mraise\u001b[39;00m \u001b[38;5;167;01mAttributeError\u001b[39;00m(name) \u001b[38;5;28;01mfrom\u001b[39;00m \u001b[38;5;21;01mcause\u001b[39;00m\n",
      "\u001b[1;32m    453\u001b[0m \u001b[38;5;28;01mfinally\u001b[39;00m:\n",
      "\u001b[1;32m    454\u001b[0m     \u001b[38;5;28;01mdel\u001b[39;00m cause\n",
      "\n",
      "\u001b[0;31mAttributeError\u001b[0m: release\n"
     ]
    }
   ],
   "source": [
    "python_error"
   ]
  },
  {
   "cell_type": "code",
   "execution_count": 23,
   "id": "ed0941ad-841b-4ac2-b889-baaef71a43b7",
   "metadata": {},
   "outputs": [
    {
     "data": {
      "text/plain": [
       "[array([2], dtype=int32), ['1698685122.630704_263311607334922_Initialise']]"
      ]
     },
     "execution_count": 23,
     "metadata": {},
     "output_type": "execute_result"
    }
   ],
   "source": [
    "spsst1.initialise('{}')"
   ]
  },
  {
   "cell_type": "code",
   "execution_count": 26,
   "id": "bc36b691-e4ff-4eaa-af9f-237ee1e1a7f7",
   "metadata": {},
   "outputs": [],
   "source": [
    "t1.statictimedelays = [0]*32"
   ]
  },
  {
   "cell_type": "code",
   "execution_count": 24,
   "id": "5ad2b37d-730a-463c-a226-046f0fa5e9f4",
   "metadata": {},
   "outputs": [],
   "source": [
    "t1.statictimedelays=list(range(32))"
   ]
  },
  {
   "cell_type": "code",
   "execution_count": 27,
   "id": "d8e08a95-d29c-4809-9fcd-153c54dd6a28",
   "metadata": {},
   "outputs": [
    {
     "data": {
      "text/plain": [
       "array([0., 0., 0., 0., 0., 0., 0., 0., 0., 0., 0., 0., 0., 0., 0., 0., 0.,\n",
       "       0., 0., 0., 0., 0., 0., 0., 0., 0., 0., 0., 0., 0., 0., 0.])"
      ]
     },
     "execution_count": 27,
     "metadata": {},
     "output_type": "execute_result"
    }
   ],
   "source": [
    "t1.statictimedelays"
   ]
  },
  {
   "cell_type": "code",
   "execution_count": 28,
   "id": "7d885f70-57aa-4a8e-8d5f-64e7e0980b2f",
   "metadata": {},
   "outputs": [
    {
     "data": {
      "text/plain": [
       "[array([2], dtype=int32), ['1698735374.059577_133966971971195_Initialise']]"
      ]
     },
     "execution_count": 28,
     "metadata": {},
     "output_type": "execute_result"
    }
   ],
   "source": [
    "t1.initialise()\n",
    "t2.initialise()"
   ]
  },
  {
   "cell_type": "code",
   "execution_count": 35,
   "id": "6a2d9cd3-6b26-414d-8077-cf15567c62be",
   "metadata": {},
   "outputs": [],
   "source": [
    "table = spsst1.beamformertable"
   ]
  },
  {
   "cell_type": "code",
   "execution_count": 39,
   "id": "cd38b17c-172f-4a80-a9fb-3035411f247f",
   "metadata": {},
   "outputs": [
    {
     "data": {
      "text/plain": [
       "[array([0], dtype=int32), ['SetBeamFormerTable command completed OK']]"
      ]
     },
     "execution_count": 39,
     "metadata": {},
     "output_type": "execute_result"
    }
   ],
   "source": [
    "spsst1.SetBeamformerTable(table)"
   ]
  },
  {
   "cell_type": "code",
   "execution_count": 46,
   "id": "486e4442-184e-4741-a82d-fc9ca20ef1d1",
   "metadata": {},
   "outputs": [
    {
     "data": {
      "text/plain": [
       "[array([0], dtype=int32), ['SetCspIngest command completed OK']]"
      ]
     },
     "execution_count": 46,
     "metadata": {},
     "output_type": "execute_result"
    }
   ],
   "source": [
    "spsst1.SetCspIngest(json.dumps({'destination_ip': '10.0.0.98'}))"
   ]
  },
  {
   "cell_type": "code",
   "execution_count": 47,
   "id": "bf855adc-0e97-4d26-84e9-e28ff13b9d4f",
   "metadata": {},
   "outputs": [
    {
     "data": {
      "text/plain": [
       "<obsState.READY: 4>"
      ]
     },
     "execution_count": 47,
     "metadata": {},
     "output_type": "execute_result"
    }
   ],
   "source": [
    "sa1.obsstate"
   ]
  },
  {
   "cell_type": "code",
   "execution_count": 51,
   "id": "957b7e32-d1dc-4272-b18a-fb7380f564c8",
   "metadata": {},
   "outputs": [
    {
     "data": {
      "text/plain": [
       "True"
      ]
     },
     "execution_count": 51,
     "metadata": {},
     "output_type": "execute_result"
    }
   ],
   "source": [
    "t1.isbeamformerrunning"
   ]
  },
  {
   "cell_type": "code",
   "execution_count": 62,
   "id": "83c80943-e2bc-45b0-90a0-eca9106237a2",
   "metadata": {},
   "outputs": [],
   "source": [
    "conf = json.loads(t1.get40gcoreconfiguration(json.dumps({'core_id':0})))"
   ]
  },
  {
   "cell_type": "code",
   "execution_count": 71,
   "id": "3219b335-878f-470b-b102-d6d3975181d4",
   "metadata": {},
   "outputs": [
    {
     "data": {
      "text/plain": [
       "'{\"core_id\": 0, \"arp_table_entry\": 0, \"source_mac\": 107752307294362, \"source_ip\": \"10.0.0.154\", \"source_port\": 61648, \"destination_ip\": \"10.0.0.98\", \"destination_port\": 4660}'"
      ]
     },
     "execution_count": 71,
     "metadata": {},
     "output_type": "execute_result"
    }
   ],
   "source": [
    "t2.get40gcoreconfiguration(json.dumps({'core_id':0}))"
   ]
  },
  {
   "cell_type": "code",
   "execution_count": 69,
   "id": "f206882e-5371-4eac-a6c4-0eeefe9f9c08",
   "metadata": {},
   "outputs": [
    {
     "data": {
      "text/plain": [
       "[array([0], dtype=int32), ['Configure40GCore command completed OK']]"
      ]
     },
     "execution_count": 69,
     "metadata": {},
     "output_type": "execute_result"
    }
   ],
   "source": [
    "conf[\"core_id\"] = 0\n",
    "conf[\"source_ip\"] = '10.0.0.152'\n",
    "conf[\"destination_ip\"] = '10.0.0.154'\n",
    "t1.configure40gcore(json.dumps(conf))\n",
    "conf[\"core_id\"] = 1\n",
    "conf[\"source_ip\"] = '10.0.0.152'\n",
    "conf[\"destination_ip\"] = '10.0.0.154'\n",
    "t1.configure40gcore(json.dumps(conf))"
   ]
  },
  {
   "cell_type": "code",
   "execution_count": 73,
   "id": "b8ebcc42-cac8-448a-90e6-4c54dde66190",
   "metadata": {},
   "outputs": [
    {
     "data": {
      "text/plain": [
       "True"
      ]
     },
     "execution_count": 73,
     "metadata": {},
     "output_type": "execute_result"
    }
   ],
   "source": [
    "t2.isbeamformerrunning"
   ]
  },
  {
   "cell_type": "code",
   "execution_count": 75,
   "id": "0155a1c9-315f-4659-ae3b-9138ab8b4ed0",
   "metadata": {},
   "outputs": [
    {
     "data": {
      "text/plain": [
       "[array([0], dtype=int32), ['StartBeamformer command completed OK']]"
      ]
     },
     "execution_count": 75,
     "metadata": {},
     "output_type": "execute_result"
    }
   ],
   "source": [
    "t1.startbeamformer('{}')"
   ]
  },
  {
   "cell_type": "code",
   "execution_count": 3,
   "id": "a490ddfc-c72b-48d5-9abc-97a07e05f7e0",
   "metadata": {},
   "outputs": [
    {
     "data": {
      "text/plain": [
       "[array([5], dtype=int32), ['Device is already in ON state.']]"
      ]
     },
     "execution_count": 3,
     "metadata": {},
     "output_type": "execute_result"
    }
   ],
   "source": [
    "spsst1.on()"
   ]
  },
  {
   "cell_type": "code",
   "execution_count": 9,
   "id": "9a553603-a8d1-4d0e-94e0-f3a5f7496eea",
   "metadata": {},
   "outputs": [
    {
     "data": {
      "text/plain": [
       "'The device is in UNKNOWN state.'"
      ]
     },
     "execution_count": 9,
     "metadata": {},
     "output_type": "execute_result"
    }
   ],
   "source": [
    "sr1.status()"
   ]
  },
  {
   "cell_type": "code",
   "execution_count": 5,
   "id": "d0cbc496-3c49-4ec0-9877-f8d7c267aa4b",
   "metadata": {},
   "outputs": [
    {
     "data": {
      "text/plain": [
       "[array([2], dtype=int32), ['1698759377.9843724_264759503298762_On']]"
      ]
     },
     "execution_count": 5,
     "metadata": {},
     "output_type": "execute_result"
    }
   ],
   "source": [
    "spsst2.on()"
   ]
  },
  {
   "cell_type": "code",
   "execution_count": 10,
   "id": "a4a4d95b-db81-41a9-ab0a-0c223c789e91",
   "metadata": {},
   "outputs": [
    {
     "data": {
      "text/plain": [
       "[array([2], dtype=int32), ['1698759664.6342075_114643505047742_Off']]"
      ]
     },
     "execution_count": 10,
     "metadata": {},
     "output_type": "execute_result"
    }
   ],
   "source": [
    "spsst1.on()"
   ]
  },
  {
   "cell_type": "code",
   "execution_count": 13,
   "id": "e3083e7a-b699-43ca-867b-321b2cf3dcb7",
   "metadata": {},
   "outputs": [
    {
     "data": {
      "text/plain": [
       "[array([2], dtype=int32), ['1698762968.6610122_160752091154532_Off']]"
      ]
     },
     "execution_count": 13,
     "metadata": {},
     "output_type": "execute_result"
    }
   ],
   "source": [
    "t2.off()"
   ]
  },
  {
   "cell_type": "code",
   "execution_count": null,
   "id": "66cc50a6-a23a-47cb-a008-1e3682040ecb",
   "metadata": {},
   "outputs": [],
   "source": []
  }
 ],
 "metadata": {
  "kernelspec": {
   "display_name": "jupyTango",
   "language": "python",
   "name": "jupytango"
  },
  "language_info": {
   "codemirror_mode": {
    "name": "ipython",
    "version": 3
   },
   "file_extension": ".py",
   "mimetype": "text/x-python",
   "name": "python",
   "nbconvert_exporter": "python",
   "pygments_lexer": "ipython3",
   "version": "3.10.6"
  }
 },
 "nbformat": 4,
 "nbformat_minor": 5
=======
    "cells": [
        {
            "cell_type": "markdown",
            "id": "e8aa38df-29ed-4fb8-ae1a-1627dbe13e99",
            "metadata": {
                "tags": []
            },
            "source": [
                "<h>Test of subarray resource allocation, configuration, deconfiguration and deallocation.</h>\n",
                "\n",
                "First defines all elements in chart. Configuration uses one subarray, two subarray beams, \n",
                "four apertures in two station. \n",
                "\n",
                "Physical hardware uses old devices (e.g. APIU) and includes 4 antennas, one TPM and one subrack. This is a nonstandard configuration, does not work in reality. \n",
                "\n",
                "In the final cluster the devices should be the correct ones, i.e. PASD and SpsStation. MccsStation must be refactored to reflect this, but as we stop the configuration propagation in the MccsStation it is sufficient."
            ]
        },
        {
            "cell_type": "code",
            "execution_count": 2,
            "id": "5cce7590-54c1-49d1-916d-8ed021e569bf",
            "metadata": {},
            "outputs": [],
            "source": [
                "import tango\n",
                "import time\n",
                "import json\n",
                "import numpy as np\n",
                "\n",
                "from ska_control_model import (\n",
                "    AdminMode,\n",
                "    CommunicationStatus,\n",
                "    HealthState,\n",
                "    PowerState,\n",
                "    ResultCode,\n",
                "    TaskStatus,\n",
                "    SimulationMode,\n",
                "    TestMode,\n",
                ")\n",
                "\n",
                "# for time conversion\n",
                "from datetime import datetime,timezone\n",
                "RFC_FORMAT = \"%Y-%m-%dT%H:%M:%S.%fZ\"\n",
                "# define devices\n",
                "controller = tango.DeviceProxy('low-mccs/control/control')\n",
                "sa1 = tango.DeviceProxy('low-mccs/subarray/01')\n",
                "sa2 = tango.DeviceProxy('low-mccs/subarray/02')\n",
                "sab1 = tango.DeviceProxy('low-mccs/subarraybeam/01')\n",
                "sab2 = tango.DeviceProxy('low-mccs/subarraybeam/02')\n",
                "st1 = tango.DeviceProxy('low-mccs/station/001')\n",
                "st2 = tango.DeviceProxy('low-mccs/station/002')\n",
                "# st3 = tango.DeviceProxy('low-mccs/station/003')\n",
                "# st4 = tango.DeviceProxy('low-mccs/station/004')\n",
                "sb1 = tango.DeviceProxy('low-mccs/beam/001')\n",
                "sb2 = tango.DeviceProxy('low-mccs/beam/002')\n",
                "sb3 = tango.DeviceProxy('low-mccs/beam/003')\n",
                "sb4 = tango.DeviceProxy('low-mccs/beam/004')\n",
                "# a1 = tango.DeviceProxy('low-mccs/antenna/000001')\n",
                "# a2 = tango.DeviceProxy('low-mccs/antenna/000002')\n",
                "# a3 = tango.DeviceProxy('low-mccs/antenna/000003')\n",
                "# a4 = tango.DeviceProxy('low-mccs/antenna/000004')\n",
                "# a5 = tango.DeviceProxy('low-mccs/antenna/000005')\n",
                "# a6 = tango.DeviceProxy('low-mccs/antenna/000006')\n",
                "# a7 = tango.DeviceProxy('low-mccs/antenna/000007')\n",
                "# a8 = tango.DeviceProxy('low-mccs/antenna/000008')\n",
                "# ap1 = tango.DeviceProxy('low-mccs/apiu/001')\n",
                "spsst1 = tango.DeviceProxy('low-mccs/spsstation/ci-1')\n",
                "spsst2 = tango.DeviceProxy('low-mccs/spsstation/ci-2')\n",
                "sr1 = tango.DeviceProxy('low-mccs/subrack/ci-1-1')\n",
                "sr2 = tango.DeviceProxy('low-mccs/subrack/ci-2-1')\n",
                "t1 = tango.DeviceProxy('low-mccs/tile/ci-1-13')\n",
                "t2 = tango.DeviceProxy('low-mccs/tile/ci-1-17')\n",
                "t3 = tango.DeviceProxy('low-mccs/tile/ci-2-13')\n",
                "t4 = tango.DeviceProxy('low-mccs/tile/ci-2-17')\n",
                "devices = [spsst1, spsst2, sr1, sr2, t1, t2, t3, t4, st1, st2, sb1, sb2, sb3, sb4, sab1, sab2, sa1, sa2]\n",
                "hwdevices = [spsst1, spsst2, sr1, sr2, t1, t2, t3, t4]"
            ]
        },
        {
            "cell_type": "markdown",
            "id": "f2b299ca-5e0d-4262-8a1e-49923c5979dd",
            "metadata": {},
            "source": [
                "Put everything online and ON. Logging level for some devices is raised to DEBUG.  "
            ]
        },
        {
            "cell_type": "code",
            "execution_count": 2,
            "id": "64cf9470-96b4-4f60-8c35-fa8f90fcbf9b",
            "metadata": {
                "tags": []
            },
            "outputs": [],
            "source": [
                "for d in devices:\n",
                "    d.adminmode = 0\n",
                "    d.logginglevel = 5\n",
                "for d in hwdevices:\n",
                "    d.on() \n",
                "controller.adminmode=0\n",
                "controller.logginglevel = 5\n",
                "sa1.logginglevel = 5\n",
                "sab1.logginglevel = 5\n",
                "sb1.logginglevel = 5"
            ]
        },
        {
            "cell_type": "markdown",
            "id": "1e950242-cde2-4dd1-9812-b705964031da",
            "metadata": {},
            "source": [
                "Waiting for the system to come up"
            ]
        },
        {
            "cell_type": "code",
            "execution_count": null,
            "id": "60b48525-e9d5-48b2-9505-c5661038533f",
            "metadata": {},
            "outputs": [
                {
                    "name": "stdout",
                    "output_type": "stream",
                    "text": [
                        "low-mccs/spsstation/ci-1: The device is in ON state. health 2\n",
                        "low-mccs/spsstation/ci-2: The device is in ON state. health 2\n",
                        "low-mccs/subrack/ci-1-1: The device is in ON state. health 2\n",
                        "low-mccs/subrack/ci-2-1: The device is in ON state. health 2\n",
                        "low-mccs/tile/ci-1-13: The device is in ON state. health 2\n",
                        "low-mccs/tile/ci-1-17: The device is in ON state. health 2\n",
                        "low-mccs/tile/ci-2-13: The device is in ON state. health 3\n",
                        "low-mccs/tile/ci-2-17: The device is in ON state. health 3\n",
                        "low-mccs/station/001: The device is in ON state. health 2\n",
                        "low-mccs/station/002: The device is in ON state. health 2\n",
                        "low-mccs/beam/001: The device is in ON state. health 2\n",
                        "low-mccs/beam/002: The device is in ON state. health 2\n",
                        "low-mccs/beam/003: The device is in ON state. health 2\n",
                        "low-mccs/beam/004: The device is in ON state. health 2\n",
                        "low-mccs/subarraybeam/01: The device is in ON state. health 2\n",
                        "low-mccs/subarraybeam/02: The device is in ON state. health 2\n",
                        "low-mccs/subarray/01: The device is in ON state. health 2\n",
                        "low-mccs/subarray/02: The device is in ON state. health 0\n",
                        "low-mccs/control/control: The device is in ON state.\n",
                        "low-mccs/spsstation/ci-1: state = ('Synchronised', 'Synchronised')\n",
                        "low-mccs/spsstation/ci-2: state = ('Synchronised', 'Synchronised')\n"
                    ]
                }
            ],
            "source": [
                "timeout = 20   # seconds\n",
                "while controller.state() != tango._tango.DevState.ON:\n",
                "    time.sleep(1)\n",
                "    timeout -= 1\n",
                "    if timeout == 0: \n",
                "        break\n",
                "if timeout == 0:\n",
                "    print(\"Error: timeout in waiting for controller to coming ON\")\n",
                "for d in devices:\n",
                "    print(f\"{d.name()}: {d.status()} health {HealthState(d.healthState)}\")\n",
                "print(f\"{controller.name()}: {controller.status()}\")\n",
                "\n",
                "if timeout > 0: \n",
                "    if any(state !='Synchronised') for state in station.tileprogrammingstate for station in [spsst1,spsst2]:\n",
                "        start_time = datetime.strftime(datetime.fromtimestamp(int(time.time())+3), RFC_FORMAT)\n",
                "        for station in [spsst1, spsst2]:\n",
                "            station.StartAcquisition(json.dumps({\"start_time\": start_time}))\n",
                "    #\n",
                "    # check that synchronization worked\n",
                "    #\n",
                "    time.sleep(4)\n",
                "for station in [spsst1, spsst2]:\n",
                "    print(f'{station.name()}: state = {station.tileprogrammingstate}')"
            ]
        },
        {
            "cell_type": "markdown",
            "id": "ba44997e-6df8-4539-9a3e-d90ff1d2cf8f",
            "metadata": {},
            "source": [
                "<title> Allocate and deallocate resources</title>\n",
                "\n",
                "1) Assess that the controller has no assigned resources to subarray 1, neither has the subarray\n",
                "\n",
                "2) Allocate resources to the subarray and check that these have been allocated in the controller, and assigned to the subarray.\n",
                "    Subarray is composed of two subarray beams, 32 channels and 2 apertures each. \n",
                "    Station 1 hosts the 2 apertures of beam 1 and one of beam 2. Station 2 hosts the 2nd aperture of beam 2.\n",
                "\n",
                "3) Release the resources and check they have been released. "
            ]
        },
        {
            "cell_type": "code",
            "execution_count": 5,
            "id": "c8ee0648-ede3-4460-9cb9-7f4f5b1a9126",
            "metadata": {},
            "outputs": [
                {
                    "name": "stdout",
                    "output_type": "stream",
                    "text": [
                        "Controller resources allocated to subarray 1: {}\n",
                        "Subarray resources\n",
                        "- Stations:       ()\n",
                        "- Subarray beams: ()\n",
                        "- Station beams:  ()\n",
                        "- All assigned resources: {'interface': 'https://schema.skao.int/ska-low-mccs-assignedresources/1.0', 'subarray_beam_ids': [], 'station_beam_ids': [], 'station_ids': [], 'apertures': [], 'channels': [0]}\n"
                    ]
                }
            ],
            "source": [
                "print(f\"Controller resources allocated to subarray 1: {controller.GetAssignedResources(1)}\")\n",
                "print(f\"Subarray resources\\n- Stations:       {sa1.stationFQDNs}\")\n",
                "print(f\"- Subarray beams: {sa1.subarraybeamfqdns}\")\n",
                "print(f\"- Station beams:  {sa1.stationbeamfqdns}\")\n",
                "print(f\"- All assigned resources: {json.loads((sa1.assignedresources))}\")"
            ]
        },
        {
            "cell_type": "code",
            "execution_count": 4,
            "id": "066c7e67-cccd-4461-b3ee-612533b92c8d",
            "metadata": {},
            "outputs": [
                {
                    "data": {
                        "text/plain": [
                            "[array([2], dtype=int32), ['1698683688.8465571_160872017842122_Allocate']]"
                        ]
                    },
                    "execution_count": 4,
                    "metadata": {},
                    "output_type": "execute_result"
                }
            ],
            "source": [
                "args = {\n",
                "    \"subarray_id\": 1, \n",
                "    \"subarray_beams\": [\n",
                "        {\n",
                "            \"subarray_beam_id\": 1, \n",
                "            \"apertures\": [\n",
                "                {\n",
                "                    \"station_id\": 1,\n",
                "                    \"aperture_id\": \"AP001.01\"\n",
                "                },\n",
                "                {\n",
                "                    \"station_id\": 1,\n",
                "                    \"aperture_id\": \"AP001.02\"\n",
                "                },\n",
                "            ], \n",
                "            \"number_of_channels\": 32\n",
                "        },\n",
                "        {\n",
                "            \"subarray_beam_id\": 2, \n",
                "            \"apertures\": [\n",
                "                {\n",
                "                    \"station_id\": 1,\n",
                "                    \"aperture_id\": \"AP001.03\"\n",
                "                },\n",
                "                {\n",
                "                    \"station_id\": 2,\n",
                "                    \"aperture_id\": \"AP002.04\"\n",
                "                },\n",
                "            ], \n",
                "            \"number_of_channels\": 32\n",
                "        },\n",
                "    ]}\n",
                "controller.Allocate(json.dumps(args))"
            ]
        },
        {
            "cell_type": "code",
            "execution_count": 5,
            "id": "9ebb64e9-411a-4c25-ae40-76f296edd62f",
            "metadata": {},
            "outputs": [
                {
                    "name": "stdout",
                    "output_type": "stream",
                    "text": [
                        "Controller resources allocated to subarray 1: {\"subarray_beams\": [\"low-mccs/subarraybeam/01\", \"low-mccs/subarraybeam/02\"], \"station_beams\": [\"low-mccs/beam/001\", \"low-mccs/beam/002\", \"low-mccs/beam/003\", \"low-mccs/beam/004\"]}\n",
                        "Subarray resources\n",
                        "- Stations:       ('low-mccs/station/001', 'low-mccs/station/002')\n",
                        "- Subarray beams: ('low-mccs/subarraybeam/01', 'low-mccs/subarraybeam/02')\n",
                        "- Station beams:  ('low-mccs/beam/001', 'low-mccs/beam/002', 'low-mccs/beam/003', 'low-mccs/beam/004')\n",
                        "- All assigned resources: {'interface': 'https://schema.skao.int/ska-low-mccs-assignedresources/1.0', 'subarray_beam_ids': ['1', '2'], 'station_beam_ids': ['1', '2', '3', '4'], 'station_ids': ['1', '2'], 'apertures': ['AP001.01', 'AP001.02', 'AP001.03', 'AP002.04'], 'channels': [64]}\n"
                    ]
                }
            ],
            "source": [
                "print(f\"Controller resources allocated to subarray 1: {controller.GetAssignedResources(1)}\")\n",
                "print(f\"Subarray resources\\n- Stations:       {sa1.stationFQDNs}\")\n",
                "print(f\"- Subarray beams: {sa1.subarraybeamfqdns}\")\n",
                "print(f\"- Station beams:  {sa1.stationbeamfqdns}\")\n",
                "print(f\"- All assigned resources: {json.loads((sa1.assignedresources))}\")"
            ]
        },
        {
            "cell_type": "code",
            "execution_count": 8,
            "id": "3bffd9f8-3d11-45e7-af49-aaa1c63cea21",
            "metadata": {},
            "outputs": [
                {
                    "data": {
                        "text/plain": [
                            "[array([0], dtype=int32), ['Release command completed OK']]"
                        ]
                    },
                    "execution_count": 8,
                    "metadata": {},
                    "output_type": "execute_result"
                }
            ],
            "source": [
                "controller.ReleaseAll()"
            ]
        },
        {
            "cell_type": "code",
            "execution_count": 25,
            "id": "b22fa0cf-0c73-4dac-9340-23a85d86bd38",
            "metadata": {},
            "outputs": [
                {
                    "name": "stdout",
                    "output_type": "stream",
                    "text": [
                        "Controller resources allocated to subarray 1: {}\n",
                        "Subarray resources\n",
                        "- Stations:       ()\n",
                        "- Subarray beams: ()\n",
                        "- Station beams:  ()\n",
                        "- All assigned resources: {'interface': 'https://schema.skao.int/ska-low-mccs-assignedresources/1.0', 'subarray_beam_ids': [], 'station_beam_ids': [], 'station_ids': [], 'apertures': [], 'channels': [0]}\n"
                    ]
                }
            ],
            "source": [
                "print(f\"Controller resources allocated to subarray 1: {controller.GetAssignedResources(1)}\")\n",
                "print(f\"Subarray resources\\n- Stations:       {sa1.stationFQDNs}\")\n",
                "print(f\"- Subarray beams: {sa1.subarraybeamfqdns}\")\n",
                "print(f\"- Station beams:  {sa1.stationbeamfqdns}\")\n",
                "print(f\"- All assigned resources: {json.loads((sa1.assignedresources))}\")"
            ]
        },
        {
            "cell_type": "markdown",
            "id": "f4d6f98e-be2e-4d56-a1fc-28c9d5870aba",
            "metadata": {},
            "source": [
                "Reallocate the same resources to subarray 1. Configure subarray 1 with multiple bands and independent pointing in each beam. Substations cannot yet be defined (there is no aperture weight database). "
            ]
        },
        {
            "cell_type": "code",
            "execution_count": 24,
            "id": "c141ccfe-2303-49e1-9fc0-eb353d65449c",
            "metadata": {},
            "outputs": [
                {
                    "data": {
                        "text/plain": [
                            "[array([3], dtype=int32), ['Command failed']]"
                        ]
                    },
                    "execution_count": 24,
                    "metadata": {},
                    "output_type": "execute_result"
                }
            ],
            "source": [
                "controller.Allocate(json.dumps(args))"
            ]
        },
        {
            "cell_type": "code",
            "execution_count": 31,
            "id": "b4620b7f-bc7f-4793-a8d2-bce63a63dca6",
            "metadata": {},
            "outputs": [
                {
                    "data": {
                        "text/plain": [
                            "[array([2], dtype=int32), ['1698735533.6456742_122779193411418_Configure']]"
                        ]
                    },
                    "execution_count": 31,
                    "metadata": {},
                    "output_type": "execute_result"
                }
            ],
            "source": [
                "sa_configuration = {\n",
                "    \"subarray_beams\": [\n",
                "        {\n",
                "            \"subarray_beam_id\": 1,\n",
                "            \"update_rate\": 5.0,\n",
                "            \"logical_bands\": [\n",
                "                {\n",
                "                    \"start_channel\": 66,\n",
                "                    \"number_of_channels\": 16\n",
                "                },\n",
                "                {\n",
                "                    \"start_channel\": 262,\n",
                "                    \"number_of_channels\": 16\n",
                "                }\n",
                "            ],\n",
                "            \"sky_coordinates\": {\n",
                "                \"reference_frame\": \"ICRS\",\n",
                "                \"timestamp\": \"2023-04-05T12:34:56.000Z\",\n",
                "                \"c1\": 123.45,\n",
                "                \"c1_rate\": 0.0,\n",
                "                \"c2\": -12.34,\n",
                "                \"c2_rate\": 0.0,\n",
                "            },\n",
                "            \"apertures\": [\n",
                "                {\"aperture_id\": \"AP001.01\"},\n",
                "                {\"aperture_id\": \"AP001.02\"},\n",
                "            ]\n",
                "        },\n",
                "        {\n",
                "            \"subarray_beam_id\": 2,\n",
                "            \"update_rate\": 10.0,\n",
                "            \"logical_bands\": [\n",
                "                {\n",
                "                    \"start_channel\": 166,\n",
                "                    \"number_of_channels\": 16\n",
                "                },\n",
                "                {\n",
                "                    \"start_channel\": 200,\n",
                "                    \"number_of_channels\": 16\n",
                "                }\n",
                "            ],\n",
                "            \"sky_coordinates\": {\n",
                "                \"reference_frame\": \"ICRS\",\n",
                "                \"timestamp\": \"2023-04-05T12:34:56.000Z\",\n",
                "                \"c1\": 234.45,\n",
                "                \"c1_rate\": 0.001,\n",
                "                \"c2\": 23.34,\n",
                "                \"c2_rate\": 0.001,\n",
                "            },\n",
                "            \"apertures\": [\n",
                "                {\"aperture_id\": \"AP001.03\"},\n",
                "                {\"aperture_id\": \"AP002.04\"},\n",
                "            ]\n",
                "        },\n",
                "    ]\n",
                "}\n",
                "sa1.Configure(json.dumps(sa_configuration))"
            ]
        },
        {
            "cell_type": "markdown",
            "id": "34e44e7b-0c42-4b90-a5e3-22fb5afdca9e",
            "metadata": {},
            "source": [
                "Check that the configuration arrived to the station beams. Check that: \n",
                "1) Each Station beam has correct aperture, station and pointing\n",
                "2) Each Station beam has built a table of beamformer channel blocks. Table entry specifies:\n",
                "    1) table entry (station channel block)\n",
                "    2) start physical channel. 0 means unused\n",
                "    3) hardware beam used by station\n",
                "    4) subarray ID\n",
                "    5) start subarray logical channel\n",
                "    6) subarray beam ID\n",
                "    7) substation ID\n",
                "    8) aperture ID\n",
                "3) Each Station has assembled the beamformer table from all subarray beams"
            ]
        },
        {
            "cell_type": "code",
            "execution_count": 32,
            "id": "2246fa46-bf95-4007-a90a-5000e9d5cd87",
            "metadata": {},
            "outputs": [
                {
                    "name": "stdout",
                    "output_type": "stream",
                    "text": [
                        "beam 1: subarray beam 1:1 ID AP001.01 assigned to station 1 (low-mccs/station/001)\n",
                        "Pointing (ICRS) [123.45   0.   -12.34   0.  ] at time 2023-04-05T12:34:56.000Z - HW beam 0\n",
                        "Channel table: \n",
                        "[[  0  66   0   1   0   1   1 101]\n",
                        " [  1  74   0   1   8   1   1 101]\n",
                        " [  2 262   0   1  16   1   1 101]\n",
                        " [  3 270   0   1  24   1   1 101]]\n",
                        "Beam low-mccs/beam/001 is in state 4\n",
                        "beam 2: subarray beam 1:1 ID AP001.02 assigned to station 1 (low-mccs/station/001)\n",
                        "Pointing (ICRS) [123.45   0.   -12.34   0.  ] at time 2023-04-05T12:34:56.000Z - HW beam 1\n",
                        "Channel table: \n",
                        "[[  4  66   1   1   0   1   2 102]\n",
                        " [  5  74   1   1   8   1   2 102]\n",
                        " [  6 262   1   1  16   1   2 102]\n",
                        " [  7 270   1   1  24   1   2 102]]\n",
                        "Beam low-mccs/beam/002 is in state 4\n",
                        "beam 3: subarray beam 1:2 ID AP001.03 assigned to station 1 (low-mccs/station/001)\n",
                        "Pointing (ICRS) [2.3445e+02 1.0000e-03 2.3340e+01 1.0000e-03] at time 2023-04-05T12:34:56.000Z - HW beam 2\n",
                        "Channel table: \n",
                        "[[  8 166   2   1  32   2   3 103]\n",
                        " [  9 174   2   1  40   2   3 103]\n",
                        " [ 10 200   2   1  48   2   3 103]\n",
                        " [ 11 208   2   1  56   2   3 103]]\n",
                        "Beam low-mccs/beam/003 is in state 4\n",
                        "beam 4: subarray beam 1:2 ID AP002.04 assigned to station 2 (low-mccs/station/002)\n",
                        "Pointing (ICRS) [2.3445e+02 1.0000e-03 2.3340e+01 1.0000e-03] at time 2023-04-05T12:34:56.000Z - HW beam 0\n",
                        "Channel table: \n",
                        "[[  0 166   0   1  32   2   4 204]\n",
                        " [  1 174   0   1  40   2   4 204]\n",
                        " [  2 200   0   1  48   2   4 204]\n",
                        " [  3 208   0   1  56   2   4 204]]\n",
                        "Beam low-mccs/beam/004 is in state 4\n",
                        "low-mccs/station/001: 96 total channels. Channel table:\n",
                        "[[  0  66   0   1   0   1   1 101]\n",
                        " [  1  74   0   1   8   1   1 101]\n",
                        " [  2 262   0   1  16   1   1 101]\n",
                        " [  3 270   0   1  24   1   1 101]\n",
                        " [  4  66   1   1   0   1   2 102]\n",
                        " [  5  74   1   1   8   1   2 102]\n",
                        " [  6 262   1   1  16   1   2 102]\n",
                        " [  7 270   1   1  24   1   2 102]\n",
                        " [  8 166   2   1  32   2   3 103]\n",
                        " [  9 174   2   1  40   2   3 103]\n",
                        " [ 10 200   2   1  48   2   3 103]\n",
                        " [ 11 208   2   1  56   2   3 103]]\n",
                        "low-mccs/station/002: 32 total channels. Channel table:\n",
                        "[[  0 166   0   1  32   2   4 204]\n",
                        " [  1 174   0   1  40   2   4 204]\n",
                        " [  2 200   0   1  48   2   4 204]\n",
                        " [  3 208   0   1  56   2   4 204]]\n"
                    ]
                }
            ],
            "source": [
                "for sb in [sb1, sb2, sb3, sb4]:\n",
                "    print(f\"beam {sb.beamId}: subarray beam {sb.subarrayId}:{sb.logicalBeamId} ID {sb.apertureId} assigned to station {sb.stationId} ({sb.stationFqdn})\")\n",
                "    print(f\"Pointing ({sb.pointingReferenceFrame}) {sb.desiredPointing} at time {sb.pointingTimestamp} - HW beam {sb.hardwareBeamId}\")\n",
                "    print(f\"Channel table: \\n{sb.channels}\")\n",
                "    print(f\"Beam {sb.name()} is in state {sb.obsState}\")\n",
                "for st in [st1, st2]:\n",
                "    print(f\"{st.name()}: {st.numberOfChannels} total channels. Channel table:\\n{st.beamformerTable}\") "
            ]
        },
        {
            "cell_type": "markdown",
            "id": "51bd6c84-c84b-4c73-994d-15f32f77dfde",
            "metadata": {},
            "source": [
                "1) Deconfigure and reconfigure the subarray\n",
                "2) Reconfigure an aready configured subarray\n",
                "3) Deconfigure and deallocate everything\n",
                "4) Turn off a TPM. The controller goes in Unknown state (partly ON, partly Off)"
            ]
        },
        {
            "cell_type": "code",
            "execution_count": 53,
            "id": "e389e3c4-0972-4d6e-ae8c-0979488c318c",
            "metadata": {},
            "outputs": [
                {
                    "data": {
                        "text/plain": [
                            "[array([2], dtype=int32), ['1683145934.132142_270989487535411_End']]"
                        ]
                    },
                    "execution_count": 53,
                    "metadata": {},
                    "output_type": "execute_result"
                }
            ],
            "source": [
                "sa1.End()"
            ]
        },
        {
            "cell_type": "code",
            "execution_count": 12,
            "id": "dab933cb-ca18-45a2-9af8-7df7e17a79ec",
            "metadata": {},
            "outputs": [
                {
                    "name": "stdout",
                    "output_type": "stream",
                    "text": [
                        "PyDs_PythonError: jsonschema.exceptions.ValidationError: 'AP1.1' does not match '^AP(?!0{3})\\\\d{3}\\\\.\\\\d{2}$'\n",
                        "\n",
                        "Failed validating 'pattern' in schema['properties']['subarray_beams']['items']['properties']['apertures']['items']['properties']['aperture_id']:\n",
                        "    {'description': 'Aperture ID, of the form APXXX.YY, XXX=station '\n",
                        "                    'YY=substation',\n",
                        "     'pattern': '^AP(?!0{3})\\\\d{3}\\\\.\\\\d{2}$',\n",
                        "     'type': 'string'}\n",
                        "\n",
                        "On instance['subarray_beams'][0]['apertures'][0]['aperture_id']:\n",
                        "    'AP1.1'\n",
                        "\n",
                        "(For more detailed information type: tango_error)\n"
                    ]
                }
            ],
            "source": [
                "sa_configuration = {\n",
                "    \"subarray_beams\": [\n",
                "        {\n",
                "            \"subarray_beam_id\": 1,\n",
                "            \"update_rate\": 5.0,\n",
                "            \"logical_bands\": [\n",
                "                {\n",
                "                    \"start_channel\": 266,\n",
                "                    \"number_of_channels\": 16\n",
                "                }\n",
                "            ],\n",
                "            \"sky_coordinates\": {\n",
                "                \"reference_frame\": \"ICRS\",\n",
                "                \"timestamp\": \"2023-04-05T12:34:56.000Z\",\n",
                "                \"c1\": 123.45,\n",
                "                \"c1_rate\": 0.0,\n",
                "                \"c2\": -12.34,\n",
                "                \"c2_rate\": 0.0,\n",
                "            },\n",
                "            \"apertures\": [\n",
                "                {\"aperture_id\": \"AP1.1\"},\n",
                "                {\"aperture_id\": \"AP1.2\"},\n",
                "            ]\n",
                "        },\n",
                "        {\n",
                "            \"subarray_beam_id\": 2,\n",
                "            \"update_rate\": 10.0,\n",
                "            \"logical_bands\": [\n",
                "                {\n",
                "                    \"start_channel\": 100,\n",
                "                    \"number_of_channels\": 24\n",
                "                }\n",
                "            ],\n",
                "            \"sky_coordinates\": {\n",
                "                \"reference_frame\": \"ICRS\",\n",
                "                \"timestamp\": \"2023-04-05T12:34:56.000Z\",\n",
                "                \"c1\": 234.45,\n",
                "                \"c1_rate\": 0.001,\n",
                "                \"c2\": 23.34,\n",
                "                \"c2_rate\": 0.001,\n",
                "            },\n",
                "            \"apertures\": [\n",
                "                {\"aperture_id\": \"AP1.3\"},\n",
                "                {\"aperture_id\": \"AP2.4\"},\n",
                "            ]\n",
                "        },\n",
                "    ]\n",
                "}\n",
                "sa1.Configure(json.dumps(sa_configuration))"
            ]
        },
        {
            "cell_type": "code",
            "execution_count": 41,
            "id": "e262deb5-bfcb-4255-b959-278ed70fd730",
            "metadata": {},
            "outputs": [
                {
                    "name": "stdout",
                    "output_type": "stream",
                    "text": [
                        "beam 1: subarray beam 1:1 ID AP001.01 assigned to station 1 (low-mccs/station/001)\n",
                        "Pointing (ICRS) [123.45   0.   -12.34   0.  ] at time 2023-04-05T12:34:56.000Z - HW beam 0\n",
                        "Channel table: \n",
                        "[[  0  66   0   1   0   1   1 101]\n",
                        " [  1  74   0   1   8   1   1 101]\n",
                        " [  2 262   0   1  16   1   1 101]\n",
                        " [  3 270   0   1  24   1   1 101]]\n",
                        "Beam low-mccs/beam/001 is in state 4\n",
                        "beam 2: subarray beam 1:1 ID AP001.02 assigned to station 1 (low-mccs/station/001)\n",
                        "Pointing (ICRS) [123.45   0.   -12.34   0.  ] at time 2023-04-05T12:34:56.000Z - HW beam 1\n",
                        "Channel table: \n",
                        "[[  4  66   1   1   0   1   2 102]\n",
                        " [  5  74   1   1   8   1   2 102]\n",
                        " [  6 262   1   1  16   1   2 102]\n",
                        " [  7 270   1   1  24   1   2 102]]\n",
                        "Beam low-mccs/beam/002 is in state 4\n",
                        "beam 3: subarray beam 1:2 ID AP001.03 assigned to station 1 (low-mccs/station/001)\n",
                        "Pointing (ICRS) [2.3445e+02 1.0000e-03 2.3340e+01 1.0000e-03] at time 2023-04-05T12:34:56.000Z - HW beam 2\n",
                        "Channel table: \n",
                        "[[  8 166   2   1  32   2   3 103]\n",
                        " [  9 174   2   1  40   2   3 103]\n",
                        " [ 10 200   2   1  48   2   3 103]\n",
                        " [ 11 208   2   1  56   2   3 103]]\n",
                        "Beam low-mccs/beam/003 is in state 4\n",
                        "beam 4: subarray beam 1:2 ID AP002.04 assigned to station 2 (low-mccs/station/002)\n",
                        "Pointing (ICRS) [2.3445e+02 1.0000e-03 2.3340e+01 1.0000e-03] at time 2023-04-05T12:34:56.000Z - HW beam 0\n",
                        "Channel table: \n",
                        "[[  0 166   0   1  32   2   4 204]\n",
                        " [  1 174   0   1  40   2   4 204]\n",
                        " [  2 200   0   1  48   2   4 204]\n",
                        " [  3 208   0   1  56   2   4 204]]\n",
                        "Beam low-mccs/beam/004 is in state 4\n",
                        "low-mccs/station/001: 96 total channels. Channel table:\n",
                        "[[  0  66   0   1   0   1   1 101]\n",
                        " [  1  74   0   1   8   1   1 101]\n",
                        " [  2 262   0   1  16   1   1 101]\n",
                        " [  3 270   0   1  24   1   1 101]\n",
                        " [  4  66   1   1   0   1   2 102]\n",
                        " [  5  74   1   1   8   1   2 102]\n",
                        " [  6 262   1   1  16   1   2 102]\n",
                        " [  7 270   1   1  24   1   2 102]\n",
                        " [  8 166   2   1  32   2   3 103]\n",
                        " [  9 174   2   1  40   2   3 103]\n",
                        " [ 10 200   2   1  48   2   3 103]\n",
                        " [ 11 208   2   1  56   2   3 103]]\n",
                        "low-mccs/station/002: 32 total channels. Channel table:\n",
                        "[[  0 166   0   1  32   2   4 204]\n",
                        " [  1 174   0   1  40   2   4 204]\n",
                        " [  2 200   0   1  48   2   4 204]\n",
                        " [  3 208   0   1  56   2   4 204]]\n"
                    ]
                }
            ],
            "source": [
                "for sb in [sb1, sb2, sb3, sb4]:\n",
                "    print(f\"beam {sb.beamId}: subarray beam {sb.subarrayId}:{sb.logicalBeamId} ID {sb.apertureId} assigned to station {sb.stationId} ({sb.stationFqdn})\")\n",
                "    print(f\"Pointing ({sb.pointingReferenceFrame}) {sb.desiredPointing} at time {sb.pointingTimestamp} - HW beam {sb.hardwareBeamId}\")\n",
                "    print(f\"Channel table: \\n{sb.channels}\")    \n",
                "    print(f\"Beam {sb.name()} is in state {sb.obsState}\")\n",
                "for st in [st1, st2]:\n",
                "    print(f\"{st.name()}: {st.numberOfChannels} total channels. Channel table:\\n{st.beamformerTable}\") "
            ]
        },
        {
            "cell_type": "code",
            "execution_count": 50,
            "id": "d0d30c41-ded8-4625-8cdb-f3e75720ef60",
            "metadata": {},
            "outputs": [
                {
                    "data": {
                        "text/plain": [
                            "[array([2], dtype=int32), ['1698737836.743625_172993090082020_Scan']]"
                        ]
                    },
                    "execution_count": 50,
                    "metadata": {},
                    "output_type": "execute_result"
                }
            ],
            "source": [
                "scan_id = 1234\n",
                "start_time = datetime.strftime(datetime.fromtimestamp(int(time.time())+2), RFC_FORMAT)\n",
                "sa1.scan(json.dumps({'scan_id': scan_id, 'start_time': start_time}))"
            ]
        },
        {
            "cell_type": "code",
            "execution_count": 13,
            "id": "8c13d0e3-6c22-4dbe-9e15-ff5d338d3122",
            "metadata": {},
            "outputs": [
                {
                    "data": {
                        "text/plain": [
                            "[array([2], dtype=int32), ['1698684362.2930324_29537374896676_End']]"
                        ]
                    },
                    "execution_count": 13,
                    "metadata": {},
                    "output_type": "execute_result"
                }
            ],
            "source": [
                "sa1.end()"
            ]
        },
        {
            "cell_type": "code",
            "execution_count": 57,
            "id": "081ff3f5-ece4-4bb7-a9ba-f6f5d87f94ea",
            "metadata": {},
            "outputs": [
                {
                    "name": "stdout",
                    "output_type": "stream",
                    "text": [
                        "beam 1: subarray beam 1:1 ID AP1.1 assigned to station 1 (low-mccs/station/001)\n",
                        "Pointing (topocentric) [0. 0. 0. 0.] at time 2000-01-01T00:00:00.000Z - HW beam 0\n",
                        "Channel table: \n",
                        "[[  0   0   0   0   0   1   1 101]\n",
                        " [  1   0   0   0   8   1   1 101]\n",
                        " [  2   0   0   0  16   1   1 101]\n",
                        " [  3   0   0   0  24   1   1 101]]\n",
                        "Beam low-mccs/beam/001 is in state 2\n",
                        "beam 2: subarray beam 1:1 ID AP1.2 assigned to station 1 (low-mccs/station/001)\n",
                        "Pointing (topocentric) [0. 0. 0. 0.] at time 2000-01-01T00:00:00.000Z - HW beam 1\n",
                        "Channel table: \n",
                        "[[  4   0   1   0   0   1   2 102]\n",
                        " [  5   0   1   0   8   1   2 102]\n",
                        " [  6   0   1   0  16   1   2 102]\n",
                        " [  7   0   1   0  24   1   2 102]]\n",
                        "Beam low-mccs/beam/002 is in state 2\n",
                        "beam 3: subarray beam 1:2 ID AP1.3 assigned to station 1 (low-mccs/station/001)\n",
                        "Pointing (topocentric) [0. 0. 0. 0.] at time 2000-01-01T00:00:00.000Z - HW beam 2\n",
                        "Channel table: \n",
                        "[[  8   0   2   0  32   2   3 103]\n",
                        " [  9   0   2   0  40   2   3 103]\n",
                        " [ 10   0   2   0  48   2   3 103]\n",
                        " [ 11   0   2   0  56   2   3 103]]\n",
                        "Beam low-mccs/beam/003 is in state 2\n",
                        "beam 4: subarray beam 1:2 ID AP2.4 assigned to station 2 (low-mccs/station/002)\n",
                        "Pointing (topocentric) [0. 0. 0. 0.] at time 2000-01-01T00:00:00.000Z - HW beam 0\n",
                        "Channel table: \n",
                        "[[  0   0   0   0  32   2   4 204]\n",
                        " [  1   0   0   0  40   2   4 204]\n",
                        " [  2   0   0   0  48   2   4 204]\n",
                        " [  3   0   0   0  56   2   4 204]]\n",
                        "Beam low-mccs/beam/004 is in state 2\n",
                        "low-mccs/station/001: 0 total channels. Channel table:\n",
                        "[]\n",
                        "low-mccs/station/002: 0 total channels. Channel table:\n",
                        "[]\n"
                    ]
                }
            ],
            "source": [
                "for sb in [sb1, sb2, sb3, sb4]:\n",
                "    print(f\"beam {sb.beamId}: subarray beam {sb.subarrayId}:{sb.logicalBeamId} ID {sb.apertureId} assigned to station {sb.stationId} ({sb.stationFqdn})\")\n",
                "    print(f\"Pointing ({sb.pointingReferenceFrame}) {sb.desiredPointing} at time {sb.pointingTimestamp} - HW beam {sb.hardwareBeamId}\")\n",
                "    print(f\"Channel table: \\n{sb.channels}\")    \n",
                "    print(f\"Beam {sb.name()} is in state {sb.obsState}\")\n",
                "for st in [st1, st2]:\n",
                "    print(f\"{st.name()}: {st.numberOfChannels} total channels. Channel table:\\n{st.beamformerTable}\") "
            ]
        },
        {
            "cell_type": "code",
            "execution_count": 58,
            "id": "c36966f4-d3d4-4d80-9433-1bf9d82ff19e",
            "metadata": {},
            "outputs": [
                {
                    "data": {
                        "text/plain": [
                            "[array([0], dtype=int32), ['Release command completed OK']]"
                        ]
                    },
                    "execution_count": 58,
                    "metadata": {},
                    "output_type": "execute_result"
                }
            ],
            "source": [
                "controller.Release('{}')"
            ]
        },
        {
            "cell_type": "code",
            "execution_count": 59,
            "id": "e9aca58e-f2c6-4256-ae8e-bf01bd209a45",
            "metadata": {},
            "outputs": [
                {
                    "data": {
                        "text/plain": [
                            "'{\"interface\": \"https://schema.skao.int/ska-low-mccs-assignedresources/1.0\", \"subarray_beam_ids\": [], \"station_beam_ids\": [], \"station_ids\": [], \"apertures\": [], \"channels\": [0]}'"
                        ]
                    },
                    "execution_count": 59,
                    "metadata": {},
                    "output_type": "execute_result"
                }
            ],
            "source": [
                "sa1.assignedresources"
            ]
        },
        {
            "cell_type": "code",
            "execution_count": 60,
            "id": "16fd0fa5-9226-474e-97f8-b699273b550e",
            "metadata": {},
            "outputs": [
                {
                    "data": {
                        "text/plain": [
                            "tango._tango.DevState.UNKNOWN"
                        ]
                    },
                    "execution_count": 60,
                    "metadata": {},
                    "output_type": "execute_result"
                }
            ],
            "source": [
                "t1.off()\n",
                "time.sleep(0.5)\n",
                "controller.State()"
            ]
        },
        {
            "cell_type": "code",
            "execution_count": 9,
            "id": "1509c174-75d2-4eb9-937f-24af922e7652",
            "metadata": {},
            "outputs": [
                {
                    "data": {
                        "text/plain": [
                            "'{\"interface\": \"https://schema.skao.int/ska-low-mccs-assignedresources/1.0\", \"subarray_beam_ids\": [\"1\", \"2\"], \"station_beam_ids\": [\"1\", \"2\", \"3\", \"4\"], \"station_ids\": [\"1\", \"2\"], \"apertures\": [\"AP001.01\", \"AP001.02\", \"AP001.03\", \"AP002.04\"], \"channels\": [64]}'"
                        ]
                    },
                    "execution_count": 9,
                    "metadata": {},
                    "output_type": "execute_result"
                }
            ],
            "source": [
                "sa1.assignedresources"
            ]
        },
        {
            "cell_type": "code",
            "execution_count": 33,
            "id": "f253500d-c7bc-4010-9177-2dfe7a2341ed",
            "metadata": {},
            "outputs": [
                {
                    "name": "stdout",
                    "output_type": "stream",
                    "text": [
                        "[[ 66   0   1   0   1   1 101]\n",
                        " [ 74   0   1   8   1   1 101]\n",
                        " [262   0   1  16   1   1 101]\n",
                        " [270   0   1  24   1   1 101]\n",
                        " [ 66   1   1   0   1   2 102]\n",
                        " [ 74   1   1   8   1   2 102]\n",
                        " [262   1   1  16   1   2 102]\n",
                        " [270   1   1  24   1   2 102]\n",
                        " [166   2   1  32   2   3 103]\n",
                        " [174   2   1  40   2   3 103]\n",
                        " [200   2   1  48   2   3 103]\n",
                        " [208   2   1  56   2   3 103]\n",
                        " [  0   0   0   0   0   0   0]\n",
                        " [  0   0   0   0   0   0   0]\n",
                        " [  0   0   0   0   0   0   0]\n",
                        " [  0   0   0   0   0   0   0]\n",
                        " [  0   0   0   0   0   0   0]\n",
                        " [  0   0   0   0   0   0   0]\n",
                        " [  0   0   0   0   0   0   0]\n",
                        " [  0   0   0   0   0   0   0]\n",
                        " [  0   0   0   0   0   0   0]\n",
                        " [  0   0   0   0   0   0   0]\n",
                        " [  0   0   0   0   0   0   0]\n",
                        " [  0   0   0   0   0   0   0]\n",
                        " [  0   0   0   0   0   0   0]\n",
                        " [  0   0   0   0   0   0   0]\n",
                        " [  0   0   0   0   0   0   0]\n",
                        " [  0   0   0   0   0   0   0]\n",
                        " [  0   0   0   0   0   0   0]\n",
                        " [  0   0   0   0   0   0   0]\n",
                        " [  0   0   0   0   0   0   0]\n",
                        " [  0   0   0   0   0   0   0]\n",
                        " [  0   0   0   0   0   0   0]\n",
                        " [  0   0   0   0   0   0   0]\n",
                        " [  0   0   0   0   0   0   0]\n",
                        " [  0   0   0   0   0   0   0]\n",
                        " [  0   0   0   0   0   0   0]\n",
                        " [  0   0   0   0   0   0   0]\n",
                        " [  0   0   0   0   0   0   0]\n",
                        " [  0   0   0   0   0   0   0]\n",
                        " [  0   0   0   0   0   0   0]\n",
                        " [  0   0   0   0   0   0   0]\n",
                        " [  0   0   0   0   0   0   0]\n",
                        " [  0   0   0   0   0   0   0]\n",
                        " [  0   0   0   0   0   0   0]\n",
                        " [  0   0   0   0   0   0   0]\n",
                        " [  0   0   0   0   0   0   0]\n",
                        " [  0   0   0   0   0   0   0]]\n"
                    ]
                }
            ],
            "source": [
                "print(spsst1.beamformertable.reshape(-1,7))"
            ]
        },
        {
            "cell_type": "code",
            "execution_count": 40,
            "id": "b5e78fef-08af-441a-8f8d-3ece7b26bfdf",
            "metadata": {},
            "outputs": [
                {
                    "data": {
                        "text/plain": [
                            "array([[ 66,   0,   1,   0,   1,   1, 101],\n",
                            "       [ 74,   0,   1,   8,   1,   1, 101],\n",
                            "       [262,   0,   1,  16,   1,   1, 101],\n",
                            "       [270,   0,   1,  24,   1,   1, 101],\n",
                            "       [ 66,   1,   1,   0,   1,   2, 101],\n",
                            "       [ 74,   1,   1,   8,   1,   2, 101],\n",
                            "       [262,   1,   1,  16,   1,   2, 101],\n",
                            "       [270,   1,   1,  24,   1,   2, 101],\n",
                            "       [166,   2,   1,  32,   2,   3, 101],\n",
                            "       [174,   2,   1,  40,   2,   3, 101],\n",
                            "       [200,   2,   1,  48,   2,   3, 101],\n",
                            "       [208,   2,   1,  56,   2,   3, 101]], dtype=int32)"
                        ]
                    },
                    "execution_count": 40,
                    "metadata": {},
                    "output_type": "execute_result"
                }
            ],
            "source": [
                "t1.beamformertable.reshape(-1,7)"
            ]
        },
        {
            "cell_type": "code",
            "execution_count": null,
            "id": "1808584e-b32b-4880-a619-2412c75c95a6",
            "metadata": {},
            "outputs": [],
            "source": []
        },
        {
            "cell_type": "code",
            "execution_count": 10,
            "id": "9ec5e30d-fdec-46f5-abe4-8e635c6548c5",
            "metadata": {},
            "outputs": [
                {
                    "data": {
                        "text/plain": [
                            "array([1, 2], dtype=int32)"
                        ]
                    },
                    "execution_count": 10,
                    "metadata": {},
                    "output_type": "execute_result"
                }
            ],
            "source": [
                "sab1.stationbeamids"
            ]
        },
        {
            "cell_type": "code",
            "execution_count": 23,
            "id": "3b9c5378-0ece-456f-aea7-27d874b08eb4",
            "metadata": {},
            "outputs": [
                {
                    "name": "stdout",
                    "output_type": "stream",
                    "text": [
                        "NameError: name 'sab3' is not defined\n",
                        "(For more detailed information type: python_error)\n"
                    ]
                }
            ],
            "source": [
                "sab3.releaseallresources()"
            ]
        },
        {
            "cell_type": "code",
            "execution_count": 17,
            "id": "3d26a735-c8fd-4917-9de6-1d9f71cb6e20",
            "metadata": {},
            "outputs": [
                {
                    "name": "stdout",
                    "output_type": "stream",
                    "text": [
                        "\u001b[0;31m---------------------------------------------------------------------------\u001b[0m\n",
                        "\u001b[0;31mAttributeError\u001b[0m                            Traceback (most recent call last)\n",
                        "Cell \u001b[0;32mIn [16], line 1\u001b[0m\n",
                        "\u001b[0;32m----> 1\u001b[0m \u001b[43msab1\u001b[49m\u001b[38;5;241;43m.\u001b[39;49m\u001b[43mrelease\u001b[49m\n",
                        "\n",
                        "File \u001b[0;32m/opt/conda/lib/python3.10/site-packages/tango/device_proxy.py:452\u001b[0m, in \u001b[0;36m__DeviceProxy__getattr\u001b[0;34m(self, name)\u001b[0m\n",
                        "\u001b[1;32m    449\u001b[0m     \u001b[38;5;28;01mif\u001b[39;00m name_l \u001b[38;5;129;01min\u001b[39;00m \u001b[38;5;28mself\u001b[39m\u001b[38;5;241m.\u001b[39m__get_pipe_cache():\n",
                        "\u001b[1;32m    450\u001b[0m         \u001b[38;5;28;01mreturn\u001b[39;00m \u001b[38;5;28mself\u001b[39m\u001b[38;5;241m.\u001b[39mread_pipe(name)\n",
                        "\u001b[0;32m--> 452\u001b[0m     \u001b[38;5;28;01mraise\u001b[39;00m \u001b[38;5;167;01mAttributeError\u001b[39;00m(name) \u001b[38;5;28;01mfrom\u001b[39;00m \u001b[38;5;21;01mcause\u001b[39;00m\n",
                        "\u001b[1;32m    453\u001b[0m \u001b[38;5;28;01mfinally\u001b[39;00m:\n",
                        "\u001b[1;32m    454\u001b[0m     \u001b[38;5;28;01mdel\u001b[39;00m cause\n",
                        "\n",
                        "\u001b[0;31mAttributeError\u001b[0m: release\n"
                    ]
                }
            ],
            "source": [
                "python_error"
            ]
        },
        {
            "cell_type": "code",
            "execution_count": null,
            "id": "ed0941ad-841b-4ac2-b889-baaef71a43b7",
            "metadata": {},
            "outputs": [
                {
                    "data": {
                        "text/plain": [
                            "[array([2], dtype=int32), ['1698685122.630704_263311607334922_Initialise']]"
                        ]
                    },
                    "execution_count": 23,
                    "metadata": {},
                    "output_type": "execute_result"
                }
            ],
            "source": [
                "spsst1.initialise()"
            ]
        },
        {
            "cell_type": "code",
            "execution_count": 26,
            "id": "bc36b691-e4ff-4eaa-af9f-237ee1e1a7f7",
            "metadata": {},
            "outputs": [],
            "source": [
                "t1.statictimedelays = [0]*32"
            ]
        },
        {
            "cell_type": "code",
            "execution_count": 24,
            "id": "5ad2b37d-730a-463c-a226-046f0fa5e9f4",
            "metadata": {},
            "outputs": [],
            "source": [
                "t1.statictimedelays=list(range(32))"
            ]
        },
        {
            "cell_type": "code",
            "execution_count": 27,
            "id": "d8e08a95-d29c-4809-9fcd-153c54dd6a28",
            "metadata": {},
            "outputs": [
                {
                    "data": {
                        "text/plain": [
                            "array([0., 0., 0., 0., 0., 0., 0., 0., 0., 0., 0., 0., 0., 0., 0., 0., 0.,\n",
                            "       0., 0., 0., 0., 0., 0., 0., 0., 0., 0., 0., 0., 0., 0., 0.])"
                        ]
                    },
                    "execution_count": 27,
                    "metadata": {},
                    "output_type": "execute_result"
                }
            ],
            "source": [
                "t1.statictimedelays"
            ]
        },
        {
            "cell_type": "code",
            "execution_count": 28,
            "id": "7d885f70-57aa-4a8e-8d5f-64e7e0980b2f",
            "metadata": {},
            "outputs": [
                {
                    "data": {
                        "text/plain": [
                            "[array([2], dtype=int32), ['1698735374.059577_133966971971195_Initialise']]"
                        ]
                    },
                    "execution_count": 28,
                    "metadata": {},
                    "output_type": "execute_result"
                }
            ],
            "source": [
                "t1.initialise()\n",
                "t2.initialise()"
            ]
        },
        {
            "cell_type": "code",
            "execution_count": 35,
            "id": "6a2d9cd3-6b26-414d-8077-cf15567c62be",
            "metadata": {},
            "outputs": [],
            "source": [
                "table = spsst1.beamformertable"
            ]
        },
        {
            "cell_type": "code",
            "execution_count": 39,
            "id": "cd38b17c-172f-4a80-a9fb-3035411f247f",
            "metadata": {},
            "outputs": [
                {
                    "data": {
                        "text/plain": [
                            "[array([0], dtype=int32), ['SetBeamFormerTable command completed OK']]"
                        ]
                    },
                    "execution_count": 39,
                    "metadata": {},
                    "output_type": "execute_result"
                }
            ],
            "source": [
                "spsst1.SetBeamformerTable(table)"
            ]
        },
        {
            "cell_type": "code",
            "execution_count": 46,
            "id": "486e4442-184e-4741-a82d-fc9ca20ef1d1",
            "metadata": {},
            "outputs": [
                {
                    "data": {
                        "text/plain": [
                            "[array([0], dtype=int32), ['SetCspIngest command completed OK']]"
                        ]
                    },
                    "execution_count": 46,
                    "metadata": {},
                    "output_type": "execute_result"
                }
            ],
            "source": [
                "spsst1.SetCspIngest(json.dumps({'destination_ip': '10.0.0.98'}))"
            ]
        },
        {
            "cell_type": "code",
            "execution_count": 47,
            "id": "bf855adc-0e97-4d26-84e9-e28ff13b9d4f",
            "metadata": {},
            "outputs": [
                {
                    "data": {
                        "text/plain": [
                            "<obsState.READY: 4>"
                        ]
                    },
                    "execution_count": 47,
                    "metadata": {},
                    "output_type": "execute_result"
                }
            ],
            "source": [
                "sa1.obsstate"
            ]
        },
        {
            "cell_type": "code",
            "execution_count": 51,
            "id": "957b7e32-d1dc-4272-b18a-fb7380f564c8",
            "metadata": {},
            "outputs": [
                {
                    "data": {
                        "text/plain": [
                            "True"
                        ]
                    },
                    "execution_count": 51,
                    "metadata": {},
                    "output_type": "execute_result"
                }
            ],
            "source": [
                "t1.isbeamformerrunning"
            ]
        },
        {
            "cell_type": "code",
            "execution_count": 62,
            "id": "83c80943-e2bc-45b0-90a0-eca9106237a2",
            "metadata": {},
            "outputs": [],
            "source": [
                "conf = json.loads(t1.get40gcoreconfiguration(json.dumps({'core_id':0})))"
            ]
        },
        {
            "cell_type": "code",
            "execution_count": 71,
            "id": "3219b335-878f-470b-b102-d6d3975181d4",
            "metadata": {},
            "outputs": [
                {
                    "data": {
                        "text/plain": [
                            "'{\"core_id\": 0, \"arp_table_entry\": 0, \"source_mac\": 107752307294362, \"source_ip\": \"10.0.0.154\", \"source_port\": 61648, \"destination_ip\": \"10.0.0.98\", \"destination_port\": 4660}'"
                        ]
                    },
                    "execution_count": 71,
                    "metadata": {},
                    "output_type": "execute_result"
                }
            ],
            "source": [
                "t2.get40gcoreconfiguration(json.dumps({'core_id':0}))"
            ]
        },
        {
            "cell_type": "code",
            "execution_count": 69,
            "id": "f206882e-5371-4eac-a6c4-0eeefe9f9c08",
            "metadata": {},
            "outputs": [
                {
                    "data": {
                        "text/plain": [
                            "[array([0], dtype=int32), ['Configure40GCore command completed OK']]"
                        ]
                    },
                    "execution_count": 69,
                    "metadata": {},
                    "output_type": "execute_result"
                }
            ],
            "source": [
                "conf[\"core_id\"] = 0\n",
                "conf[\"source_ip\"] = '10.0.0.152'\n",
                "conf[\"destination_ip\"] = '10.0.0.154'\n",
                "t1.configure40gcore(json.dumps(conf))\n",
                "conf[\"core_id\"] = 1\n",
                "conf[\"source_ip\"] = '10.0.0.152'\n",
                "conf[\"destination_ip\"] = '10.0.0.154'\n",
                "t1.configure40gcore(json.dumps(conf))"
            ]
        },
        {
            "cell_type": "code",
            "execution_count": 73,
            "id": "b8ebcc42-cac8-448a-90e6-4c54dde66190",
            "metadata": {},
            "outputs": [
                {
                    "data": {
                        "text/plain": [
                            "True"
                        ]
                    },
                    "execution_count": 73,
                    "metadata": {},
                    "output_type": "execute_result"
                }
            ],
            "source": [
                "t2.isbeamformerrunning"
            ]
        },
        {
            "cell_type": "code",
            "execution_count": 75,
            "id": "0155a1c9-315f-4659-ae3b-9138ab8b4ed0",
            "metadata": {},
            "outputs": [
                {
                    "data": {
                        "text/plain": [
                            "[array([0], dtype=int32), ['StartBeamformer command completed OK']]"
                        ]
                    },
                    "execution_count": 75,
                    "metadata": {},
                    "output_type": "execute_result"
                }
            ],
            "source": [
                "t1.startbeamformer('{}')"
            ]
        },
        {
            "cell_type": "code",
            "execution_count": 3,
            "id": "a490ddfc-c72b-48d5-9abc-97a07e05f7e0",
            "metadata": {},
            "outputs": [
                {
                    "data": {
                        "text/plain": [
                            "[array([5], dtype=int32), ['Device is already in ON state.']]"
                        ]
                    },
                    "execution_count": 3,
                    "metadata": {},
                    "output_type": "execute_result"
                }
            ],
            "source": [
                "spsst1.on()"
            ]
        },
        {
            "cell_type": "code",
            "execution_count": 9,
            "id": "9a553603-a8d1-4d0e-94e0-f3a5f7496eea",
            "metadata": {},
            "outputs": [
                {
                    "data": {
                        "text/plain": [
                            "'The device is in UNKNOWN state.'"
                        ]
                    },
                    "execution_count": 9,
                    "metadata": {},
                    "output_type": "execute_result"
                }
            ],
            "source": [
                "sr1.status()"
            ]
        },
        {
            "cell_type": "code",
            "execution_count": 5,
            "id": "d0cbc496-3c49-4ec0-9877-f8d7c267aa4b",
            "metadata": {},
            "outputs": [
                {
                    "data": {
                        "text/plain": [
                            "[array([2], dtype=int32), ['1698759377.9843724_264759503298762_On']]"
                        ]
                    },
                    "execution_count": 5,
                    "metadata": {},
                    "output_type": "execute_result"
                }
            ],
            "source": [
                "spsst2.on()"
            ]
        },
        {
            "cell_type": "code",
            "execution_count": 10,
            "id": "a4a4d95b-db81-41a9-ab0a-0c223c789e91",
            "metadata": {},
            "outputs": [
                {
                    "data": {
                        "text/plain": [
                            "[array([2], dtype=int32), ['1698759664.6342075_114643505047742_Off']]"
                        ]
                    },
                    "execution_count": 10,
                    "metadata": {},
                    "output_type": "execute_result"
                }
            ],
            "source": [
                "spsst1.on()"
            ]
        },
        {
            "cell_type": "code",
            "execution_count": 13,
            "id": "e3083e7a-b699-43ca-867b-321b2cf3dcb7",
            "metadata": {},
            "outputs": [
                {
                    "data": {
                        "text/plain": [
                            "[array([2], dtype=int32), ['1698762968.6610122_160752091154532_Off']]"
                        ]
                    },
                    "execution_count": 13,
                    "metadata": {},
                    "output_type": "execute_result"
                }
            ],
            "source": [
                "t2.off()"
            ]
        },
        {
            "cell_type": "code",
            "execution_count": null,
            "id": "66cc50a6-a23a-47cb-a008-1e3682040ecb",
            "metadata": {},
            "outputs": [],
            "source": []
        }
    ],
    "metadata": {
        "kernelspec": {
            "display_name": "jupyTango",
            "language": "python",
            "name": "jupytango"
        },
        "language_info": {
            "codemirror_mode": {
                "name": "ipython",
                "version": 3
            },
            "file_extension": ".py",
            "mimetype": "text/x-python",
            "name": "python",
            "nbconvert_exporter": "python",
            "pygments_lexer": "ipython3",
            "version": "3.10.6"
        }
    },
    "nbformat": 4,
    "nbformat_minor": 5
>>>>>>> f8f24eee
}<|MERGE_RESOLUTION|>--- conflicted
+++ resolved
@@ -1,1512 +1,4 @@
 {
-<<<<<<< HEAD
- "cells": [
-  {
-   "cell_type": "markdown",
-   "id": "e8aa38df-29ed-4fb8-ae1a-1627dbe13e99",
-   "metadata": {
-    "tags": []
-   },
-   "source": [
-    "<h>Test of subarray resource allocation, configuration, deconfiguration and deallocation.</h>\n",
-    "\n",
-    "First defines all elements in chart. Configuration uses one subarray, two subarray beams, \n",
-    "four apertures in two station. \n",
-    "\n",
-    "Physical hardware uses old devices (e.g. APIU) and includes 4 antennas, one TPM and one subrack. This is a nonstandard configuration, does not work in reality. \n",
-    "\n",
-    "In the final cluster the devices should be the correct ones, i.e. PASD and SpsStation. MccsStation must be refactored to reflect this, but as we stop the configuration propagation in the MccsStation it is sufficient."
-   ]
-  },
-  {
-   "cell_type": "code",
-   "execution_count": 2,
-   "id": "5cce7590-54c1-49d1-916d-8ed021e569bf",
-   "metadata": {},
-   "outputs": [],
-   "source": [
-    "import tango\n",
-    "import time\n",
-    "import json\n",
-    "import numpy as np\n",
-    "\n",
-    "from ska_control_model import (\n",
-    "    AdminMode,\n",
-    "    CommunicationStatus,\n",
-    "    HealthState,\n",
-    "    PowerState,\n",
-    "    ResultCode,\n",
-    "    TaskStatus,\n",
-    "    SimulationMode,\n",
-    "    TestMode,\n",
-    ")\n",
-    "\n",
-    "# for time conversion\n",
-    "from datetime import datetime,timezone\n",
-    "RFC_FORMAT = \"%Y-%m-%dT%H:%M:%S.%fZ\"\n",
-    "# define devices\n",
-    "controller = tango.DeviceProxy('low-mccs/control/control')\n",
-    "sa1 = tango.DeviceProxy('low-mccs/subarray/01')\n",
-    "sa2 = tango.DeviceProxy('low-mccs/subarray/02')\n",
-    "sab1 = tango.DeviceProxy('low-mccs/subarraybeam/01')\n",
-    "sab2 = tango.DeviceProxy('low-mccs/subarraybeam/02')\n",
-    "st1 = tango.DeviceProxy('low-mccs/station/001')\n",
-    "st2 = tango.DeviceProxy('low-mccs/station/002')\n",
-    "# st3 = tango.DeviceProxy('low-mccs/station/003')\n",
-    "# st4 = tango.DeviceProxy('low-mccs/station/004')\n",
-    "sb1 = tango.DeviceProxy('low-mccs/beam/001')\n",
-    "sb2 = tango.DeviceProxy('low-mccs/beam/002')\n",
-    "sb3 = tango.DeviceProxy('low-mccs/beam/003')\n",
-    "sb4 = tango.DeviceProxy('low-mccs/beam/004')\n",
-    "# a1 = tango.DeviceProxy('low-mccs/antenna/000001')\n",
-    "# a2 = tango.DeviceProxy('low-mccs/antenna/000002')\n",
-    "# a3 = tango.DeviceProxy('low-mccs/antenna/000003')\n",
-    "# a4 = tango.DeviceProxy('low-mccs/antenna/000004')\n",
-    "# a5 = tango.DeviceProxy('low-mccs/antenna/000005')\n",
-    "# a6 = tango.DeviceProxy('low-mccs/antenna/000006')\n",
-    "# a7 = tango.DeviceProxy('low-mccs/antenna/000007')\n",
-    "# a8 = tango.DeviceProxy('low-mccs/antenna/000008')\n",
-    "# ap1 = tango.DeviceProxy('low-mccs/apiu/001')\n",
-    "spsst1 = tango.DeviceProxy('low-mccs/spsstation/ci-1')\n",
-    "spsst2 = tango.DeviceProxy('low-mccs/spsstation/ci-2')\n",
-    "sr1 = tango.DeviceProxy('low-mccs/subrack/ci-1-1')\n",
-    "sr2 = tango.DeviceProxy('low-mccs/subrack/ci-2-1')\n",
-    "t1 = tango.DeviceProxy('low-mccs/tile/ci-1-13')\n",
-    "t2 = tango.DeviceProxy('low-mccs/tile/ci-1-17')\n",
-    "t3 = tango.DeviceProxy('low-mccs/tile/ci-2-13')\n",
-    "t4 = tango.DeviceProxy('low-mccs/tile/ci-2-17')\n",
-    "devices = [spsst1, spsst2, sr1, sr2, t1, t2, t3, t4, st1, st2, sb1, sb2, sb3, sb4, sab1, sab2, sa1, sa2]\n",
-    "hwdevices = [spsst1, spsst2, sr1, sr2, t1, t2, t3, t4]"
-   ]
-  },
-  {
-   "cell_type": "markdown",
-   "id": "f2b299ca-5e0d-4262-8a1e-49923c5979dd",
-   "metadata": {},
-   "source": [
-    "Put everything online and ON. Logging level for some devices is raised to DEBUG.  "
-   ]
-  },
-  {
-   "cell_type": "code",
-   "execution_count": 2,
-   "id": "64cf9470-96b4-4f60-8c35-fa8f90fcbf9b",
-   "metadata": {
-    "tags": []
-   },
-   "outputs": [],
-   "source": [
-    "for d in devices:\n",
-    "    d.adminmode = 0\n",
-    "    d.logginglevel = 5\n",
-    "for d in hwdevices:\n",
-    "    d.on() \n",
-    "controller.adminmode=0\n",
-    "controller.logginglevel = 5\n",
-    "sa1.logginglevel = 5\n",
-    "sab1.logginglevel = 5\n",
-    "sb1.logginglevel = 5"
-   ]
-  },
-  {
-   "cell_type": "markdown",
-   "id": "1e950242-cde2-4dd1-9812-b705964031da",
-   "metadata": {},
-   "source": [
-    "Waiting for the system to come up"
-   ]
-  },
-  {
-   "cell_type": "code",
-   "execution_count": null,
-   "id": "60b48525-e9d5-48b2-9505-c5661038533f",
-   "metadata": {},
-   "outputs": [
-    {
-     "name": "stdout",
-     "output_type": "stream",
-     "text": [
-      "low-mccs/spsstation/ci-1: The device is in ON state. health 2\n",
-      "low-mccs/spsstation/ci-2: The device is in ON state. health 2\n",
-      "low-mccs/subrack/ci-1-1: The device is in ON state. health 2\n",
-      "low-mccs/subrack/ci-2-1: The device is in ON state. health 2\n",
-      "low-mccs/tile/ci-1-13: The device is in ON state. health 2\n",
-      "low-mccs/tile/ci-1-17: The device is in ON state. health 2\n",
-      "low-mccs/tile/ci-2-13: The device is in ON state. health 3\n",
-      "low-mccs/tile/ci-2-17: The device is in ON state. health 3\n",
-      "low-mccs/station/001: The device is in ON state. health 2\n",
-      "low-mccs/station/002: The device is in ON state. health 2\n",
-      "low-mccs/beam/001: The device is in ON state. health 2\n",
-      "low-mccs/beam/002: The device is in ON state. health 2\n",
-      "low-mccs/beam/003: The device is in ON state. health 2\n",
-      "low-mccs/beam/004: The device is in ON state. health 2\n",
-      "low-mccs/subarraybeam/01: The device is in ON state. health 2\n",
-      "low-mccs/subarraybeam/02: The device is in ON state. health 2\n",
-      "low-mccs/subarray/01: The device is in ON state. health 2\n",
-      "low-mccs/subarray/02: The device is in ON state. health 0\n",
-      "low-mccs/control/control: The device is in ON state.\n",
-      "low-mccs/spsstation/ci-1: state = ('Synchronised', 'Synchronised')\n",
-      "low-mccs/spsstation/ci-2: state = ('Synchronised', 'Synchronised')\n"
-     ]
-    }
-   ],
-   "source": [
-    "timeout = 20   # seconds\n",
-    "while controller.state() != tango._tango.DevState.ON:\n",
-    "    time.sleep(1)\n",
-    "    timeout -= 1\n",
-    "    if timeout == 0: \n",
-    "        break\n",
-    "if timeout == 0:\n",
-    "    print(\"Error: timeout in waiting for controller to coming ON\")\n",
-    "for d in devices:\n",
-    "    print(f\"{d.name()}: {d.status()} health {HealthState(d.healthState)}\")\n",
-    "print(f\"{controller.name()}: {controller.status()}\")\n",
-    "\n",
-    "if timeout > 0: \n",
-    "    if any(state !='Synchronised') for state in station.tileprogrammingstate for station in [spsst1,spsst2]:\n",
-    "        start_time = datetime.strftime(datetime.fromtimestamp(int(time.time())+3), RFC_FORMAT)\n",
-    "        for station in [spsst1, spsst2]:\n",
-    "            station.StartAcquisition(json.dumps({\"start_time\": start_time}))\n",
-    "    #\n",
-    "    # check that synchronization worked\n",
-    "    #\n",
-    "    time.sleep(4)\n",
-    "for station in [spsst1, spsst2]:\n",
-    "    print(f'{station.name()}: state = {station.tileprogrammingstate}')"
-   ]
-  },
-  {
-   "cell_type": "markdown",
-   "id": "ba44997e-6df8-4539-9a3e-d90ff1d2cf8f",
-   "metadata": {},
-   "source": [
-    "<title> Allocate and deallocate resources</title>\n",
-    "\n",
-    "1) Assess that the controller has no assigned resources to subarray 1, neither has the subarray\n",
-    "\n",
-    "2) Allocate resources to the subarray and check that these have been allocated in the controller, and assigned to the subarray.\n",
-    "    Subarray is composed of two subarray beams, 32 channels and 2 apertures each. \n",
-    "    Station 1 hosts the 2 apertures of beam 1 and one of beam 2. Station 2 hosts the 2nd aperture of beam 2.\n",
-    "\n",
-    "3) Release the resources and check they have been released. "
-   ]
-  },
-  {
-   "cell_type": "code",
-   "execution_count": 5,
-   "id": "c8ee0648-ede3-4460-9cb9-7f4f5b1a9126",
-   "metadata": {},
-   "outputs": [
-    {
-     "name": "stdout",
-     "output_type": "stream",
-     "text": [
-      "Controller resources allocated to subarray 1: {}\n",
-      "Subarray resources\n",
-      "- Stations:       ()\n",
-      "- Subarray beams: ()\n",
-      "- Station beams:  ()\n",
-      "- All assigned resources: {'interface': 'https://schema.skao.int/ska-low-mccs-assignedresources/1.0', 'subarray_beam_ids': [], 'station_beam_ids': [], 'station_ids': [], 'apertures': [], 'channels': [0]}\n"
-     ]
-    }
-   ],
-   "source": [
-    "print(f\"Controller resources allocated to subarray 1: {controller.GetAssignedResources(1)}\")\n",
-    "print(f\"Subarray resources\\n- Stations:       {sa1.stationFQDNs}\")\n",
-    "print(f\"- Subarray beams: {sa1.subarraybeamfqdns}\")\n",
-    "print(f\"- Station beams:  {sa1.stationbeamfqdns}\")\n",
-    "print(f\"- All assigned resources: {json.loads((sa1.assignedresources))}\")"
-   ]
-  },
-  {
-   "cell_type": "code",
-   "execution_count": 4,
-   "id": "066c7e67-cccd-4461-b3ee-612533b92c8d",
-   "metadata": {},
-   "outputs": [
-    {
-     "data": {
-      "text/plain": [
-       "[array([2], dtype=int32), ['1698683688.8465571_160872017842122_Allocate']]"
-      ]
-     },
-     "execution_count": 4,
-     "metadata": {},
-     "output_type": "execute_result"
-    }
-   ],
-   "source": [
-    "args = {\n",
-    "    \"subarray_id\": 1, \n",
-    "    \"subarray_beams\": [\n",
-    "        {\n",
-    "            \"subarray_beam_id\": 1, \n",
-    "            \"apertures\": [\n",
-    "                {\n",
-    "                    \"station_id\": 1,\n",
-    "                    \"aperture_id\": \"AP001.01\"\n",
-    "                },\n",
-    "                {\n",
-    "                    \"station_id\": 1,\n",
-    "                    \"aperture_id\": \"AP001.02\"\n",
-    "                },\n",
-    "            ], \n",
-    "            \"number_of_channels\": 32\n",
-    "        },\n",
-    "        {\n",
-    "            \"subarray_beam_id\": 2, \n",
-    "            \"apertures\": [\n",
-    "                {\n",
-    "                    \"station_id\": 1,\n",
-    "                    \"aperture_id\": \"AP001.03\"\n",
-    "                },\n",
-    "                {\n",
-    "                    \"station_id\": 2,\n",
-    "                    \"aperture_id\": \"AP002.04\"\n",
-    "                },\n",
-    "            ], \n",
-    "            \"number_of_channels\": 32\n",
-    "        },\n",
-    "    ]}\n",
-    "controller.Allocate(json.dumps(args))"
-   ]
-  },
-  {
-   "cell_type": "code",
-   "execution_count": 5,
-   "id": "9ebb64e9-411a-4c25-ae40-76f296edd62f",
-   "metadata": {},
-   "outputs": [
-    {
-     "name": "stdout",
-     "output_type": "stream",
-     "text": [
-      "Controller resources allocated to subarray 1: {\"subarray_beams\": [\"low-mccs/subarraybeam/01\", \"low-mccs/subarraybeam/02\"], \"station_beams\": [\"low-mccs/beam/001\", \"low-mccs/beam/002\", \"low-mccs/beam/003\", \"low-mccs/beam/004\"]}\n",
-      "Subarray resources\n",
-      "- Stations:       ('low-mccs/station/001', 'low-mccs/station/002')\n",
-      "- Subarray beams: ('low-mccs/subarraybeam/01', 'low-mccs/subarraybeam/02')\n",
-      "- Station beams:  ('low-mccs/beam/001', 'low-mccs/beam/002', 'low-mccs/beam/003', 'low-mccs/beam/004')\n",
-      "- All assigned resources: {'interface': 'https://schema.skao.int/ska-low-mccs-assignedresources/1.0', 'subarray_beam_ids': ['1', '2'], 'station_beam_ids': ['1', '2', '3', '4'], 'station_ids': ['1', '2'], 'apertures': ['AP001.01', 'AP001.02', 'AP001.03', 'AP002.04'], 'channels': [64]}\n"
-     ]
-    }
-   ],
-   "source": [
-    "print(f\"Controller resources allocated to subarray 1: {controller.GetAssignedResources(1)}\")\n",
-    "print(f\"Subarray resources\\n- Stations:       {sa1.stationFQDNs}\")\n",
-    "print(f\"- Subarray beams: {sa1.subarraybeamfqdns}\")\n",
-    "print(f\"- Station beams:  {sa1.stationbeamfqdns}\")\n",
-    "print(f\"- All assigned resources: {json.loads((sa1.assignedresources))}\")"
-   ]
-  },
-  {
-   "cell_type": "code",
-   "execution_count": 8,
-   "id": "3bffd9f8-3d11-45e7-af49-aaa1c63cea21",
-   "metadata": {},
-   "outputs": [
-    {
-     "data": {
-      "text/plain": [
-       "[array([0], dtype=int32), ['Release command completed OK']]"
-      ]
-     },
-     "execution_count": 8,
-     "metadata": {},
-     "output_type": "execute_result"
-    }
-   ],
-   "source": [
-    "controller.ReleaseAll()"
-   ]
-  },
-  {
-   "cell_type": "code",
-   "execution_count": 25,
-   "id": "b22fa0cf-0c73-4dac-9340-23a85d86bd38",
-   "metadata": {},
-   "outputs": [
-    {
-     "name": "stdout",
-     "output_type": "stream",
-     "text": [
-      "Controller resources allocated to subarray 1: {}\n",
-      "Subarray resources\n",
-      "- Stations:       ()\n",
-      "- Subarray beams: ()\n",
-      "- Station beams:  ()\n",
-      "- All assigned resources: {'interface': 'https://schema.skao.int/ska-low-mccs-assignedresources/1.0', 'subarray_beam_ids': [], 'station_beam_ids': [], 'station_ids': [], 'apertures': [], 'channels': [0]}\n"
-     ]
-    }
-   ],
-   "source": [
-    "print(f\"Controller resources allocated to subarray 1: {controller.GetAssignedResources(1)}\")\n",
-    "print(f\"Subarray resources\\n- Stations:       {sa1.stationFQDNs}\")\n",
-    "print(f\"- Subarray beams: {sa1.subarraybeamfqdns}\")\n",
-    "print(f\"- Station beams:  {sa1.stationbeamfqdns}\")\n",
-    "print(f\"- All assigned resources: {json.loads((sa1.assignedresources))}\")"
-   ]
-  },
-  {
-   "cell_type": "markdown",
-   "id": "f4d6f98e-be2e-4d56-a1fc-28c9d5870aba",
-   "metadata": {},
-   "source": [
-    "Reallocate the same resources to subarray 1. Configure subarray 1 with multiple bands and independent pointing in each beam. Substations cannot yet be defined (there is no aperture weight database). "
-   ]
-  },
-  {
-   "cell_type": "code",
-   "execution_count": 24,
-   "id": "c141ccfe-2303-49e1-9fc0-eb353d65449c",
-   "metadata": {},
-   "outputs": [
-    {
-     "data": {
-      "text/plain": [
-       "[array([3], dtype=int32), ['Command failed']]"
-      ]
-     },
-     "execution_count": 24,
-     "metadata": {},
-     "output_type": "execute_result"
-    }
-   ],
-   "source": [
-    "controller.Allocate(json.dumps(args))"
-   ]
-  },
-  {
-   "cell_type": "code",
-   "execution_count": 31,
-   "id": "b4620b7f-bc7f-4793-a8d2-bce63a63dca6",
-   "metadata": {},
-   "outputs": [
-    {
-     "data": {
-      "text/plain": [
-       "[array([2], dtype=int32), ['1698735533.6456742_122779193411418_Configure']]"
-      ]
-     },
-     "execution_count": 31,
-     "metadata": {},
-     "output_type": "execute_result"
-    }
-   ],
-   "source": [
-    "sa_configuration = {\n",
-    "    \"subarray_beams\": [\n",
-    "        {\n",
-    "            \"subarray_beam_id\": 1,\n",
-    "            \"update_rate\": 5.0,\n",
-    "            \"logical_bands\": [\n",
-    "                {\n",
-    "                    \"start_channel\": 66,\n",
-    "                    \"number_of_channels\": 16\n",
-    "                },\n",
-    "                {\n",
-    "                    \"start_channel\": 262,\n",
-    "                    \"number_of_channels\": 16\n",
-    "                }\n",
-    "            ],\n",
-    "            \"sky_coordinates\": {\n",
-    "                \"reference_frame\": \"ICRS\",\n",
-    "                \"timestamp\": \"2023-04-05T12:34:56.000Z\",\n",
-    "                \"c1\": 123.45,\n",
-    "                \"c1_rate\": 0.0,\n",
-    "                \"c2\": -12.34,\n",
-    "                \"c2_rate\": 0.0,\n",
-    "            },\n",
-    "            \"apertures\": [\n",
-    "                {\"aperture_id\": \"AP001.01\"},\n",
-    "                {\"aperture_id\": \"AP001.02\"},\n",
-    "            ]\n",
-    "        },\n",
-    "        {\n",
-    "            \"subarray_beam_id\": 2,\n",
-    "            \"update_rate\": 10.0,\n",
-    "            \"logical_bands\": [\n",
-    "                {\n",
-    "                    \"start_channel\": 166,\n",
-    "                    \"number_of_channels\": 16\n",
-    "                },\n",
-    "                {\n",
-    "                    \"start_channel\": 200,\n",
-    "                    \"number_of_channels\": 16\n",
-    "                }\n",
-    "            ],\n",
-    "            \"sky_coordinates\": {\n",
-    "                \"reference_frame\": \"ICRS\",\n",
-    "                \"timestamp\": \"2023-04-05T12:34:56.000Z\",\n",
-    "                \"c1\": 234.45,\n",
-    "                \"c1_rate\": 0.001,\n",
-    "                \"c2\": 23.34,\n",
-    "                \"c2_rate\": 0.001,\n",
-    "            },\n",
-    "            \"apertures\": [\n",
-    "                {\"aperture_id\": \"AP001.03\"},\n",
-    "                {\"aperture_id\": \"AP002.04\"},\n",
-    "            ]\n",
-    "        },\n",
-    "    ]\n",
-    "}\n",
-    "sa1.Configure(json.dumps(sa_configuration))"
-   ]
-  },
-  {
-   "cell_type": "markdown",
-   "id": "34e44e7b-0c42-4b90-a5e3-22fb5afdca9e",
-   "metadata": {},
-   "source": [
-    "Check that the configuration arrived to the station beams. Check that: \n",
-    "1) Each Station beam has correct aperture, station and pointing\n",
-    "2) Each Station beam has built a table of beamformer channel blocks. Table entry specifies:\n",
-    "    1) table entry (station channel block)\n",
-    "    2) start physical channel. 0 means unused\n",
-    "    3) hardware beam used by station\n",
-    "    4) subarray ID\n",
-    "    5) start subarray logical channel\n",
-    "    6) subarray beam ID\n",
-    "    7) substation ID\n",
-    "    8) aperture ID\n",
-    "3) Each Station has assembled the beamformer table from all subarray beams"
-   ]
-  },
-  {
-   "cell_type": "code",
-   "execution_count": 32,
-   "id": "2246fa46-bf95-4007-a90a-5000e9d5cd87",
-   "metadata": {},
-   "outputs": [
-    {
-     "name": "stdout",
-     "output_type": "stream",
-     "text": [
-      "beam 1: subarray beam 1:1 ID AP001.01 assigned to station 1 (low-mccs/station/001)\n",
-      "Pointing (ICRS) [123.45   0.   -12.34   0.  ] at time 2023-04-05T12:34:56.000Z - HW beam 0\n",
-      "Channel table: \n",
-      "[[  0  66   0   1   0   1   1 101]\n",
-      " [  1  74   0   1   8   1   1 101]\n",
-      " [  2 262   0   1  16   1   1 101]\n",
-      " [  3 270   0   1  24   1   1 101]]\n",
-      "Beam low-mccs/beam/001 is in state 4\n",
-      "beam 2: subarray beam 1:1 ID AP001.02 assigned to station 1 (low-mccs/station/001)\n",
-      "Pointing (ICRS) [123.45   0.   -12.34   0.  ] at time 2023-04-05T12:34:56.000Z - HW beam 1\n",
-      "Channel table: \n",
-      "[[  4  66   1   1   0   1   2 102]\n",
-      " [  5  74   1   1   8   1   2 102]\n",
-      " [  6 262   1   1  16   1   2 102]\n",
-      " [  7 270   1   1  24   1   2 102]]\n",
-      "Beam low-mccs/beam/002 is in state 4\n",
-      "beam 3: subarray beam 1:2 ID AP001.03 assigned to station 1 (low-mccs/station/001)\n",
-      "Pointing (ICRS) [2.3445e+02 1.0000e-03 2.3340e+01 1.0000e-03] at time 2023-04-05T12:34:56.000Z - HW beam 2\n",
-      "Channel table: \n",
-      "[[  8 166   2   1  32   2   3 103]\n",
-      " [  9 174   2   1  40   2   3 103]\n",
-      " [ 10 200   2   1  48   2   3 103]\n",
-      " [ 11 208   2   1  56   2   3 103]]\n",
-      "Beam low-mccs/beam/003 is in state 4\n",
-      "beam 4: subarray beam 1:2 ID AP002.04 assigned to station 2 (low-mccs/station/002)\n",
-      "Pointing (ICRS) [2.3445e+02 1.0000e-03 2.3340e+01 1.0000e-03] at time 2023-04-05T12:34:56.000Z - HW beam 0\n",
-      "Channel table: \n",
-      "[[  0 166   0   1  32   2   4 204]\n",
-      " [  1 174   0   1  40   2   4 204]\n",
-      " [  2 200   0   1  48   2   4 204]\n",
-      " [  3 208   0   1  56   2   4 204]]\n",
-      "Beam low-mccs/beam/004 is in state 4\n",
-      "low-mccs/station/001: 96 total channels. Channel table:\n",
-      "[[  0  66   0   1   0   1   1 101]\n",
-      " [  1  74   0   1   8   1   1 101]\n",
-      " [  2 262   0   1  16   1   1 101]\n",
-      " [  3 270   0   1  24   1   1 101]\n",
-      " [  4  66   1   1   0   1   2 102]\n",
-      " [  5  74   1   1   8   1   2 102]\n",
-      " [  6 262   1   1  16   1   2 102]\n",
-      " [  7 270   1   1  24   1   2 102]\n",
-      " [  8 166   2   1  32   2   3 103]\n",
-      " [  9 174   2   1  40   2   3 103]\n",
-      " [ 10 200   2   1  48   2   3 103]\n",
-      " [ 11 208   2   1  56   2   3 103]]\n",
-      "low-mccs/station/002: 32 total channels. Channel table:\n",
-      "[[  0 166   0   1  32   2   4 204]\n",
-      " [  1 174   0   1  40   2   4 204]\n",
-      " [  2 200   0   1  48   2   4 204]\n",
-      " [  3 208   0   1  56   2   4 204]]\n"
-     ]
-    }
-   ],
-   "source": [
-    "for sb in [sb1, sb2, sb3, sb4]:\n",
-    "    print(f\"beam {sb.beamId}: subarray beam {sb.subarrayId}:{sb.logicalBeamId} ID {sb.apertureId} assigned to station {sb.stationId} ({sb.stationFqdn})\")\n",
-    "    print(f\"Pointing ({sb.pointingReferenceFrame}) {sb.desiredPointing} at time {sb.pointingTimestamp} - HW beam {sb.hardwareBeamId}\")\n",
-    "    print(f\"Channel table: \\n{sb.channels}\")\n",
-    "    print(f\"Beam {sb.name()} is in state {sb.obsState}\")\n",
-    "for st in [st1, st2]:\n",
-    "    print(f\"{st.name()}: {st.numberOfChannels} total channels. Channel table:\\n{st.beamformerTable}\") "
-   ]
-  },
-  {
-   "cell_type": "markdown",
-   "id": "51bd6c84-c84b-4c73-994d-15f32f77dfde",
-   "metadata": {},
-   "source": [
-    "1) Deconfigure and reconfigure the subarray\n",
-    "2) Reconfigure an aready configured subarray\n",
-    "3) Deconfigure and deallocate everything\n",
-    "4) Turn off a TPM. The controller goes in Unknown state (partly ON, partly Off)"
-   ]
-  },
-  {
-   "cell_type": "code",
-   "execution_count": 53,
-   "id": "e389e3c4-0972-4d6e-ae8c-0979488c318c",
-   "metadata": {},
-   "outputs": [
-    {
-     "data": {
-      "text/plain": [
-       "[array([2], dtype=int32), ['1683145934.132142_270989487535411_End']]"
-      ]
-     },
-     "execution_count": 53,
-     "metadata": {},
-     "output_type": "execute_result"
-    }
-   ],
-   "source": [
-    "sa1.End()"
-   ]
-  },
-  {
-   "cell_type": "code",
-   "execution_count": 12,
-   "id": "dab933cb-ca18-45a2-9af8-7df7e17a79ec",
-   "metadata": {},
-   "outputs": [
-    {
-     "name": "stdout",
-     "output_type": "stream",
-     "text": [
-      "PyDs_PythonError: jsonschema.exceptions.ValidationError: 'AP1.1' does not match '^AP(?!0{3})\\\\d{3}\\\\.\\\\d{2}$'\n",
-      "\n",
-      "Failed validating 'pattern' in schema['properties']['subarray_beams']['items']['properties']['apertures']['items']['properties']['aperture_id']:\n",
-      "    {'description': 'Aperture ID, of the form APXXX.YY, XXX=station '\n",
-      "                    'YY=substation',\n",
-      "     'pattern': '^AP(?!0{3})\\\\d{3}\\\\.\\\\d{2}$',\n",
-      "     'type': 'string'}\n",
-      "\n",
-      "On instance['subarray_beams'][0]['apertures'][0]['aperture_id']:\n",
-      "    'AP1.1'\n",
-      "\n",
-      "(For more detailed information type: tango_error)\n"
-     ]
-    }
-   ],
-   "source": [
-    "sa_configuration = {\n",
-    "    \"subarray_beams\": [\n",
-    "        {\n",
-    "            \"subarray_beam_id\": 1,\n",
-    "            \"update_rate\": 5.0,\n",
-    "            \"logical_bands\": [\n",
-    "                {\n",
-    "                    \"start_channel\": 266,\n",
-    "                    \"number_of_channels\": 16\n",
-    "                }\n",
-    "            ],\n",
-    "            \"sky_coordinates\": {\n",
-    "                \"reference_frame\": \"ICRS\",\n",
-    "                \"timestamp\": \"2023-04-05T12:34:56.000Z\",\n",
-    "                \"c1\": 123.45,\n",
-    "                \"c1_rate\": 0.0,\n",
-    "                \"c2\": -12.34,\n",
-    "                \"c2_rate\": 0.0,\n",
-    "            },\n",
-    "            \"apertures\": [\n",
-    "                {\"aperture_id\": \"AP1.1\"},\n",
-    "                {\"aperture_id\": \"AP1.2\"},\n",
-    "            ]\n",
-    "        },\n",
-    "        {\n",
-    "            \"subarray_beam_id\": 2,\n",
-    "            \"update_rate\": 10.0,\n",
-    "            \"logical_bands\": [\n",
-    "                {\n",
-    "                    \"start_channel\": 100,\n",
-    "                    \"number_of_channels\": 24\n",
-    "                }\n",
-    "            ],\n",
-    "            \"sky_coordinates\": {\n",
-    "                \"reference_frame\": \"ICRS\",\n",
-    "                \"timestamp\": \"2023-04-05T12:34:56.000Z\",\n",
-    "                \"c1\": 234.45,\n",
-    "                \"c1_rate\": 0.001,\n",
-    "                \"c2\": 23.34,\n",
-    "                \"c2_rate\": 0.001,\n",
-    "            },\n",
-    "            \"apertures\": [\n",
-    "                {\"aperture_id\": \"AP1.3\"},\n",
-    "                {\"aperture_id\": \"AP2.4\"},\n",
-    "            ]\n",
-    "        },\n",
-    "    ]\n",
-    "}\n",
-    "sa1.Configure(json.dumps(sa_configuration))"
-   ]
-  },
-  {
-   "cell_type": "code",
-   "execution_count": 41,
-   "id": "e262deb5-bfcb-4255-b959-278ed70fd730",
-   "metadata": {},
-   "outputs": [
-    {
-     "name": "stdout",
-     "output_type": "stream",
-     "text": [
-      "beam 1: subarray beam 1:1 ID AP001.01 assigned to station 1 (low-mccs/station/001)\n",
-      "Pointing (ICRS) [123.45   0.   -12.34   0.  ] at time 2023-04-05T12:34:56.000Z - HW beam 0\n",
-      "Channel table: \n",
-      "[[  0  66   0   1   0   1   1 101]\n",
-      " [  1  74   0   1   8   1   1 101]\n",
-      " [  2 262   0   1  16   1   1 101]\n",
-      " [  3 270   0   1  24   1   1 101]]\n",
-      "Beam low-mccs/beam/001 is in state 4\n",
-      "beam 2: subarray beam 1:1 ID AP001.02 assigned to station 1 (low-mccs/station/001)\n",
-      "Pointing (ICRS) [123.45   0.   -12.34   0.  ] at time 2023-04-05T12:34:56.000Z - HW beam 1\n",
-      "Channel table: \n",
-      "[[  4  66   1   1   0   1   2 102]\n",
-      " [  5  74   1   1   8   1   2 102]\n",
-      " [  6 262   1   1  16   1   2 102]\n",
-      " [  7 270   1   1  24   1   2 102]]\n",
-      "Beam low-mccs/beam/002 is in state 4\n",
-      "beam 3: subarray beam 1:2 ID AP001.03 assigned to station 1 (low-mccs/station/001)\n",
-      "Pointing (ICRS) [2.3445e+02 1.0000e-03 2.3340e+01 1.0000e-03] at time 2023-04-05T12:34:56.000Z - HW beam 2\n",
-      "Channel table: \n",
-      "[[  8 166   2   1  32   2   3 103]\n",
-      " [  9 174   2   1  40   2   3 103]\n",
-      " [ 10 200   2   1  48   2   3 103]\n",
-      " [ 11 208   2   1  56   2   3 103]]\n",
-      "Beam low-mccs/beam/003 is in state 4\n",
-      "beam 4: subarray beam 1:2 ID AP002.04 assigned to station 2 (low-mccs/station/002)\n",
-      "Pointing (ICRS) [2.3445e+02 1.0000e-03 2.3340e+01 1.0000e-03] at time 2023-04-05T12:34:56.000Z - HW beam 0\n",
-      "Channel table: \n",
-      "[[  0 166   0   1  32   2   4 204]\n",
-      " [  1 174   0   1  40   2   4 204]\n",
-      " [  2 200   0   1  48   2   4 204]\n",
-      " [  3 208   0   1  56   2   4 204]]\n",
-      "Beam low-mccs/beam/004 is in state 4\n",
-      "low-mccs/station/001: 96 total channels. Channel table:\n",
-      "[[  0  66   0   1   0   1   1 101]\n",
-      " [  1  74   0   1   8   1   1 101]\n",
-      " [  2 262   0   1  16   1   1 101]\n",
-      " [  3 270   0   1  24   1   1 101]\n",
-      " [  4  66   1   1   0   1   2 102]\n",
-      " [  5  74   1   1   8   1   2 102]\n",
-      " [  6 262   1   1  16   1   2 102]\n",
-      " [  7 270   1   1  24   1   2 102]\n",
-      " [  8 166   2   1  32   2   3 103]\n",
-      " [  9 174   2   1  40   2   3 103]\n",
-      " [ 10 200   2   1  48   2   3 103]\n",
-      " [ 11 208   2   1  56   2   3 103]]\n",
-      "low-mccs/station/002: 32 total channels. Channel table:\n",
-      "[[  0 166   0   1  32   2   4 204]\n",
-      " [  1 174   0   1  40   2   4 204]\n",
-      " [  2 200   0   1  48   2   4 204]\n",
-      " [  3 208   0   1  56   2   4 204]]\n"
-     ]
-    }
-   ],
-   "source": [
-    "for sb in [sb1, sb2, sb3, sb4]:\n",
-    "    print(f\"beam {sb.beamId}: subarray beam {sb.subarrayId}:{sb.logicalBeamId} ID {sb.apertureId} assigned to station {sb.stationId} ({sb.stationFqdn})\")\n",
-    "    print(f\"Pointing ({sb.pointingReferenceFrame}) {sb.desiredPointing} at time {sb.pointingTimestamp} - HW beam {sb.hardwareBeamId}\")\n",
-    "    print(f\"Channel table: \\n{sb.channels}\")    \n",
-    "    print(f\"Beam {sb.name()} is in state {sb.obsState}\")\n",
-    "for st in [st1, st2]:\n",
-    "    print(f\"{st.name()}: {st.numberOfChannels} total channels. Channel table:\\n{st.beamformerTable}\") "
-   ]
-  },
-  {
-   "cell_type": "code",
-   "execution_count": 50,
-   "id": "d0d30c41-ded8-4625-8cdb-f3e75720ef60",
-   "metadata": {},
-   "outputs": [
-    {
-     "data": {
-      "text/plain": [
-       "[array([2], dtype=int32), ['1698737836.743625_172993090082020_Scan']]"
-      ]
-     },
-     "execution_count": 50,
-     "metadata": {},
-     "output_type": "execute_result"
-    }
-   ],
-   "source": [
-    "scan_id = 1234\n",
-    "start_time = datetime.strftime(datetime.fromtimestamp(int(time.time())+2), RFC_FORMAT)\n",
-    "sa1.scan(json.dumps({'scan_id': scan_id, 'start_time': start_time}))"
-   ]
-  },
-  {
-   "cell_type": "code",
-   "execution_count": 13,
-   "id": "8c13d0e3-6c22-4dbe-9e15-ff5d338d3122",
-   "metadata": {},
-   "outputs": [
-    {
-     "data": {
-      "text/plain": [
-       "[array([2], dtype=int32), ['1698684362.2930324_29537374896676_End']]"
-      ]
-     },
-     "execution_count": 13,
-     "metadata": {},
-     "output_type": "execute_result"
-    }
-   ],
-   "source": [
-    "sa1.end()"
-   ]
-  },
-  {
-   "cell_type": "code",
-   "execution_count": 57,
-   "id": "081ff3f5-ece4-4bb7-a9ba-f6f5d87f94ea",
-   "metadata": {},
-   "outputs": [
-    {
-     "name": "stdout",
-     "output_type": "stream",
-     "text": [
-      "beam 1: subarray beam 1:1 ID AP1.1 assigned to station 1 (low-mccs/station/001)\n",
-      "Pointing (topocentric) [0. 0. 0. 0.] at time 2000-01-01T00:00:00.000Z - HW beam 0\n",
-      "Channel table: \n",
-      "[[  0   0   0   0   0   1   1 101]\n",
-      " [  1   0   0   0   8   1   1 101]\n",
-      " [  2   0   0   0  16   1   1 101]\n",
-      " [  3   0   0   0  24   1   1 101]]\n",
-      "Beam low-mccs/beam/001 is in state 2\n",
-      "beam 2: subarray beam 1:1 ID AP1.2 assigned to station 1 (low-mccs/station/001)\n",
-      "Pointing (topocentric) [0. 0. 0. 0.] at time 2000-01-01T00:00:00.000Z - HW beam 1\n",
-      "Channel table: \n",
-      "[[  4   0   1   0   0   1   2 102]\n",
-      " [  5   0   1   0   8   1   2 102]\n",
-      " [  6   0   1   0  16   1   2 102]\n",
-      " [  7   0   1   0  24   1   2 102]]\n",
-      "Beam low-mccs/beam/002 is in state 2\n",
-      "beam 3: subarray beam 1:2 ID AP1.3 assigned to station 1 (low-mccs/station/001)\n",
-      "Pointing (topocentric) [0. 0. 0. 0.] at time 2000-01-01T00:00:00.000Z - HW beam 2\n",
-      "Channel table: \n",
-      "[[  8   0   2   0  32   2   3 103]\n",
-      " [  9   0   2   0  40   2   3 103]\n",
-      " [ 10   0   2   0  48   2   3 103]\n",
-      " [ 11   0   2   0  56   2   3 103]]\n",
-      "Beam low-mccs/beam/003 is in state 2\n",
-      "beam 4: subarray beam 1:2 ID AP2.4 assigned to station 2 (low-mccs/station/002)\n",
-      "Pointing (topocentric) [0. 0. 0. 0.] at time 2000-01-01T00:00:00.000Z - HW beam 0\n",
-      "Channel table: \n",
-      "[[  0   0   0   0  32   2   4 204]\n",
-      " [  1   0   0   0  40   2   4 204]\n",
-      " [  2   0   0   0  48   2   4 204]\n",
-      " [  3   0   0   0  56   2   4 204]]\n",
-      "Beam low-mccs/beam/004 is in state 2\n",
-      "low-mccs/station/001: 0 total channels. Channel table:\n",
-      "[]\n",
-      "low-mccs/station/002: 0 total channels. Channel table:\n",
-      "[]\n"
-     ]
-    }
-   ],
-   "source": [
-    "for sb in [sb1, sb2, sb3, sb4]:\n",
-    "    print(f\"beam {sb.beamId}: subarray beam {sb.subarrayId}:{sb.logicalBeamId} ID {sb.apertureId} assigned to station {sb.stationId} ({sb.stationFqdn})\")\n",
-    "    print(f\"Pointing ({sb.pointingReferenceFrame}) {sb.desiredPointing} at time {sb.pointingTimestamp} - HW beam {sb.hardwareBeamId}\")\n",
-    "    print(f\"Channel table: \\n{sb.channels}\")    \n",
-    "    print(f\"Beam {sb.name()} is in state {sb.obsState}\")\n",
-    "for st in [st1, st2]:\n",
-    "    print(f\"{st.name()}: {st.numberOfChannels} total channels. Channel table:\\n{st.beamformerTable}\") "
-   ]
-  },
-  {
-   "cell_type": "code",
-   "execution_count": 58,
-   "id": "c36966f4-d3d4-4d80-9433-1bf9d82ff19e",
-   "metadata": {},
-   "outputs": [
-    {
-     "data": {
-      "text/plain": [
-       "[array([0], dtype=int32), ['Release command completed OK']]"
-      ]
-     },
-     "execution_count": 58,
-     "metadata": {},
-     "output_type": "execute_result"
-    }
-   ],
-   "source": [
-    "controller.Release('{}')"
-   ]
-  },
-  {
-   "cell_type": "code",
-   "execution_count": 59,
-   "id": "e9aca58e-f2c6-4256-ae8e-bf01bd209a45",
-   "metadata": {},
-   "outputs": [
-    {
-     "data": {
-      "text/plain": [
-       "'{\"interface\": \"https://schema.skao.int/ska-low-mccs-assignedresources/1.0\", \"subarray_beam_ids\": [], \"station_beam_ids\": [], \"station_ids\": [], \"apertures\": [], \"channels\": [0]}'"
-      ]
-     },
-     "execution_count": 59,
-     "metadata": {},
-     "output_type": "execute_result"
-    }
-   ],
-   "source": [
-    "sa1.assignedresources"
-   ]
-  },
-  {
-   "cell_type": "code",
-   "execution_count": 60,
-   "id": "16fd0fa5-9226-474e-97f8-b699273b550e",
-   "metadata": {},
-   "outputs": [
-    {
-     "data": {
-      "text/plain": [
-       "tango._tango.DevState.UNKNOWN"
-      ]
-     },
-     "execution_count": 60,
-     "metadata": {},
-     "output_type": "execute_result"
-    }
-   ],
-   "source": [
-    "t1.off()\n",
-    "time.sleep(0.5)\n",
-    "controller.State()"
-   ]
-  },
-  {
-   "cell_type": "code",
-   "execution_count": 9,
-   "id": "1509c174-75d2-4eb9-937f-24af922e7652",
-   "metadata": {},
-   "outputs": [
-    {
-     "data": {
-      "text/plain": [
-       "'{\"interface\": \"https://schema.skao.int/ska-low-mccs-assignedresources/1.0\", \"subarray_beam_ids\": [\"1\", \"2\"], \"station_beam_ids\": [\"1\", \"2\", \"3\", \"4\"], \"station_ids\": [\"1\", \"2\"], \"apertures\": [\"AP001.01\", \"AP001.02\", \"AP001.03\", \"AP002.04\"], \"channels\": [64]}'"
-      ]
-     },
-     "execution_count": 9,
-     "metadata": {},
-     "output_type": "execute_result"
-    }
-   ],
-   "source": [
-    "sa1.assignedresources"
-   ]
-  },
-  {
-   "cell_type": "code",
-   "execution_count": 33,
-   "id": "f253500d-c7bc-4010-9177-2dfe7a2341ed",
-   "metadata": {},
-   "outputs": [
-    {
-     "name": "stdout",
-     "output_type": "stream",
-     "text": [
-      "[[ 66   0   1   0   1   1 101]\n",
-      " [ 74   0   1   8   1   1 101]\n",
-      " [262   0   1  16   1   1 101]\n",
-      " [270   0   1  24   1   1 101]\n",
-      " [ 66   1   1   0   1   2 102]\n",
-      " [ 74   1   1   8   1   2 102]\n",
-      " [262   1   1  16   1   2 102]\n",
-      " [270   1   1  24   1   2 102]\n",
-      " [166   2   1  32   2   3 103]\n",
-      " [174   2   1  40   2   3 103]\n",
-      " [200   2   1  48   2   3 103]\n",
-      " [208   2   1  56   2   3 103]\n",
-      " [  0   0   0   0   0   0   0]\n",
-      " [  0   0   0   0   0   0   0]\n",
-      " [  0   0   0   0   0   0   0]\n",
-      " [  0   0   0   0   0   0   0]\n",
-      " [  0   0   0   0   0   0   0]\n",
-      " [  0   0   0   0   0   0   0]\n",
-      " [  0   0   0   0   0   0   0]\n",
-      " [  0   0   0   0   0   0   0]\n",
-      " [  0   0   0   0   0   0   0]\n",
-      " [  0   0   0   0   0   0   0]\n",
-      " [  0   0   0   0   0   0   0]\n",
-      " [  0   0   0   0   0   0   0]\n",
-      " [  0   0   0   0   0   0   0]\n",
-      " [  0   0   0   0   0   0   0]\n",
-      " [  0   0   0   0   0   0   0]\n",
-      " [  0   0   0   0   0   0   0]\n",
-      " [  0   0   0   0   0   0   0]\n",
-      " [  0   0   0   0   0   0   0]\n",
-      " [  0   0   0   0   0   0   0]\n",
-      " [  0   0   0   0   0   0   0]\n",
-      " [  0   0   0   0   0   0   0]\n",
-      " [  0   0   0   0   0   0   0]\n",
-      " [  0   0   0   0   0   0   0]\n",
-      " [  0   0   0   0   0   0   0]\n",
-      " [  0   0   0   0   0   0   0]\n",
-      " [  0   0   0   0   0   0   0]\n",
-      " [  0   0   0   0   0   0   0]\n",
-      " [  0   0   0   0   0   0   0]\n",
-      " [  0   0   0   0   0   0   0]\n",
-      " [  0   0   0   0   0   0   0]\n",
-      " [  0   0   0   0   0   0   0]\n",
-      " [  0   0   0   0   0   0   0]\n",
-      " [  0   0   0   0   0   0   0]\n",
-      " [  0   0   0   0   0   0   0]\n",
-      " [  0   0   0   0   0   0   0]\n",
-      " [  0   0   0   0   0   0   0]]\n"
-     ]
-    }
-   ],
-   "source": [
-    "print(spsst1.beamformertable.reshape(-1,7))"
-   ]
-  },
-  {
-   "cell_type": "code",
-   "execution_count": 40,
-   "id": "b5e78fef-08af-441a-8f8d-3ece7b26bfdf",
-   "metadata": {},
-   "outputs": [
-    {
-     "data": {
-      "text/plain": [
-       "array([[ 66,   0,   1,   0,   1,   1, 101],\n",
-       "       [ 74,   0,   1,   8,   1,   1, 101],\n",
-       "       [262,   0,   1,  16,   1,   1, 101],\n",
-       "       [270,   0,   1,  24,   1,   1, 101],\n",
-       "       [ 66,   1,   1,   0,   1,   2, 101],\n",
-       "       [ 74,   1,   1,   8,   1,   2, 101],\n",
-       "       [262,   1,   1,  16,   1,   2, 101],\n",
-       "       [270,   1,   1,  24,   1,   2, 101],\n",
-       "       [166,   2,   1,  32,   2,   3, 101],\n",
-       "       [174,   2,   1,  40,   2,   3, 101],\n",
-       "       [200,   2,   1,  48,   2,   3, 101],\n",
-       "       [208,   2,   1,  56,   2,   3, 101]], dtype=int32)"
-      ]
-     },
-     "execution_count": 40,
-     "metadata": {},
-     "output_type": "execute_result"
-    }
-   ],
-   "source": [
-    "t1.beamformertable.reshape(-1,7)"
-   ]
-  },
-  {
-   "cell_type": "code",
-   "execution_count": null,
-   "id": "1808584e-b32b-4880-a619-2412c75c95a6",
-   "metadata": {},
-   "outputs": [],
-   "source": []
-  },
-  {
-   "cell_type": "code",
-   "execution_count": 10,
-   "id": "9ec5e30d-fdec-46f5-abe4-8e635c6548c5",
-   "metadata": {},
-   "outputs": [
-    {
-     "data": {
-      "text/plain": [
-       "array([1, 2], dtype=int32)"
-      ]
-     },
-     "execution_count": 10,
-     "metadata": {},
-     "output_type": "execute_result"
-    }
-   ],
-   "source": [
-    "sab1.stationbeamids"
-   ]
-  },
-  {
-   "cell_type": "code",
-   "execution_count": 23,
-   "id": "3b9c5378-0ece-456f-aea7-27d874b08eb4",
-   "metadata": {},
-   "outputs": [
-    {
-     "name": "stdout",
-     "output_type": "stream",
-     "text": [
-      "NameError: name 'sab3' is not defined\n",
-      "(For more detailed information type: python_error)\n"
-     ]
-    }
-   ],
-   "source": [
-    "sab3.releaseallresources()"
-   ]
-  },
-  {
-   "cell_type": "code",
-   "execution_count": 17,
-   "id": "3d26a735-c8fd-4917-9de6-1d9f71cb6e20",
-   "metadata": {},
-   "outputs": [
-    {
-     "name": "stdout",
-     "output_type": "stream",
-     "text": [
-      "\u001b[0;31m---------------------------------------------------------------------------\u001b[0m\n",
-      "\u001b[0;31mAttributeError\u001b[0m                            Traceback (most recent call last)\n",
-      "Cell \u001b[0;32mIn [16], line 1\u001b[0m\n",
-      "\u001b[0;32m----> 1\u001b[0m \u001b[43msab1\u001b[49m\u001b[38;5;241;43m.\u001b[39;49m\u001b[43mrelease\u001b[49m\n",
-      "\n",
-      "File \u001b[0;32m/opt/conda/lib/python3.10/site-packages/tango/device_proxy.py:452\u001b[0m, in \u001b[0;36m__DeviceProxy__getattr\u001b[0;34m(self, name)\u001b[0m\n",
-      "\u001b[1;32m    449\u001b[0m     \u001b[38;5;28;01mif\u001b[39;00m name_l \u001b[38;5;129;01min\u001b[39;00m \u001b[38;5;28mself\u001b[39m\u001b[38;5;241m.\u001b[39m__get_pipe_cache():\n",
-      "\u001b[1;32m    450\u001b[0m         \u001b[38;5;28;01mreturn\u001b[39;00m \u001b[38;5;28mself\u001b[39m\u001b[38;5;241m.\u001b[39mread_pipe(name)\n",
-      "\u001b[0;32m--> 452\u001b[0m     \u001b[38;5;28;01mraise\u001b[39;00m \u001b[38;5;167;01mAttributeError\u001b[39;00m(name) \u001b[38;5;28;01mfrom\u001b[39;00m \u001b[38;5;21;01mcause\u001b[39;00m\n",
-      "\u001b[1;32m    453\u001b[0m \u001b[38;5;28;01mfinally\u001b[39;00m:\n",
-      "\u001b[1;32m    454\u001b[0m     \u001b[38;5;28;01mdel\u001b[39;00m cause\n",
-      "\n",
-      "\u001b[0;31mAttributeError\u001b[0m: release\n"
-     ]
-    }
-   ],
-   "source": [
-    "python_error"
-   ]
-  },
-  {
-   "cell_type": "code",
-   "execution_count": 23,
-   "id": "ed0941ad-841b-4ac2-b889-baaef71a43b7",
-   "metadata": {},
-   "outputs": [
-    {
-     "data": {
-      "text/plain": [
-       "[array([2], dtype=int32), ['1698685122.630704_263311607334922_Initialise']]"
-      ]
-     },
-     "execution_count": 23,
-     "metadata": {},
-     "output_type": "execute_result"
-    }
-   ],
-   "source": [
-    "spsst1.initialise('{}')"
-   ]
-  },
-  {
-   "cell_type": "code",
-   "execution_count": 26,
-   "id": "bc36b691-e4ff-4eaa-af9f-237ee1e1a7f7",
-   "metadata": {},
-   "outputs": [],
-   "source": [
-    "t1.statictimedelays = [0]*32"
-   ]
-  },
-  {
-   "cell_type": "code",
-   "execution_count": 24,
-   "id": "5ad2b37d-730a-463c-a226-046f0fa5e9f4",
-   "metadata": {},
-   "outputs": [],
-   "source": [
-    "t1.statictimedelays=list(range(32))"
-   ]
-  },
-  {
-   "cell_type": "code",
-   "execution_count": 27,
-   "id": "d8e08a95-d29c-4809-9fcd-153c54dd6a28",
-   "metadata": {},
-   "outputs": [
-    {
-     "data": {
-      "text/plain": [
-       "array([0., 0., 0., 0., 0., 0., 0., 0., 0., 0., 0., 0., 0., 0., 0., 0., 0.,\n",
-       "       0., 0., 0., 0., 0., 0., 0., 0., 0., 0., 0., 0., 0., 0., 0.])"
-      ]
-     },
-     "execution_count": 27,
-     "metadata": {},
-     "output_type": "execute_result"
-    }
-   ],
-   "source": [
-    "t1.statictimedelays"
-   ]
-  },
-  {
-   "cell_type": "code",
-   "execution_count": 28,
-   "id": "7d885f70-57aa-4a8e-8d5f-64e7e0980b2f",
-   "metadata": {},
-   "outputs": [
-    {
-     "data": {
-      "text/plain": [
-       "[array([2], dtype=int32), ['1698735374.059577_133966971971195_Initialise']]"
-      ]
-     },
-     "execution_count": 28,
-     "metadata": {},
-     "output_type": "execute_result"
-    }
-   ],
-   "source": [
-    "t1.initialise()\n",
-    "t2.initialise()"
-   ]
-  },
-  {
-   "cell_type": "code",
-   "execution_count": 35,
-   "id": "6a2d9cd3-6b26-414d-8077-cf15567c62be",
-   "metadata": {},
-   "outputs": [],
-   "source": [
-    "table = spsst1.beamformertable"
-   ]
-  },
-  {
-   "cell_type": "code",
-   "execution_count": 39,
-   "id": "cd38b17c-172f-4a80-a9fb-3035411f247f",
-   "metadata": {},
-   "outputs": [
-    {
-     "data": {
-      "text/plain": [
-       "[array([0], dtype=int32), ['SetBeamFormerTable command completed OK']]"
-      ]
-     },
-     "execution_count": 39,
-     "metadata": {},
-     "output_type": "execute_result"
-    }
-   ],
-   "source": [
-    "spsst1.SetBeamformerTable(table)"
-   ]
-  },
-  {
-   "cell_type": "code",
-   "execution_count": 46,
-   "id": "486e4442-184e-4741-a82d-fc9ca20ef1d1",
-   "metadata": {},
-   "outputs": [
-    {
-     "data": {
-      "text/plain": [
-       "[array([0], dtype=int32), ['SetCspIngest command completed OK']]"
-      ]
-     },
-     "execution_count": 46,
-     "metadata": {},
-     "output_type": "execute_result"
-    }
-   ],
-   "source": [
-    "spsst1.SetCspIngest(json.dumps({'destination_ip': '10.0.0.98'}))"
-   ]
-  },
-  {
-   "cell_type": "code",
-   "execution_count": 47,
-   "id": "bf855adc-0e97-4d26-84e9-e28ff13b9d4f",
-   "metadata": {},
-   "outputs": [
-    {
-     "data": {
-      "text/plain": [
-       "<obsState.READY: 4>"
-      ]
-     },
-     "execution_count": 47,
-     "metadata": {},
-     "output_type": "execute_result"
-    }
-   ],
-   "source": [
-    "sa1.obsstate"
-   ]
-  },
-  {
-   "cell_type": "code",
-   "execution_count": 51,
-   "id": "957b7e32-d1dc-4272-b18a-fb7380f564c8",
-   "metadata": {},
-   "outputs": [
-    {
-     "data": {
-      "text/plain": [
-       "True"
-      ]
-     },
-     "execution_count": 51,
-     "metadata": {},
-     "output_type": "execute_result"
-    }
-   ],
-   "source": [
-    "t1.isbeamformerrunning"
-   ]
-  },
-  {
-   "cell_type": "code",
-   "execution_count": 62,
-   "id": "83c80943-e2bc-45b0-90a0-eca9106237a2",
-   "metadata": {},
-   "outputs": [],
-   "source": [
-    "conf = json.loads(t1.get40gcoreconfiguration(json.dumps({'core_id':0})))"
-   ]
-  },
-  {
-   "cell_type": "code",
-   "execution_count": 71,
-   "id": "3219b335-878f-470b-b102-d6d3975181d4",
-   "metadata": {},
-   "outputs": [
-    {
-     "data": {
-      "text/plain": [
-       "'{\"core_id\": 0, \"arp_table_entry\": 0, \"source_mac\": 107752307294362, \"source_ip\": \"10.0.0.154\", \"source_port\": 61648, \"destination_ip\": \"10.0.0.98\", \"destination_port\": 4660}'"
-      ]
-     },
-     "execution_count": 71,
-     "metadata": {},
-     "output_type": "execute_result"
-    }
-   ],
-   "source": [
-    "t2.get40gcoreconfiguration(json.dumps({'core_id':0}))"
-   ]
-  },
-  {
-   "cell_type": "code",
-   "execution_count": 69,
-   "id": "f206882e-5371-4eac-a6c4-0eeefe9f9c08",
-   "metadata": {},
-   "outputs": [
-    {
-     "data": {
-      "text/plain": [
-       "[array([0], dtype=int32), ['Configure40GCore command completed OK']]"
-      ]
-     },
-     "execution_count": 69,
-     "metadata": {},
-     "output_type": "execute_result"
-    }
-   ],
-   "source": [
-    "conf[\"core_id\"] = 0\n",
-    "conf[\"source_ip\"] = '10.0.0.152'\n",
-    "conf[\"destination_ip\"] = '10.0.0.154'\n",
-    "t1.configure40gcore(json.dumps(conf))\n",
-    "conf[\"core_id\"] = 1\n",
-    "conf[\"source_ip\"] = '10.0.0.152'\n",
-    "conf[\"destination_ip\"] = '10.0.0.154'\n",
-    "t1.configure40gcore(json.dumps(conf))"
-   ]
-  },
-  {
-   "cell_type": "code",
-   "execution_count": 73,
-   "id": "b8ebcc42-cac8-448a-90e6-4c54dde66190",
-   "metadata": {},
-   "outputs": [
-    {
-     "data": {
-      "text/plain": [
-       "True"
-      ]
-     },
-     "execution_count": 73,
-     "metadata": {},
-     "output_type": "execute_result"
-    }
-   ],
-   "source": [
-    "t2.isbeamformerrunning"
-   ]
-  },
-  {
-   "cell_type": "code",
-   "execution_count": 75,
-   "id": "0155a1c9-315f-4659-ae3b-9138ab8b4ed0",
-   "metadata": {},
-   "outputs": [
-    {
-     "data": {
-      "text/plain": [
-       "[array([0], dtype=int32), ['StartBeamformer command completed OK']]"
-      ]
-     },
-     "execution_count": 75,
-     "metadata": {},
-     "output_type": "execute_result"
-    }
-   ],
-   "source": [
-    "t1.startbeamformer('{}')"
-   ]
-  },
-  {
-   "cell_type": "code",
-   "execution_count": 3,
-   "id": "a490ddfc-c72b-48d5-9abc-97a07e05f7e0",
-   "metadata": {},
-   "outputs": [
-    {
-     "data": {
-      "text/plain": [
-       "[array([5], dtype=int32), ['Device is already in ON state.']]"
-      ]
-     },
-     "execution_count": 3,
-     "metadata": {},
-     "output_type": "execute_result"
-    }
-   ],
-   "source": [
-    "spsst1.on()"
-   ]
-  },
-  {
-   "cell_type": "code",
-   "execution_count": 9,
-   "id": "9a553603-a8d1-4d0e-94e0-f3a5f7496eea",
-   "metadata": {},
-   "outputs": [
-    {
-     "data": {
-      "text/plain": [
-       "'The device is in UNKNOWN state.'"
-      ]
-     },
-     "execution_count": 9,
-     "metadata": {},
-     "output_type": "execute_result"
-    }
-   ],
-   "source": [
-    "sr1.status()"
-   ]
-  },
-  {
-   "cell_type": "code",
-   "execution_count": 5,
-   "id": "d0cbc496-3c49-4ec0-9877-f8d7c267aa4b",
-   "metadata": {},
-   "outputs": [
-    {
-     "data": {
-      "text/plain": [
-       "[array([2], dtype=int32), ['1698759377.9843724_264759503298762_On']]"
-      ]
-     },
-     "execution_count": 5,
-     "metadata": {},
-     "output_type": "execute_result"
-    }
-   ],
-   "source": [
-    "spsst2.on()"
-   ]
-  },
-  {
-   "cell_type": "code",
-   "execution_count": 10,
-   "id": "a4a4d95b-db81-41a9-ab0a-0c223c789e91",
-   "metadata": {},
-   "outputs": [
-    {
-     "data": {
-      "text/plain": [
-       "[array([2], dtype=int32), ['1698759664.6342075_114643505047742_Off']]"
-      ]
-     },
-     "execution_count": 10,
-     "metadata": {},
-     "output_type": "execute_result"
-    }
-   ],
-   "source": [
-    "spsst1.on()"
-   ]
-  },
-  {
-   "cell_type": "code",
-   "execution_count": 13,
-   "id": "e3083e7a-b699-43ca-867b-321b2cf3dcb7",
-   "metadata": {},
-   "outputs": [
-    {
-     "data": {
-      "text/plain": [
-       "[array([2], dtype=int32), ['1698762968.6610122_160752091154532_Off']]"
-      ]
-     },
-     "execution_count": 13,
-     "metadata": {},
-     "output_type": "execute_result"
-    }
-   ],
-   "source": [
-    "t2.off()"
-   ]
-  },
-  {
-   "cell_type": "code",
-   "execution_count": null,
-   "id": "66cc50a6-a23a-47cb-a008-1e3682040ecb",
-   "metadata": {},
-   "outputs": [],
-   "source": []
-  }
- ],
- "metadata": {
-  "kernelspec": {
-   "display_name": "jupyTango",
-   "language": "python",
-   "name": "jupytango"
-  },
-  "language_info": {
-   "codemirror_mode": {
-    "name": "ipython",
-    "version": 3
-   },
-   "file_extension": ".py",
-   "mimetype": "text/x-python",
-   "name": "python",
-   "nbconvert_exporter": "python",
-   "pygments_lexer": "ipython3",
-   "version": "3.10.6"
-  }
- },
- "nbformat": 4,
- "nbformat_minor": 5
-=======
     "cells": [
         {
             "cell_type": "markdown",
@@ -3013,5 +1505,4 @@
     },
     "nbformat": 4,
     "nbformat_minor": 5
->>>>>>> f8f24eee
 }