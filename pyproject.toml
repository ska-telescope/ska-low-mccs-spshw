--- conflicted
+++ resolved
@@ -19,13 +19,8 @@
 
 [tool.poetry.dependencies]
 python = "~3.10"
-<<<<<<< HEAD
 aavs_system = { git = "https://gitlab.com/ska-telescope/aavs-system.git", branch = "thorn-5-fix-bug", subdirectory = "python" }
-pyfabil = { git = "https://gitlab.com/ska-telescope/pyfabil.git", tag = "1.4.1" }
-=======
-aavs_system = { git = "https://gitlab.com/ska-telescope/aavs-system.git", tag = "2.1.1", subdirectory = "python" }
 pyfabil = { git = "https://gitlab.com/ska-telescope/pyfabil.git", tag = "2.1.0" }
->>>>>>> 93cf535f
 fire = "^0.5.0"
 numpy = "^1.26.4"
 pytango = "^10.0.0"
