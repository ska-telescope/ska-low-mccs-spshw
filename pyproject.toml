--- conflicted
+++ resolved
@@ -19,13 +19,8 @@
 
 [tool.poetry.dependencies]
 python = "~3.10"
-<<<<<<< HEAD
 aavs_system = { git = "https://gitlab.com/ska-telescope/aavs-system.git", tag = "1.5.0", subdirectory = "python" }
 pyfabil = { git = "https://gitlab.com/ska-telescope/pyfabil.git", tag = "1.5.0" }
-=======
-aavs_system = { git = "https://gitlab.com/ska-telescope/aavs-system.git", tag = "1.4.2", subdirectory = "python" }
-pyfabil = { git = "https://gitlab.com/ska-telescope/pyfabil.git", tag = "1.4.1" }
->>>>>>> e7083945
 fire = "^0.5.0"
 numpy = "^1.26.4"
 pytango = "^9.5.1"
@@ -34,12 +29,8 @@
 scipy = "^1.11.2"
 ska-tango-base = "^1.2.1"
 ska-control-model = "^1.0.0"
-<<<<<<< HEAD
-# ska-low-mccs-common = "^0.14.1"
 ska-low-mccs-common = { git = "https://gitlab.com/ska-telescope/mccs/ska-low-mccs-common.git", branch = "mccs-2301" }
-=======
-ska-low-mccs-common = "0.15.0"
->>>>>>> e7083945
+# ska-low-mccs-common = "0.15.0"
 ska-ser-skuid = "^3.3.3"
 fastapi = "^0.103.1"
 pydantic-core = "^2.18.1"
