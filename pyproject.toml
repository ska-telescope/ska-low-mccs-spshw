[tool.poetry]
name = "ska-low-mccs-spshw"
version = "0.23.0"
description = "The Monitoring, Control and Calibration Subsystem (MCCS SPSHW) of the SKA Low telescope"
license = "BSD-3-Clause"
authors = ["MCCS team"]
readme = "README.md"
documentation = "https://developer.skatelescope.org/projects/ska-low-mccs-spshw"

[[tool.poetry.source]]
name = 'skao'
url = 'https://artefact.skao.int/repository/pypi-internal/simple'
priority = "primary"

[[tool.poetry.source]]
name = "PyPI-public"
url = 'https://pypi.org/simple'
priority = "supplemental"

[tool.poetry.dependencies]
python = "~3.10"
aavs_system = { git = "https://gitlab.com/ska-telescope/aavs-system.git", tag = "2.1.1", subdirectory = "python" }
pyfabil = { git = "https://gitlab.com/ska-telescope/pyfabil.git", tag = "2.1.0" }
fire = "^0.5.0"
numpy = "^1.26.4"
pytango = "^10.0.0"
PyYAML = "^6.0.1"
requests = "^2.31.0"
scipy = "^1.11.2"
<<<<<<< HEAD
ska-tango-base = "^1.2.1"
ska-control-model = { version = "^1.2.0", extras = ["health_rollup"] }
ska-low-mccs-common = "^0.15.6"
=======
ska-tango-base = "^1.2.3"
ska-control-model = "^1.0.0"
ska-low-mccs-common = "^0.17.0"
>>>>>>> d8078dbb
ska-ser-skuid = "^3.3.3"
fastapi = "^0.103.1"
pydantic-core = "^2.18.1"
annotated-types = "^0.6.0"
uvicorn = {extras = ["standard"], version = "^0.23.2"}
typing-extensions = "^4.7.1"
future = "^0.18.3"
astropy="5.3.4"
jsonschema = "~4.22.0"
referencing = "~0.28.4"
jsonschema-specifications = "~2023.03.6"
ska-low-mccs-daq-interface = "^0.4.1"
watchdog = "^3.0.0"
h5py = "^3.12.1"
lockfile = "^0.12.2"
scapy = "^2.6.0"
pytz = "^2024.2"
configparser = "^7.1.0"
matplotlib = "^3.9.2"
mongoengine = "^0.29.1"
pymongo = "^4.10.1"
tabulate = "^0.9.0"
get_nic = "^0.0.3"
pyqt5 = "^5.15.11"
netifaces-binary = "^0.11.0"
recommonmark = "^0.7.1"
pysnmp = "^7.1.4"
ska-ser-snmp = "^0.4.1"

# The following have been added for the DaqSimulator.
singleton-decorator = "1.0.0"
slacker = "0.14.0"
ska-telmodel = "^1.11.0"

[tool.poetry.group.dev.dependencies]
pre-commit = "^3.4.0"
pylint = "^2.17.5"
pylint-junit = "^0.3.2"
pytest = "^6.2"
pytest-bdd = "^6.1.1"
pytest-cov = "^4.1.0"
pytest-forked = "^1.6.0"
pytest-json-report = "^1.5.0"
pytest-mock = "^3.11.1"
pytest-repeat = "^0.9.1"
pytest-timeout = "^2.1.0"
coverage = "^7.3.0"
black = "^23.7.0"
darglint = "^1.8.1"
flake8 = "^6.1.0"
flake8-formatter-junit-xml = "^0.0.6"
flake8-builtins = "^2.1.0"
flake8-docstrings = "^1.7.0"
flake8-use-fstring = "^1.4"
flake8-rst-docstrings = "^0.3.0"
mypy = "^1.5.1"
pep8-naming = "^0.13.3"
types-requests = "^2.31.0.2"
types-pyyaml = "^6.0.12.11"
isort = "^5.12.0"
httpx = "^0.24.1"
ska-tango-testing = "^0.7.3"
pysnmp = "^7.1.4"
ska-ser-snmp = "^0.4.1"

[tool.poetry.group.docs.dependencies]
Sphinx = "^6.2.1"
ska-ser-sphinx-theme = "^0.1.1"
sphinx-autodoc-typehints = "^1.23.0"
sphinxcontrib-plantuml = "^0.25"
fastapi = "^0.103.1"
pydantic-core = "^2.18.1"
annotated-types = "^0.6.0"
fire = "^0.5.0"
PyYAML = "^6.0.1"
typing-extensions = "^4.7.1"
uvicorn = {extras = ["standard"], version = "^0.23.2"}
ska-low-mccs-daq-interface = "^0.4.1"
ska-telmodel = "^1.4.1"
pysnmp = "^7.1.4"
ska-ser-snmp = "^0.4.1"

[tool.poetry.scripts]
spshw_device_server = "ska_low_mccs_spshw:main"
SpsStation = "ska_low_mccs_spshw.station.station_device:main"
MccsSubrack = "ska_low_mccs_spshw.subrack.subrack_device:main"
SubrackSimulator = "ska_low_mccs_spshw.subrack.subrack_simulator_server:main"
MccsTile = "ska_low_mccs_spshw.tile.tile_device:main"
MccsPdu = "ska_low_mccs_spshw.pdu.pdu_device:main"
Mccs-tile = "ska_low_mccs_spshw.tile.tile_cli:main"
MccsDaqReceiver = "ska_low_mccs_spshw.daq_receiver.daq_receiver_device:main"
DaqSimulator = "ska_low_mccs_spshw.daq_receiver.daq_simulator:main"


[tool.pytest.ini_options]
testpaths = "tests/"
addopts = "--json-report --json-report-file=build/reports/report.json --cov-report html:build/htmlcov --cov-report xml:build/reports/code-coverage.xml --cov-report term:skip-covered --cov=ska_low_mccs_spshw --junitxml=build/reports/unit-tests.xml --verbose"
console_output_style = "progress"
junit_family = "legacy"
markers = ["XTP-25768",
"XTP-25769",
"XTP-34297",
"XTP-34300",
"XTP-34301",
"XTP-25944",
"XTP-25989",
"XTP-25946",
"XTP-21181",
"XTP-21182",
"XTP-21184",
"XTP-21185",
"XTP-17870",
"XTP-17871",
"XTP-17875",
"XTP-17876",
"XTP-34316",
]

[tool.coverage.paths]
source = ["src"]

[tool.coverage.run]
data_file = ".coverage/.coverage"
branch = true
source = ["ska_low_mccs"]

omit=[
    # team decision that testing of CLIs is unnecessary
    "*/*_cli.py",
    # legacy code, no point investing in test coverage
    "*/tile_1_2.py",
]

[tool.coverage.report]
show_missing = false

[build-system]
requires = ["poetry-core>=1.1.13"]
build-backend = "poetry.core.masonry.api"<|MERGE_RESOLUTION|>--- conflicted
+++ resolved
@@ -27,15 +27,9 @@
 PyYAML = "^6.0.1"
 requests = "^2.31.0"
 scipy = "^1.11.2"
-<<<<<<< HEAD
-ska-tango-base = "^1.2.1"
 ska-control-model = { version = "^1.2.0", extras = ["health_rollup"] }
-ska-low-mccs-common = "^0.15.6"
-=======
 ska-tango-base = "^1.2.3"
-ska-control-model = "^1.0.0"
 ska-low-mccs-common = "^0.17.0"
->>>>>>> d8078dbb
 ska-ser-skuid = "^3.3.3"
 fastapi = "^0.103.1"
 pydantic-core = "^2.18.1"
