--- conflicted
+++ resolved
@@ -18,15 +18,9 @@
 priority = "supplemental"
 
 [tool.poetry.dependencies]
-<<<<<<< HEAD
 python = "^3.10"  
 aavs_system = { git = "https://gitlab.com/ska-telescope/aavs-system.git", rev="a33209c2c9899bf8b565c99186abbaf7605ad6ee",  subdirectory = "python" }
 pyfabil = { git = "https://gitlab.com/ska-telescope/pyfabil.git", rev = "1866115f9694f5c234ae1a087f82170fbd09a33f" }
-=======
-python = "~3.10"
-aavs_system = { git = "https://gitlab.com/ska-telescope/aavs-system.git", tag = "1.2.4", subdirectory = "python" }
-pyfabil = { git = "https://gitlab.com/ska-telescope/pyfabil.git", tag = "1.3.2" }
->>>>>>> a6bdc57a
 fire = "^0.5.0"
 numpy = "^1.26.4"
 pytango = "^9.5.1"
@@ -47,13 +41,7 @@
 jsonschema = "~4.22.0"
 referencing = "~0.28.4"
 jsonschema-specifications = "~2023.03.6"
-<<<<<<< HEAD
-# ska-low-mccs-daq-interface = "^0.2.0"
-ska-low-mccs-daq-interface = { git = "https://gitlab.com/ska-telescope/mccs/ska-low-mccs-daq-interface.git", branch="mccs-2173" }
-astropy = "~5.3.4"
-=======
 ska-low-mccs-daq-interface = "^0.4.0"
->>>>>>> a6bdc57a
 
 # The following have been added for the DaqSimulator.
 singleton-decorator = "1.0.0"
@@ -101,12 +89,7 @@
 PyYAML = "^6.0.1"
 typing-extensions = "^4.7.1"
 uvicorn = {extras = ["standard"], version = "^0.23.2"}
-<<<<<<< HEAD
-# ska-low-mccs-daq-interface = "^0.2.0"
-ska-low-mccs-daq-interface = { git = "https://gitlab.com/ska-telescope/mccs/ska-low-mccs-daq-interface.git", branch="mccs-2173" }
-=======
 ska-low-mccs-daq-interface = "^0.4.0"
->>>>>>> a6bdc57a
 ska-telmodel = "^1.4.1"
 
 [tool.poetry.scripts]
