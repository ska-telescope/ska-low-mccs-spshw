--- conflicted
+++ resolved
@@ -1,10 +1,6 @@
 [tool.poetry]
 name = "ska-low-mccs-spshw"
-<<<<<<< HEAD
 version = "4.0.0"
-=======
-version = "3.1.1"
->>>>>>> ab1abef2
 description = "The Monitoring, Control and Calibration Subsystem (MCCS SPSHW) of the SKA Low telescope"
 license = "BSD-3-Clause"
 authors = ["MCCS team"]
