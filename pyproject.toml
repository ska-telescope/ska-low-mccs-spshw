--- conflicted
+++ resolved
@@ -19,13 +19,8 @@
 
 [tool.poetry.dependencies]
 python = "~3.10"
-<<<<<<< HEAD
-aavs_system = { git = "https://gitlab.com/ska-telescope/aavs-system.git", rev = "78fa825352c6ea4a9724a53acb0bc9bc5e806d0d" , subdirectory = "python" }
-pyfabil = { git = "https://gitlab.com/ska-telescope/pyfabil.git", tag = "1.3.0" }
-=======
 aavs_system = { git = "https://gitlab.com/ska-telescope/aavs-system.git", tag = "1.2.2", subdirectory = "python" }
 pyfabil = { git = "https://gitlab.com/ska-telescope/pyfabil.git", tag = "1.3.1" }
->>>>>>> 76208afd
 fire = "^0.5.0"
 numpy = "^1.26.4"
 pytango = "^9.5.1"
