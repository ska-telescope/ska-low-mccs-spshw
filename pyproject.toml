--- conflicted
+++ resolved
@@ -30,14 +30,9 @@
 ska-tango-base = "^0.14.0"
 ska-control-model = "0.1.2"
 ska-ser-logging = "^0.4.1"
-<<<<<<< HEAD
-ska-low-mccs-common = "0.1.1"
-transitions = "^0.8.11"
-=======
 ska-low-mccs-common = "^0.1.2"
 transitions = "^0.9.0"
 certifi = "^2022.6.15"
->>>>>>> a4ead0ee
 typing_extensions = "^4.3.0"
 certifi = "^2022.6.15"
 
