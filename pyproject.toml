--- conflicted
+++ resolved
@@ -42,7 +42,6 @@
 referencing = "~0.28.4"
 jsonschema-specifications = "~2023.03.6"
 ska-low-mccs-daq-interface = "^0.4.0"
-<<<<<<< HEAD
 watchdog = "^3.0.0"
 h5py = "^3.12.1"
 lockfile = "^0.12.2"
@@ -57,11 +56,8 @@
 pyqt5 = "^5.15.11"
 netifaces-binary = "^0.11.0"
 recommonmark = "^0.7.1"
-
-=======
 pysnmp = "^7.1.4"
 ska-ser-snmp = "^0.3.1"
->>>>>>> af4c72bb
 
 # The following have been added for the DaqSimulator.
 singleton-decorator = "1.0.0"
