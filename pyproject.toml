--- conflicted
+++ resolved
@@ -41,12 +41,7 @@
 jsonschema = "~4.22.0"
 referencing = "~0.28.4"
 jsonschema-specifications = "~2023.03.6"
-<<<<<<< HEAD
-ska-low-mccs-daq-interface = "^0.2.0"
-debugpy = "1.8.5"
-=======
 ska-low-mccs-daq-interface = "^0.3.0"
->>>>>>> 41e0563b
 
 # The following have been added for the DaqSimulator.
 singleton-decorator = "1.0.0"
