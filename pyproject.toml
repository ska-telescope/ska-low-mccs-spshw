--- conflicted
+++ resolved
@@ -1,10 +1,6 @@
 [tool.poetry]
 name = "ska-low-mccs-spshw"
-<<<<<<< HEAD
-version = "2.1.0"
-=======
-version = "3.0.2"
->>>>>>> d6cafcd7
+version = "3.1.0"
 description = "The Monitoring, Control and Calibration Subsystem (MCCS SPSHW) of the SKA Low telescope"
 license = "BSD-3-Clause"
 authors = ["MCCS team"]
