--- conflicted
+++ resolved
@@ -1,10 +1,6 @@
 [tool.poetry]
 name = "ska-low-mccs-spshw"
-<<<<<<< HEAD
-version = "0.25.0"
-=======
 version = "1.0.0"
->>>>>>> 61de0555
 description = "The Monitoring, Control and Calibration Subsystem (MCCS SPSHW) of the SKA Low telescope"
 license = "BSD-3-Clause"
 authors = ["MCCS team"]
