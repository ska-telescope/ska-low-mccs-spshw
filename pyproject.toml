[tool.poetry]
name = "ska-low-mccs-spshw"
version = "0.14.0"
description = "The Monitoring, Control and Calibration Subsystem (MCCS SPSHW) of the SKA Low telescope"
license = "BSD-3-Clause"
authors = ["MCCS team"]
readme = "README.md"
documentation = "https://developer.skatelescope.org/projects/ska-low-mccs-spshw"

[[tool.poetry.source]]
name = 'ska-nexus'
url = 'https://artefact.skao.int/repository/pypi-internal/simple'

[tool.poetry.dependencies]
python = "~3.10"
aavs_system = { git = "https://gitlab.com/ska-telescope/aavs-system.git", rev = "4d255f07db3c82408c376fb6d2ffefa4631f09d5", subdirectory = "python" }
pyfabil = { git = "https://gitlab.com/ska-telescope/pyfabil.git", rev = "1866115f9694f5c234ae1a087f82170fbd09a33f" }
fire = "^0.5.0"
<<<<<<< HEAD
numpy = "1.25.2"
=======
numpy = "^1.26.4"
psycopg = {extras = ["binary"], version = "^3.1.10"}
psycopg-pool = "^3.1.7"
>>>>>>> 20d55e2b
pytango = "9.4.2"
PyYAML = "^6.0.1"
requests = "^2.31.0"
scipy = "^1.11.2"
ska-tango-base = "^0.20.0"
ska-control-model = "^0.3.1"
ska-low-mccs-common = "^0.10.0"
ska-ser-skuid = "^3.3.3"
fastapi = "^0.103.1"
uvicorn = {extras = ["standard"], version = "^0.23.2"}
typing-extensions = "^4.7.1"
future = "^0.18.3"
# ska-low-mccs-daq-interface = "^0.1.1"
ska-low-mccs-daq-interface = { git = "https://gitlab.com/ska-telescope/mccs/ska-low-mccs-daq-interface.git", branch="main" }

# The following have been added for the DaqSimulator.
singleton-decorator = "1.0.0"
slacker = "0.14.0"
ska-telmodel = "^1.11.0"

[tool.poetry.group.dev.dependencies]
pre-commit = "^3.4.0"
pylint = "^2.17.5"
pylint-junit = "^0.3.2"
pytest = "^6.2"
pytest-bdd = "^6.1.1"
pytest-cov = "^4.1.0"
pytest-forked = "^1.6.0"
pytest-json-report = "^1.5.0"
pytest-mock = "^3.11.1"
pytest-repeat = "^0.9.1"
pytest-timeout = "^2.1.0"
coverage = "^7.3.0"
black = "^23.7.0"
darglint = "^1.8.1"
flake8 = "^6.1.0"
flake8-formatter-junit-xml = "^0.0.6"
flake8-builtins = "^2.1.0"
flake8-docstrings = "^1.7.0"
flake8-use-fstring = "^1.4"
flake8-rst-docstrings = "^0.3.0"
mypy = "^1.5.1"
pep8-naming = "^0.13.3"
types-pkg-resources = "^0.1.3"
types-requests = "^2.31.0.2"
types-pyyaml = "^6.0.12.11"
isort = "^5.12.0"
httpx = "^0.24.1"
ska-tango-testing = "^0.6.1"

[tool.poetry.group.docs.dependencies]
Sphinx = "^6.2.1"
ska-ser-sphinx-theme = "^0.1.1"
sphinx-autodoc-typehints = "^1.23.0"
sphinxcontrib-plantuml = "^0.25"
fastapi = "^0.103.1"
fire = "^0.5.0"
PyYAML = "^6.0.1"
typing-extensions = "^4.7.1"
uvicorn = {extras = ["standard"], version = "^0.23.2"}
# ska-low-mccs-daq-interface = "^0.1.1"
ska-low-mccs-daq-interface = { git = "https://gitlab.com/ska-telescope/mccs/ska-low-mccs-daq-interface.git", branch="main" }
ska-telmodel = "^1.4.1"

[tool.poetry.scripts]
SpsStation = "ska_low_mccs_spshw.station.station_device:main"
MccsSubrack = "ska_low_mccs_spshw.subrack.subrack_device:main"
SubrackSimulator = "ska_low_mccs_spshw.subrack.subrack_simulator_server:main"
MccsTile = "ska_low_mccs_spshw.tile.tile_device:main"
Mccs-tile = "ska_low_mccs_spshw.tile.tile_cli:main"
MccsDaqReceiver = "ska_low_mccs_spshw.daq_receiver.daq_receiver_device:main"
DaqSimulator = "ska_low_mccs_spshw.daq_receiver.daq_simulator:main"


[tool.pytest.ini_options]
testpaths = "tests/"
addopts = "--json-report --json-report-file=build/reports/report.json --cov-report html:build/htmlcov --cov-report xml:build/reports/code-coverage.xml --cov-report term:skip-covered --cov=ska_low_mccs_spshw --junitxml=build/reports/unit-tests.xml --verbose"
console_output_style = "progress"
junit_family = "legacy"

[tool.coverage.paths]
source = ["src"]

[tool.coverage.run]
data_file = ".coverage/.coverage"
branch = true
source = ["ska_low_mccs"]

omit=[
    # team decision that testing of CLIs is unnecessary
    "*/*_cli.py",
    # legacy code, no point investing in test coverage
    "*/tile_1_2.py",
]

[tool.coverage.report]
show_missing = false

[build-system]
requires = ["poetry-core>=1.1.13"]
build-backend = "poetry.core.masonry.api"<|MERGE_RESOLUTION|>--- conflicted
+++ resolved
@@ -16,13 +16,7 @@
 aavs_system = { git = "https://gitlab.com/ska-telescope/aavs-system.git", rev = "4d255f07db3c82408c376fb6d2ffefa4631f09d5", subdirectory = "python" }
 pyfabil = { git = "https://gitlab.com/ska-telescope/pyfabil.git", rev = "1866115f9694f5c234ae1a087f82170fbd09a33f" }
 fire = "^0.5.0"
-<<<<<<< HEAD
-numpy = "1.25.2"
-=======
 numpy = "^1.26.4"
-psycopg = {extras = ["binary"], version = "^3.1.10"}
-psycopg-pool = "^3.1.7"
->>>>>>> 20d55e2b
 pytango = "9.4.2"
 PyYAML = "^6.0.1"
 requests = "^2.31.0"
