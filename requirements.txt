numpy == 1.17.2
pytango >= 9.3.2
jsonschema >= 3.2.0
<<<<<<< HEAD
lmcbaseclasses ==0.6.0+84c20201
=======
lmcbaseclasses == 0.5.4
>>>>>>> 62c70137
fire<|MERGE_RESOLUTION|>--- conflicted
+++ resolved
@@ -1,9 +1,5 @@
 numpy == 1.17.2
 pytango >= 9.3.2
 jsonschema >= 3.2.0
-<<<<<<< HEAD
-lmcbaseclasses ==0.6.0+84c20201
-=======
-lmcbaseclasses == 0.5.4
->>>>>>> 62c70137
+lmcbaseclasses == 0.6.0+84c20201
 fire