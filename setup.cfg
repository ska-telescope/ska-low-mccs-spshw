--- conflicted
+++ resolved
@@ -8,8 +8,6 @@
 [tool:pytest]
 testpaths = tests
 addopts =
-<<<<<<< HEAD
-<<<<<<< HEAD
           --json-report --json-report-file=build/report.json
           --cov-report term
           --cov-report html:build/htmlcov --cov-report xml:build/coverage.xml
@@ -18,9 +16,6 @@
           --verbose
           --forked
 
-=======
-=======
->>>>>>> 3b42264a
           --verbose
           --json-report
           --json-report-file=htmlcov/report.json
@@ -29,7 +24,7 @@
           --junitxml=build/reports/unit-tests.xml
           --verbose
           --forked
->>>>>>> modified setup.cfg and __init__.py to allow rebase
+
 console_output_style = progress
 junit_family = legacy
 
