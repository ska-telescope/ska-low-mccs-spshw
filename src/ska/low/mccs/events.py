--- conflicted
+++ resolved
@@ -32,7 +32,7 @@
     :return: a list of items (events or fqdns)
     :rtype: list of str
 
-    :raises :py:class:`ValueError`: if nothing was specified by the
+    :raises ValueError: if nothing was specified by the
         specification, or if an item was specified that is not in the
         list of allowed items
     """
@@ -65,34 +65,6 @@
         """
         Initialise a new EventSubscriptionHandler
 
-<<<<<<< HEAD
-        :param fqdn: the fully qualified device name of the device publishing events
-        :type fqdn: string
-        :param update_callback: a callback function to update the devices health state
-            and is of the form ``callback(fqdn, name, value, quality)``, where fqdn
-            is the fully qulified device name, name is the event_name, value is the
-            data value and quality is a Tango AttrQuality enum.
-        :type update_callback: function, optional
-        :param event_names: name of events to subscribe to,
-            defaults to ["state", "healthState"]
-        :type event_names: list of strings
-        """
-        self._eventIds = []
-        self._fqdn = fqdn
-        self.callback = update_callback
-        # Always subscribe to state change, it's pushed by the base classes
-        # stateless=True is needed to deal with device not running or device restart
-        try:
-            self._deviceProxy = tango.DeviceProxy(fqdn)
-            self._event_names = event_names
-            for event_name in self._event_names:
-                event_id = self._deviceProxy.subscribe_event(
-                    event_name, EventType.CHANGE_EVENT, self, stateless=True
-                )
-                self._eventIds.append(event_id)
-        except Exception as df:
-            print(f"device probably not started for {fqdn}", df)
-=======
         :param device_proxy: proxy to the device upon which the change
             event is subscribed
         :type device_proxy: :py:class:`tango.DeviceProxy`
@@ -114,8 +86,9 @@
             attribute for which change events are subscribed.
         :type event_name: str
         """
+        # TODO: this is MCCS-212
         # HACK to make tests pass until we can resolve device initialisation
-        # race condition
+        # race condition.
         if self._device is None:
             return
 
@@ -157,7 +130,6 @@
         if self._subscription_id is not None:
             self._device.unsubscribe_event(self._subscription_id)
             self._subscription_id = None
->>>>>>> aa240a20
 
     def __del__(self):
         """
@@ -210,7 +182,7 @@
             case the events provided at initialisation are used
         :type event_spec: str or list of str or None
 
-        :raises :py:class:`ValueError`: if the event is not in the list
+        :raises ValueError: if the event is not in the list
             of allowed events
         """
         try:
@@ -266,7 +238,7 @@
             case the events provided at initialisation are used
         :type event_spec: str, or list of str, or None
 
-        :raises :py:class:`ValueError`: if the FQDN and event are not in
+        :raises ValueError: if the FQDN and event are not in
             the lists of allowed FQDNs and allowed events respectively
         """
         try:
