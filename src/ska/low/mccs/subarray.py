# -*- coding: utf-8 -*-
#
# This file is part of the SKA Low MCCS project
#
# Distributed under the terms of the GPL license.
# See LICENSE.txt for more info.

"""
This module provides MccsSubarray, the Tango device class for the MCCS
Subarray prototype.
"""
__all__ = [
    "MccsSubarray",
    "StationsResourceManager",
    "StationBeamsResourceManager",
    "main",
]

# imports
import json
import threading
import time

# PyTango imports
import tango
from tango import DebugIt, DevState, EnsureOmniThread
from tango.server import attribute, command

# Additional import
from ska.base import SKASubarray
from ska.base.commands import ResponseCommand, ResultCode
from ska.base.control_model import HealthState, ObsState

from ska.low.mccs.events import EventManager
from ska.low.mccs.health import MutableHealthModel
import ska.low.mccs.release as release
from ska.low.mccs.resource import ResourceManager
from ska.low.mccs.utils import backoff_connect


class StationsResourceManager(ResourceManager):
    """
    A simple manager for the pool of stations that are assigned to a
    subarray.

    Inherits from ResourceManager.
    """

    def __init__(self, health_monitor, station_fqdns):
        """
        Initialise a new StationsResourceManager.

        :param health_monitor: Provides for monitoring of health states
        :type health_monitor: :py:class:`ska.low.mccs.health.HealthModel` object
        :param station_fqdns: the FQDNs of the stations that this
            subarray manages
        :type station_fqdns: list(str)
        """
        self._devices = dict()
        stations = {}
        for station_fqdn in station_fqdns:
            station_id = int(station_fqdn.split("/")[-1:][0])
            stations[station_id] = station_fqdn
        super().__init__(health_monitor, "Stations Resource Manager", stations)

    def items(self):
        """
        Return the stations managed by this device.

        :return: A dictionary of Station IDs, FQDNs managed by this
            StationsResourceManager
        :rtype: dict
        """
        devices = dict()
        for key, resource in self._resources.items():
            devices[key] = resource._fqdn
        return devices

    def add_to_managed(self, stations):
        """
        Add new stations(s) to be managed by this resource manager, will
        also run InitialSetup() on stations.

        :param stations: The IDs and FQDNs of devices to add
        :type stations: dict
        """
        for station_fqdn in stations.values():
            if station_fqdn not in self.station_fqdns:
                station = tango.DeviceProxy(station_fqdn)
                station.InitialSetup()
                self._devices[station_fqdn] = station
        super()._add_to_managed(stations)

    def release_all(self):
        """
        Remove all stations from this resource manager.
        """
        self._remove_from_managed(self.get_all_fqdns())

    @property
    def station_fqdns(self):
        """
        Returns the FQDNs of currently assigned stations.

        :return: FQDNs of currently assigned stations
        :rtype: list(str)
        """
        return sorted(self.get_all_fqdns())

    @property
    def station_ids(self):
        """
        Returns the device IDs of currently assigned stations.

        :return: IDs of currently assigned stations
        :rtype: list(str)
        """
        return sorted(self._resources.keys())


class StationBeamsResourceManager(ResourceManager):
    """
    A simple manager for the pool of station beams that are assigned to
    a subarray.

    Inherits from ResourceManager.
    """

    def __init__(self, health_monitor, station_beam_fqdns, stations_manager):
        """
        Initialise a new StationBeamsResourceManager.

        :param health_monitor: Provides for monitoring of health states
        :type health_monitor: :py:class:`ska.low.mccs.health.HealthMonitor`
        :param station_beam_fqdns: the FQDNs of the station beams that this
            subarray manages
        :type station_beam_fqdns: list(str)
        :param stations_manager: the StationResourceManager holding the station
            devices belonging to the parent Subarray
        :type stations_manager:
            :py:class:`ska.low.mccs.subarray.StationsResourceManager` object
        """
        self._stations = stations_manager
        station_beams = {}
        for station_beam_fqdn in station_beam_fqdns:
            station_beam_id = int(station_beam_fqdn.split("/")[-1:][0])
            station_beams[station_beam_id] = station_beam_fqdn
        super().__init__(
            health_monitor,
            "Station Beams Resource Manager",
            station_beams,
            [HealthState.OK],
        )

    def __len__(self):
        """
        Return the number of stations assigned to this subarray resource
        manager.

        :return: the number of stations assigned to this subarray resource
            manager
        :rtype: int
        """
        return len(self.get_all_fqdns())

    def assign(self, station_beam_fqdns, station_fqdns):
        """
        Assign devices to this subarray resource manager.

        :param station_beam_fqdns: list of FQDNs of station beams to be assigned
        :type station_beam_fqdns: list(str)
        :param station_fqdns: list of FQDNs of stations to be assigned
        :type station_fqdns: list(str)
        """

        stations = {}
        for station_fqdn in station_fqdns:
            station_id = int(station_fqdn.split("/")[-1:][0])
            stations[station_id] = station_fqdn
            if station_fqdn not in self._stations.station_fqdns:
                self._stations.add_to_managed(stations)

        station_beams = {}
        for station_beam_fqdn in station_beam_fqdns:
            station_beam_id = int(station_beam_fqdn.split("/")[-1:][0])
            station_beams[station_beam_id] = station_beam_fqdn
            station_beam = tango.DeviceProxy(station_beam_fqdn)
            station_beam.stationIds = sorted(stations.keys())

        self._add_to_managed(station_beams)
        for station_beam_fqdn in station_beam_fqdns:
            station_beam = tango.DeviceProxy(station_beam_fqdn)
            station_beam.isBeamLocked = True
            self.update_resource_health(station_beam_fqdn, station_beam.healthState)

        super().assign(station_beams, list(stations.keys()))

<<<<<<< HEAD
    def configure(self, logger, argin):
        """
        Configure devices from this subarray resource manager.

        :param logger: the logger to be used.
        :type logger: :py:class:`logging.Logger`
        :param argin: JSON configuration specification
                    {
                    "stations":[{"station_id": 1},{"station_id": 2}],
                    "subarray_beams":[{
                    "subarray_id":1,
                    "subarray_beam_id":1,
                    "station_ids":[1,2],
                    "channels":  [[0, 8, 1, 1], [8, 8, 2, 1]],
                    "update_rate": 0.0,
                    "sky_coordinates": [0.0, 180.0, 0.0, 45.0, 0.0]}]
                    }
        :type argin: str

        :return: A tuple containing a return code and a string
=======
    def scan(self, logger, argin):
        """
        Start a scan on the configured subarray resources.

        :param logger: the logger to be used.
        :type logger: :py:class:`logging.Logger`
        :param argin: JSON scan specification
        :type argin: str
        :return: A tuple containing a result code and a string
>>>>>>> db693ee0
            message indicating status. The message is for
            information purpose only.
        :rtype:
            (:py:class:`~ska.base.commands.ResultCode`, str)
        """
<<<<<<< HEAD
        kwargs = json.loads(argin)
        stations = kwargs.get("stations", list())
        for station in stations:
            # TODO: This is here for future expansion of json strings
            station.get("station_id")

        subarray_beams = kwargs.get("subarray_beams", list())
        for subarray_beam in subarray_beams:
            subarray_beam_id = subarray_beam.get("subarray_beam_id")
            if subarray_beam_id:
                subarray_beam_fqdn = self.fqdn_from_id(subarray_beam_id)
                if subarray_beam_fqdn:
                    dp = backoff_connect(subarray_beam_fqdn, logger=logger)
                    json_str = json.dumps(subarray_beam)
                    dp.configure(json_str)

        result_code = ResultCode.OK
        message = "Configure command completed successfully"
        return (result_code, message)
=======
        # TODO: station_beam_fqdns actually store subarray_bean_fqdns (for now)
        subarray_beam_device_proxies = []
        for subarray_beam_fqdn in self.station_beam_fqdns:
            device_proxy = backoff_connect(subarray_beam_fqdn, logger=logger)
            subarray_beam_device_proxies.append(device_proxy)

        result_failure = None
        error_message = ""
        for subarray_beam_device_proxy in subarray_beam_device_proxies:
            # TODO: Ideally we want to kick these off in parallel...
            (result_code, message) = subarray_beam_device_proxy.Scan(argin)
            if result_code in [ResultCode.FAILED, ResultCode.UNKNOWN]:
                error_message += message + " "
                result_failure = result_code

        return (result_failure, error_message)
>>>>>>> db693ee0

    def release(self, station_beam_fqdns, station_fqdns):
        """
        Release devices from this subarray resource manager.

        :param station_beam_fqdns: list of  FQDNs of station beams to be released
        :type station_beam_fqdns: list(str)
        :param station_fqdns: list of  FQDNs of the stations which if assigned to,
            station beams should be released
        :type station_fqdns: list(str)
        """
        station_ids_to_release = []
        # release station beams assigned to station_fqdns
        for station_id, station_fqdn in self._stations.items().items():
            if station_fqdn in station_fqdns:
                station_ids_to_release.append(station_id)
        for station_beam in self._resources.values():
            if station_beam._assigned_to in station_ids_to_release:
                if station_beam.fqdn not in station_beam_fqdns:
                    station_beam_fqdns.append(station_beam.fqdn)

        # release station beams by given fqdns
        for station_beam_fqdn in station_beam_fqdns:
            station_beam = tango.DeviceProxy(station_beam_fqdn)
            station_beam.stationIds = []
        super().release(station_beam_fqdns)

    def release_all(self):
        """
        Release all devices from this subarray resource manager.
        """
        devices = self.get_all_fqdns()
        self.release(devices, list())
        self._stations.release_all()

    @property
    def station_beam_fqdns(self):
        """
        Returns the FQDNs of currently assigned station beams.

        :return: FQDNs of currently assigned station beams
        :rtype: list(str)
        """
        return sorted(self.get_all_fqdns())

    @property
    def station_fqdns(self):
        """
        Returns the FQDNs of currently assigned stations.

        :return: FQDNs of currently assigned stations
        :rtype: list(str)
        """
        return sorted(self._stations.values())


class TransientBufferManager:
    """
    Stub class for management of a transient buffer.

    Currently does nothing useful
    """

    def __init__(self):
        """
        Construct a new TransientBufferManager.
        """
        pass

    def send(self, segment_spec):
        """
        Instructs the manager to send the specified segments of the
        transient buffer.

        :param segment_spec: JSON-encoded specification of the segment
            to be sent
        :type segment_spec: str
        """
        pass


class MccsSubarray(SKASubarray):
    """
    MccsSubarray is the Tango device class for the MCCS Subarray
    prototype.

    This is a subclass of :py:class:`ska.base.SKASubarray`.
    """

    # -----------------
    # Device Properties
    # -----------------

    # ---------------
    # General methods
    # ---------------

    class InitCommand(SKASubarray.InitCommand):
        """
        Command class for device initialisation.
        """

        def __init__(self, target, state_model, logger=None):
            """
            Create a new InitCommand.

            :param target: the object that this command acts upon; for
                example, the device for which this class implements the
                command
            :type target: object
            :param state_model: the state model that this command uses
                 to check that it is allowed to run, and that it drives
                 with actions.
            :type state_model:
                :py:class:`~ska.base.DeviceStateModel`
            :param logger: the logger to be used by this Command. If not
                provided, then a default module logger will be used.
            :type logger: :py:class:`logging.Logger`
            """
            super().__init__(target, state_model, logger)

            self._thread = None
            self._lock = threading.Lock()
            self._interrupt = False

        def do(self):
            """
            Stateless hook for initialisation of the attributes and
            properties of the :py:class:`.MccsSubarray`.

            :return: A tuple containing a return code and a string
                message indicating status. The message is for
                information purpose only.
            :rtype: (:py:class:`~ska.base.commands.ResultCode`, str)
            """
            (result_code, message) = super().do()

            device = self.target
            device._command_result = None
            device.set_change_event("commandResult", True, False)

            device._scan_id = -1
            device._transient_buffer_manager = TransientBufferManager()

            device._station_fqdns = list()
            device._station_beam_fqdns = list()

            device.set_change_event("stationFQDNs", True, True)
            device.set_archive_event("stationFQDNs", True, True)

            device._build_state = release.get_release_info()
            device._version_id = release.version

            self._thread = threading.Thread(
                target=self._initialise_connections, args=(device,)
            )
            with self._lock:
                self._thread.start()
                return (ResultCode.STARTED, "Init command started")

        def _initialise_connections(self, device):
            """
            Thread target for asynchronous initialisation of connections
            to external entities such as hardware and other devices.

            :param device: the device being initialised
            :type device: :py:class:`~ska.base.SKABaseDevice`
            """
            # https://pytango.readthedocs.io/en/stable/howto.html
            # #using-clients-with-multithreading
            with EnsureOmniThread():
                self._initialise_health_monitoring(device)
                if self._interrupt:
                    self._thread = None
                    self._interrupt = False
                    return
                self._initialise_resource_management(device)
                if self._interrupt:
                    self._thread = None
                    self._interrupt = False
                    return
                with self._lock:
                    self.succeeded()

        def _initialise_health_monitoring(self, device):
            """
            Initialise the health model for this device.

            :param device: the device for which the health model is
                being initialised
            :type device: :py:class:`~ska.base.SKABaseDevice`
            """
            device.event_manager = EventManager(self.logger)
            device._health_state = HealthState.OK
            device.set_change_event("healthState", True, False)
            device.health_model = MutableHealthModel(
                None, [], device.event_manager, device.health_changed
            )

        def _initialise_resource_management(self, device):
            """
            Initialise the resource management for this device.

            :param device: the device for which the health model is
                being initialised
            :type device: :py:class:`~ska.base.SKABaseDevice`
            """
            device._station_pool_manager = StationsResourceManager(
                device.health_model._health_monitor, device._station_fqdns
            )
            device._station_beam_pool_manager = StationBeamsResourceManager(
                device.health_model._health_monitor,
                device._station_beam_fqdns,
                device._station_pool_manager,
            )
            resourcing_args = (
                device._station_beam_pool_manager,
                device.state_model,
                device.logger,
            )
            device.register_command_object(
                "AssignResources", device.AssignResourcesCommand(*resourcing_args)
            )
            device.register_command_object(
                "ReleaseResources", device.ReleaseResourcesCommand(*resourcing_args)
            )
            device.register_command_object(
                "ReleaseAllResources",
                device.ReleaseAllResourcesCommand(*resourcing_args),
            )

    def init_command_objects(self):
        """
        Initialises the command handlers for commands supported by this
        device.
        """
        # TODO: Technical debt -- forced to register base class stuff rather than
        # calling super(), because AssignResources(), ReleaseResources() and
        # ReleaseAllResources() are registered on a thread, and
        # we don't want the super() method clobbering them
        args = (self, self.state_model, self.logger)
        self.register_command_object("On", self.OnCommand(*args))
        self.register_command_object("Off", self.OffCommand(*args))
        self.register_command_object("Configure", self.ConfigureCommand(*args))
        self.register_command_object("Scan", self.ScanCommand(*args))
        self.register_command_object("EndScan", self.EndScanCommand(*args))
        self.register_command_object("End", self.EndCommand(*args))
        self.register_command_object("Abort", self.AbortCommand(*args))
        self.register_command_object("ObsReset", self.ObsResetCommand(*args))
        self.register_command_object("Restart", self.RestartCommand(*args))
        self.register_command_object(
            "SendTransientBuffer",
            self.SendTransientBufferCommand(
                self._transient_buffer_manager, self.state_model, self.logger
            ),
        )
        self.register_command_object(
            "GetVersionInfo", self.GetVersionInfoCommand(*args)
        )

    def always_executed_hook(self):
        """
        Method always executed before any TANGO command is executed.
        """

    def delete_device(self):
        """
        Hook to delete resources allocated in the
        :py:meth:`~.MccsSubarray.InitCommand.do` method of the nested
        :py:class:`~.MccsSubarray.InitCommand` class.

        This method allows for any memory or other resources allocated
        in the :py:meth:`~.MccsSubarray.InitCommand.do` method to be
        released. This method is called by the device destructor, and by
        the Init command when the Tango device server is re-initialised.
        """
        pass

    # ------------------
    # Attribute methods
    # ------------------
    def health_changed(self, health):
        """
        Callback to be called whenever the HealthModel's health state
        changes; responsible for updating the tango side of things i.e.
        making sure the attribute is up to date, and events are pushed.

        :param health: the new health value
        :type health: :py:class:`~ska.base.control_model.HealthState`
        """
        if self._health_state == health:
            return
        self._health_state = health
        self.push_change_event("healthState", health)

    @attribute(dtype="DevLong", format="%i", polling_period=1000)
    def commandResult(self):
        """
        Return the commandResult attribute.

        :return: commandResult attribute
        :rtype: :py:class:`~ska.base.commands.ResultCode`
        """
        return self._command_result

    @attribute(dtype="DevLong", format="%i", polling_period=1000)
    def scanId(self):
        """
        Return the scan id.

        :return: the scan id
        :rtype: int
        """
        return self._scan_id

    @scanId.write
    def scanId(self, scan_id):
        """
        Set the scanId attribute.

        :param scan_id: the new scanId
        :type scan_id: int
        """
        self._scan_id = scan_id

    @attribute(dtype=("DevString",), max_dim_x=512, format="%s", polling_period=1000)
    def stationFQDNs(self):
        """
        Return the FQDNs of stations assigned to this subarray.

        :return: FQDNs of stations assigned to this subarray
        :rtype: list(str)
        """
        return sorted(self._station_pool_manager.station_fqdns)

    # -------------------------------------------
    # Base class command and gatekeeper overrides
    # -------------------------------------------

    class OnCommand(SKASubarray.OnCommand):
        """
        Class for handling the On() command.
        """

        def do(self):
            """
            Stateless hook implementing the functionality of the
            (inherited) :py:meth:`ska.base.SKABaseDevice.On` command for
            this :py:class:`.MccsSubarray` device.

            :return: A tuple containing a return code and a string
                message indicating status. The message is for
                information purpose only.
            :rtype:
                (:py:class:`~ska.base.commands.ResultCode`, str)
            """
            (result_code, message) = super().do()

            # MCCS-specific stuff goes here
            return (result_code, message)

    class OffCommand(SKASubarray.OffCommand):
        """
        Class for handling the Off() command.
        """

        def do(self):
            """
            Stateless hook implementing the functionality of the
            (inherited) :py:meth:`ska.base.SKABaseDevice.Off` command
            for this :py:class:`.MccsSubarray` device.

            :return: A tuple containing a return code and a string
                message indicating status. The message is for
                information purpose only.
            :rtype:
                (:py:class:`~ska.base.commands.ResultCode`, str)
            """
            (result_code, message) = super().do()

            # MCCS-specific stuff goes here
            return (result_code, message)

    class AssignResourcesCommand(SKASubarray.AssignResourcesCommand):
        """
        Class for handling the AssignResources(argin) command.
        """

        def do(self, argin):
            """
            Stateless hook implementing the functionality of the
            (inherited) :py:meth:`ska.base.SKASubarray.AssignResources`
            command for this :py:class:`.MccsSubarray` device.

            :param argin: json string with the resources to be assigned
            :type argin: str

            :return: A tuple containing a return code and a string
                message indicating status. The message is for
                information purpose only.
            :rtype:
                (:py:class:`~ska.base.commands.ResultCode`, str)
            """
            # deliberately not calling super() -- we're passing a different
            # target object
            kwargs = json.loads(argin)
            stations = kwargs.get("stations", [])
            subarray_beams = kwargs.get("subarray_beams", [])
            # TODO: Are channels required in subarray during allocation or are they
            # only required in MCCSController? Remove noqa upon decision
            channels = kwargs.get("channels", [])  # noqa: F841
            station_beam_pool_manager = self.target
            station_beam_pool_manager.assign(subarray_beams, stations)

            # TODO: Should we always return success?
            return [ResultCode.OK, "AssignResources command completed successfully"]

        def succeeded(self):
            """
            Action to take on successful completion of a resourcing
            command.
            """
            if len(self.target) == 0:
                action = "resourcing_succeeded_no_resources"
            else:
                action = "resourcing_succeeded_some_resources"
            self.state_model.perform_action(action)

    class ReleaseResourcesCommand(SKASubarray.ReleaseResourcesCommand):
        """
        Class for handling the ReleaseResources(argin) command.
        """

        def do(self, argin):
            """
            Stateless hook implementing the functionality of the
            (inherited) :py:meth:`ska.base.SKASubarray.ReleaseResources`
            command for this :py:class:`.MccsSubarray` device.

            :param argin: The resources to be released
            :type argin: list(str)

            :return: A tuple containing a return code and a string
                message indicating status. The message is for
                information purpose only.
            :rtype:
                (:py:class:`~ska.base.commands.ResultCode`, str)
            """
            # deliberately not calling super() -- we're passing a different
            # target object
            kwargs = json.loads(argin)
            stations = kwargs.get("station_fqdns", [])
            subarray_beams = kwargs.get("subarray_beam_fqdns", [])
            station_beam_pool_manager = self.target
            station_beam_pool_manager.release(subarray_beams, stations)
            return [ResultCode.OK, "ReleaseResources command completed successfully"]

        def succeeded(self):
            """
            Action to take on successful completion of a resourcing
            command.
            """
            if len(self.target):
                action = "resourcing_succeeded_some_resources"
            else:
                action = "resourcing_succeeded_no_resources"
            self.state_model.perform_action(action)

    class ReleaseAllResourcesCommand(SKASubarray.ReleaseAllResourcesCommand):
        """
        Class for handling the ReleaseAllResources() command.
        """

        def do(self):
            """
            Stateless hook implementing the functionality of the
            (inherited)
            :py:meth:`ska.base.SKASubarray.ReleaseAllResources`
            command for this :py:class:`.MccsSubarray` device.

            :return: A tuple containing a return code and a string
                message indicating status. The message is for
                information purpose only.
            :rtype:
                (:py:class:`~ska.base.commands.ResultCode`, str)
            """
            # deliberately not calling super() -- we're passing a different
            # target object
            device = self.target
            try:
                device.release_all()
            except ValueError as val:
                return (ResultCode.FAILED, f"ReleaseAllResources command failed: {val}")

            device._health_monitor.remove_all_devices()
            return (ResultCode.OK, "ReleaseAllResources command completed successfully")

        def succeeded(self):
            """
            Action to take on successful completion of a resourcing
            command.
            """
            if len(self.target):
                action = "resourcing_succeeded_some_resources"
            else:
                action = "resourcing_succeeded_no_resources"
            self.state_model.perform_action(action)

    class ConfigureCommand(SKASubarray.ConfigureCommand):
        """
        Class for handling the Configure(argin) command.
        """

        def do(self, argin):
            """
            Stateless hook implementing the functionality of the
            (inherited) :py:meth:`ska.base.SKASubarray.Configure`
            command for this :py:class:`.MccsSubarray` device.

            :param argin: JSON configuration specification
                        {
                        "stations":[{"station_id": 1},{"station_id": 2}],
                        "subarray_beams":[{
                        "subarray_id":1,
                        "subarray_beam_id":1,
                        "station_ids":[1,2],
                        "channels":  [[0, 8, 1, 1], [8, 8, 2, 1]],
                        "update_rate": 0.0,
                        "sky_coordinates": [0.0, 180.0, 0.0, 45.0, 0.0]}]
                        }
            :type argin: str

            :return: A tuple containing a return code and a string
                message indicating status. The message is for
                information purpose only.
            :rtype:
                (:py:class:`~ska.base.commands.ResultCode`, str)
            """
            station_beam_pool_manager = self.target._station_beam_pool_manager
            return station_beam_pool_manager.configure(self.logger, argin)

        def check_allowed(self):
            """
            Whether this command is allowed to be run in current device
            state.

            :return: True if this command is allowed to be run in
                current device obsstates
            :rtype: bool
            """
            return self.state_model.obs_state in [ObsState.IDLE, ObsState.READY]

    class ScanCommand(SKASubarray.ScanCommand):
        """
        Class for handling the Scan(argin) command.
        """

        def do(self, argin):
            """
            Stateless hook implementing the functionality of the
            (inherited) :py:meth:`ska.base.SKASubarray.Scan` command for
            this :py:class:`.MccsSubarray` device.

            :param argin: JSON scan specification
            :type argin: str

            :return: A tuple containing a return code and a string
                message indicating status. The message is for
                information purpose only.
            :rtype:
                (:py:class:`~ska.base.commands.ResultCode`, str)
            """
            (result_code, message) = super().do(argin)

            device = self.target
            kwargs = json.loads(argin)
            device._scan_id = kwargs.get("id")
            device._scan_time = kwargs.get("scan_time")

            station_beam_pool_manager = self.target._station_beam_pool_manager
            (pool_failure_code, pool_message) = station_beam_pool_manager.scan(
                self.logger, argin
            )
            if not pool_failure_code:
                return (result_code, message)
            else:
                return (pool_failure_code, pool_message)

    class EndScanCommand(SKASubarray.EndScanCommand):
        """
        Class for handling the EndScan() command.
        """

        def do(self):
            """
            Stateless hook implementing the functionality of the
            (inherited) :py:meth:`ska.base.SKASubarray.EndScan` command
            for this :py:class:`.MccsSubarray` device.

            :return: A tuple containing a return code and a string
                message indicating status. The message is for
                information purpose only.
            :rtype:
                (:py:class:`~ska.base.commands.ResultCode`, str)
            """
            (result_code, message) = super().do()

            # MCCS-specific stuff goes here
            return (result_code, message)

    class EndCommand(SKASubarray.EndCommand):
        """
        Class for handling the End() command.
        """

        def do(self):
            """
            Stateless hook implementing the functionality of the
            (inherited) :py:meth:`ska.base.SKASubarray.End` command for
            this :py:class:`.MccsSubarray` device.

            :return: A tuple containing a return code and a string
                message indicating status. The message is for
                information purpose only.
            :rtype:
                (:py:class:`~ska.base.commands.ResultCode`, str)
            """
            (result_code, message) = super().do()

            # MCCS-specific stuff goes here
            return (result_code, message)

    class AbortCommand(SKASubarray.AbortCommand):
        """
        Class for handling the Abort() command.
        """

        def do(self):
            """
            Stateless hook implementing the functionality of the
            (inherited) :py:meth:`ska.base.SKASubarray.Abort` command
            for this :py:class:`.MccsSubarray` device.

            An abort command will leave the system in an ABORTED state.
            Output to CSP is stopped, as is the beamformer and all running
            jobs. The system can then be inspected in the ABORTED state
            before it's de-configured and returned to the IDLE state by the
            ObsReset command.

            :return: A tuple containing a return code and a string
                message indicating status. The message is for
                information purpose only.
            :rtype:
                (:py:class:`~ska.base.commands.ResultCode`, str)
            """
            (result_code, message) = super().do()

            # TODO: MCCS-specific stuff goes here
            # 1. Interrupt the current running scan, like EndScan
            #    but with a little more urgency:
            #    a. Send an Abort to the Subarray Beam
            #    b. Subarray beam raises an alarm to highlight the Abort
            #    c. Subarray Beam sends Abort to Station Beams
            #    d. Station Beam send Abort to Station
            #    e. Station sends Abort to Tile
            #    f. Tile sends Abort to the TPM:
            #       a. Output to CSP is first stopped to avoid invalid data being
            #          transmitted while aborting the observation
            #       b. Stop the beam former in the TPM
            # 2. Send Abort to the Cluster Manager to stop all running jobs

            # TODO: Remove this delay. It simply emulates the time to achieve the above.
            time.sleep(1)

            return (result_code, message)

        def check_allowed(self):
            """
            Whether this command is allowed to be run in current device
            state.

            :todo: The Abort command is currently limited based on the
                available implementaion of MCCS.

            :return: True if this command is allowed to be run in
                current device obsstates
            :rtype: bool
            """
            return self.state_model.obs_state in [ObsState.SCANNING]

    @command(dtype_out="DevVarLongStringArray")
    @DebugIt()
    def Abort(self):
        """
        Abort any long-running command such as ``Configure()`` or
        ``Scan()``.

        To modify behaviour for this command, modify the do() method of
        the command class.

        :return: A tuple containing a return code and a string
            message indicating status. The message is for
            information purpose only.
        :rtype: (:py:class:`~ska.base.commands.ResultCode`, str)
        """
        self._command_result = DevState.UNKNOWN
        self.push_change_event("commandResult", self._command_result)
        command = self.get_command_object("Abort")
        (result_code, message) = command()
        self._command_result = result_code
        self.push_change_event("commandResult", self._command_result)
        return [[result_code], [message]]

    class ObsResetCommand(SKASubarray.ObsResetCommand):
        """
        Class for handling the ObsReset() command.
        """

        def do(self):
            """
            Stateless hook implementing the functionality of the
            (inherited) :py:meth:`ska.base.SKASubarray.ObsReset` command
            for this :py:class:`.MccsSubarray` device.

            :return: A tuple containing a return code and a string
                message indicating status. The message is for
                information purpose only.
            :rtype:
                (:py:class:`~ska.base.commands.ResultCode`, str)
            """
            (result_code, message) = super().do()

            # TODO: MCCS-specific stuff goes here
            # 1. All jobs should be terminated (via the Cluster manager)
            # 2. All elements should be deconfigured (as if they had just
            #    been allocated).

            # TODO: Remove this delay. It simply emulates the time to achieve the above.
            time.sleep(1)

            return (result_code, message)

        def check_allowed(self):
            """
            Whether this command is allowed to be run in current device
            state.

            :todo: The ObsReset command is currently limited based on the
                available implementaion of MCCS.

            :return: True if this command is allowed to be run in
                current device obsstates
            :rtype: bool
            """
            return self.state_model.obs_state in [ObsState.ABORTED]

    @command(dtype_out="DevVarLongStringArray")
    @DebugIt()
    def ObsReset(self):
        """
        Reset the current observation process.

        To modify behaviour for this command, modify the do() method of
        the command class.

        :return: A tuple containing a return code and a string
            message indicating status. The message is for
            information purpose only.
        :rtype: (:py:class:`~ska.base.commands.ResultCode`, str)
        """
        self._command_result = ResultCode.UNKNOWN
        self.push_change_event("commandResult", self._command_result)
        command = self.get_command_object("ObsReset")
        (result_code, message) = command()
        self._command_result = result_code
        self.push_change_event("commandResult", self._command_result)
        return [[result_code], [message]]

    class RestartCommand(SKASubarray.RestartCommand):
        """
        Class for handling the Restart() command.
        """

        def do(self):
            """
            Stateless hook implementing the functionality of the
            (inherited) :py:meth:`ska.base.SKASubarray.Restart` command
            for this :py:class:`.MccsSubarray` device.

            :return: A tuple containing a return code and a string
                message indicating status. The message is for
                information purpose only.
            :rtype:
                (:py:class:`~ska.base.commands.ResultCode`, str)
            """
            (result_code, message) = super().do()

            # MCCS-specific stuff goes here
            return (result_code, message)

    # ---------------------
    # MccsSubarray Commands
    # ---------------------

    class SendTransientBufferCommand(ResponseCommand):
        """
        Class for handling the SendTransientBuffer(argin) command.
        """

        def do(self, argin):
            """
            Stateless do-hook for the
            :py:meth:`.MccsSubarray.SendTransientBuffer`
            command

            :param argin: specification of the segment of the transient
                buffer to send, comprising:
                1. Start time (timestamp: milliseconds since UNIX epoch)
                2. End time (timestamp: milliseconds since UNIX epoch)
                3. Dispersion measure
                Together, these parameters narrow the selection of
                transient buffer data to the period of time and
                frequencies that are of interest.
            :type argin: list(int)

            :return: A tuple containing a return code and a string
                message indicating status. The message is for
                information purpose only.
            :rtype: (:py:class:`~ska.base.commands.ResultCode`, str)
            """
            transient_buffer_manager = self.target
            transient_buffer_manager.send(argin)
            return (ResultCode.OK, "SendTransientBuffer command completed successfully")

    @command(dtype_in="DevVarLongArray", dtype_out="DevVarLongStringArray")
    @DebugIt()
    def SendTransientBuffer(self, argin):
        """
        Cause the subarray to send the requested segment of the
        transient buffer to SDP. The requested segment is specified by:

        1. Start time (timestamp: milliseconds since UNIX epoch)
        2. End time (timestamp: milliseconds since UNIX epoch)
        3. Dispersion measure

        Together, these parameters narrow the selection of transient
        buffer data to the period of time and frequencies that are of
        interest.

        Additional metadata, such as the ID of a triggering Scheduling
        Block, may need to be supplied to allow SDP to assign data
        ownership correctly (TBD75).

        :todo: This method is a stub that does nothing but return a
            dummy string.

        :param argin: Specification of the segment of the transient
            buffer to send
        :type argin: list(int)

        :return: ASCII String that indicates status, for information
            purposes only
        :rtype: str
        """
        handler = self.get_command_object("SendTransientBuffer")
        (result_code, message) = handler(argin)
        return [[result_code], [message]]


# ----------
# Run server
# ----------
def main(args=None, **kwargs):
    """
    Entry point for module.

    :param args: positional arguments
    :type args: list
    :param kwargs: named arguments
    :type kwargs: dict

    :return: exit code
    :rtype: int
    """
    return MccsSubarray.run_server(args=args, **kwargs)


if __name__ == "__main__":
    main()<|MERGE_RESOLUTION|>--- conflicted
+++ resolved
@@ -195,7 +195,6 @@
 
         super().assign(station_beams, list(stations.keys()))
 
-<<<<<<< HEAD
     def configure(self, logger, argin):
         """
         Configure devices from this subarray resource manager.
@@ -216,23 +215,11 @@
         :type argin: str
 
         :return: A tuple containing a return code and a string
-=======
-    def scan(self, logger, argin):
-        """
-        Start a scan on the configured subarray resources.
-
-        :param logger: the logger to be used.
-        :type logger: :py:class:`logging.Logger`
-        :param argin: JSON scan specification
-        :type argin: str
-        :return: A tuple containing a result code and a string
->>>>>>> db693ee0
             message indicating status. The message is for
             information purpose only.
         :rtype:
             (:py:class:`~ska.base.commands.ResultCode`, str)
         """
-<<<<<<< HEAD
         kwargs = json.loads(argin)
         stations = kwargs.get("stations", list())
         for station in stations:
@@ -252,7 +239,17 @@
         result_code = ResultCode.OK
         message = "Configure command completed successfully"
         return (result_code, message)
-=======
+
+    def scan(self, logger, argin):
+        """
+        Start a scan on the configured subarray resources.
+
+        :param logger: the logger to be used.
+        :type logger: :py:class:`logging.Logger`
+        :param argin: JSON scan specification
+        :type argin: str
+        :return: A tuple containing a result code and a string
+        """
         # TODO: station_beam_fqdns actually store subarray_bean_fqdns (for now)
         subarray_beam_device_proxies = []
         for subarray_beam_fqdn in self.station_beam_fqdns:
@@ -269,7 +266,6 @@
                 result_failure = result_code
 
         return (result_failure, error_message)
->>>>>>> db693ee0
 
     def release(self, station_beam_fqdns, station_fqdns):
         """
