# -*- coding: utf-8 -*-
#
# This file is part of the SKA Low MCCS project
#
#
#
# Distributed under the terms of the GPL license.
# See LICENSE.txt for more info.

"""
This module contains an implementation of the MCCS Subrack Management
Board Tango device and related classes.
"""
import threading
<<<<<<< HEAD
import json
from tango import DebugIt, EnsureOmniThread
=======

from tango import DebugIt, EnsureOmniThread, SerialModel, Util
>>>>>>> db693ee0
from tango.server import attribute, command, device_property

from ska.base import SKABaseDevice
from ska.base.commands import BaseCommand, ResponseCommand, ResultCode
from ska.base.control_model import HealthState, SimulationMode
from ska.low.mccs.hardware import (
    HardwareHealthEvaluator,
    OnOffHardwareManager,
    PowerMode,
    SimulableHardwareFactory,
    SimulableHardwareManager,
)
from ska.low.mccs.health import HealthModel
from ska.low.mccs.subrack.subrack_simulator import SubrackBoardSimulator


__all__ = [
    "SubrackHardwareFactory",
    "SubrackHardwareHealthEvaluator",
    "SubrackHardwareManager",
    "MccsSubrack",
    "main",
]


def create_return(success, action):
    """
    Helper function to package up a boolean result into a
    (:py:class:`~ska.base.commands.ResultCode`, message) tuple.

    :param success: whether execution of the action was successful. This
        may be None, in which case the action was not performed due to
        redundancy (i.e. it was already done).
    :type success: bool or None
    :param action: Informal description of the action that the command
        performs, for use in constructing a message
    :type action: str

    :return: A tuple containing a return code and a string
        message indicating status. The message is for
        information purpose only.
    :rtype: (:py:class:`ska.base.commands.ResultCode`, str)
    """
    if success is None:
        return (ResultCode.OK, f"Subrack {action} is redundant")
    elif success:
        return (ResultCode.OK, f"Subrack {action} successful")
    else:
        return (ResultCode.FAILED, f"Subrack {action} failed")


class SubrackHardwareHealthEvaluator(HardwareHealthEvaluator):
    """
    A placeholder for a class that implements a policy by which the
    subrack hardware manager evaluates the health of the subrack
    management board hardware that it manages.

    At present this just inherits from the base class unchanged.
    """

    pass


class SubrackHardwareFactory(SimulableHardwareFactory):
    """
    A hardware factory for Subrack hardware.

    At present, this returns a
    :py:class:`~ska.low.mccs.subrack.subrack_simulator.SubrackBoardSimulator`
    object when in simulation mode, and raises
    :py:exc:`NotImplementedError` if the hardware is sought whilst not
    in simulation mode
    """

    def __init__(self, simulation_mode, tpm_count):
        """
        Create a new factory instance.

        :param tpm_count: number of TPMs that are attached to the
            subrack
        :type tpm_count: int
        :param simulation_mode: the initial simulation mode of this
            hardware manager
        :type simulation_mode:
            :py:class:`~ska.base.control_model.SimulationMode`
        """
        self._tpm_count = tpm_count
        super().__init__(simulation_mode)

    def _create_simulator(self):
        """
        Returns a hardware simulator.

        :return: a hardware simulator for the tile
        :rtype:
            :py:class:`.SubrackHardwareSimulator`
        """
        return SubrackBoardSimulator(self._tpm_count)


class SubrackHardwareManager(OnOffHardwareManager, SimulableHardwareManager):
    """
    This class manages MCCS subrack hardware.

    :todo:
    """

    def __init__(
        self, simulation_mode, tpm_count, are_tpms_on_change_callback, _factory=None
    ):
        """
        Initialise a new SubrackHardwareManager instance.

        :param simulation_mode: the initial simulation mode of this
            hardware manager
        :type simulation_mode: :py:class:`~ska.base.control_model.SimulationMode`
        :param tpm_count: number of TPMs that are attached to the
            subrack
        :type tpm_count: int
        :param are_tpms_on_change_callback: a callback to be called when
            the are_tpms_on property changes
        :type are_tpms_on_change_callback: callable
        :param _factory: allows for substitution of a hardware factory.
            This is useful for testing, but generally should not be used
            in operations.
        :type _factory: :py:class:`.SubrackHardwareFactory`
        """
        hardware_factory = _factory or SubrackHardwareFactory(
            simulation_mode == SimulationMode.TRUE, tpm_count
        )
        super().__init__(hardware_factory, SubrackHardwareHealthEvaluator())

        self._are_tpms_on = None
        self._are_tpms_on_change_callback = are_tpms_on_change_callback
        self._update_are_tpms_on()

    @property
    def backplane_temperatures(self):
        """
        Return the temperature of this subrack's backplane.

        :return: the backplane temperatures, in degrees celsius
        :rtype: list(float)
        """
        return self._factory.hardware.backplane_temperatures

    @property
    def board_temperatures(self):
        """
        Return the temperature of this subrack's management board.

        :return: the board temperatures, in degrees celsius, from sensor 1 and 2
        :rtype: list(float)
        """
        return self._factory.hardware.board_temperatures

    @property
    def board_current(self):
        """
        Return the current of this subrack's management board.

        :return: the board current
        :rtype: float
        """
        return self._factory.hardware.board_current

    @property
    def subrack_fan_speeds(self):
        """
        Return this subrack's backplane fan speeds.

        :return: the fan speeds, in RPMs
        :rtype: list(float)
        """
        return self._factory.hardware.subrack_fan_speeds

    @property
    def subrack_fan_speeds_percent(self):
        """
        Return this subrack's backplane fan speeds in  percent.

        :return: the fan speeds, in percent
        :rtype: list(float)
        """
        return self._factory.hardware.subrack_fan_speeds_percent

    @property
    def subrack_fan_mode(self):
        """
        Return the subrack backplane fan Mode .

        :return: subrack fan mode 1 for AUTO or 0 for MANUAL
        :rtype: int
        """
        return self._factory.hardware.subrack_fan_mode

    @property
    def tpm_count(self):
        """
        Return the number of TPMs managed by this subrack.

        :return: the number of TPMs managed by this subrack
        :rtype: int
        """
        return self._factory.hardware.tpm_count

    @property
    def tpm_temperatures(self):
        """
        Return a list of bay temperatures for this subrack.

        :return: a list of bay temperatures, in degrees celsius
        :rtype: list(float)
        """
        return self._factory.hardware.tpm_temperatures

    @property
    def tpm_powers(self):
        """
        Return a list of bay powers for this subrack.

        :return: a list of bay powers, in Watt
        :rtype: list(float)
        """
        return self._factory.hardware.tpm_powers

    @property
    def tpm_voltages(self):
        """
        Return a list of bay voltages for this subrack.

        :return: a list of bay voltages, in volt
        :rtype: list(float)
        """
        return self._factory.hardware.tpm_voltages

    @property
    def power_supply_fan_speeds(self):
        """
        Return the power supply fan speed for this subrack.

        :return: the power supply fan speed
        :rtype: list(float)
        """
        return self._factory.hardware.power_supply_fan_speeds

    @property
    def power_supply_currents(self):
        """
        Return the power_supply currents for this subrack.

        :return: the power_supply currents
        :rtype: list(float)
        """
        return self._factory.hardware.power_supply_currents

    @property
    def power_supply_powers(self):
        """
        Return the power supply powers for this subrack.

        :return: the power supply powers
        :rtype: list(float)
        """
        return self._factory.hardware.power_supply_powers

    @property
    def power_supply_voltages(self):
        """
        Return the power supply voltages for this subrack.

        :return: the power supply voltages
        :rtype: list(float)
        """
        return self._factory.hardware.power_supply_voltages

    @property
    def tpm_on_off(self):
        """
        Check whether the tpm are on or off.

        :return: list of tpm on or off in the subrack
        :rtype: list(int)
        """
        return self._factory.hardware.tpm_on_off(self)

    @property
    def tpm_present(self):
        """
        Return the tpms detected in the subrack.

        :return: list of tpm detected
        :rtype: list(bool)
        """
        return self._factory.hardware.tpm_present(self)

    @property
    def tpm_supply_fault(self):
        """
        Return info about about TPM supply fault status.

        :return: the TPM supply fault status
        :rtype: list(int)
        """
        return self._factory.hardware.tpm_supply_fault(self)

    @property
    def tpm_currents(self):
        """
        Return a list of bay currents for this subrack.

        :return: a list of bay currents
        :rtype: list(float)
        """
        return self._factory.hardware.tpm_currents

    def is_tpm_on(self, logical_tpm_id):
        """
        Check whether this subrack is supplying power to a specified
        TPM.

        :param logical_tpm_id: this subrack's internal id for the
            TPM being queried
        :type logical_tpm_id: int

        :return: whether this subrack is supplying power to the specified TPM
        :rtype: bool
        """
        self._update_are_tpms_on()
        return self._are_tpms_on is not None and self._are_tpms_on[logical_tpm_id - 1]

    def are_tpms_on(self):
        """
        Returns whether each TPM is powered or not.

        :return: whether each TPM is powered or not.
        :rtype: list(bool)
        """
        self._update_are_tpms_on()
        return self._are_tpms_on

    def turn_on_tpm(self, logical_tpm_id):
        """
        Turn on a specified TPM.

        :param logical_tpm_id: the subrack's internal id for the
            TPM to be turned on
        :type logical_tpm_id: int

        :return: whether successful, or None if there was nothing to do
        :rtype: bool or None
        """
        if self._factory.hardware.is_tpm_on(logical_tpm_id):
            return None
        self._factory.hardware.turn_on_tpm(logical_tpm_id)
        self._update_are_tpms_on()
        return self._factory.hardware.is_tpm_on(logical_tpm_id)

    def turn_off_tpm(self, logical_tpm_id):
        """
        Turn off a specified TPM.

        :param logical_tpm_id: the subrack's internal id for the
            TPM to be turned off
        :type logical_tpm_id: int

        :return: whether successful, or None if there was nothing to do
        :rtype: bool or None
        """
        if not self._factory.hardware.is_tpm_on(logical_tpm_id):
            return None
        self._factory.hardware.turn_off_tpm(logical_tpm_id)
        self._update_are_tpms_on()
        return not self._factory.hardware.is_tpm_on(logical_tpm_id)

    def turn_on_tpms(self):
        """
        Turn on all TPMs.

        :return: whether the action was successful, or None if there was nothing to do
        :rtype: bool
        """
        if all(self.are_tpms_on()):
            return None
        self._factory.hardware.turn_on_tpms()
        self._update_are_tpms_on()
        return all(self.are_tpms_on())

    def turn_off_tpms(self):
        """
        Turn off all TPMs.

        :return: whether the action was successful, or None if there was nothing to do
        :rtype: bool
        """
        if not any(self.are_tpms_on()):
            return None
        self._factory.hardware.turn_off_tpms()
        self._update_are_tpms_on()
        return not any(self.are_tpms_on())

    def _update_are_tpms_on(self):
        are_tpms_on = self._factory.hardware.are_tpms_on()
        if are_tpms_on is None:
            are_tpms_on = [False] * self.tpm_count

        if self._are_tpms_on != are_tpms_on:
            self._are_tpms_on = list(are_tpms_on)
            self._are_tpms_on_change_callback(self._are_tpms_on)

    def poll(self):
        super().poll()
        self._update_are_tpms_on()

    def set_subrack_fan_speed(self, fan_id, speed_percent):
        """
        Set the subrack backplane fan speed.

        :param fan_id: id of the selected fan accepted value: 1-4
        :type fan_id: int
        :param speed_percent: percentage value of fan RPM  (MIN 0=0% - MAX 100=100%)
        :type speed_percent: float
        """
        self._factory.hardware.set_subrack_fan_speed(fan_id, speed_percent)

    def set_fan_mode(self, fan_id, mode):
        """
        Set subrack Fan Operational Mode.

        :param fan_id: id of the selected fan accepted value: 1-4
        :type fan_id: int
        :param mode:  1 AUTO, 0 MANUAL
        :type mode: int
        """
        self._factory.hardware.set_fan_mode(fan_id, mode)

    def set_power_supply_fan_speed(self, power_supply_fan_id, speed_percent):
        """
        Set the power supply  fan speed.

        :param power_supply_fan_id: power supply id from 0 to 2
        :type power_supply_fan_id: int
        :param speed_percent: fan speed in percent (MIN 0=0% - MAX 100=100%)
        :type speed_percent: float
        """
        self._factory.hardware.set_power_supply_fan_speed(
            power_supply_fan_id, speed_percent
        )


class MccsSubrack(SKABaseDevice):
    """
    An implementation of MCCS Subrack device.

    This class is a subclass of :py:class:`ska.base.SKABaseDevice`.
    """

    TileFQDNs = device_property(dtype=(str,), default_value=[])

    def init_device(self):
        """
        Initialise the device; overridden here to change the Tango
        serialisation model.
        """
        util = Util.instance()
        util.set_serial_model(SerialModel.NO_SYNC)
        super().init_device()

    def init_command_objects(self):
        """
        Initialises the command handlers for commands supported by this
        device.
        """
        # TODO: Technical debt -- forced to register base class stuff rather than
        # calling super(), because Disable(), Standby() and Off() are registered on a
        # thread, and we don't want the super() method clobbering them.
        args = (self, self.state_model, self.logger)
        self.register_command_object("On", self.OnCommand(*args))
        self.register_command_object("Reset", self.ResetCommand(*args))
        self.register_command_object(
            "GetVersionInfo", self.GetVersionInfoCommand(*args)
        )

    class InitCommand(SKABaseDevice.InitCommand):
        """
        Class that implements device initialisation for the MCCS Subrack
        device.
        """

        def __init__(self, target, state_model, logger=None):
            """
            Create a new InitCommand.

            :param target: the object that this command acts upon; for
                example, the device for which this class implements the
                command
            :type target: object
            :param state_model: the state model that this command uses
                 to check that it is allowed to run, and that it drives
                 with actions.
            :type state_model:
                :py:class:`~ska.base.DeviceStateModel`
            :param logger: the logger to be used by this Command. If not
                provided, then a default module logger will be used.
            :type logger: :py:class:`logging.Logger`
            """
            super().__init__(target, state_model, logger)

            self._thread = None
            self._lock = threading.Lock()
            self._interrupt = False

        def do(self):
            """
            Initialises the attributes and properties of the
            :py:class:`.MccsSubrack`.

            :return: A tuple containing a return code and a string
                message indicating status. The message is for
                information purpose only.
            :rtype: (:py:class:`ska.base.commands.ResultCode`, str)
            """
            super().do()
            device = self.target
            device._tile_fqdns = list(device.TileFQDNs)

            # TODO: the default value for simulationMode should be
            # FALSE, but we don't have real hardware to test yet, so we
            # can't take our devices out of simulation mode. However,
            # simulationMode is a memorized attribute, and
            # pytango.test_context.MultiDeviceTestContext will soon
            # support memorized attributes. Once it does, we should
            # figure out how to inject memorized values into our real
            # tango deployment, then start honouring the default of
            # FALSE by removing this next line.
            device._simulation_mode = SimulationMode.TRUE

            device._are_tpms_on = None
            device.set_change_event("areTpmsOn", True, False)

            device.hardware_manager = None

            self._thread = threading.Thread(
                target=self._initialise_connections, args=(device,)
            )
            with self._lock:
                self._thread.start()
                return (ResultCode.STARTED, "Init command started")

        def _initialise_connections(self, device):
            """
            Thread target for asynchronous initialisation of connections
            to external entities such as hardware and other devices.

            :param device: the device being initialised
            :type device: :py:class:`~ska.base.SKABaseDevice`
            """
            # https://pytango.readthedocs.io/en/stable/howto.html
            # #using-clients-with-multithreading
            with EnsureOmniThread():
                self._initialise_hardware_management(device)
                if self._interrupt:
                    self._thread = None
                    self._interrupt = False
                    return
                self._initialise_health_monitoring(device)
                if self._interrupt:
                    self._thread = None
                    self._interrupt = False
                    return
                with self._lock:
                    self.succeeded()

        def _initialise_hardware_management(self, device):
            """
            Initialise the connection to the hardware being managed by
            this device. May also register commands that depend upon a
            connection to that hardware.

            :param device: the device for which a connection to the
                hardware is being initialised
            :type device: :py:class:`~ska.base.SKABaseDevice`
            """
            device.hardware_manager = SubrackHardwareManager(
                device._simulation_mode,
                len(device._tile_fqdns),
                device.are_tpms_on_changed,
            )

            args = (device.hardware_manager, device.state_model, self.logger)

            device.register_command_object("Disable", device.DisableCommand(*args))
            device.register_command_object("Standby", device.StandbyCommand(*args))
            device.register_command_object("Off", device.OffCommand(*args))

            device.register_command_object("IsTpmOn", device.IsTpmOnCommand(*args))
            device.register_command_object(
                "PowerOnTpm", device.PowerOnTpmCommand(*args)
            )
            device.register_command_object(
                "PowerOffTpm", device.PowerOffTpmCommand(*args)
            )
            device.register_command_object(
                "SetSubrackFanSpeed", device.SetSubrackFanSpeedCommand(*args)
            )
            device.register_command_object(
                "SetFanMode", device.SetFanModeCommand(*args)
            )
            device.register_command_object(
                "SetPowerSupplyFanSpeed", device.SetPowerSupplyFanSpeedCommand(*args)
            )

        def _initialise_health_monitoring(self, device):
            """
            Initialise the health model for this device.

            :param device: the device for which the health model is
                being initialised
            :type device: :py:class:`~ska.base.SKABaseDevice`
            """
            device._health_state = HealthState.UNKNOWN
            device.set_change_event("healthState", True, False)
            device.health_model = HealthModel(
                device.hardware_manager,
                None,
                None,
                device.health_changed,
            )

        def interrupt(self):
            """
            Interrupt the initialisation thread (if one is running)

            :return: whether the initialisation thread was interrupted
            :rtype: bool
            """
            if self._thread is None:
                return False
            self._interrupt = True
            return True

        def succeeded(self):
            """
            Called when initialisation completes.

            Here we override the base class default implementation to
            ensure that MccsSubrack transitions to a state that reflects
            the state of its hardware
            """
            device = self.target
            if device.hardware_manager.power_mode == PowerMode.OFF:
                action = "init_succeeded_disable"
            else:
                action = "init_succeeded_off"
            self.state_model.perform_action(action)

    def always_executed_hook(self):
        """
        Method always executed before any TANGO command is executed.
        """
        if self.hardware_manager is not None:
            self.hardware_manager.poll()

    def delete_device(self):
        """
        Hook to delete resources allocated in the
        :py:meth:`~.MccsSubrack.InitCommand.do` method of the nested
        :py:class:`~.MccsSubrack.InitCommand` class.

        This method allows for any memory or other resources allocated
        in the :py:meth:`~.MccsSubrack.InitCommand.do` method to be
        released. This method is called by the device destructor, and by
        the Init command when the Tango device server is re-initialised.
        """
        pass

    # ----------
    # Callbacks
    # ----------
    def are_tpms_on_changed(self, are_tpms_on):
        """
        Callback to be called whenever power to the TPMs changes;
        responsible for updating the tango side of things i.e. making
        sure the attribute is up to date, and events are pushed.

        :param are_tpms_on: whether each TPM is pwoered
        :type are_tpms_on: list(bool)
        """
        if self._are_tpms_on == are_tpms_on:
            return
        self._are_tpms_on = list(are_tpms_on)
        self.push_change_event("areTpmsOn", self._are_tpms_on)

    def health_changed(self, health):
        """
        Callback to be called whenever the HealthModel's health state
        changes; responsible for updating the tango side of things i.e.
        making sure the attribute is up to date, and events are pushed.

        :param health: the new health value
        :type health: :py:class:`~ska.base.control_model.HealthState`
        """
        if self._health_state == health:
            return
        self._health_state = health
        self.push_change_event("healthState", health)

    # ----------
    # Attributes
    # ----------

    @attribute(
        dtype=("DevFloat",),
        max_dim_x=2,
        label="Backplane temperatures",
        unit="Celsius",
        doc="get backplane temperature from sensor 1 and sensor 2",
    )
    def backplaneTemperatures(self):
        """
        Return the temperatures of the subrack backplane.

        :return: the temperatures of the subrack backplane
        :rtype: tuple(float)
        """
        return tuple(self.hardware_manager.backplane_temperatures)

    @attribute(
        dtype=("DevFloat",),
        max_dim_x=2,
        label="Subrack board temperatures",
        unit="Celsius",
        doc="get subrack-management temperature from sensor 1 and sensor 2",
    )
    def boardTemperatures(self):

        """
        Return the temperatures of the subrack management board.

        :return: the temperatures of the subrack management board
        :rtype: tuple(float)
        """
        return tuple(self.hardware_manager.board_temperatures)

    @attribute(dtype="float", label="Board current")
    def boardCurrent(self):
        """
        Return the subrack management board current.

        :return: the subrack management board current
        :rtype: float
        """
        return self.hardware_manager.board_current

    @attribute(
        dtype=("DevFloat",),
        max_dim_x=4,
        label="Subrack fans speeds (RPM)",
        doc="Rotation speed in RPM of each fan of subrack",
    )
    def subrackFanSpeeds(self):
        """
        Return the subrack fan speeds.

        :return: the subrack fan speeds
        :rtype: tuple(float)
        """
        return tuple(self.hardware_manager.subrack_fan_speeds)

    @attribute(
        dtype=("DevFloat",),
        max_dim_x=4,
        label="Subrack fans speeds (%)",
        doc="PWM in percentage of each Fan of Subrack",
    )
    def subrackFanSpeedsPercent(self):
        """
        Return the subrack fan speeds.

        :return: the subrack fan speeds in percent
        :rtype: list(float)
        """
        return tuple(self.hardware_manager.subrack_fan_speeds_percent)

    @attribute(
        dtype=("DevString",),
        max_dim_x=4,
        label="Subrack Fan Mode",
        doc="Operation mode of each Fan of Subrack: AUTO or MANUAL",
    )
    def subrackFanMode(self):
        """
        Return the subrackFansMode attribute.

        :return: the subrack fan mode, 1 AUTO 0 MANUAL
        :rtype: tuple(int)
        """
        return tuple(self.hardware_manager.subrack_fan_mode)

    @attribute(
        dtype=("DevShort",),
        label="TPM On/Off",
        max_dim_x=8,
        doc="Bits 7:0, bit 0 slot 1, bit 7 slot 8, 1 TPM power on, 0 no TPM "
        "inserted or power off",
    )
    def tpmOnOff(self):
        """
        Return a list to get Power On status of inserted tpm: 0 off or
        not present, 1 power on.

        :return: the TPMs On or Off
        :rtype: tuple(int)
        """
        return tuple(self.hardware_manager.tpm_on_off)

    @attribute(
        dtype=("DevBoolean",),
        max_dim_x=8,
        label="TPM present",
        doc="Method to get info about TPM board present on subrack: "
        "True TPM detected, False no TPM inserted,bit 7:0, bit 0 slot 1, "
        "bit 7 slot 8",
    )
    def tpmPresent(self):
        """
        Return info about TPM board present on subrack.

        :return: the TPMs detected
        :rtype: tuple(bool)
        """
        return tuple(self.hardware_manager.tpm_present)

    @attribute(
        dtype=("DevUShort",),
        max_dim_x=8,
        label="TPM Supply Fault",
        doc="Method to get info about TPM supply fault status. "
        "1 fault, 0 no fault,bit 7:0, bit 0 slot 1, bit 7 slot 8",
    )
    def tpmSupplyFault(self):
        """
        Return info about about TPM supply fault status.

        :return: the TPM supply fault status
        :rtype: tuple(int)
        """
        return tuple(self.hardware_manager.tpm_supply_fault)

    @attribute(dtype=(float,), label="TPM temperatures", max_dim_x=8)
    def tpmTemperatures(self):
        """
        Return the temperatures of the subrack bays (hence the
        temperatures of the TPMs housed in those bays).

        :return: the TPM temperatures
        :rtype: tuple(float)
        """
        return tuple(self.hardware_manager.tpm_temperatures)

    @attribute(
        dtype=("DevFloat",),
        max_dim_x=8,
        label="TPM power",
        doc="Method to get power consumption of selected tpm",
    )
    def tpmPowers(self):
        """
        Return the tpmPowers attribute.

        :return: the TPM powers
        :rtype: tuple(float)
        """
        return tuple(self.hardware_manager.tpm_powers)

    @attribute(
        dtype=("DevFloat",),
        max_dim_x=8,
        label="TPM voltage",
        doc="Method to get voltage consumption of selected tpm",
    )
    def tpmVoltages(self):
        """
        Return the tpmVoltages attribute.

        :return: the TPM voltages
        :rtype: tuple(float)
        """
        return tuple(self.hardware_manager.tpm_voltages)

    @attribute(
        dtype=("DevFloat",),
        max_dim_x=8,
        label="TPM currents",
        doc="Method to get current consumption in Ampere for each TPM in each "
        "slot of subrack,values read from TPM control chip "
        "on backplane board",
    )
    def tpmCurrents(self):
        """
        Return the currents of the subrack bays (hence the currents of
        the TPMs housed in those bays).

        :return: the TPM currents
        :rtype: tuple(float)
        """
        return self.hardware_manager.tpm_currents

    @attribute(dtype=int, label="TPM count")
    def tpmCount(self):
        """
        Return the number of TPMs connected to this subrack.

        :return: the number of TPMs connected to this subrack
        :rtype: int
        """
        return self.hardware_manager.tpm_count

    @attribute(dtype=(bool,), max_dim_x=256, label="Are TPMs On")
    def areTpmsOn(self):
        """
        Return whether each TPM is powered or not.

        The main reason this attribute exists is so that individual Tile
        devices can subscribe to change events on it. From this they can
        figure out when the subrack has turned off/on power to their
        TPM.

        :return: whether each TPM is powered or not
        :rtype: tuple(bool)
        """
        return self.hardware_manager.are_tpms_on()

    @attribute(
        dtype=("DevFloat",),
        max_dim_x=3,
        label="power supply fan speed",
        doc="Method to get the power supply fan speed",
    )
    def powerSupplyFanSpeeds(self):
        """
        Return the powerSupplyFanSpeeds attribute.

        :return: the power supply fan speeds
        :rtype: tuple(float)
        """
        return tuple(self.hardware_manager.power_supply_fan_speeds)

    @attribute(
        dtype=("DevFloat",),
        max_dim_x=3,
        label="power_supply current",
        doc="Method to get the power supply current",
    )
    def powerSupplyCurrents(self):
        """
        Return the power supply currents attribute.

        :return: the power supply currents
        :rtype: tuple(float)
        """
        return tuple(self.hardware_manager.power_supply_currents)

    @attribute(
        dtype=("DevFloat",),
        max_dim_x=3,
        label="power_supply Powers",
        doc="Method to get the power supply powers",
    )
    def powerSupplyPowers(self):
        """
        Return the power supply power attribute.

        :return: the power supply power
        :rtype: tuple(float)
        """
        return tuple(self.hardware_manager.power_supply_powers)

    @attribute(
        dtype=("DevFloat",),
        max_dim_x=3,
        label="power_supply voltage",
        doc="Method to get the power supply voltage",
    )
    def powerSupplyVoltages(self):
        """
        Return the power_supply_voltages attribute.

        :return: the power supply voltages
        :rtype: tuple(float)
        """
        return tuple(self.hardware_manager.power_supply_voltages)

    # --------
    # Commands
    # --------
    class DisableCommand(SKABaseDevice.DisableCommand):
        """
        Class for handling the Disable() command.

        :todo: We assume for now that the Subrack hardware has control of
            its own power mode i.e. is able to turn itself off and on.
            Actually it is more likely that some upstream hardware would
            turn the subrack off and on, in which case this command would be
            implemented by passing the command to the tango device that manages
            the upstream hardware
        """

        def do(self):
            """
            Stateless hook implementing the functionality of the
            (inherited) :py:meth:`ska.base.SKABaseDevice.Disable`
            command for this :py:class:`.MccsSubrack` device.

            :return: A tuple containing a return code and a string
                message indicating status. The message is for
                information purpose only.
            :rtype: (:py:class:`~ska.base.commands.ResultCode`, str)
            """
            hardware_manager = self.target
            success = hardware_manager.off()

            return create_return(success, "disable")

    class StandbyCommand(SKABaseDevice.StandbyCommand):
        """
        Class for handling the Standby() command.

        Actually the subrack hardware has no standby mode, so when this
        device is told to go to standby mode, it switches on / remains
        on.

        :todo: We assume for now that the subrack hardware has control of
            its own power mode i.e. is able to turn itself off and on.
            Actually it is more likely that some upstream hardware would
            turn the subrack off and on, in which case this command would
            be implemented by passing the command to the tango device
            that manages the upstream hardware.
        """

        def do(self):
            """
            Stateless hook implementing the functionality of the
            (inherited) :py:meth:`ska.base.SKABaseDevice.Standby`
            command for this :py:class:`.MccsSubrack` device.

            :return: A tuple containing a return code and a string
                message indicating status. The message is for
                information purpose only.
            :rtype: (:py:class:`~ska.base.commands.ResultCode`, str)
            """
            hardware_manager = self.target
            success = hardware_manager.on()
            return create_return(success, "standby")

    class OffCommand(SKABaseDevice.OffCommand):
        """
        Class for handling the Off() command.

        :todo: We assume for now that the subrack hardware has control of
            its own power mode i.e. is able to turn itself off and on.
            Actually it is more likely that some upstream hardware
            would turn the subrack off and on, in which case this command
            would be implemented by passing the command to the tango
            device that manages the upstream hardware.
        """

        def do(self):
            """
            Stateless hook implementing the functionality of the
            (inherited) :py:meth:`ska.base.SKABaseDevice.Off` command
            for this :py:class:`.MccsSubrack` device.

            :return: A tuple containing a return code and a string
                message indicating status. The message is for
                information purpose only.
            :rtype: (:py:class:`~ska.base.commands.ResultCode`, str)
            """
            # TODO: For now, OFF represents the highest state of device
            # readiness for a device that is not actually on. i.e. state
            # OFF means the hardware is on. This is a
            # counterintuitive mess that will be fixed in SP-1501.
            hardware_manager = self.target
            success = hardware_manager.on()
            return create_return(success, "off")

    class IsTpmOnCommand(BaseCommand):
        """
        The command class for the IsTpmOn command.
        """

        def do(self, argin):
            """
            Stateless hook for implementation of
            :py:meth:`.MccsSubrack.IsTpmOn` command functionality.

            :param argin: the logical tpm id of the TPM to power
                up
            :type argin: int

            :return: whether the specified TPM is on or not
            :rtype: bool
            """
            hardware_manager = self.target
            try:
                return hardware_manager.is_tpm_on(argin)
            except ValueError:
                # The subrack itself is not on. We don't want o
                return None

        def is_allowed(self):
            """
            Whether this command is allowed to run.

            :returns: whether this command is allowed to run
            :rtype: bool
            """
            return self.target.power_mode in [PowerMode.OFF, PowerMode.ON]

    def is_IsTpmOn_allowed(self):
        """
        Whether the ``Reset()`` command is allowed to be run in the
        current state.

        :returns: whether the ``Reset()`` command is allowed to be run in the
            current state
        :rtype: bool
        """
        handler = self.get_command_object("IsTpmOn")
        return handler.is_allowed()

    @command(dtype_in="DevULong", dtype_out=bool)
    @DebugIt()
    def IsTpmOn(self, argin):
        """
        Power up the TPM.

        :param argin: the logical TPM id of the TPM to power
            up
        :type argin: int

        :return: whether the specified TPM is on or not
        :rtype: bool
        """
        handler = self.get_command_object("IsTpmOn")
        return handler(argin)

    class PowerOnTpmCommand(ResponseCommand):
        """
        The command class for the PowerOnTpm command.
        """

        def do(self, argin):
            """
            Stateless hook for implementation of
            :py:meth:`.MccsSubrack.PowerOnTpm`
            command functionality.

            :param argin: the logical TPM id of the TPM to power
                up
            :type argin: int

            :return: A tuple containing a return code and a string
                message indicating status. The message is for
                information purpose only.
            :rtype: (:py:class:`~ska.base.commands.ResultCode`, str)
            """
            hardware_manager = self.target
            success = hardware_manager.turn_on_tpm(argin)
            return create_return(success, f"TPM {argin} power-on")

        def is_allowed(self):
            """
            Whether this command is allowed to run.

            :returns: whether this command is allowed to run
            :rtype: bool
            """
            return self.target.power_mode in [PowerMode.OFF, PowerMode.ON]

    def is_PowerOnTpm_allowed(self):
        """
        Whether the ``PowerOnTpm()`` command is allowed to be run in the
        current state.

        :returns: whether the ``PowerOnTpm()`` command is allowed to be run in the
            current state
        :rtype: bool
        """
        handler = self.get_command_object("PowerOnTpm")
        return handler.is_allowed()

    @command(
        dtype_in="DevULong",
        dtype_out="DevVarLongStringArray",
    )
    @DebugIt()
    def PowerOnTpm(self, argin):
        """
        Power up the TPM.

        :param argin: the logical id of the TPM to power
            up
        :type argin: int

        :return: A tuple containing a return code and a string
            message indicating status. The message is for
            information purpose only.
        :rtype: (:py:class:`~ska.base.commands.ResultCode`, str)
        """
        handler = self.get_command_object("PowerOnTpm")
        (return_code, message) = handler(argin)
        return [[return_code], [message]]

    class PowerOffTpmCommand(ResponseCommand):
        """
        The command class for the PowerOffTpm command.
        """

        def do(self, argin):
            """
            Stateless hook for implementation of
            :py:meth:`.MccsSubrack.PowerOffTpm`
            command functionality.

            :param argin: the logical id of the TPM to power
                down
            :type argin: int

            :return: A tuple containing a return code and a string
                message indicating status. The message is for
                information purpose only.
            :rtype: (:py:class:`~ska.base.commands.ResultCode`, str)
            """
            hardware_manager = self.target
            success = hardware_manager.turn_off_tpm(argin)
            return create_return(success, f"TPM {argin} power-off")

        def is_allowed(self):
            """
            Whether this command is allowed to run.

            :returns: whether this command is allowed to run
            :rtype: bool
            """
            return self.target.power_mode in [PowerMode.OFF, PowerMode.ON]

    def is_PowerOffTpm_allowed(self):
        """
        Whether the ``PowerOffTpm()`` command is allowed to be run in
        the current state.

        :returns: whether the ``PowerOffTpm()`` command is allowed to be run in the
            current state
        :rtype: bool
        """
        handler = self.get_command_object("PowerOffTpm")
        return handler.is_allowed()

    @command(
        dtype_in="DevULong",
        dtype_out="DevVarLongStringArray",
    )
    @DebugIt()
    def PowerOffTpm(self, argin):
        """
        Power down the TPM.

        :param argin: the logical id of the TPM to power
            down
        :type argin: int

        :return: A tuple containing a return code and a string
            message indicating status. The message is for
            information purpose only.
        :rtype: (:py:class:`~ska.base.commands.ResultCode`, str)
        """
        handler = self.get_command_object("PowerOffTpm")
        (return_code, message) = handler(argin)
        return [[return_code], [message]]

    class SetSubrackFanSpeedCommand(ResponseCommand):
        """
        Class for handling the SetSubrackFanSpeed() command.

        This command set the backplane fan speed.
        """

        def do(self, argin):
            """
            Hook for implementation of
            :py:meth:'.MccsSubrack.SetSubrackFanSpeed' command
            functionality.

            :param argin: a JSON-encoded dictionary of arguments
            :type argin: str

            :return: A tuple containing a return code and a string message
                indicating status. The message is for information purpose only.
            :rtype: (:py:class:`ska.base.commands.ResultCode`, str)
            :raises ValueError: if the JSON input lacks mandatory parameters
            """
            hardware_manager = self.target

            params = json.loads(argin)
            fan_id = params.get("FanID", None)
            speed_percent = params.get("SpeedPWN%", None)
            if fan_id or speed_percent is None:
                self.logger.error("fan_ID and fan speed are mandatory parameters")
                raise ValueError("fan_ID and fan speed are mandatory parameters")

            success = hardware_manager.set_subrack_fan_speed(fan_id, speed_percent)
            message = "Set subrack fan speed command completed"
            return create_return(success, message)

        @command(
            dtype_in="DevString",
            doc_in="json dictionary with keywords:\n" "fan_id, speed_percent",
            dtype_out="DevVarLongStringArray",
            doc_out="(ResultCode, 'informational message')",
        )
        @DebugIt()
        def SetSubrackFanSpeed(self, argin):
            """
            Set the subrack backplane fan speed.

            :param argin: json dictionary with mandatory keywords:

            * fan_id - (int) id of the selected fan accepted value: 1-4
            * speed_percent - (float) percentage value of fan RPM  (MIN 0=0% - MAX
                100=100%)

            :type argin: str

            :return: A tuple containing a return code and a string message indicating
                status. The message is for information purpose only.
            :rtype: (:py:class:`ska.base.commands.ResultCode`, str)
            """
            handler = self.get_command_object("SetSubrackFanSpeed")
            (return_code, message) = handler(argin)
            return [[return_code], [message]]

    class SetFanModeCommand(ResponseCommand):
        """
        Class for handling the SetFanMode() command.

        This command can set the selected fan to manual or auto mode.
        """

        def do(self, argin):
            """
            Hook for the implementation of
            py:meth:`.MccsSubrack.SetFanMode` command functionality.

            :param argin: a JSON-encoded dictionary of arguments
            :type argin: str

            :return: A tuple containing a return code and a string
                    message indicating status. The message is for
                    information purpose only.
            :rtype: (:py:class:`ska.base.commands.ResultCode`, str)
            :raises ValueError: if the JSON input lacks of mandatory parameters
            """
            hardware_manager = self.target
            params = json.loads(argin)
            fan_id = params.get("fan_id", None)
            mode = params.get("mode", None)
            if fan_id or mode is None:
                self.logger.error("Fan_id and mode are mandatory parameters")
                raise ValueError("Fan_id and mode are mandatory parameter")

            success = hardware_manager.set_fan_mode(fan_id, mode)
            message = "SetFanMode command completed"
            return create_return(success, message)

        @command(
            dtype_in="DevString",
            doc_in="json dictionary with keywords:\n" "fan_id,auto_mode",
            dtype_out="DevVarLongStringArray",
            doc_out="(ResultCode, 'informational message')",
        )
        @DebugIt()
        def SetFanMode(self, argin):
            """
            Set Fan Operational Mode: 1 AUTO, 0 MANUAL.

            :param argin: json dictionary with mandatory keywords:

            * fan_id - (int) id of the selected fan accepted value: 1-4
            * mode - (int) 1 AUTO, 0 MANUAL

            :return: A tuple containing a return code and a string
                message indicating status. The message is for
                information purpose only.
            :rtype: (:py:class:`ska.base.commands.ResultCode`, str)
            """
            handler = self.get_command_object("SetFanMode")
            (return_code, message) = handler(argin)
            return [[return_code], [message]]

    class SetPowerSupplyFanSpeedCommand(ResponseCommand):
        """
        Class for handling the SetPowerSupplyFanSpeed command.

        This command set the selected power supply fan speed.
        """

        def do(self, argin):
            """
            Hook for the implementation of
            py:meth:`.MccsSubrack.SetPowerSupplyFanSpeed` command
            functionality.

            :param argin: a JSON-encoded dictionary of arguments
            :type argin: str

            :return: A tuple containing a return code and a string
                    message indicating status. The message is for
                    information purpose only.
            :rtype: (:py:class:`ska.base.commands.ResultCode`, str)
            :raises ValueError: if the JSON input lacks of mandatory parameters
            """
            hardware_manager = self.target

            params = json.loads(argin)
            power_supply_fan_id = params.get("power_supply_fan_id", None)
            speed_percent = params.get("speed_%", None)
            if power_supply_fan_id or speed_percent is None:
                self.logger.error(
                    "power_supply_fan_id and speed_percent are mandatory " "parameters"
                )
                raise ValueError(
                    "power_supply_fan_id and speed_percent are mandatory " "parameters"
                )

            success = hardware_manager.set_power_supply_fan_speed(
                power_supply_fan_id, speed_percent
            )
            message = "SetPowerSupplyFanSpeed command completed"
            return create_return(success, message)

        @command(
            dtype_in="DevString",
            doc_in="json dictionary with keywords:\n"
            "power_supply_fan_id,speed_percent",
            dtype_out="DevVarLongStringArray",
            doc_out="(ResultCode, 'informational message')",
        )
        @DebugIt()
        def SetPowerSupplyFanSpeed(self, argin):
            """
            Set the selected power supply fan speed.

            :param argin: json dictionary with mandatory keywords:

            * power_supply_id - (int) power supply id from 0 to 2
            * speed_percent - (float) fanspeed in percent

            :type argin: str

            :return: A tuple containing a return code and a string
                message indicating status. The message is for
                information purpose only.
            :rtype: (:py:class:`ska.base.commands.ResultCode`, str)
            """
            handler = self.get_command_object("SetPowerSupplyFanSpeed")
            (return_code, message) = handler(argin)
            return [[return_code], [message]]

    def _update_health_state(self, health_state):
        """
        Update and push a change event for the healthState attribute.

        :param health_state: The new health state
        :type health_state: :py:class:`ska.base.control_model.HealthState`
        """
        self.push_change_event("healthState", health_state)
        self._health_state = health_state
        self.logger.info("health state = " + str(health_state))


# ----------
# Run server
# ----------


def main(args=None, **kwargs):
    """
    Entry point for module.

    :param args: positional arguments
    :type args: list
    :param kwargs: named arguments
    :type kwargs: dict

    :return: exit code
    :rtype: int
    """

    return MccsSubrack.run_server(args=args, **kwargs)


if __name__ == "__main__":
    main()<|MERGE_RESOLUTION|>--- conflicted
+++ resolved
@@ -12,13 +12,9 @@
 Board Tango device and related classes.
 """
 import threading
-<<<<<<< HEAD
 import json
-from tango import DebugIt, EnsureOmniThread
-=======
-
 from tango import DebugIt, EnsureOmniThread, SerialModel, Util
->>>>>>> db693ee0
+
 from tango.server import attribute, command, device_property
 
 from ska.base import SKABaseDevice
