--- conflicted
+++ resolved
@@ -33,11 +33,8 @@
 These assumptions are unconfirmed and may need to change in future.
 """
 
-<<<<<<< HEAD
 import enum
-=======
 from threading import Lock
->>>>>>> db693ee0
 from ska.low.mccs.hardware import OnOffHardwareSimulator, PowerMode
 
 __all__ = ["SubrackBaySimulator", "SubrackBoardSimulator"]
