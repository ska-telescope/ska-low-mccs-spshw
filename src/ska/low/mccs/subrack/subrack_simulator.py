# -*- coding: utf-8 -*-
#
# This file is part of the SKA Low MCCS project
#
#
#
# Distributed under the terms of the GPL license.
# See LICENSE.txt for more info.

"""
This module contains an implementation of a simulator for a subrack
management board.

Some assumptions of this class are:

* For now, the subrack management board can manage its own power mode.
  i.e. it can turn itself off and on. Really, there would be an upstream
  cabinet management board that turns subracks off and on. But we don't
  have a cabinet device yet, so for now we leave this in control of the
  subrack management board.
* The subrack management board supplies power to various modules, such
  as TPMs. The subrack can deny or supply power to these modules; i.e.
  turn them off and on. If a module supports a low-power standby mode,
  then you have to talk to the module itself in order to switch it
  between standby and on.
* The subrack management board has its own sensors for module bay
  temperature, current, etc. For example, it can measure the temperature
  of a TPM even when the TPM is turned off, by measuring the bay
  temperature for the bay in which the TPM is installed. It doesn't need
  to turn the TPM on and query it in order to find out what its
  temperature is.

These assumptions are unconfirmed and may need to change in future.
"""

from threading import Lock
from ska.low.mccs.hardware import OnOffHardwareSimulator, ControlMode, PowerMode

__all__ = ["SubrackBaySimulator", "SubrackBoardSimulator"]


class SubrackBaySimulator(OnOffHardwareSimulator):
    """
    A generic simulator for a subrack bay that contains and supplies
    power to some electronic module, such as a TPM. From the subrack's
    point of view, it mostly doesn't care what that module is, so long
    as it can turn it off and on, and monitor its vital signs.

    It is assumed that the bay itself has sensors for temperature and
    current; i.e. it can monitor the temperature and current of the
    equipment without talking to that equipment, and even when it is
    turned off.
    """

    DEFAULT_TEMPERATURE = 40.0
    """
    The default initial simulated temperature for the module contained
    in this subrack bay; this can be overruled in the constructor
    """

    DEFAULT_CURRENT = 0.4
    """
    The default initial simulated current for the module contained in
    this subrack bay; this can be overruled in the constructor
    """

    DEFAULT_VOLTAGE = 12.0
    """
    The default initial simulated voltage for the module contained in
    this subrack bay; this can be overruled in the constructor
    """

<<<<<<< HEAD
    DEFAULT_POWER = DEFAULT_CURRENT * DEFAULT_VOLTAGE
    """
    The default initial simulated power for the module contained in
    this subrack bay; this can be overruled in the constructor
    """

=======
>>>>>>> bb9b693e
    def __init__(
        self,
        temperature=DEFAULT_TEMPERATURE,
        current=DEFAULT_CURRENT,
        voltage=DEFAULT_VOLTAGE,
<<<<<<< HEAD
        power=DEFAULT_POWER,
=======
>>>>>>> bb9b693e
        fail_connect=False,
        power_mode=PowerMode.OFF,
    ):
        """
        Initialise a new instance.

        :param temperature: the initial temperature of this module (in celcius)
        :type temperature: float
        :param current: the initial current of this module (in amps)
        :type current: float
        :param voltage: the initial voltage of this module (in volts)
        :type voltage: float
<<<<<<< HEAD
        :param power: the initial power of this module (in Watt)
        :type power: float
=======
>>>>>>> bb9b693e
        :param fail_connect: whether this simulator should initially
            simulate failure to connect to the hardware
        :type fail_connect: bool
        :param power_mode: the initial power mode of this module
        :type power_mode: :py:class:`ska.low.mccs.hardware.PowerMode`
        """
        self._temperature = temperature
        self._voltage_when_on = voltage
        self._current_when_on = current
        self._voltage_when_on = voltage
        self._power_when_on = power

        super().__init__(fail_connect=fail_connect, power_mode=power_mode)

    @property
    def temperature(self):
        """
        Return this module's temperature.

        :return: this module's temperature.
        :rtype: float
        """
        return self._temperature

    def simulate_temperature(self, temperature):
        """
        Set the simulated temperature of this module.

        :param temperature: the simulated temperature of this module
        :type temperature: float
        """
        self._temperature = temperature

    @property
    def current(self):
        """
        Return this module's current.

        :return: this module's current.
        :rtype: float
        """
        return self._current_when_on if self.power_mode == PowerMode.ON else 0.0

    def simulate_current(self, current):
        """
        Set the simulated current of this module.

        :param current: the simulated current of this module
        :type current: float
        """
        self._current_when_on = current

    @property
    def voltage(self):
        """
        Return this module's voltage.

        :return: this module's voltage.
        :rtype: float
        """
        return self._voltage_when_on if self.power_mode == PowerMode.ON else 0.0

<<<<<<< HEAD
    def simulate_voltage(self, voltage):
        """
        Set the simulated voltage of this module.

        :param voltage: the simulated voltage of this module
        :type voltage: float
        """
        self._voltage_when_on = voltage

    @property
    def power(self):
        """
        Return this module's power.

        :return: this module's power.
        :rtype: float
        """
        return self._power_when_on if self.power_mode == PowerMode.ON else 0.0

    def simulate_power(self, power):
        """
        Set the simulated power of this module.

        :param power: the simulated power of this module
        :type power: float
        """
        self._power_when_on = power

=======
>>>>>>> bb9b693e

class SubrackBoardSimulator(OnOffHardwareSimulator):
    """
    A simulator of a subrack management board.

    :todo: for now we assume that the subrack management board can turn
        itself off and on. Actually, this would be done via the SPS
        cabinet. Once we have an SPS cabinet simulator, we should fix
        this.
    """

    DEFAULT_BACKPLANE_TEMPERATURE = [38.0, 39.0]
    """
    The default initial simulated temperature for the subrack backplane;
    this can be overruled in the constructor
    """

    DEFAULT_BOARD_TEMPERATURE = [39.0, 40.0]
    """
    The default initial simulated temperature for the subrack management
    board itself; this can be overruled in the constructor
    """

    DEFAULT_BOARD_CURRENT = 1.1
    """
    The default initial simulated current for the subrack management
    board itself; this can be overruled in the constructor
    """

    DEFAULT_SUBRACK_FAN_SPEED = [4999.0, 5000.0, 5001.0, 5002.0]
    """
    The default initial simulated fan speed for the subrack; this can be
    overruled using the set_subrack_fan_speed method
    """

    MAX_SUBRACK_FAN_SPEED = 8000.0
    """
    The maximum simulated fan speed for the subrack;
    """

    DEFAULT_FAN_MODE = [ControlMode.AUTO] * 4
    """
    The default initial simulated fan mode for the subrack; this can be
    overruled using the set_fan_mode method
    """

    DEFAULT_TPM_POWER_MODES = [PowerMode.OFF] * 8
    """
        The default initial simulated Power On/Off status of inserted tpm; this can be
        overruled in the constructor
    """

    DEFAULT_TPM_PRESENT = [True] * 8
    """
        The default initial simulated tpm present in the subrack;
    """

    DEFAULT_POWER_SUPPLY_POWER = [50.0, 60.0]
    """
        The default initial simulated PS power; this can be
        overruled in the constructor
    """

<<<<<<< HEAD
    DEFAULT_POWER_SUPPLY_VOLTAGE = [12.0, 12.1]
    """
    The default initial simulated power supply voltage; this can be
    overruled in the constructor
    """

    DEFAULT_POWER_SUPPLY_CURRENT = [50.0 / 12.0, 70.0 / 12.1]
=======
    DEFAULT_POWER_SUPPLY_VOLTAGE = [12.0, 12.0, 12.1]
    """
        The default initial simulated PS power; this can be
        overruled in the constructor
    """

    DEFAULT_POWER_SUPPLY_CURRENT = [50.0 / 12.0, 60.0 / 12.0, 70.0 / 12.1]
    """
        The default initial simulated PS power; this can be
        overruled in the constructor
    """

    DEFAULT_POWER_SUPPLY_FAN_SPEED = [70, 71, 72, 73]
>>>>>>> bb9b693e
    """
    The default initial simulated power supply current; this can be
    overruled in the constructor
    """

    DEFAULT_POWER_SUPPLY_FAN_SPEED = [90.0, 100.0]
    """
    The default initial simulated power supply fan speed in percent; this can be
    overruled using the set_power_supply_fan speed function
    """

    def __init__(
        self,
        backplane_temperatures=DEFAULT_BACKPLANE_TEMPERATURE,
        board_temperatures=DEFAULT_BOARD_TEMPERATURE,
        board_current=DEFAULT_BOARD_CURRENT,
        subrack_fan_speeds=DEFAULT_SUBRACK_FAN_SPEED,
        subrack_fan_mode=DEFAULT_FAN_MODE,
        power_supply_powers=DEFAULT_POWER_SUPPLY_POWER,
        power_supply_currents=DEFAULT_POWER_SUPPLY_CURRENT,
        power_supply_voltages=DEFAULT_POWER_SUPPLY_VOLTAGE,
        power_supply_fan_speeds=DEFAULT_POWER_SUPPLY_FAN_SPEED,
        tpm_power_modes=DEFAULT_TPM_POWER_MODES,
        tpm_present=DEFAULT_TPM_PRESENT,
        fail_connect=False,
        power_mode=PowerMode.OFF,
        _bays=None,
    ):
        """
        Initialise a new instance.

        :param backplane_temperatures: the initial temperature of the subrack
            backplane from sensor 1 and 2
        :type backplane_temperatures: list(float)
        :param board_temperatures: the initial temperature of the subrack management
            board from sensor 1 and 2
        :type board_temperatures: list(float)
        :param board_current: the initial current of the subrack management board
        :type board_current: float
        :param subrack_fan_speeds: the initial fan_speeds of the subrack backplane
            management board
        :type subrack_fan_speeds: list(float)
<<<<<<< HEAD
        :param fan_mode: the initial fan mode of the subrack backplane
        :type fan_mode: list(:py:class:`ska.low.mccs.hardware.ControlMode`)
        :param power_supply_currents: the initial currents for the 2 power supply in the
            subrack
        :type power_supply_currents: list(float)
        :param power_supply_voltages: the initial voltages for the 2 power supply in the
            subrack
        :type power_supply_voltages: list(float)
        :param power_supply_powers: the initial power for the 2 power supply in the
            subrack
        :type power_supply_powers: list(float)
        :param: power_supply_fan_speeds: the initial fan speeds in percent for the 2
=======
        :param subrack_fan_mode: the initial fan mode of the subrack backplane
        :type subrack_fan_mode: list(:py:class:`ska.low.mccs.hardware.ControlMode`)
        :param power_supply_powers: the initial power for the 3 power supply in the
            subrack
        :type power_supply_powers: list(float)
        :param power_supply_currents: the initial currents for the 3 power supply in the
            subrack
        :type power_supply_currents: list(float)
        :param power_supply_voltages: the initial voltages for the 3 power supply in the
            subrack
        :type power_supply_voltages: list(float)
        :param: power_supply_fan_speeds: the initial fan speeds in percent for the 3
>>>>>>> bb9b693e
            power supply in the subrack
        :type power_supply_fan_speeds: list(float)
        :param tpm_power_modes: the initial power modes of the TPMs
        :type tpm_power_modes:
            list(:py:class:`ska.low.mccs.hardware.PowerMode`)
        :param tpm_present: the initial TPM board present on subrack
        :type tpm_present: list(bool)
        :param fail_connect: whether this simulator should initially
            simulate failure to connect to the hardware
        :type fail_connect: bool
        :param power_mode: the initial power_mode of the simulated
            hardware. For example, if the initial mode is ON, then
            this simulator will simulate connecting to hardware and
            finding it to be already powered on.
        :type power_mode: :py:class:`~ska.low.mccs.hardware.PowerMode`
        :param _bays: optional list of subrack bay simulators to be
            used. This is for testing purposes only, allowing us to
            inject our own bays instead of letting this simulator create
            them.
        :type _bays: list(:py:class:`.SubrackBaySimulator`)
        """
        self._backplane_temperatures = backplane_temperatures
        self._board_temperatures = board_temperatures
        self._board_current = board_current
        self._subrack_fan_speeds = subrack_fan_speeds
        self._subrack_fan_mode = subrack_fan_mode
        self._power_supply_powers = power_supply_powers
        self._power_supply_currents = power_supply_currents
        self._power_supply_voltages = power_supply_voltages
        self._power_supply_fan_speeds = power_supply_fan_speeds
        self._tpm_present = tpm_present

        self._bays = _bays or [
            SubrackBaySimulator(power_mode=power_mode) for power_mode in tpm_power_modes
        ]
        self._bay_lock = Lock()

        super().__init__(fail_connect=fail_connect, power_mode=power_mode)

    def off(self):
        """
        Turn me off.

        :todo: for now we assume that the subrack management board can
            turn itself off and on. Actually, this would be done via the
            SPS cabinet. Once we have an SPS cabinet simulator, we
            should delete this method.
        """
        super().off()

        # If we turn the subrack off, any housed equipment will lose power
        with self._bay_lock:
            for module in self._bays:
                module.off()

    def on(self):
        """
        Turn me on.

        :todo: for now we assume that the subrack management board can
            turn itself off and on. Actually, this would be done via the
            SPS cabinet. Once we have an SPS cabinet simulator, we
            should delete this method.
        """
        super().on()

    @property
    def backplane_temperatures(self):
        """
        Return the subrack backplane temperatures.

        :return: the subrack backplane temperatures
        :rtype: list(float)
        """
        self.check_power_mode(PowerMode.ON)
        return self._backplane_temperatures

    def simulate_backplane_temperatures(self, backplane_temperatures):
        """
        Set the simulated backplane temperatures for this subrack
        simulator.

        :param backplane_temperatures: the simulated backplane
            temperature for this subrack simulator.

        :type backplane_temperatures: list(float)
        """
        self._backplane_temperatures = backplane_temperatures

    @property
    def board_temperatures(self):
        """
        Return the subrack management board temperatures.

        :return: the board temperatures, in degrees celsius
        :rtype: list(float)
        """
        self.check_power_mode(PowerMode.ON)
        return self._board_temperatures

    def simulate_board_temperatures(self, board_temperatures):
        """
        Set the simulated board temperatures for this subrack simulator.

        :param board_temperatures: the simulated board temperature for
            this subrack simulator.

        :type board_temperatures: list(float)
        """
        self._board_temperatures = board_temperatures

    @property
    def board_current(self):
        """
        Return the subrack management board current.

        :return: the subrack management board current
        :rtype: float
        """
        self.check_power_mode(PowerMode.ON)
        return self._board_current

    def simulate_board_current(self, board_current):
        """
        Set the simulated board current for this subrack simulator.

        :param board_current: the simulated board current for this subrack simulator.
        :type board_current: float
        """
        self._board_current = board_current

    @property
    def subrack_fan_speeds(self):
        """
        Return the subrack backplane fan speeds (in RPMs).

        :return: the subrack fan speeds (RPMs)
        :rtype: list(float)
        """
        self.check_power_mode(PowerMode.ON)
        return self._subrack_fan_speeds

    def simulate_subrack_fan_speeds(self, subrack_fan_speeds):
        """
        Set the simulated fan speed for this subrack simulator.

        :param subrack_fan_speeds: the simulated fan speed for this subrack simulator.
        :type subrack_fan_speeds: list(float)
        """
        self._subrack_fan_speeds = subrack_fan_speeds

    @property
    def subrack_fan_speeds_percent(self):
        """
        Return the subrack backplane fan speeds in percent.

        :return: the fan speed, in percent
        :rtype: list(float)
        """
        self.check_power_mode(PowerMode.ON)
        return [
            speed * 100.0 / SubrackBoardSimulator.MAX_SUBRACK_FAN_SPEED
            for speed in self._subrack_fan_speeds
        ]

    @property
    def subrack_fan_mode(self):
        """
        Return the subrack fan Mode.

        :return: subrack fan mode AUTO or  MANUAL
        :rtype: list(:py:class:`ska.low.mccs.hardware.ControlMode`)
        """
        self.check_power_mode(PowerMode.ON)
        return self._subrack_fan_mode

    @property
    def tpm_count(self):
        """
        Return the number of TPMs housed in this subrack.

        :return: the number of TPMs housed in this subrack
        :rtype: int
        """
        return len(self._bays)

    def _check_tpm_id(self, logical_tpm_id):
        """
        Helper method to check that a TPM id passed as an argument is
        within range.

        :param logical_tpm_id: the id to check
        :type logical_tpm_id: int

        :raises ValueError: if the tpm id is out of range for this
            subrack
        """
        if logical_tpm_id < 1 or logical_tpm_id > self.tpm_count:
            raise ValueError(
                f"Cannot access TPM {logical_tpm_id}; "
                f"this subrack has {self.tpm_count} antennas."
            )

    @property
    def tpm_temperatures(self):
        """
        Return the temperatures of the TPMs housed in this subrack.

        :return: the temperatures of the TPMs housed in this subrack
        :rtype: list(float)
        """
        self.check_power_mode(PowerMode.ON)
        with self._bay_lock:
            return [bay.temperature for bay in self._bays]

    def simulate_tpm_temperatures(self, tpm_temperatures):
        """
        Set the simulated temperatures for all TPMs housed in this
        subrack simulator.

        :param tpm_temperatures: the simulated TPM temperatures.
        :type tpm_temperatures: list(float)

        :raises ValueError: If the argument doesn't match the number of
            TPMs in this subrack
        """
        if len(tpm_temperatures) != self.tpm_count:
            raise ValueError("Argument does not match number of TPMs")

        with self._bay_lock:
            for (bay, temperature) in zip(self._bays, tpm_temperatures):
                bay.simulate_temperature(temperature)

    @property
    def tpm_currents(self):
        """
        Return the currents of the TPMs housed in this subrack.

        :return: the currents of the TPMs housed in this subrack
        :rtype: list(float)
        """
        self.check_power_mode(PowerMode.ON)
        with self._bay_lock:
            return [bay.current for bay in self._bays]

    def simulate_tpm_currents(self, tpm_currents):
        """
        Set the simulated currents for all TPMs housed in this subrack
        simulator.

        :param tpm_currents: the simulated TPM currents.
        :type tpm_currents: list(float)

        :raises ValueError: If the argument doesn't match the number of
            TPMs in this subrack
        """
        if len(tpm_currents) != self.tpm_count:
            raise ValueError("Argument does not match number of TPMs")

        with self._bay_lock:
            for (bay, current) in zip(self._bays, tpm_currents):
                bay.simulate_current(current)

    @property
    def tpm_powers(self):
        """
        Return the powers of the TPMs housed in this subrack.

        :return: the powers of the TPMs housed in this subrack
        :rtype: list(float)
        """
<<<<<<< HEAD
        self.check_power_mode(PowerMode.ON)
        with self._bay_lock:
            return [bay.power for bay in self._bays]

    def simulate_tpm_powers(self, tpm_powers):
        """
        Set the simulated powers for all TPMs housed in this subrack
        simulator.

        :param tpm_powers: the simulated TPM currents.
        :type tpm_powers: list(float)

        :raises ValueError: If the argument doesn't match the number of
            TPMs in this subrack
        """
        if len(tpm_powers) != self.tpm_count:
            raise ValueError("Argument does not match number of TPMs")

        with self._bay_lock:
            for (bay, power) in zip(self._bays, tpm_powers):
                bay.simulate_power(power)
=======
        with self._bay_lock:
            return [bay.voltage * bay.current for bay in self._bays]
>>>>>>> bb9b693e

    @property
    def tpm_voltages(self):
        """
        Return the voltages of the TPMs housed in this subrack.

        :return: the voltages of the TPMs housed in this subrack
        :rtype: list(float)
        """
<<<<<<< HEAD
        self.check_power_mode(PowerMode.ON)
        with self._bay_lock:
            return [bay.voltage for bay in self._bays]

    def simulate_tpm_voltages(self, tpm_voltages):
        """
        Set the simulated voltages for all TPMs housed in this subrack
        simulator.

        :param tpm_voltages: the simulated TPM currents.
        :type tpm_voltages: list(float)

        :raises ValueError: If the argument doesn't match the number of
            TPMs in this subrack
        """
        if len(tpm_voltages) != self.tpm_count:
            raise ValueError("Argument does not match number of TPMs")

        with self._bay_lock:
            for (bay, voltage) in zip(self._bays, tpm_voltages):
                bay.simulate_voltage(voltage)
=======
        with self._bay_lock:
            return [bay.voltage for bay in self._bays]
>>>>>>> bb9b693e

    @property
    def power_supply_fan_speeds(self):
        """
        Return the power supply fan speeds for this subrack.

        :return: the power supply fan speed
        :rtype: list(float)
        """
        self.check_power_mode(PowerMode.ON)
        return self._power_supply_fan_speeds

    def simulate_power_supply_fan_speeds(self, power_supply_fan_speeds):
        """
        Set the the power supply fan_speeds for this subrack.

        :param power_supply_fan_speeds: the simulated  power supply fan_speeds
        :type power_supply_fan_speeds: list(float)
        """
        self._power_supply_fan_speeds = power_supply_fan_speeds

    @property
    def power_supply_currents(self):
        """
        Return the power supply currents for this subrack.

        :return: the power supply current
        :rtype: list(float)
        """
        self.check_power_mode(PowerMode.ON)
        return self._power_supply_currents

    def simulate_power_supply_currents(self, power_supply_currents):
        """
        Set the the power supply current for this subrack.

        :param power_supply_currents: the simulated  power supply current
        :type power_supply_currents: list(float)
        """
        self._power_supply_currents = power_supply_currents

    @property
    def power_supply_powers(self):
        """
        Return the power supply power for this subrack.

        :return: the power supply power
        :rtype: list(float)
        """
        self.check_power_mode(PowerMode.ON)
        return self._power_supply_powers

    def simulate_power_supply_powers(self, power_supply_powers):
        """
        Set the the power supply power for this subrack.

        :param power_supply_powers: the simulated  power supply power
        :type power_supply_powers: list(float)
        """
        self._power_supply_powers = power_supply_powers

    @property
    def power_supply_voltages(self):
        """
        Return the power supply voltages for this subrack.

        :return: the power supply voltages
        :rtype: list(float)
        """
        self.check_power_mode(PowerMode.ON)
        return self._power_supply_voltages

    def simulate_power_supply_voltages(self, power_supply_voltages):
        """
        Set the the power supply voltage for this subrack.

        :param power_supply_voltages: the simulated  power supply voltage
        :type power_supply_voltages: list(float)
        """
        self._power_supply_voltages = power_supply_voltages

    @property
    def tpm_present(self):
        """
        Return the tpm detected in the subrack.

        :return: list of tpm detected
        :rtype: list(bool)
        """
        return self._tpm_present

    @property
    def tpm_supply_fault(self):
        """
        Return info about about TPM supply fault status.

        :return: the TPM supply fault status
        :rtype: list(int)
        """
        return self._tpm_supply_fault

    def is_tpm_on(self, logical_tpm_id):
        """
        Return whether a specified TPM is turned on.

        :param logical_tpm_id: this subrack's internal id for the
            TPM to be checked
        :type logical_tpm_id: int

        :return: whether the TPM is on, or None if the subrack itself
            is off
        :rtype: bool or None
        """
        self._check_tpm_id(logical_tpm_id)
        if self.power_mode != PowerMode.ON:
            return None
        with self._bay_lock:
            return self._bays[logical_tpm_id - 1].power_mode == PowerMode.ON

    def are_tpms_on(self):
        """
        Returns whether each TPM is powered or not. Or None if the
        subrack itself is turned off.

        :return: whether each TPM is powered or not.
        :rtype: list(bool) or None
        """
        if self.power_mode != PowerMode.ON:
            return None
        with self._bay_lock:
            return [bay.power_mode == PowerMode.ON for bay in self._bays]

    def turn_off_tpm(self, logical_tpm_id):
        """
        Turn off a specified TPM.

        :param logical_tpm_id: this subrack's internal id for the
            TPM to be turned off
        :type logical_tpm_id: int
        """
        self.check_power_mode(PowerMode.ON)
        self._check_tpm_id(logical_tpm_id)
        with self._bay_lock:
            self._bays[logical_tpm_id - 1].off()

    def turn_on_tpm(self, logical_tpm_id):
        """
        Turn on a specified TPM.

        :param logical_tpm_id: this subrack's internal id for the
            TPM to be turned on
        :type logical_tpm_id: int
        """
        self.check_power_mode(PowerMode.ON)
        self._check_tpm_id(logical_tpm_id)
        with self._bay_lock:
            self._bays[logical_tpm_id - 1].on()

    def turn_on_tpms(self):
        """
        Turn on all TPMs.
        """
        self.check_power_mode(PowerMode.ON)
        with self._bay_lock:
            for bay in self._bays:
                bay.on()

    def turn_off_tpms(self):
        """
        Turn off all TPMs.
        """
        self.check_power_mode(PowerMode.ON)
        with self._bay_lock:
            for bay in self._bays:
                bay.off()

    def set_subrack_fan_speed(self, fan_id, speed_percent):
        """
        Set the subrack backplane fan speed in percent.

        :param fan_id: id of the selected fan accepted value: 1-4
        :type fan_id: int
        :param speed_percent: percentage value of fan RPM  (MIN 0=0% - MAX 100=100%)
        :type speed_percent: float
        """
        self.check_power_mode(PowerMode.ON)
        self._subrack_fan_speeds[fan_id - 1] = (
            speed_percent / 100.0 * SubrackBoardSimulator.MAX_SUBRACK_FAN_SPEED
        )

    def set_fan_mode(self, fan_id, mode):
        """
        Set Fan Operational Mode for the subrack's fan.

        :param fan_id: id of the selected fan accepted value: 1-4
        :type fan_id: int
        :param mode: AUTO or MANUAL
        :type mode: :py:class:`ska.low.mccs.hardware.ControlMode`
        """
        self.check_power_mode(PowerMode.ON)
        self.subrack_fan_mode[fan_id - 1] = mode

    def set_power_supply_fan_speed(self, power_supply_fan_id, speed_percent):
        """
        Set the power supply  fan speed.

        :param power_supply_fan_id: power supply id from 0 to 2
        :type power_supply_fan_id: int
        :param speed_percent: fan speed in percent
        :type speed_percent: float
        """
        self.check_power_mode(PowerMode.ON)
        self._power_supply_fan_speeds[power_supply_fan_id - 1] = speed_percent

    def check_power_mode(self, power_mode, error=None):
        """
        Overrides the
        :py:meth:`~ska.low.mccs.hardware.BasePowerModeHardwareDriver.check_power_mode`
        helper method with a more specific error message

        :param power_mode: the asserted power mode
        :type power_mode: :py:class:`ska.low.mccs.hardware.PowerMode`
        :param error: the error message for the exception to be raise if
            not connected
        :type error: str
        """
        super().check_power_mode(
            power_mode, error or f"Subrack is not {power_mode.name}."
        )<|MERGE_RESOLUTION|>--- conflicted
+++ resolved
@@ -70,24 +70,18 @@
     this subrack bay; this can be overruled in the constructor
     """
 
-<<<<<<< HEAD
     DEFAULT_POWER = DEFAULT_CURRENT * DEFAULT_VOLTAGE
     """
     The default initial simulated power for the module contained in
     this subrack bay; this can be overruled in the constructor
     """
 
-=======
->>>>>>> bb9b693e
     def __init__(
         self,
         temperature=DEFAULT_TEMPERATURE,
         current=DEFAULT_CURRENT,
         voltage=DEFAULT_VOLTAGE,
-<<<<<<< HEAD
         power=DEFAULT_POWER,
-=======
->>>>>>> bb9b693e
         fail_connect=False,
         power_mode=PowerMode.OFF,
     ):
@@ -100,11 +94,8 @@
         :type current: float
         :param voltage: the initial voltage of this module (in volts)
         :type voltage: float
-<<<<<<< HEAD
         :param power: the initial power of this module (in Watt)
         :type power: float
-=======
->>>>>>> bb9b693e
         :param fail_connect: whether this simulator should initially
             simulate failure to connect to the hardware
         :type fail_connect: bool
@@ -167,7 +158,6 @@
         """
         return self._voltage_when_on if self.power_mode == PowerMode.ON else 0.0
 
-<<<<<<< HEAD
     def simulate_voltage(self, voltage):
         """
         Set the simulated voltage of this module.
@@ -195,9 +185,6 @@
         :type power: float
         """
         self._power_when_on = power
-
-=======
->>>>>>> bb9b693e
 
 class SubrackBoardSimulator(OnOffHardwareSimulator):
     """
@@ -261,7 +248,6 @@
         overruled in the constructor
     """
 
-<<<<<<< HEAD
     DEFAULT_POWER_SUPPLY_VOLTAGE = [12.0, 12.1]
     """
     The default initial simulated power supply voltage; this can be
@@ -269,21 +255,6 @@
     """
 
     DEFAULT_POWER_SUPPLY_CURRENT = [50.0 / 12.0, 70.0 / 12.1]
-=======
-    DEFAULT_POWER_SUPPLY_VOLTAGE = [12.0, 12.0, 12.1]
-    """
-        The default initial simulated PS power; this can be
-        overruled in the constructor
-    """
-
-    DEFAULT_POWER_SUPPLY_CURRENT = [50.0 / 12.0, 60.0 / 12.0, 70.0 / 12.1]
-    """
-        The default initial simulated PS power; this can be
-        overruled in the constructor
-    """
-
-    DEFAULT_POWER_SUPPLY_FAN_SPEED = [70, 71, 72, 73]
->>>>>>> bb9b693e
     """
     The default initial simulated power supply current; this can be
     overruled in the constructor
@@ -326,7 +297,6 @@
         :param subrack_fan_speeds: the initial fan_speeds of the subrack backplane
             management board
         :type subrack_fan_speeds: list(float)
-<<<<<<< HEAD
         :param fan_mode: the initial fan mode of the subrack backplane
         :type fan_mode: list(:py:class:`ska.low.mccs.hardware.ControlMode`)
         :param power_supply_currents: the initial currents for the 2 power supply in the
@@ -339,22 +309,10 @@
             subrack
         :type power_supply_powers: list(float)
         :param: power_supply_fan_speeds: the initial fan speeds in percent for the 2
-=======
+            power supply in the subrack
+        :type power_supply_fan_speeds: list(float)
         :param subrack_fan_mode: the initial fan mode of the subrack backplane
         :type subrack_fan_mode: list(:py:class:`ska.low.mccs.hardware.ControlMode`)
-        :param power_supply_powers: the initial power for the 3 power supply in the
-            subrack
-        :type power_supply_powers: list(float)
-        :param power_supply_currents: the initial currents for the 3 power supply in the
-            subrack
-        :type power_supply_currents: list(float)
-        :param power_supply_voltages: the initial voltages for the 3 power supply in the
-            subrack
-        :type power_supply_voltages: list(float)
-        :param: power_supply_fan_speeds: the initial fan speeds in percent for the 3
->>>>>>> bb9b693e
-            power supply in the subrack
-        :type power_supply_fan_speeds: list(float)
         :param tpm_power_modes: the initial power modes of the TPMs
         :type tpm_power_modes:
             list(:py:class:`ska.low.mccs.hardware.PowerMode`)
@@ -624,10 +582,10 @@
         :return: the powers of the TPMs housed in this subrack
         :rtype: list(float)
         """
-<<<<<<< HEAD
-        self.check_power_mode(PowerMode.ON)
-        with self._bay_lock:
-            return [bay.power for bay in self._bays]
+
+        self.check_power_mode(PowerMode.ON)
+        with self._bay_lock:
+            return [bay.voltage * bay.current for bay in self._bays]
 
     def simulate_tpm_powers(self, tpm_powers):
         """
@@ -646,10 +604,6 @@
         with self._bay_lock:
             for (bay, power) in zip(self._bays, tpm_powers):
                 bay.simulate_power(power)
-=======
-        with self._bay_lock:
-            return [bay.voltage * bay.current for bay in self._bays]
->>>>>>> bb9b693e
 
     @property
     def tpm_voltages(self):
@@ -659,7 +613,7 @@
         :return: the voltages of the TPMs housed in this subrack
         :rtype: list(float)
         """
-<<<<<<< HEAD
+
         self.check_power_mode(PowerMode.ON)
         with self._bay_lock:
             return [bay.voltage for bay in self._bays]
@@ -681,10 +635,6 @@
         with self._bay_lock:
             for (bay, voltage) in zip(self._bays, tpm_voltages):
                 bay.simulate_voltage(voltage)
-=======
-        with self._bay_lock:
-            return [bay.voltage for bay in self._bays]
->>>>>>> bb9b693e
 
     @property
     def power_supply_fan_speeds(self):
