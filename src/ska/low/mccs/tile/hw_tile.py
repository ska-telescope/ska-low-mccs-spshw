--- conflicted
+++ resolved
@@ -7,16 +7,10 @@
 # Distributed under the terms of the GPL license.
 # See LICENSE.txt for more info.
 """
-<<<<<<< HEAD
-Hardware functions for the TPM 1.2 hardware This is derived from
-pyaavs.Tile object and depends heavily on the pyfabil low level software
-and specific hardware module plugins.
-=======
 Hardware functions for the TPM 1.2 hardware.
 
 This is derived from pyaavs.Tile object and depends heavily on the
 pyfabil low level software and specific hardware module plugins.
->>>>>>> 8906c886
 """
 import functools
 import socket
@@ -178,12 +172,8 @@
         """
         Connect and initialise.
 
-<<<<<<< HEAD
-        :param enable_ada: enable adc amplifier, Not present in most TPM versions
-=======
         :param enable_ada: enable adc amplifier, Not present in most TPM
             versions
->>>>>>> 8906c886
         :type enable_ada: bool
         :param enable_test: setup internal test signal generator instead
             of ADC
@@ -298,11 +288,7 @@
     @connected
     def erase_fpga(self):
         """
-<<<<<<< HEAD
-        h Erase FPGA configuration memory.
-=======
         Erase FPGA configuration memory.
->>>>>>> 8906c886
         """
         self.tpm.erase_fpga()
 
@@ -465,14 +451,9 @@
     @connected
     def wait_pps_event(self):
         """
-<<<<<<< HEAD
-        Wait for a PPS edge TODO Add a timeout feature, to avoid
-        potential lock.
-=======
         Wait for a PPS edge.
 
         :todo: Add a timeout feature, to avoid potential lock.
->>>>>>> 8906c886
 
         :raises BoardError: Hardware PPS stuck
         """
@@ -541,16 +522,10 @@
     @connected
     def set_time_delays(self, delays):
         """
-<<<<<<< HEAD
-        set coarse zenith delay for input ADC streams Delay specified in
-        nanoseconds, nominal is 0. Delay in samples, positive delay adds
-        delay to the signal stream.
-=======
         Set coarse zenith delay for input ADC streams.
 
         Delay specified in nanoseconds, nominal is 0. Delay in samples,
         positive delay adds delay to the signal stream.
->>>>>>> 8906c886
 
         :param delays: array of delays for each signal (2 signals per antenna)
         :type delays: list(float)
@@ -704,17 +679,11 @@
     @connected
     def set_beamformer_regions(self, region_array):
         """
-<<<<<<< HEAD
-        Set frequency regions. Regions are defined in a 2-d array, for a
-        maximum of 48 regions. Each element in the array defines a
-        region, with the form [start_ch, nof_ch, beam_index]
-=======
         Set frequency regions.
 
         Regions are defined in a 2-d array, for a maximum of 48 regions.
         Each element in the array defines a region, with the form
         [start_ch, nof_ch, beam_index]
->>>>>>> 8906c886
 
         - start_ch:    region starting channel (currently must be a
                        multiple of 2, LS bit discarded)
@@ -736,15 +705,10 @@
     def set_pointing_delay(self, delay_array, beam_index):
         """
         Specifies the delay in seconds and the delay rate in
-<<<<<<< HEAD
-        seconds/seconds. Delay is updated inside the delay engine at the
-        time specified by method load_delay.
-=======
         seconds/seconds.
 
         Delay is updated inside the delay engine at the time specified
         by method load_delay.
->>>>>>> 8906c886
 
         :param delay_array: delay and delay rate for each antenna
         :type delay_array: list(list(float))
@@ -811,19 +775,12 @@
     def load_beam_angle(self, angle_coefs):
         """
         Angle_coeffs is an array of one element per beam, specifying a
-<<<<<<< HEAD
-        rotation angle, in radians, for the specified beam. The rotation
-        is the same for all antennas. Default is 0 (no rotation). A
-        positive pi/4 value transfers the X polarization to the Y
-        polarization The rotation is applied after regular calibration.
-=======
         rotation angle, in radians, for the specified beam.
 
         The rotation is the same for all antennas. Default is 0 (no
         rotation). A positive pi/4 value transfers the X polarization to
         the Y polarization. The rotation is applied after regular
         calibration.
->>>>>>> 8906c886
 
         :param angle_coefs: Rotation angle, per beam, in radians
         :type angle_coefs: list(float)
@@ -894,16 +851,10 @@
 
     def set_first_last_tile(self, is_first, is_last):
         """
-<<<<<<< HEAD
-        Defines if a tile is first, last, both or intermediate One, and
-        only one tile must be first, and last, in a chain A tile can be
-        both (one tile chain), or none.
-=======
         Defines if a tile is first, last, both or intermediate.
 
         One, and only one tile must be first, and last, in a chain. A
         tile can be both (one tile chain), or none.
->>>>>>> 8906c886
 
         :param is_first: True for first tile in beamforming chain
         :type is_first: bool
@@ -920,14 +871,9 @@
         self, station_id, subarray_id, nof_antennas, ref_epoch=-1, start_time=0
     ):
         """
-<<<<<<< HEAD
-        define SPEAD header for last tile. All parameters are specified
-        by the LMC.
-=======
         Define SPEAD header for last tile.
 
         All parameters are specified by the LMC.
->>>>>>> 8906c886
 
         :param station_id: Station ID
         :param subarray_id: Subarray ID
@@ -1042,12 +988,8 @@
     @connected
     def check_synchronization(self):
         """
-<<<<<<< HEAD
-        chcks FPGA synchronisation Returns when these are synchronised.
-=======
         Checks FPGA synchronisation, returns when these are
         synchronised.
->>>>>>> 8906c886
         """
         t0, t1, t2 = 0, 0, 1
         while t0 != t2:
@@ -1063,16 +1005,11 @@
     @connected
     def check_fpga_synchronization(self):
         """
-<<<<<<< HEAD
-        Checks various synchronization parameters Output in the log TODO
-        Output in the return value.
-=======
         Checks various synchronization parameters.
 
         Output in the log
 
         :todo: Output in the return value.
->>>>>>> 8906c886
         """
         # check PLL status
         pll_status = self.tpm["pll", 0x508]
@@ -1249,14 +1186,9 @@
 
     def test_generator_input_select(self, inputs):
         """
-<<<<<<< HEAD
-        Select which signals use the internal test generator. Bit
-        mapped, 1 for test generator, 0 for ADC.
-=======
         Select which signals use the internal test generator.
 
         Bit mapped, 1 for test generator, 0 for ADC.
->>>>>>> 8906c886
 
         :param inputs: Bitmapped selector
         """
@@ -1357,11 +1289,7 @@
 
     def __getitem__(self, key):
         """
-<<<<<<< HEAD
-        read a register using indexing syntax:
-=======
         Read a register using indexing syntax:
->>>>>>> 8906c886
         value=tile['registername']
 
         :param key: register address, symbolic or numeric
