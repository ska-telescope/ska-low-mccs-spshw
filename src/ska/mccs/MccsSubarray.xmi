<?xml version="1.0" encoding="ASCII"?>
<pogoDsl:PogoSystem xmi:version="2.0" xmlns:xmi="http://www.omg.org/XMI" xmlns:xsi="http://www.w3.org/2001/XMLSchema-instance" xmlns:pogoDsl="http://www.esrf.fr/tango/pogo/PogoDsl">
  <classes name="MccsSubarray" pogoRevision="9.6">
<<<<<<< HEAD
    <description description="MccsSubarray is the Tango device class for the MCCS Subarray prototype.&#xA;&#xA;:todo: This device has device property `skaLevel` with default value 2, as&#xA;       required. It also inherits device property `SkaLevel` with default&#xA;       value 4, which is not correct for this device. The `skaLevel`/&#xA;       `SkaLevel` conflict needs to be resolved.&#xA;:todo: Implement healthState, taking account of health of this device and&#xA;       of the capability invoked on this device&#xA;:todo: All commands return a dummy string" title="MCCS Subarray" sourcePath="/home/drew/mccs-lmc-prototype/src/ska/mccs" language="PythonHL" filestogenerate="XMI   file,Code files,Protected Regions,Sphinx" license="GPL" copyright="" hasMandatoryProperty="false" hasConcreteProperty="true" hasAbstractCommand="false" hasAbstractAttribute="false">
=======
    <description description="MccsSubarray is the Tango device class for the MCCS Subarray prototype.&#xA;&#xA;:todo: Implement healthState, taking account of health of this device and&#xA;       of the capability invoked on this device&#xA;:todo: All commands return a dummy string" title="MCCS Subarray" sourcePath="/home/drew/lfaa-lmc-prototype/src/ska/mccs" language="PythonHL" filestogenerate="XMI   file,Code files,Protected Regions,Sphinx" license="GPL" copyright="" hasMandatoryProperty="false" hasConcreteProperty="false" hasAbstractCommand="false" hasAbstractAttribute="false">
>>>>>>> afbaaa31
      <inheritances classname="Device_Impl" sourcePath=""/>
      <inheritances classname="SKAObsDevice" sourcePath="../../../../lmc-base-classes/pogo"/>
      <inheritances classname="SKASubarray" sourcePath="../../../../lmc-base-classes/pogo"/>
      <identification contact="at csiro.au - drew.devereux" author="drew.devereux" emailDomain="csiro.au" classFamily="OtherInstruments" siteSpecific="" platform="All Platforms" bus="Not Applicable" manufacturer="none" reference=""/>
    </description>
    <deviceProperties name="CapabilityTypes" description="List of Capability types e.g. capCorr, capPss,&#xA;capPstBf, capVlbi, this will be used to dynamically&#xA;define groups for subarray.">
      <type xsi:type="pogoDsl:StringVectorType"/>
      <status abstract="false" inherited="true" concrete="true"/>
    </deviceProperties>
    <deviceProperties name="LoggingLevelDefault" description="Default logging level at device startup.&#xA;(0=OFF, 1=FATAL, 2=ERROR, 3=WARNING, 4=INFO, 5=DEBUG)">
      <type xsi:type="pogoDsl:UShortType"/>
      <status abstract="false" inherited="true" concrete="true"/>
      <DefaultPropValue>4</DefaultPropValue>
    </deviceProperties>
    <deviceProperties name="LoggingTargetsDefault" description="Default logging targets at device startup.&#xA;Each item has the format:  target_type::target_name.&#xA;To log to stdout, use 'console::cout'.&#xA;To log to syslog, use 'syslog::&lt;address>',&#xA;  where &lt;address> is a file path,&#xA;  for example 'syslog::/var/run/rsyslog/dev/log'.&#xA;To log to a file, use 'file::&lt;path>',&#xA;  where &lt;path> is a file path,&#xA;  for example 'file::/tmp/my_dev.log'.">
      <type xsi:type="pogoDsl:StringVectorType"/>
      <status abstract="false" inherited="true" concrete="true"/>
    </deviceProperties>
    <deviceProperties name="GroupDefinitions" description="Each string in the list is a JSON serialised dict defining the ``group_name``,&#xA;``devices`` and ``subgroups`` in the group.  A TANGO Group object is created&#xA;for each item in the list, according to the hierarchy defined.  This provides&#xA;easy access to the managed devices in bulk, or individually.&#xA;&#xA;The general format of the list is as follows, with optional ``devices`` and&#xA;``subgroups`` keys:&#xA;    [ {``group_name``: ``&lt;name>``,&#xA;       ``devices``: [``&lt;dev name>``, ...]},&#xA;      {``group_name``: ``&lt;name>``,&#xA;       ``devices``: [``&lt;dev name>``, ``&lt;dev name>``, ...],&#xA;       ``subgroups`` : [{&lt;nested group>},&#xA;                              {&lt;nested group>}, ...]},&#xA;      ...&#xA;      ]&#xA;&#xA;For example, a hierarchy of racks, servers and switches:&#xA;    [ {``group_name``: ``servers``,&#xA;       ``devices``: [``elt/server/1``, ``elt/server/2``,&#xA;                       ``elt/server/3``, ``elt/server/4``]},&#xA;      {``group_name``: ``switches``,&#xA;       ``devices``: [``elt/switch/A``, ``elt/switch/B``]},&#xA;      {``group_name``: ``pdus``,&#xA;       ``devices``: [``elt/pdu/rackA``, ``elt/pdu/rackB``]},&#xA;      {``group_name``: ``racks``,&#xA;      ``subgroups``: [&#xA;            {``group_name``: ``rackA``,&#xA;             ``devices``: [``elt/server/1``, ``elt/server/2``,&#xA;                               ``elt/switch/A``, ``elt/pdu/rackA``]},&#xA;            {``group_name``: ``rackB``,&#xA;             ``devices``: [``elt/server/3``, ``elt/server/4``,&#xA;                              ``elt/switch/B``, ``elt/pdu/rackB``],&#xA;             ``subgroups``: []}&#xA;       ]} ]">
      <type xsi:type="pogoDsl:StringVectorType"/>
      <status abstract="false" inherited="true" concrete="true"/>
    </deviceProperties>
    <deviceProperties name="SkaLevel" description="Indication of importance of the device in the SKA hierarchy &#xA;to support drill-down navigation: 1..6, with 1 highest.&#xA;Default is 4, making provision for &#xA;EltMaster, EltAlarms, EltTelState = 1&#xA;SubEltMaster = 2&#xA;Subarray, Capability = 2/3&#xA;Others = 4 (or 5 or 6)">
      <type xsi:type="pogoDsl:ShortType"/>
      <status abstract="false" inherited="true" concrete="true"/>
      <DefaultPropValue>4</DefaultPropValue>
    </deviceProperties>
    <deviceProperties name="SubID" description="Unique identifier of the subarray device.">
      <type xsi:type="pogoDsl:StringType"/>
      <status abstract="false" inherited="true" concrete="true"/>
    </deviceProperties>
    <commands name="Abort" description="Change obsState to ABORTED." execMethod="abort" displayLevel="OPERATOR" polledPeriod="0">
      <argin description="">
        <type xsi:type="pogoDsl:VoidType"/>
      </argin>
      <argout description="">
        <type xsi:type="pogoDsl:VoidType"/>
      </argout>
      <status abstract="false" inherited="true" concrete="true"/>
    </commands>
    <commands name="ConfigureCapability" description="Configures number of instances for each capability. If the capability exists, &#xA;it increments the configured instances by the number of instances requested, &#xA;otherwise an exception will be raised.&#xA;Note: The two lists arguments must be of equal length or an exception will be raised." execMethod="configure_capability" displayLevel="OPERATOR" polledPeriod="0">
      <argin description="[Number of instances to add][Capability types]">
        <type xsi:type="pogoDsl:LongStringArrayType"/>
      </argin>
      <argout description="">
        <type xsi:type="pogoDsl:VoidType"/>
      </argout>
      <status abstract="false" inherited="true" concrete="true"/>
    </commands>
    <commands name="DeconfigureAllCapabilities" description="Deconfigure all instances of the given Capability type. If the capability type does not exist an exception will be raised, &#xA;otherwise it sets the configured instances for that capability type to zero." execMethod="deconfigure_all_capabilities" displayLevel="OPERATOR" polledPeriod="0">
      <argin description="Capability type">
        <type xsi:type="pogoDsl:StringType"/>
      </argin>
      <argout description="">
        <type xsi:type="pogoDsl:VoidType"/>
      </argout>
      <status abstract="false" inherited="true" concrete="true"/>
    </commands>
    <commands name="DeconfigureCapability" description="Deconfigures a given number of instances for each capability. If the capability exists, &#xA;it decrements the configured instances by the number of instances requested,&#xA;otherwise an exceptioin will be raised.&#xA;Note: The two lists arguments must be of equal length or an exception will be raised" execMethod="deconfigure_capability" displayLevel="OPERATOR" polledPeriod="0">
      <argin description="[Number of instances to remove][Capability types]">
        <type xsi:type="pogoDsl:LongStringArrayType"/>
      </argin>
      <argout description="">
        <type xsi:type="pogoDsl:VoidType"/>
      </argout>
      <status abstract="false" inherited="true" concrete="true"/>
    </commands>
    <commands name="GetVersionInfo" description="Array of version strings of all entities modelled by this device. &#xA;(One level down only)&#xA;Each string in the array lists the version info for one entity&#xA;managed by this device. &#xA;The first entry is version info for this TANGO Device itself.&#xA;The entities may be TANGO devices, or hardware LRUs or &#xA;anything else this devices manages/models.&#xA;The intention with this command is that it can provide more &#xA;detailed information than can be captured in the versionId &#xA;and buildState attributes, if necessary.&#xA;In the minimal case the GetVersionInfo will contain only the &#xA;versionId and buildState attributes of the next lower level&#xA;entities." execMethod="get_version_info" displayLevel="OPERATOR" polledPeriod="0">
      <argin description="">
        <type xsi:type="pogoDsl:VoidType"/>
      </argin>
      <argout description="[ name: EltTelState">
        <type xsi:type="pogoDsl:StringArrayType"/>
      </argout>
      <status abstract="false" inherited="true" concrete="true"/>
    </commands>
    <commands name="Status" description="This command gets the device status (stored in its device_status data member) and returns it to the caller." execMethod="dev_status" displayLevel="OPERATOR" polledPeriod="0">
      <argin description="none">
        <type xsi:type="pogoDsl:VoidType"/>
      </argin>
      <argout description="Device status">
        <type xsi:type="pogoDsl:ConstStringType"/>
      </argout>
      <status abstract="true" inherited="true" concrete="true"/>
    </commands>
    <commands name="State" description="This command gets the device state (stored in its device_state data member) and returns it to the caller." execMethod="dev_state" displayLevel="OPERATOR" polledPeriod="0">
      <argin description="none">
        <type xsi:type="pogoDsl:VoidType"/>
      </argin>
      <argout description="Device state">
        <type xsi:type="pogoDsl:StateType"/>
      </argout>
      <status abstract="true" inherited="true" concrete="true"/>
    </commands>
    <commands name="AssignResources" description="" execMethod="assign_resources" displayLevel="OPERATOR" polledPeriod="0">
      <argin description="List of Resources to add to subarray.">
        <type xsi:type="pogoDsl:StringArrayType"/>
      </argin>
      <argout description="A list of Resources added to the subarray.">
        <type xsi:type="pogoDsl:StringArrayType"/>
      </argout>
      <status abstract="false" inherited="true" concrete="true"/>
    </commands>
    <commands name="EndSB" description="Change obsState to IDLE." execMethod="end_sb" displayLevel="OPERATOR" polledPeriod="0">
      <argin description="">
        <type xsi:type="pogoDsl:VoidType"/>
      </argin>
      <argout description="">
        <type xsi:type="pogoDsl:VoidType"/>
      </argout>
      <status abstract="false" inherited="true" concrete="true"/>
    </commands>
    <commands name="EndScan" description="Terminate scan." execMethod="end_scan" displayLevel="OPERATOR" polledPeriod="0">
      <argin description="">
        <type xsi:type="pogoDsl:VoidType"/>
      </argin>
      <argout description="">
        <type xsi:type="pogoDsl:VoidType"/>
      </argout>
      <status abstract="false" inherited="true" concrete="true"/>
    </commands>
    <commands name="ObsState" description="Set the observation state" execMethod="obs_state" displayLevel="OPERATOR" polledPeriod="0">
      <argin description="">
        <type xsi:type="pogoDsl:VoidType"/>
      </argin>
      <argout description="Observation state">
        <type xsi:type="pogoDsl:ConstStringType"/>
      </argout>
      <status abstract="true" inherited="true" concrete="true"/>
    </commands>
    <commands name="Pause" description="Pause scan." execMethod="pause" displayLevel="OPERATOR" polledPeriod="0">
      <argin description="">
        <type xsi:type="pogoDsl:VoidType"/>
      </argin>
      <argout description="">
        <type xsi:type="pogoDsl:VoidType"/>
      </argout>
      <status abstract="false" inherited="true" concrete="true"/>
    </commands>
    <commands name="ReleaseAllResources" description="Remove all resources to tear down to an empty subarray." execMethod="release_all_resources" displayLevel="OPERATOR" polledPeriod="0">
      <argin description="">
        <type xsi:type="pogoDsl:VoidType"/>
      </argin>
      <argout description="List of resources removed from the subarray.">
        <type xsi:type="pogoDsl:StringArrayType"/>
      </argout>
      <status abstract="false" inherited="true" concrete="true"/>
    </commands>
    <commands name="ReleaseResources" description="Delta removal of assigned resources." execMethod="release_resources" displayLevel="OPERATOR" polledPeriod="0">
      <argin description="List of resources to remove from the subarray.">
        <type xsi:type="pogoDsl:StringArrayType"/>
      </argin>
      <argout description="List of resources removed from the subarray.">
        <type xsi:type="pogoDsl:StringArrayType"/>
      </argout>
      <status abstract="false" inherited="true" concrete="true"/>
    </commands>
    <commands name="Reset" description="Reset device to its default state" execMethod="reset" displayLevel="OPERATOR" polledPeriod="0">
      <argin description="">
        <type xsi:type="pogoDsl:VoidType"/>
      </argin>
      <argout description="">
        <type xsi:type="pogoDsl:VoidType"/>
      </argout>
      <status abstract="false" inherited="true" concrete="true"/>
    </commands>
    <commands name="Resume" description="Resume scan." execMethod="resume" displayLevel="OPERATOR" polledPeriod="0">
      <argin description="">
        <type xsi:type="pogoDsl:VoidType"/>
      </argin>
      <argout description="">
        <type xsi:type="pogoDsl:VoidType"/>
      </argout>
      <status abstract="false" inherited="true" concrete="true"/>
    </commands>
    <commands name="Scan" description="Starts the scan." execMethod="scan" displayLevel="OPERATOR" polledPeriod="0">
      <argin description="">
        <type xsi:type="pogoDsl:StringArrayType"/>
      </argin>
      <argout description="">
        <type xsi:type="pogoDsl:VoidType"/>
      </argout>
      <status abstract="false" inherited="true" concrete="true"/>
    </commands>
    <commands name="configureScan" description="Configure the subarray" execMethod="configure_scan" displayLevel="OPERATOR" polledPeriod="0" isDynamic="false">
      <argin description="a JSON specification of the subarray scan configuration">
        <type xsi:type="pogoDsl:StringType"/>
      </argin>
      <argout description="ASCII string that indicates status, for information purposes only">
        <type xsi:type="pogoDsl:StringType"/>
      </argout>
      <status abstract="false" inherited="false" concrete="true" concreteHere="true"/>
    </commands>
    <commands name="releaseResources" description="Cause the subarray to release all Stations, Tiles and Station Beams, and transition to idle. The released Stations, Tiles and Station Beams are returned to the pool of the unassigned resources." execMethod="release_resources" displayLevel="OPERATOR" polledPeriod="0" isDynamic="false">
      <argin description="">
        <type xsi:type="pogoDsl:VoidType"/>
      </argin>
      <argout description="ASCII string that indicates status, for information purposes only">
        <type xsi:type="pogoDsl:StringType"/>
      </argout>
      <status abstract="false" inherited="false" concrete="true" concreteHere="true"/>
    </commands>
    <commands name="sendTransientBuffer" description="Cause the subarray to send the requested segment of the transient buffer to SDP." execMethod="send_transient_buffer" displayLevel="OPERATOR" polledPeriod="0" isDynamic="false">
      <argin description="Specification of the segment of the transient buffer to send, comprising:&#xA;1. Start time (timestamp: milliseconds since UNIX epoch)&#xA;2. End time (timestamp: milliseconds since UNIX epoch)&#xA;3. Dispersion measure&#xA;Together, these parameters narrow the selection of transient buffer data to the period of time and frequencies that are of interest.&#xA;&#xA;Additional metadata, such as the ID of a triggering Scheduling Block, may need to be supplied to allow SDP to assign data ownership correctly (TBD75).">
        <type xsi:type="pogoDsl:IntArrayType"/>
      </argin>
      <argout description="ASCII string that indicates status, for information purposes only">
        <type xsi:type="pogoDsl:StringType"/>
      </argout>
      <status abstract="false" inherited="false" concrete="true" concreteHere="true"/>
    </commands>
    <attributes name="activationTime" attType="Scalar" rwType="READ" displayLevel="OPERATOR" polledPeriod="1000" maxX="" maxY="" allocReadMember="true">
      <dataType xsi:type="pogoDsl:DoubleType"/>
      <changeEvent fire="false" libCheckCriteria="false"/>
      <archiveEvent fire="false" libCheckCriteria="false"/>
      <status abstract="false" inherited="true" concrete="true"/>
      <properties description="Time of activation in seconds since Unix epoch." label="" unit="s" standardUnit="s" displayUnit="s" format="" maxValue="" minValue="" maxAlarm="" minAlarm="" maxWarning="" minWarning="" deltaTime="" deltaValue=""/>
    </attributes>
    <attributes name="adminMode" attType="Scalar" rwType="READ_WRITE" displayLevel="OPERATOR" polledPeriod="0" maxX="" maxY="" memorized="true" allocReadMember="true">
      <dataType xsi:type="pogoDsl:EnumType"/>
      <status abstract="false" inherited="true" concrete="true"/>
      <properties description="The admin mode reported for this device. It may interpret the current device condition &#xA;and condition of all managed devices to set this. Most possibly an aggregate attribute." label="" unit="" standardUnit="" displayUnit="" format="" maxValue="" minValue="" maxAlarm="" minAlarm="" maxWarning="" minWarning="" deltaTime="" deltaValue=""/>
    </attributes>
    <attributes name="buildState" attType="Scalar" rwType="READ" displayLevel="OPERATOR" polledPeriod="60000" maxX="" maxY="" allocReadMember="true">
      <dataType xsi:type="pogoDsl:StringType"/>
      <status abstract="false" inherited="true" concrete="true"/>
      <properties description="Build state of this device" label="" unit="" standardUnit="" displayUnit="" format="" maxValue="" minValue="" maxAlarm="" minAlarm="" maxWarning="" minWarning="" deltaTime="" deltaValue=""/>
    </attributes>
    <attributes name="configurationDelayExpected" attType="Scalar" rwType="READ" displayLevel="OPERATOR" polledPeriod="0" maxX="" maxY="" allocReadMember="true">
      <dataType xsi:type="pogoDsl:UShortType"/>
      <status abstract="false" inherited="true" concrete="true"/>
      <properties description="Configuration delay expected in seconds" label="" unit="seconds" standardUnit="" displayUnit="" format="" maxValue="" minValue="" maxAlarm="" minAlarm="" maxWarning="" minWarning="" deltaTime="" deltaValue=""/>
    </attributes>
    <attributes name="configurationProgress" attType="Scalar" rwType="READ" displayLevel="OPERATOR" polledPeriod="0" maxX="" maxY="" allocReadMember="true">
      <dataType xsi:type="pogoDsl:UShortType"/>
      <status abstract="false" inherited="true" concrete="true"/>
      <properties description="Percentage configuration progress" label="" unit="%" standardUnit="" displayUnit="" format="" maxValue="100" minValue="0" maxAlarm="" minAlarm="" maxWarning="" minWarning="" deltaTime="" deltaValue=""/>
    </attributes>
    <attributes name="controlMode" attType="Scalar" rwType="READ_WRITE" displayLevel="OPERATOR" polledPeriod="0" maxX="" maxY="" memorized="true" allocReadMember="true">
      <dataType xsi:type="pogoDsl:EnumType"/>
      <status abstract="false" inherited="true" concrete="true"/>
      <properties description="The control mode of the device. REMOTE, LOCAL&#xA;TANGO Device accepts only from a &#x2018;local&#x2019; client and ignores commands and queries received from TM&#xA;or any other &#x2018;remote&#x2019; clients. The Local clients has to release LOCAL control before REMOTE clients&#xA;can take control again." label="" unit="" standardUnit="" displayUnit="" format="" maxValue="" minValue="" maxAlarm="" minAlarm="" maxWarning="" minWarning="" deltaTime="" deltaValue=""/>
    </attributes>
    <attributes name="healthState" attType="Scalar" rwType="READ" displayLevel="OPERATOR" polledPeriod="0" maxX="" maxY="" allocReadMember="true">
      <dataType xsi:type="pogoDsl:EnumType"/>
      <status abstract="false" inherited="true" concrete="true"/>
      <properties description="The health state reported for this device. It interprets the current device condition &#xA;and condition of all managed devices to set this. Most possibly an aggregate attribute." label="" unit="" standardUnit="" displayUnit="" format="" maxValue="" minValue="" maxAlarm="" minAlarm="" maxWarning="" minWarning="" deltaTime="" deltaValue=""/>
    </attributes>
    <attributes name="loggingLevel" attType="Scalar" rwType="READ_WRITE" displayLevel="OPERATOR" polledPeriod="1000" maxX="" maxY="" allocReadMember="true">
      <dataType xsi:type="pogoDsl:EnumType"/>
      <changeEvent fire="false" libCheckCriteria="false"/>
      <archiveEvent fire="false" libCheckCriteria="false"/>
      <status abstract="false" inherited="true" concrete="true"/>
      <properties description="Current logging level for this device - initialises to LoggingLevelDefault on startup" label="" unit="" standardUnit="" displayUnit="" format="" maxValue="" minValue="" maxAlarm="" minAlarm="" maxWarning="" minWarning="" deltaTime="" deltaValue=""/>
    </attributes>
    <attributes name="obsMode" attType="Scalar" rwType="READ" displayLevel="OPERATOR" polledPeriod="0" maxX="" maxY="" allocReadMember="true">
      <dataType xsi:type="pogoDsl:EnumType"/>
      <status abstract="false" inherited="true" concrete="true"/>
      <properties description="Observing Mode" label="" unit="" standardUnit="" displayUnit="" format="" maxValue="" minValue="" maxAlarm="" minAlarm="" maxWarning="" minWarning="" deltaTime="" deltaValue=""/>
    </attributes>
    <attributes name="obsState" attType="Scalar" rwType="READ" displayLevel="OPERATOR" polledPeriod="0" maxX="" maxY="" allocReadMember="true">
      <dataType xsi:type="pogoDsl:EnumType"/>
      <status abstract="false" inherited="true" concrete="true"/>
      <properties description="Observing State" label="" unit="" standardUnit="" displayUnit="" format="" maxValue="" minValue="" maxAlarm="" minAlarm="" maxWarning="" minWarning="" deltaTime="" deltaValue=""/>
    </attributes>
    <attributes name="simulationMode" attType="Scalar" rwType="READ_WRITE" displayLevel="OPERATOR" polledPeriod="0" maxX="" maxY="" memorized="true" allocReadMember="true">
      <dataType xsi:type="pogoDsl:EnumType"/>
      <status abstract="false" inherited="true" concrete="true"/>
      <properties description="Reports the simulation mode of the device. Some devices may implement both modes,&#xA;while others will have simulators that set simulationMode to True while the real&#xA;devices always set simulationMode to False." label="" unit="" standardUnit="" displayUnit="" format="" maxValue="" minValue="" maxAlarm="" minAlarm="" maxWarning="" minWarning="" deltaTime="" deltaValue=""/>
    </attributes>
    <attributes name="testMode" attType="Scalar" rwType="READ_WRITE" displayLevel="OPERATOR" polledPeriod="0" maxX="" maxY="" memorized="true" allocReadMember="true">
      <dataType xsi:type="pogoDsl:EnumType"/>
      <status abstract="false" inherited="true" concrete="true"/>
      <properties description="The test mode of the device. &#xA;Either no test mode (empty string) or an indication of the test mode." label="" unit="" standardUnit="" displayUnit="" format="" maxValue="" minValue="" maxAlarm="" minAlarm="" maxWarning="" minWarning="" deltaTime="" deltaValue=""/>
    </attributes>
    <attributes name="versionId" attType="Scalar" rwType="READ" displayLevel="OPERATOR" polledPeriod="60000" maxX="" maxY="" allocReadMember="true">
      <dataType xsi:type="pogoDsl:StringType"/>
      <status abstract="false" inherited="true" concrete="true"/>
      <properties description="Build state of this device" label="" unit="" standardUnit="" displayUnit="" format="" maxValue="" minValue="" maxAlarm="" minAlarm="" maxWarning="" minWarning="" deltaTime="" deltaValue=""/>
    </attributes>
    <attributes name="scanID" attType="Scalar" rwType="READ" displayLevel="OPERATOR" polledPeriod="1000" maxX="" maxY="" allocReadMember="true" isDynamic="false">
      <dataType xsi:type="pogoDsl:IntType"/>
      <changeEvent fire="false" libCheckCriteria="true"/>
      <archiveEvent fire="false" libCheckCriteria="true"/>
      <dataReadyEvent fire="false" libCheckCriteria="true"/>
      <status abstract="false" inherited="false" concrete="true" concreteHere="true"/>
      <properties description="The ID of the current scan, set via commands startScan() and endScan(). A scanID of 0 means that the subarray is idle." label="" unit="" standardUnit="" displayUnit="" format="%i" maxValue="" minValue="" maxAlarm="" minAlarm="" maxWarning="" minWarning="" deltaTime="" deltaValue=""/>
    </attributes>
    <attributes name="assignedResources" attType="Spectrum" rwType="READ" displayLevel="OPERATOR" polledPeriod="1000" maxX="100" maxY="" allocReadMember="true">
      <dataType xsi:type="pogoDsl:StringType"/>
      <changeEvent fire="false" libCheckCriteria="false"/>
      <archiveEvent fire="false" libCheckCriteria="false"/>
      <status abstract="false" inherited="true" concrete="true"/>
      <properties description="The list of resources assigned to the subarray." label="" unit="" standardUnit="" displayUnit="" format="" maxValue="" minValue="" maxAlarm="" minAlarm="" maxWarning="" minWarning="" deltaTime="" deltaValue=""/>
    </attributes>
    <attributes name="configuredCapabilities" attType="Spectrum" rwType="READ" displayLevel="OPERATOR" polledPeriod="1000" maxX="10" maxY="" allocReadMember="true">
      <dataType xsi:type="pogoDsl:StringType"/>
      <changeEvent fire="false" libCheckCriteria="false"/>
      <archiveEvent fire="false" libCheckCriteria="false"/>
      <status abstract="false" inherited="true" concrete="true"/>
      <properties description="A list of capability types with no. of instances in use on this subarray; e.g.&#xA;Correlators:512, PssBeams:4, PstBeams:4, VlbiBeams:0." label="" unit="" standardUnit="" displayUnit="" format="" maxValue="" minValue="" maxAlarm="" minAlarm="" maxWarning="" minWarning="" deltaTime="" deltaValue=""/>
    </attributes>
    <attributes name="loggingTargets" attType="Spectrum" rwType="READ_WRITE" displayLevel="OPERATOR" polledPeriod="0" maxX="3" maxY="" allocReadMember="true">
      <dataType xsi:type="pogoDsl:StringType"/>
      <changeEvent fire="false" libCheckCriteria="false"/>
      <archiveEvent fire="false" libCheckCriteria="false"/>
      <status abstract="false" inherited="true" concrete="true"/>
      <properties description="Logging targets for this device, excluding ska_logging defaults - &#xA;initialises to LoggingTargetsDefault on startup" label="" unit="" standardUnit="" displayUnit="" format="" maxValue="" minValue="" maxAlarm="" minAlarm="" maxWarning="" minWarning="" deltaTime="" deltaValue=""/>
    </attributes>
    <attributes name="stationFQDNs" attType="Spectrum" rwType="READ" displayLevel="OPERATOR" polledPeriod="1000" maxX="512" maxY="" allocReadMember="true" isDynamic="false">
      <dataType xsi:type="pogoDsl:StringType"/>
      <changeEvent fire="true" libCheckCriteria="true"/>
      <archiveEvent fire="true" libCheckCriteria="true"/>
      <dataReadyEvent fire="false" libCheckCriteria="true"/>
      <status abstract="false" inherited="false" concrete="true" concreteHere="true"/>
      <properties description="Array holding the fully qualified device names of the Stations allocated to this Subarray" label="" unit="" standardUnit="" displayUnit="" format="%s" maxValue="" minValue="" maxAlarm="" minAlarm="" maxWarning="" minWarning="" deltaTime="" deltaValue=""/>
    </attributes>
    <attributes name="tileFQDNs" attType="Spectrum" rwType="READ" displayLevel="OPERATOR" polledPeriod="1000" maxX="8192" maxY="" allocReadMember="true" isDynamic="false">
      <dataType xsi:type="pogoDsl:StringType"/>
      <changeEvent fire="false" libCheckCriteria="false"/>
      <archiveEvent fire="false" libCheckCriteria="false"/>
      <dataReadyEvent fire="false" libCheckCriteria="true"/>
      <status abstract="false" inherited="false" concrete="true" concreteHere="true"/>
      <properties description="Array holding the full qualified device names of the Tiles allocated to this Subarray" label="" unit="" standardUnit="" displayUnit="" format="%s" maxValue="" minValue="" maxAlarm="" minAlarm="" maxWarning="" minWarning="" deltaTime="" deltaValue=""/>
    </attributes>
    <attributes name="stationBeamFQDNs" attType="Spectrum" rwType="READ" displayLevel="OPERATOR" polledPeriod="1000" maxX="512" maxY="" allocReadMember="true" isDynamic="false">
      <dataType xsi:type="pogoDsl:StringType"/>
      <changeEvent fire="false" libCheckCriteria="false"/>
      <archiveEvent fire="false" libCheckCriteria="false"/>
      <dataReadyEvent fire="false" libCheckCriteria="true"/>
      <status abstract="false" inherited="false" concrete="true" concreteHere="true"/>
      <properties description="Array holding the fully qualified device names of the Station Beams allocated to this Subarray" label="" unit="" standardUnit="" displayUnit="" format="%s" maxValue="" minValue="" maxAlarm="" minAlarm="" maxWarning="" minWarning="" deltaTime="" deltaValue=""/>
    </attributes>
    <states name="ON" description="This state could have been called OK or OPERATIONAL. It means that the device is in its operational state. (E.g. the power supply is giving its nominal current, th motor is ON and ready to move, the instrument is operating). This state is modified by the Attribute alarm checking of the DeviceImpl:dev_state method. i.e. if the State is ON and one attribute has its quality factor to ATTR_WARNING or ATTR_ALARM, then the State is modified to ALARM.">
      <status abstract="false" inherited="true" concrete="true"/>
    </states>
    <states name="OFF" description="The device is in normal condition but is not active. E.g. the power supply main circuit breaker is open; the RF transmitter has no power etc...">
      <status abstract="false" inherited="true" concrete="true"/>
    </states>
    <states name="FAULT" description="The device has a major failure that prevents it to work. For instance, A power supply has stopped due to over temperature A motor cannot move because it has fault conditions. Usually we cannot get out from this state without an intervention on the hardware or a reset command.">
      <status abstract="false" inherited="true" concrete="true"/>
    </states>
    <states name="INIT" description="This state is reserved to the starting phase of the device server. It means that the software is not fully operational and that the user must wait">
      <status abstract="false" inherited="true" concrete="true"/>
    </states>
    <states name="ALARM" description="ALARM - The device is operating but&#xA;at least one of the attributes is out of range. It can be linked to alarm conditions set by attribute properties or a specific case. (E.g. temperature alarm on a stepper motor, end switch pressed on a stepper motor, up water level in a tank, etc....). In alarm, usually the device does its job, but the operator has to perform an action to avoid a bigger problem that may switch the state to FAULT.">
      <status abstract="false" inherited="true" concrete="true"/>
    </states>
    <states name="UNKNOWN" description="The device cannot retrieve its state. It is the case when there is a communication problem to the hardware (network cut, broken cable etc...) It could also represent an incoherent situation">
      <status abstract="false" inherited="true" concrete="true"/>
    </states>
    <states name="STANDBY" description="Equates to LOW-POWER mode. This is the initial transition from INIT if the device supports a low-power mode. The device is not fully active but is ready to operate.">
      <status abstract="false" inherited="true" concrete="true"/>
    </states>
    <states name="DISABLE" description="The device cannot be switched ON for an external reason. E.g. the power supply has its door open, the safety conditions are not satisfactory to allow the device to operate.">
      <status abstract="false" inherited="true" concrete="true"/>
    </states>
    <preferences docHome="./doc_html" makefileHome="$(TANGO_HOME)"/>
    <overlodedPollPeriodObject name="adminMode" type="attribute" pollPeriod="0"/>
    <overlodedPollPeriodObject name="configurationDelayExpected" type="attribute" pollPeriod="0"/>
    <overlodedPollPeriodObject name="configurationProgress" type="attribute" pollPeriod="0"/>
    <overlodedPollPeriodObject name="controlMode" type="attribute" pollPeriod="0"/>
    <overlodedPollPeriodObject name="healthState" type="attribute" pollPeriod="0"/>
    <overlodedPollPeriodObject name="obsMode" type="attribute" pollPeriod="0"/>
    <overlodedPollPeriodObject name="obsState" type="attribute" pollPeriod="0"/>
    <overlodedPollPeriodObject name="simulationMode" type="attribute" pollPeriod="0"/>
    <overlodedPollPeriodObject name="testMode" type="attribute" pollPeriod="0"/>
  </classes>
</pogoDsl:PogoSystem><|MERGE_RESOLUTION|>--- conflicted
+++ resolved
@@ -1,11 +1,7 @@
 <?xml version="1.0" encoding="ASCII"?>
 <pogoDsl:PogoSystem xmi:version="2.0" xmlns:xmi="http://www.omg.org/XMI" xmlns:xsi="http://www.w3.org/2001/XMLSchema-instance" xmlns:pogoDsl="http://www.esrf.fr/tango/pogo/PogoDsl">
   <classes name="MccsSubarray" pogoRevision="9.6">
-<<<<<<< HEAD
-    <description description="MccsSubarray is the Tango device class for the MCCS Subarray prototype.&#xA;&#xA;:todo: This device has device property `skaLevel` with default value 2, as&#xA;       required. It also inherits device property `SkaLevel` with default&#xA;       value 4, which is not correct for this device. The `skaLevel`/&#xA;       `SkaLevel` conflict needs to be resolved.&#xA;:todo: Implement healthState, taking account of health of this device and&#xA;       of the capability invoked on this device&#xA;:todo: All commands return a dummy string" title="MCCS Subarray" sourcePath="/home/drew/mccs-lmc-prototype/src/ska/mccs" language="PythonHL" filestogenerate="XMI   file,Code files,Protected Regions,Sphinx" license="GPL" copyright="" hasMandatoryProperty="false" hasConcreteProperty="true" hasAbstractCommand="false" hasAbstractAttribute="false">
-=======
     <description description="MccsSubarray is the Tango device class for the MCCS Subarray prototype.&#xA;&#xA;:todo: Implement healthState, taking account of health of this device and&#xA;       of the capability invoked on this device&#xA;:todo: All commands return a dummy string" title="MCCS Subarray" sourcePath="/home/drew/lfaa-lmc-prototype/src/ska/mccs" language="PythonHL" filestogenerate="XMI   file,Code files,Protected Regions,Sphinx" license="GPL" copyright="" hasMandatoryProperty="false" hasConcreteProperty="false" hasAbstractCommand="false" hasAbstractAttribute="false">
->>>>>>> afbaaa31
       <inheritances classname="Device_Impl" sourcePath=""/>
       <inheritances classname="SKAObsDevice" sourcePath="../../../../lmc-base-classes/pogo"/>
       <inheritances classname="SKASubarray" sourcePath="../../../../lmc-base-classes/pogo"/>
