""" Mccs device module """
__all__ = ["MccsMaster", "MccsSubarray", "MccsStation", "MccsTile"]

from .MccsMaster import MccsMaster
from .MccsSubarray import MccsSubarray
from .MccsStation import MccsStation
<<<<<<< HEAD
from .MccsAntenna import MccsAntenna

__all__ = ["MccsMaster", "MccsSubarray", "MccsStation", "MccsAntenna"]
=======
from .MccsTile import MccsTile
>>>>>>> 1e68e743
<|MERGE_RESOLUTION|>--- conflicted
+++ resolved
@@ -1,13 +1,9 @@
 """ Mccs device module """
-__all__ = ["MccsMaster", "MccsSubarray", "MccsStation", "MccsTile"]
+__all__ = ["MccsMaster", "MccsSubarray", "MccsStation", "MccsTile", 
+           "MccsAntenna"]
 
 from .MccsMaster import MccsMaster
 from .MccsSubarray import MccsSubarray
 from .MccsStation import MccsStation
-<<<<<<< HEAD
-from .MccsAntenna import MccsAntenna
-
-__all__ = ["MccsMaster", "MccsSubarray", "MccsStation", "MccsAntenna"]
-=======
 from .MccsTile import MccsTile
->>>>>>> 1e68e743
+from .MccsAntenna import MccsAntenna