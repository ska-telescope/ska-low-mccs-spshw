# -*- coding: utf-8 -*-
#
# This file is part of the SKA Low MCCS project
#
#
# Distributed under the terms of the BSD 3-clause new license.
# See LICENSE for more info.
"""
This package implements SKA Low's MCCS subsystem.

The Monitoring Control and Calibration (MCCS) subsystem is responsible
for, amongst other things, monitoring and control of LFAA.
"""

__all__ = [
    # devices
    "MccsAntenna",
    "MccsAPIU",
    "MccsClusterManagerDevice",
    "MccsController",
    "MccsPasdBus",
    "MccsStation",
    "MccsStationBeam",
    "MccsSubarray",
    "MccsSubarrayBeam",
    "MccsSubrack",
    "MccsTelState",
    "MccsTile",
    "MccsTransientBuffer",
    # proxies
    "MccsDeviceProxy",
    # device subpackages
    "antenna",
    "apiu",
    "cluster_manager",
    "controller",
    "pasd_bus",
    "station",
    "station_beam",
    "subrack",
    "subarray",
    "subarray_beam",
    "tel_state",
    "tile",
    "transient_buffer",
    # non-device modules
    "component",
    "health",
    "release",
    "testing",
    "utils",
    "resource_manager",
]

from .device_proxy import MccsDeviceProxy

from .antenna import MccsAntenna
from .apiu import MccsAPIU

# from .cluster_manager import MccsClusterManagerDevice
from .controller import MccsController
from .pasd_bus import MccsPasdBus
from .station import MccsStation

from .station_beam import MccsStationBeam
from .subarray import MccsSubarray

<<<<<<< HEAD
from .subarray_beam import MccsSubarrayBeam
from .subrack import MccsSubrack
from .tel_state import MccsTelState
from .tile import MccsTile
from .transient_buffer import MccsTransientBuffer
=======
# from .subarray_beam import MccsSubarrayBeam
from .subrack import MccsSubrack

# from .tel_state import MccsTelState
from .tile import MccsTile

# from .transient_buffer import MccsTransientBuffer
>>>>>>> 787dd8ae
<|MERGE_RESOLUTION|>--- conflicted
+++ resolved
@@ -57,7 +57,7 @@
 from .antenna import MccsAntenna
 from .apiu import MccsAPIU
 
-# from .cluster_manager import MccsClusterManagerDevice
+from .cluster_manager import MccsClusterManagerDevice
 from .controller import MccsController
 from .pasd_bus import MccsPasdBus
 from .station import MccsStation
@@ -65,18 +65,8 @@
 from .station_beam import MccsStationBeam
 from .subarray import MccsSubarray
 
-<<<<<<< HEAD
 from .subarray_beam import MccsSubarrayBeam
 from .subrack import MccsSubrack
 from .tel_state import MccsTelState
 from .tile import MccsTile
-from .transient_buffer import MccsTransientBuffer
-=======
-# from .subarray_beam import MccsSubarrayBeam
-from .subrack import MccsSubrack
-
-# from .tel_state import MccsTelState
-from .tile import MccsTile
-
-# from .transient_buffer import MccsTransientBuffer
->>>>>>> 787dd8ae
+from .transient_buffer import MccsTransientBuffer