--- conflicted
+++ resolved
@@ -65,15 +65,9 @@
 from .station_beam import MccsStationBeam
 from .subarray import MccsSubarray
 
-<<<<<<< HEAD
 from .subarray_beam import MccsSubarrayBeam
-
-# from .subrack import MccsSubrack
-=======
-# from .subarray_beam import MccsSubarrayBeam
 from .subrack import MccsSubrack
 
->>>>>>> ff3983ef
 # from .tel_state import MccsTelState
 # from .tile import MccsTile
 # from .transient_buffer import MccsTransientBuffer