# -*- coding: utf-8 -*-
#
# This file is part of the SKA Low MCCS project
#
#
# Distributed under the terms of the BSD 3-clause new license.
# See LICENSE for more info.
"""This module implements an component manager for an MCCS antenna Tango device."""
from __future__ import annotations

import logging
import threading
import time
from typing import Any, Callable, Optional

import tango
from ska_tango_base.commands import ResultCode
from ska_tango_base.control_model import CommunicationStatus, PowerState
from ska_tango_base.executor import TaskStatus

from ska_low_mccs.component import (
    DeviceComponentManager,
    MccsComponentManager,
    PowerSupplyProxyComponentManager,
    check_communicating,
    check_on,
)

__all__ = ["AntennaComponentManager"]


class _ApiuProxy(PowerSupplyProxyComponentManager, DeviceComponentManager):
    """A proxy to an antenna's APIU."""

    def __init__(
        self: _ApiuProxy,
        fqdn: str,
        logical_antenna_id: int,
        logger: logging.Logger,
        max_workers: int,
        communication_status_changed_callback: Callable[[CommunicationStatus], None],
        component_state_changed_callback: Callable[[dict[str, Any]], None],
    ) -> None:
        """
        Initialise a new APIU proxy instance.

        :param fqdn: the FQDN of the APIU
        :param logical_antenna_id: this antenna's id within the APIU
        :param logger: the logger to be used by this object.
        :param max_workers: the maximum worker threads for the slow commands
            associated with this component manager.
        :param communication_status_changed_callback: callback to be
            called when the status of the communications channel between
            the component manager and its component changes
        :param component_state_changed_callback: callback to be
            called when the component state changes


        :raises AssertionError: if parameters are out of bounds
        """
        assert (
            logical_antenna_id > 0
        ), "An APIU's logical antenna id must be positive integer."
        self._logical_antenna_id = logical_antenna_id

        self._antenna_change_registered = False

        super().__init__(
            fqdn,
            logger,
            max_workers,
            communication_status_changed_callback,
            component_state_changed_callback,
        )

    def stop_communicating(self: _ApiuProxy) -> None:
        """Cease communicating with the APIU device."""
        super().stop_communicating()
        self._antenna_change_registered = False

    def reset(self: _ApiuProxy) -> None:
        """
        Reset the antenna; this is not implemented.

        This raises NotImplementedError because the antenna is passive
        hardware and cannot meaningfully be reset.

        :raises NotImplementedError: because the antenna's power state is
            not controlled via the Tile device; it is controlled via the
            APIU device.
        """
        raise NotImplementedError("Antenna cannot be reset.")

    @check_communicating
    def power_on(self: _ApiuProxy) -> ResultCode | None:
        """
        Tell the APIU to power on this antenna.

        :return: a result code.
        """
        if self.supplied_power_state == PowerState.ON:
            return None
        return self._power_up_antenna()

    def _power_up_antenna(self: _ApiuProxy) -> ResultCode:
        assert self._proxy is not None  # for the type checker
        ([result_code], _) = self._proxy.PowerUpAntenna(self._logical_antenna_id)
        return result_code

    @check_communicating
    def power_off(self: _ApiuProxy) -> ResultCode | None:
        """
        Tell the APIU to power off this antenna.

        :return: a result code.
        """
        if self.supplied_power_state == PowerState.OFF:
            return None
        return self._power_down_antenna()

    def _power_down_antenna(self: _ApiuProxy) -> ResultCode:
        assert self._proxy is not None  # for the type checker
        ([result_code], _) = self._proxy.PowerDownAntenna(self._logical_antenna_id)
        return result_code

    @property  # type: ignore[misc]
    @check_communicating
    @check_on
    def current(self: _ApiuProxy) -> float:
        """
        Return the antenna's current.

        :return: the current of this antenna
        """
        assert self._proxy is not None  # for the type checker
        return self._proxy.get_antenna_current(self._logical_antenna_id)

    @property  # type: ignore[misc]
    @check_communicating
    @check_on
    def voltage(self: _ApiuProxy) -> float:
        """
        Return the antenna's voltage.

        :return: the voltage of this antenna
        """
        assert self._proxy is not None  # for the type checker
        return self._proxy.get_antenna_voltage(self._logical_antenna_id)

    @property  # type: ignore[misc]
    @check_communicating
    @check_on
    def temperature(self: _ApiuProxy) -> float:
        """
        Return the antenna's temperature.

        :return: the temperature of this antenna
        """
        assert self._proxy is not None  # for the type checker
        return self._proxy.get_antenna_temperature(self._logical_antenna_id)

    def _device_state_changed(
        self: _ApiuProxy,
        event_name: str,
        event_value: tango.DevState,
        event_quality: tango.AttrQuality,
    ) -> None:
        assert (
            event_name.lower() == "state"
        ), "state changed callback called but event_name is {event_name}."

        super()._device_state_changed(event_name, event_value, event_quality)
        if event_value == tango.DevState.ON and not self._antenna_change_registered:
            self._register_are_antennas_on_callback()
        elif event_value == tango.DevState.OFF:
            self.update_supplied_power_state(PowerState.OFF)

    def _register_are_antennas_on_callback(self: _ApiuProxy) -> None:
        assert self._proxy is not None  # for the type checker
        self._proxy.add_change_event_callback(
            "areAntennasOn",
            self._antenna_power_state_changed,
            stateless=True,
        )
        self._antenna_change_registered = True

    def _antenna_power_state_changed(
        self: _ApiuProxy,
        event_name: str,
        event_value: list[bool],
        event_quality: tango.AttrQuality,
    ) -> None:
        """
        Handle change in antenna power state.

        This is a callback that is triggered by an event subscription
        on the APIU device.

        :param event_name: name of the event; will always be
            "areAntennasOn" for this callback
        :param event_value: the new attribute value
        :param event_quality: the quality of the change event
        """
        assert event_name.lower() == "areAntennasOn".lower(), (
            "APIU 'areAntennasOn' attribute changed callback called but "
            f"event_name is {event_name}."
        )
        self.update_supplied_power_state(
            PowerState.ON
            if event_value[self._logical_antenna_id - 1]
            else PowerState.OFF
        )


class _TileProxy(DeviceComponentManager):
    """
    A component manager for an antenna, that proxies through a Tile Tango device.

    Note the semantics: the end goal is the antenna, not the Tile that
    it proxies through.

    For example, the communication status of this component manager
    reflects whether communication has been established all the way to
    the antenna. If we have established communication with the Tile
    Tango device, but the Tile Tango device reports that the Tile is
    turned off, then we have NOT establihed communication to the
    antenna.

    At present it is an unused, unimplemented placeholder.
    """

    def __init__(
        self: _TileProxy,
        fqdn: str,
        logical_antenna_id: int,
        logger: logging.Logger,
        max_workers: int,
        communication_status_changed_callback: Callable[[CommunicationStatus], None],
        component_state_changed_callback: Callable[[[dict[str, Any]]], None],
    ) -> None:
        """
        Initialise a new instance.

        :param fqdn: the FQDN of the Tile device
        :param logical_antenna_id: this antenna's id within the Tile
        :param logger: the logger to be used by this object.
        :param max_workers: the maximum worker threads for the slow commands
            associated with this component manager.
        :param communication_status_changed_callback: callback to be
            called when the status of the communications channel between
            the component manager and its component changes
        :param component_state_changed_callback: callback to be called when the
            component state changes
        :raises AssertionError: if parameters are out of bounds
        """
        assert (
            logical_antenna_id > 0
        ), "An APIU's logical antenna id must be positive integer."
        self._logical_antenna_id = logical_antenna_id

        super().__init__(
            fqdn,
            logger,
            max_workers,
            communication_status_changed_callback,
            component_state_changed_callback,
        )

    def off(self: _TileProxy) -> None:
        """
        Turn the antenna off; this is not implemented.

        This raises NotImplementedError because the antenna's power state
        is not controlled via the Tile device; it is controlled via the
        APIU device.

        :raises NotImplementedError: because the antenna's power state is
            not controlled via the Tile device; it is controlled via the
            APIU device.
        """
        raise NotImplementedError(
            "Antenna power state is not controlled via Tile device."
        )

    def standby(self: _TileProxy) -> None:
        """
        Put the antenna into standby state; this is not implemented.

        This raises NotImplementedError because the antenna has no
        standby state; and because the antenna's power state is not
        controlled via the Tile device; it is controlled via the APIU
        device.

        :raises NotImplementedError: because the antenna's power state is
            not controlled via the Tile device; it is controlled via the
            APIU device.
        """
        raise NotImplementedError(
            "Antenna power state is not controlled via Tile device."
        )

    def on(self: _TileProxy) -> None:
        """
        Turn the antenna on; this is not implemented.

        This raises NotImplementedError because the antenna's power state
        is not controlled via the Tile device; it is controlled via the
        APIU device.

        :raises NotImplementedError: because the antenna's power state is
            not controlled via the Tile device; it is controlled via the
            APIU device.
        """
        raise NotImplementedError(
            "Antenna power state is not controlled via Tile device."
        )

    def reset(self: _TileProxy) -> None:
        """
        Reset the antenna; this is not implemented.

        This raises NotImplementedError because the antenna is passive
        hardware and cannot meaningfully be reset.

        :raises NotImplementedError: because the antenna's power state is
            not controlled via the Tile device; it is controlled via the
            APIU device.
        """
        raise NotImplementedError("Antenna hardware is not resettable.")


class AntennaComponentManager(MccsComponentManager):
    """
    A component manager for managing the component of an MCCS antenna Tango device.

    Since there is no way to monitor and control an antenna directly,
    this component manager simply proxies certain commands to the APIU
    and/or tile Tango device.
    """

    def __init__(
        self: AntennaComponentManager,
        apiu_fqdn: str,
        apiu_antenna_id: int,
        tile_fqdn: str,
        tile_antenna_id: int,
        logger: logging.Logger,
        max_workers: int,
        communication_status_changed_callback: Callable[[CommunicationStatus], None],
        component_state_changed_callback: Callable[[dict[str, Any]], None],
    ) -> None:
        """
        Initialise a new instance.

        :param apiu_fqdn: the FQDN of the Tango device for this
            antenna's APIU.
        :param apiu_antenna_id: the id of the antenna in the APIU.
        :param tile_fqdn: the FQDN of the Tango device for this
            antenna's tile.
        :param tile_antenna_id: the id of the antenna in the tile.
        :param logger: a logger for this object to use
        :param max_workers: the maximum worker threads for the slow commands
            associated with this component manager.
        :param communication_status_changed_callback: callback to be
            called when the status of the communications channel between
            the component manager and its component changes
        :param component_state_changed_callback: callback to be
            called when the component state changes
        """
        self._power_state_lock = threading.RLock()
        self._apiu_power_state = PowerState.UNKNOWN
        self._target_power_state: Optional[PowerState] = None

        self._apiu_communication_status: CommunicationStatus = (
            CommunicationStatus.DISABLED
        )
        self._tile_communication_status: CommunicationStatus = (
            CommunicationStatus.DISABLED
        )
        self._antenna_faulty_via_apiu = False
        self._antenna_faulty_via_tile = False

        self._apiu_proxy = _ApiuProxy(
            apiu_fqdn,
            apiu_antenna_id,
            logger,
            max_workers,
            communication_status_changed_callback,
            component_state_changed_callback,
        )
        self._tile_proxy = _TileProxy(
            tile_fqdn,
            tile_antenna_id,
            logger,
            max_workers,
            communication_status_changed_callback,
            component_state_changed_callback,
        )

        super().__init__(
            logger,
            max_workers,
            communication_status_changed_callback,
            component_state_changed_callback,
        )

    def start_communicating(self: AntennaComponentManager) -> None:
        """Establish communication with the component, then start monitoring."""
        super().start_communicating()
        self._apiu_proxy.start_communicating()
        self._tile_proxy.start_communicating()

    def stop_communicating(self: AntennaComponentManager) -> None:
        """Cease monitoring the component, and break off all communication with it."""
        super().stop_communicating()
        self._apiu_proxy.stop_communicating()
        self._tile_proxy.stop_communicating()

    def _apiu_communication_status_changed(
        self: AntennaComponentManager,
        communication_status: CommunicationStatus,
    ) -> None:
        """
        Handle a change in status of communication with the antenna via the APIU.

        :param communication_status: the status of communication with
            the antenna via the APIU.
        """
        self._apiu_communication_status = communication_status
        self._update_joint_communication_status()

    def _tile_communication_status_changed(
        self: AntennaComponentManager,
        communication_status: CommunicationStatus,
    ) -> None:
        """
        Handle a change in status of communication with the antenna via the tile.

        :param communication_status: the status of communication with
            the antenna via the tile.
        """
        self._tile_communication_status = communication_status
        self._update_joint_communication_status()

    def _update_joint_communication_status(
        self: AntennaComponentManager,
    ) -> None:
        """
        Update the status of communication with the antenna.

        The update takes into account communication via both tile and
        APIU.
        """
        for communication_status in [
            CommunicationStatus.DISABLED,
            CommunicationStatus.ESTABLISHED,
        ]:
            if (
                self._apiu_communication_status == communication_status
                and self._tile_communication_status == communication_status
            ):
                self.update_communication_status(communication_status)
                return
            self.update_communication_status(CommunicationStatus.NOT_ESTABLISHED)

    def _apiu_power_state_changed(
        self: AntennaComponentManager,
        apiu_power_state: PowerState,
    ) -> None:
        with self._power_state_lock:
            self._apiu_power_state = apiu_power_state

            if apiu_power_state == PowerState.UNKNOWN:
                self.update_component_state({"power_state": PowerState.UNKNOWN})
            elif apiu_power_state in [PowerState.OFF, PowerState.STANDBY]:
                self.update_component_state({"power_state": PowerState.OFF})
            else:
                # power_state is ON, wait for antenna power change
                pass
        self._review_power()

    def _antenna_power_state_changed(
        self: AntennaComponentManager,
        antenna_power_state: PowerState,
    ) -> None:
        self.update_component_state({"power_state": antenna_power_state})
        self._review_power()

    def _apiu_component_fault_changed(
        self: AntennaComponentManager,
        faulty: bool,
    ) -> None:
        """
        Handle a change in antenna fault status as reported via the APIU.

        :param faulty: whether the antenna is faulting.
        """
        self._antenna_faulty_via_apiu = faulty
        self.update_component_state(
            {"fault": self._antenna_faulty_via_apiu or self._antenna_faulty_via_tile}
        )

    def _tile_component_fault_changed(
        self: AntennaComponentManager,
        faulty: bool,
    ) -> None:
        """
        Handle a change in antenna fault status as reported via the tile.

        :param faulty: whether the antenna is faulting.
        """
        self._antenna_faulty_via_tile = faulty
        self.update_component_state(
            {"fault": self._antenna_faulty_via_apiu or self._antenna_faulty_via_tile}
        )

    # @check_communicating
    def off(self: AntennaComponentManager) -> ResultCode | None:
        """
        Turn the antenna off.

        It does so by telling the APIU to turn the right antenna off.

        :return: a ResultCode, or None if there was nothing to do
        """
        with self._power_state_lock:
            self._target_power_state = PowerState.OFF
        return self._review_power()

    def standby(self: AntennaComponentManager) -> None:
        """
        Put the antenna into standby state; this is not implemented.

        This raises NotImplementedError because the antenna has no
        standby state.

        :raises NotImplementedError: because the antenna has no standby
            state.
        """
        raise NotImplementedError("Antenna has no standby state.")

    # @check_communicating
    def on(self: AntennaComponentManager, task_callback: Callable = None):
        """
        Submit the on slow task.

        This method returns immediately after it submitted
        `self._on` for execution.

        :param task_callback: Update task state, defaults to None

        :returns: task status and message
        """
        return self.submit_task(self._on, task_callback=task_callback)

    def _on(
        self: AntennaComponentManager,
<<<<<<< HEAD
         task_callback: Callable = None,
        task_abort_event: threading.Event = None,
=======
        task_callback: Callable = None,
>>>>>>> b6ab301b
    ) -> None:
        """
        Turn the antenna on.

        :param task_callback: Update task state, defaults to None

        :returns: whether successful, or None if there was nothing to do.
        """
        # Indicate that the task has started
        task_callback(status=TaskStatus.IN_PROGRESS)
<<<<<<< HEAD
        try:
            with self._power_state_lock:
                self._target_power_state = PowerState.ON
            # self._review_power()
            task_abort_event.wait(20) # this line for testing only
        except Exception as ex:
            task_callback(status=TaskStatus.FAILED, result=f"Exception: {ex}")
            
        # Indicate that the task has completed
=======
        with self._power_state_lock:
            self._target_power_state = PowerState.ON
        self._review_power()
>>>>>>> b6ab301b
        task_callback(
            status=TaskStatus.COMPLETED, result="This slow task has completed"
        )
        return ResultCode.OK

    def _review_power(self: AntennaComponentManager) -> ResultCode | None:
        with self._power_state_lock:
            if self._target_power_state is None:
                return None
            if self.power_state == self._target_power_state:
                self._target_power_state = None  # attained without any action needed
                return None

            if self._apiu_power_state != PowerState.ON:
                return ResultCode.QUEUED
            if (
                self.power_state == PowerState.OFF
                and self._target_power_state == PowerState.ON
            ):
                result_code = self._apiu_proxy.power_on()
                self._target_power_state = None
                return result_code
            if (
                self.power_state == PowerState.ON
                and self._target_power_state == PowerState.OFF
            ):
                result_code = self._apiu_proxy.power_off()
                self._target_power_state = None
                return result_code
            return ResultCode.QUEUED

    def reset(self: AntennaComponentManager) -> None:
        """
        Reset the antenna; this is not implemented.

        This raises NotImplementedError because the antenna is passive
        hardware and cannot meaningfully be reset.

        :raises NotImplementedError: because the antenna's power state is
            not controlled via the Tile device; it is controlled via the
            APIU device.
        """
        raise NotImplementedError("Antenna cannot be reset.")

    def set_power_state(self: AntennaComponentManager, power_state: PowerState) -> None:
        """
        Set the power state of the antenna.

        :param power_state: The desired power state
        """
        with self._power_state_lock:
            self.power_state = power_state

    @property
    def current(self: AntennaComponentManager) -> float:
        """
        Return the antenna's current.

        :return: the current of this antenna
        """
        return self._apiu_proxy.current

    @property
    def voltage(self: AntennaComponentManager) -> float:
        """
        Return the antenna's voltage.

        :return: the voltage of this antenna
        """
        return self._apiu_proxy.voltage

    @property
    def temperature(self: AntennaComponentManager) -> float:
        """
        Return the antenna's temperature.

        :return: the temperature of this antenna
        """
        return self._apiu_proxy.temperature<|MERGE_RESOLUTION|>--- conflicted
+++ resolved
@@ -555,12 +555,8 @@
 
     def _on(
         self: AntennaComponentManager,
-<<<<<<< HEAD
-         task_callback: Callable = None,
+        task_callback: Callable = None,
         task_abort_event: threading.Event = None,
-=======
-        task_callback: Callable = None,
->>>>>>> b6ab301b
     ) -> None:
         """
         Turn the antenna on.
@@ -571,21 +567,14 @@
         """
         # Indicate that the task has started
         task_callback(status=TaskStatus.IN_PROGRESS)
-<<<<<<< HEAD
         try:
             with self._power_state_lock:
                 self._target_power_state = PowerState.ON
-            # self._review_power()
-            task_abort_event.wait(20) # this line for testing only
+            self._review_power()
         except Exception as ex:
             task_callback(status=TaskStatus.FAILED, result=f"Exception: {ex}")
-            
+
         # Indicate that the task has completed
-=======
-        with self._power_state_lock:
-            self._target_power_state = PowerState.ON
-        self._review_power()
->>>>>>> b6ab301b
         task_callback(
             status=TaskStatus.COMPLETED, result="This slow task has completed"
         )
