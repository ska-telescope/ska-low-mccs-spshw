--- conflicted
+++ resolved
@@ -12,11 +12,7 @@
 
 import tango
 from ska_tango_base.base import SKABaseDevice
-<<<<<<< HEAD
-from ska_tango_base.commands import DeviceInitCommand, ResultCode
-=======
 from ska_tango_base.commands import ResultCode
->>>>>>> 386d78c4
 from ska_tango_base.control_model import (
     CommunicationStatus,
     HealthState,
