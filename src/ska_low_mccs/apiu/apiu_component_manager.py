# -*- coding: utf-8 -*-
#
# This file is part of the SKA Low MCCS project
#
#
# Distributed under the terms of the BSD 3-clause new license.
# See LICENSE for more info.
"""This module implements component management for APIUs."""
from __future__ import annotations

import logging
from typing import Any, Callable, Optional, cast

from ska_tango_base.commands import ResultCode
from ska_tango_base.control_model import CommunicationStatus, PowerState, SimulationMode

from ska_low_mccs.apiu import ApiuSimulator
from ska_low_mccs.component import (
    ComponentManagerWithUpstreamPowerSupply,
    DriverSimulatorSwitchingComponentManager,
    ObjectComponentManager,
    PowerSupplyProxySimulator,
    check_communicating,
    check_on,
)

__all__ = ["ApiuSimulatorComponentManager", "ApiuComponentManager"]


class ApiuSimulatorComponentManager(ObjectComponentManager):
    """A component manager for an APIU simulator."""

    def __init__(
        self: ApiuSimulatorComponentManager,
        antenna_count: int,
        logger: logging.Logger,
        max_workers: int,
        communication_status_changed_callback: Callable[[CommunicationStatus], None],
        component_state_changed_callback: Callable[[dict[str,Any]], None],
    ) -> None:
        """
        Initialise a new instance.

        :param antenna_count: the number of antennas managed by this
            APIU
        :param logger: a logger for this object to use
        :param push_change_event: mechanism to inform the base classes
            what method to call; typically device.push_change_event.
        :param communication_status_changed_callback: callback to be
            called when the status of the communications channel between
            the component manager and its component changes
        :param component_fault_callback: callback to be called when the
            component faults (or stops faulting)
        :param component_antenna_power_changed_callback: callback to be
            called when the power mode of an antenna changes
        """
        super().__init__(
            ApiuSimulator(antenna_count),
            logger,
            max_workers,
            communication_status_changed_callback,
            component_state_changed_callback,
        )
        self._component_state_changed_callback = component_state_changed_callback

    def start_communicating(self: ApiuSimulatorComponentManager) -> None:
        """Establish communication with the APIU simulator."""
        super().start_communicating()
        cast(ApiuSimulator, self._component).set_antenna_power_changed_callback(
            self._component_state_changed_callback
        )

    def stop_communicating(self: ApiuSimulatorComponentManager) -> None:
        """Break off communication with the APIU simulator."""
        super().stop_communicating()
        cast(ApiuSimulator, self._component).set_antenna_power_changed_callback(None)

    def __getattr__(
        self: ApiuSimulatorComponentManager,
        name: str,
        default_value: Any = None,
    ) -> Any:
        """
        Get value for an attribute not found in the usual way.

        Implemented to check against a list of attributes to pass down
        to the simulator. The intent is to avoid having to implement a
        whole lot of methods that simply call the corresponding method
        on the simulator. The only reason this is possible is because
        the simulator has much the same interface as its component
        manager.

        :param name: name of the requested attribute
        :param default_value: value to return if the attribute is not
            found

        :return: the requested attribute
        """
        if name in [
            "current",
            "humidity",
            "temperature",
            "voltage",
            "antenna_count",
            "are_antennas_on",
            "get_antenna_current",
            "get_antenna_temperature",
            "get_antenna_voltage",
            "is_antenna_on",
            "simulate_antenna_current",
            "simulate_antenna_temperature",
            "simulate_antenna_voltage",
            "simulate_current",
            "simulate_humidity",
            "simulate_temperature",
            "simulate_voltage",
        ]:
            return self._get_from_component(name)
        return default_value

    @check_communicating
    def _get_from_component(
        self: ApiuSimulatorComponentManager,
        name: str,
    ) -> Any:
        """
        Get an attribute from the component (if we are communicating with it).

        :param name: name of the attribute to get.

        :return: the attribute value
        """
        # This one-liner is only a method so that we can decorate it.
        return getattr(self._component, name)


class SwitchingApiuComponentManager(DriverSimulatorSwitchingComponentManager):
    """A component manager that switches between APIU simulator and driver."""

    def __init__(
        self: SwitchingApiuComponentManager,
        initial_simulation_mode: SimulationMode,
        antenna_count: int,
        logger: logging.Logger,
        max_workers,
        communication_status_changed_callback: Callable[[CommunicationStatus], None],
        component_state_changed_callback: Callable[[dict[str,Any]], None],
    ) -> None:
        """
        Initialise a new instance.

        :param initial_simulation_mode: the simulation mode that the
            component should start in
        :param antenna_count: number of antennas managed by this APIU
        :param logger: a logger for this object to use
        :param push_change_event: mechanism to inform the base classes
            what method to call; typically device.push_change_event.
        :param initial_simulation_mode: the simulation mode that the
            component should start in
        :param communication_status_changed_callback: callback to be
            called when the status of the communications channel between
            the component manager and its component changes
        :param component_fault_callback: callback to be called when the
            component faults (or stops faulting)
        :param component_antenna_power_changed_callback: callback to be
            called when the power mode of an antenna changes
        """
        apiu_simulator = ApiuSimulatorComponentManager(
            antenna_count,
            logger,
            max_workers,
            communication_status_changed_callback,
            component_state_changed_callback,
        )
        super().__init__(None, apiu_simulator, initial_simulation_mode)


class ApiuComponentManager(ComponentManagerWithUpstreamPowerSupply):
    """A component manager for an APIU (simulator or driver) and its power supply."""

    def __init__(
        self: ApiuComponentManager,
        initial_simulation_mode: SimulationMode,
        antenna_count: int,
        logger: logging.Logger,
        max_workers: int,
        communication_status_changed_callback: Callable[[CommunicationStatus], None],
        component_state_changed_callback: Callable[[dict[str,Any]], None],
        _initial_power_mode: PowerState = PowerState.OFF,
    ) -> None:
        """
        Initialise a new instance.

        :param initial_simulation_mode: the simulation mode that the
            component should start in
        :param antenna_count: the number of antennas managed by this
            APIU
        :param logger: a logger for this object to use
        :param communication_status_changed_callback: callback to be
            called when the status of the communications channel between
            the component manager and its component changes
        :param component_state_changed_callback: callback to be
            called when the component state changes
        :param max_workers: nos. of worker threads
        :param _initial_power_mode: the initial power mode of the power
            supply proxy simulator. For testing only, to be removed when
            we start connecting to the real upstream power supply
            device.
        """
        hardware_component_manager = SwitchingApiuComponentManager(
            initial_simulation_mode,
            antenna_count,
            logger,
            max_workers,
            self._hardware_communication_status_changed,
            component_state_changed_callback,
        )
        print(f"++++++++++++++++++++++++{component_state_changed_callback}")
        power_supply_component_manager = PowerSupplyProxySimulator(
            logger,
            max_workers,
            self._power_supply_communication_status_changed,
            component_state_changed_callback,
            _initial_power_mode,
        )
        super().__init__(
            hardware_component_manager,
            power_supply_component_manager,
            logger,
            max_workers,
            communication_status_changed_callback,
<<<<<<< HEAD
            self.component_state_changed_callback,
=======
            component_state_changed_callback,
>>>>>>> 386d78c4
        )

    @property
    def simulation_mode(self: ApiuComponentManager) -> SimulationMode:
        """
        Return the simulation mode of this component manager.

        :return: the simulation mode of this component manager.
        """
        return cast(
            SwitchingApiuComponentManager, self._hardware_component_manager
        ).simulation_mode

    @simulation_mode.setter
    def simulation_mode(self: ApiuComponentManager, mode: SimulationMode) -> None:
        """
        Set the simulation mode of this component manager.

        :param mode: the new simulation mode of this component manager
        """
        cast(
            SwitchingApiuComponentManager, self._hardware_component_manager
        ).simulation_mode = mode

    def off(self: ApiuComponentManager) -> ResultCode | None:
        """
        Tell the APIU simulator to turn off.

        This is implemented in the super-class to tell the upstream
        power supply proxy to turn the APIU hardware off. Here we
        overrule it so that, should the APIU hardware be turned on
        again, the antennas will be turned off.

        :return: a result code, or None if there was nothing to do.
        """
        cast(
            SwitchingApiuComponentManager, self._hardware_component_manager
        ).turn_off_antennas()
        return super().off()

    def __getattr__(
        self: ApiuComponentManager,
        name: str,
        default_value: Any = None,
    ) -> Any:
        """
        Get value for an attribute not found in the usual way.

        Implemented to check against a list of attributes to pass down
        to the simulator. The intent is to avoid having to implement a
        whole lot of methods that simply call the corresponding method
        on the simulator. The only reason this is possible is because
        the simulator has much the same interface as its component
        manager.

        :param name: name of the requested attribute
        :param default_value: value to return if the attribute is not
            found

        :return: the requested attribute
        """
        if name in [
            "current",
            "humidity",
            "temperature",
            "voltage",
            "antenna_count",
            "are_antennas_on",
            "get_antenna_current",
            "get_antenna_temperature",
            "get_antenna_voltage",
            "is_antenna_on",
            "simulate_antenna_current",
            "simulate_antenna_temperature",
            "simulate_antenna_voltage",
            "simulate_current",
            "simulate_humidity",
            "simulate_temperature",
            "simulate_voltage",
        ]:
            return self._get_from_hardware(name)
        return default_value

    @check_communicating
    @check_on
    def _get_from_hardware(
        self: ApiuComponentManager,
        name: str,
    ) -> Any:
        """
        Get an attribute from the component (if we are communicating with it).

        :param name: name of the attribute to get.

        :return: the attribute value
        """
        # This one-liner is only a method so that we can decorate it.
        return getattr(self._hardware_component_manager, name)

    def turn_on_antenna(self, antenna: int, task_callback: Optional[Callable] = None):
        """
        Submit the turn_on_antenna slow task.

        This method returns immediately after it is submitted for execution.

        :param task_callback: Update task state, defaults to None
        """
        task_status, response = self.submit_task(
            self._turn_on_antenna, args=[antenna], task_callback=task_callback
        )
        return task_status, response

    def turn_off_antenna(self, task_callback: Optional[Callable] = None):
        """
        Submit the turn_off_antenna slow task.

        This method returns immediately after it is submitted for execution.

        :param task_callback: Update task state, defaults to None
        """
        task_status, response = self.submit_task(
            self._turn_off_antenna, args=[], task_callback=task_callback
        )
        return task_status, response

    def turn_on_antennas(self, task_callback: Optional[Callable] = None):
        """
        Submit the turn_on_antennas slow task.

        This method returns immediately after it is submitted for execution.

        :param task_callback: Update task state, defaults to None
        """
        task_status, response = self.submit_task(
            self._turn_on_antennas, args=[], task_callback=task_callback
        )
        return task_status, response

    def turn_off_antennas(self, task_callback: Optional[Callable] = None):
        """
        Submit the turn_off_antennas slow task.

        This method returns immediately after it is submitted for execution.

        :param task_callback: Update task state, defaults to None
        """
        task_status, response = self.submit_task(
            self._turn_off_antennas, args=[], task_callback=task_callback
        )
        return task_status, response<|MERGE_RESOLUTION|>--- conflicted
+++ resolved
@@ -229,11 +229,7 @@
             logger,
             max_workers,
             communication_status_changed_callback,
-<<<<<<< HEAD
-            self.component_state_changed_callback,
-=======
-            component_state_changed_callback,
->>>>>>> 386d78c4
+            component_state_changed_callback,
         )
 
     @property
