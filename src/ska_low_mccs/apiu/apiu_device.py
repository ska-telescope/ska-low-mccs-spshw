# -*- coding: utf-8 -*-
#
# This file is part of the SKA Low MCCS project
#
#
# Distributed under the terms of the BSD 3-clause new license.
# See LICENSE for more info.
"""This module implements the MCCS APIU device."""

from __future__ import annotations  # allow forward references in type hints

import logging
import threading
from typing import Any, List, Optional, Tuple

import tango
from ska_tango_base.base import SKABaseDevice
from ska_tango_base.commands import (
    DeviceInitCommand,
    FastCommand,
    ResultCode,
    SubmittedSlowCommand,
)
from ska_tango_base.control_model import (
    CommunicationStatus,
    HealthState,
    PowerState,
    SimulationMode,
)
from tango.server import attribute, command, device_property

from ska_low_mccs.apiu import ApiuComponentManager, ApiuHealthModel

__all__ = ["MccsAPIU", "main"]

DevVarLongStringArrayType = Tuple[List[ResultCode], List[Optional[str]]]


class MccsAPIU(SKABaseDevice):
    """An implementation of an APIU Tango device for MCCS."""

    # -----------------
    # Device Properties
    # -----------------
    AntennaFQDNs = device_property(dtype=(str,), default_value=[])

    # ---------------
    # Initialisation
    # ---------------
    def init_device(self: MccsAPIU) -> None:
        """
        Initialise the device.

        This is overridden here to change the Tango serialisation model.
        """
        util = tango.Util.instance()
        util.set_serial_model(tango.SerialModel.NO_SYNC)
        self._max_workers = 1
        self._power_state_lock = threading.RLock()
        super().init_device()

    def _init_state_model(self: MccsAPIU) -> None:
        super()._init_state_model()
        self._health_state = HealthState.UNKNOWN  # InitCommand.do() does this too late.
        self._health_model = ApiuHealthModel(self.component_state_changed_callback)
        self.set_change_event("healthState", True, False)

    def create_component_manager(
        self: MccsAPIU,
    ) -> ApiuComponentManager:
        """
        Create and return a component manager for this device.

        :return: a component manager for this device.
        """
        return ApiuComponentManager(
            SimulationMode.TRUE,
            len(self.AntennaFQDNs),
            self.logger,
            self._max_workers,
            self._component_communication_status_changed,
            self.component_state_changed_callback,
            max_workers=1,
        )

    def init_command_objects(self: MccsAPIU) -> None:
        """Initialise the command handlers for commands supported by this device."""
        super().init_command_objects()

        for (command_name, method_name) in [
            ("PowerUpAntenna", "power_up_antenna"),
            ("PowerDownAntenna", "power_down_antenna"),
            ("PowerUp", "power_up"),
            ("PowerDown", "power_down"),
        ]:
            self.register_command_object(
                command_name,
                SubmittedSlowCommand(
                    command_name,
                    self._command_tracker,
                    self.component_manager,
                    method_name,
                    callback=None,
                    logger=self.logger,
                ),
            )
        self.register_command_object(
            "IsAntennaOn",
            self.IsAntennaOnCommand(self.component_manager, self.logger),
        )

    class InitCommand(DeviceInitCommand):
        """Class that implements device initialisation for the MCCS APIU device."""

        def do(self: MccsAPIU.InitCommand) -> tuple[ResultCode, str]:  # type: ignore[override]
            """
            Initialise the attributes and properties of the :py:class:`.MccsAPIU`.

            :return: A tuple containing a return code and a string
                message indicating status. The message is for
                information purpose only.health_changed
            """
<<<<<<< HEAD
=======
            # super().do()

>>>>>>> 864a8621
            self._device._are_antennas_on = None
            self._device.set_change_event("areAntennasOn", True, False)

            self._device._isAlive = True
            self._device._overCurrentThreshold = 0.0
            self._device._overVoltageThreshold = 0.0
            self._device._humidityThreshold = 0.0

            return (ResultCode.OK, "Init command completed OK")

    # ----------
    # Callbacks
    # ----------
    def _component_communication_status_changed(
        self: MccsAPIU,
        communication_status: CommunicationStatus,
    ) -> None:
        """
        Handle change in communications status between component manager and component.

        This is a callback hook, called by the component manager when
        the communications status changes. It is implemented here to
        drive the op_state.

        :param communication_status: the status of communications
            between the component manager and its component.
        """
        action_map = {
            CommunicationStatus.DISABLED: "component_disconnected",
            CommunicationStatus.NOT_ESTABLISHED: "component_unknown",
            CommunicationStatus.ESTABLISHED: None,  # wait for a power mode update
        }

        action = action_map[communication_status]
        if action is not None:
            self.op_state_model.perform_action(action)

        self._health_model.is_communicating(
            communication_status == CommunicationStatus.ESTABLISHED
        )

    def component_state_changed_callback(
        self: MccsAPIU, state_change: dict[str, Any]
    ) -> None:
        """
        Handle change in the state of the component.

        This is a callback hook, called by the component manager when
        the state of the component changes.

        :param state_change: dictionary of state change parameters.
        """
        action_map = {
            PowerState.OFF: "component_off",
            PowerState.STANDBY: "component_standby",
            PowerState.ON: "component_on",
            PowerState.UNKNOWN: "component_unknown",
        }
        with self._power_state_lock:
            if "power_state" in state_change.keys():
                power_state = state_change.get("power_state")
                self.component_manager.power_state = power_state
                if power_state:
                    self.op_state_model.perform_action(action_map[power_state])

        if "fault" in state_change.keys():
            is_fault = state_change.get("fault")
            if is_fault:
                self.op_state_model.perform_action("component_fault")
                self._health_model.component_fault(True)
            else:
                self.op_state_model.perform_action(
                    action_map[self.component_manager.power_state]
                )
                self._health_model.component_fault(False)

        if "health_state" in state_change.keys():
            health = state_change.get("health_state")
            if self._health_state != health:
                self._health_state = health
                self.push_change_event("healthState", health)

        if "are_antennas_on" in state_change.keys():
            self._are_antennas_on: list[bool]  # typehint only
            are_antennas_on = state_change.get("are_antennas_on")
            if self._are_antennas_on != are_antennas_on:
                self._are_antennas_on = list(are_antennas_on)
                self.push_change_event("areAntennasOn", self._are_antennas_on)

    # ----------
    # Attributes
    # ----------
    @attribute(
        dtype=SimulationMode,
        memorized=True,
        hw_memorized=True,
    )
    def simulationMode(self: MccsAPIU):
        """
        Report the simulation mode of the device.

        :return: the current simulation mode
        """
        return self.component_manager.simulation_mode

    @simulationMode.write  # type: ignore[no-redef]
    def simulationMode(self: MccsAPIU, value: SimulationMode) -> None:
        """
        Set the simulation mode.

        :param value: The simulation mode, as a SimulationMode value
        """
        self.component_manager.simulation_mode = value

    @attribute(dtype=int, label="antennas count")
    def antennaCount(self: MccsAPIU) -> int:
        """
        Return the number of antennas connected to this APIU.

        :return: the number of antennas connected to this APIU
        """
        return self.component_manager.antenna_count

    @attribute(dtype=(bool,), max_dim_x=256, label="Are Antennas On")
    def areAntennasOn(self: MccsAPIU) -> list[bool]:
        """
        Return whether each antenna is powered or not.

        :return: whether each antenna is powered or not
        """
        return self.component_manager.are_antennas_on()

    @attribute(dtype="DevDouble", label="Voltage", unit="Volts")
    def voltage(self: MccsAPIU) -> float:
        """
        Return the voltage attribute.

        :return: the voltage attribute
        """
        return self.component_manager.voltage

    @attribute(dtype="DevDouble", label="Current", unit="Amps")
    def current(self: MccsAPIU) -> float:
        """
        Return the current attribute.

        :return: the current value of the current attribute
        """
        return self.component_manager.current

    @attribute(dtype="DevDouble", label="Temperature", unit="degC")
    def temperature(self: MccsAPIU) -> float:
        """
        Return the temperature attribute.

        :return: the value of the temperature attribute
        """
        return self.component_manager.temperature

    @attribute(
        dtype="DevDouble",
        label="Humidity",
        unit="percent",
    )
    def humidity(self: MccsAPIU) -> float:
        """
        Return the humidity attribute.

        :return: the value of the humidity attribute
        """
        return self.component_manager.humidity

    @attribute(dtype="DevBoolean", label="Is alive?")
    def isAlive(self: MccsAPIU) -> bool:
        """
        Return the isAlive attribute.

        :return: the value of the isAlive attribute
        """
        return self._isAlive

    @attribute(dtype="DevDouble", label="Over current threshold", unit="Amp")
    def overCurrentThreshold(self: MccsAPIU) -> float:
        """
        Return the overCurrentThreshold attribute.

        :return: the value of the overCurrentThreshold attribute
        """
        return self._overCurrentThreshold

    @overCurrentThreshold.write  # type: ignore[no-redef]
    def overCurrentThreshold(self: MccsAPIU, value: float) -> None:
        """
        Set the overCurrentThreshold attribute.

        :param value: new value for the overCurrentThreshold attribute
        """
        self._overCurrentThreshold = value

    @attribute(dtype="DevDouble", label="Over Voltage threshold", unit="Volt")
    def overVoltageThreshold(self: MccsAPIU) -> float:
        """
        Return the overVoltageThreshold attribute.

        :return: the value of the overVoltageThreshold attribute
        """
        return self._overVoltageThreshold

    @overVoltageThreshold.write  # type: ignore[no-redef]
    def overVoltageThreshold(self: MccsAPIU, value: float) -> None:
        """
        Set the overVoltageThreshold attribute.

        :param value: new value for the overVoltageThreshold attribute
        """
        self._overVoltageThreshold = value

    @attribute(dtype="DevDouble", label="Humidity threshold", unit="percent")
    def humidityThreshold(self: MccsAPIU) -> float:
        """
        Return the humidity threshold.

        :return: the value of the humidityThreshold attribute
        """
        return self._humidityThreshold

    @humidityThreshold.write  # type: ignore[no-redef]
    def humidityThreshold(self: MccsAPIU, value: float) -> None:
        """
        Set the humidityThreshold attribute.

        :param value: new value for the humidityThreshold attribute
        """
        self._humidityThreshold = value

    # --------
    # Commands
    # --------

    class IsAntennaOnCommand(FastCommand):
        """A class for the MccsAPIU's IsAntennaOn() command."""

        def __init__(
            self: MccsAPIU.IsAntennaOnCommand,
            component_manager,
            logger: Optional[logging.Logger] = None,
        ) -> None:
            """
            Initialise a new instance.

            :param component_manager: the device to which this command belongs.
            :param logger: a logger for this command to use.
            """
            self._component_manager = component_manager
            super().__init__(logger)

        def do(self: MccsAPIU.IsAntennaOnCommand, argin: int) -> bool:  # type: ignore[override]
            """
            Stateless hook for device IsAntennaOn() command.

            :param argin: the logical antenna id of the antenna to power up

            :return: True if the antenna is on.
            """
            return self._component_manager.is_antenna_on(argin)

    @command(dtype_in="DevULong", dtype_out=bool)
    def IsAntennaOn(self: MccsAPIU, argin: int) -> bool:  # type: ignore[override]
        """
        Power up the antenna.

        :param argin: the logical antenna id of the antenna to power up

        :return: whether the specified antenna is on or not
        """
        handler = self.get_command_object("IsAntennaOn")
        return handler(argin)

    @command(
        dtype_in="DevULong",
        dtype_out="DevVarLongStringArray",
    )
    def PowerUpAntenna(self: MccsAPIU, argin: int) -> DevVarLongStringArrayType:
        """
        Power up the antenna.

        :param argin: the logical antenna id of the antenna to power
            up

        :return: A tuple containing a return code and a string
            message indicating status. The message is for
            information purpose only.
        """
        handler = self.get_command_object("PowerUpAntenna")
        result_code, message = handler(argin)
        return ([result_code], [message])

    @command(
        dtype_in="DevULong",
        dtype_out="DevVarLongStringArray",
    )
    def PowerDownAntenna(self: MccsAPIU, argin: int) -> DevVarLongStringArrayType:
        """
        Power down the antenna.

        :param argin: the logical antenna id of the antenna to power
            down

        :return: A tuple containing a return code and a string
            message indicating status. The message is for
            information purpose only.
        """
        handler = self.get_command_object("PowerDownAntenna")
        result_code, message = handler(argin)
        return ([result_code], [message])

    @command(
        dtype_out="DevVarLongStringArray",
    )
    def PowerUp(self: MccsAPIU) -> DevVarLongStringArrayType:
        """
        Power up.

        :return: A tuple containing a return code and a string
            message indicating status. The message is for
            information purpose only.
        """
        handler = self.get_command_object("PowerUp")
        result_code, message = handler()
        return ([result_code], [message])

    @command(
        dtype_out="DevVarLongStringArray",
    )
    def PowerDown(self: MccsAPIU) -> DevVarLongStringArrayType:
        """
        Power down.

        :return: A tuple containing a return code and a string
            message indicating status. The message is for
            information purpose only.
        """
        handler = self.get_command_object("PowerDown")
        result_code, message = handler()
        return ([result_code], [message])


# ----------
# Run server
# ----------


def main(*args: str, **kwargs: str) -> int:  # pragma: no cover
    """
    Entry point for module.

    :param args: positional arguments
    :param kwargs: named arguments

    :return: exit code
    """
    return MccsAPIU.run_server(args=args or None, **kwargs)


if __name__ == "__main__":
    main()<|MERGE_RESOLUTION|>--- conflicted
+++ resolved
@@ -120,11 +120,6 @@
                 message indicating status. The message is for
                 information purpose only.health_changed
             """
-<<<<<<< HEAD
-=======
-            # super().do()
-
->>>>>>> 864a8621
             self._device._are_antennas_on = None
             self._device.set_change_event("areAntennasOn", True, False)
 
