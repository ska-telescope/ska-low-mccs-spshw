# -*- coding: utf-8 -*-
#
# This file is part of the SKA Low MCCS project
#
#
# Distributed under the terms of the BSD 3-clause new license.
# See LICENSE for more info.
"""This module implements the MCCS APIU device."""

from __future__ import annotations  # allow forward references in type hints

import threading
from typing import List, Optional, Tuple

import tango
from ska_tango_base.base import SKABaseDevice
from ska_tango_base.commands import (
    DeviceInitCommand,
    FastCommand,
    ResultCode,
    SubmittedSlowCommand,
)
from ska_tango_base.control_model import (
    CommunicationStatus,
    HealthState,
    PowerState,
    SimulationMode,
)
from tango.server import attribute, command, device_property

from ska_low_mccs.apiu import ApiuComponentManager, ApiuHealthModel

__all__ = ["MccsAPIU", "main"]

DevVarLongStringArrayType = Tuple[List[ResultCode], List[Optional[str]]]


def create_return(success: Optional[bool], action: str) -> tuple[ResultCode, str]:
    """
    Create a tuple with ResultCode and string message.

    Helper function to package up a boolean result into a
    (:py:class:`~ska_tango_base.commands.ResultCode`, message) tuple.

    :param success: whether execution of the action was successful. This
        may be None, in which case the action was not performed due to
        redundancy (i.e. it was already done).
    :param action: Informal description of the action that the command
        performs, for use in constructing a message

    :return: A tuple containing a return code and a string
        message indicating status. The message is for
        information purpose only.
    """
    if success is None:
        return (ResultCode.OK, f"APIU {action} is redundant")
    elif success in [True, ResultCode.OK]:
        return (ResultCode.OK, f"APIU {action} successful")
    else:
        return (ResultCode.FAILED, f"APIU {action} failed")


class MccsAPIU(SKABaseDevice):
    """An implementation of an APIU Tango device for MCCS."""

    # -----------------
    # Device Properties
    # -----------------
    AntennaFQDNs = device_property(dtype=(str,), default_value=[])

    # ---------------
    # Initialisation
    # ---------------
    def init_device(self: MccsAPIU) -> None:
        """
        Initialise the device.

        This is overridden here to change the Tango serialisation model.
        """
        util = tango.Util.instance()
        util.set_serial_model(tango.SerialModel.NO_SYNC)
        self._max_workers = 1
        super().init_device()

    def _init_state_model(self: MccsAPIU) -> None:
        super()._init_state_model()
        self._health_state = HealthState.UNKNOWN  # InitCommand.do() does this too late.
        self._health_model = ApiuHealthModel(self.component_state_changed_callback)
        self.set_change_event("healthState", True, False)

    def create_component_manager(
        self: MccsAPIU,
    ) -> ApiuComponentManager:
        """
        Create and return a component manager for this device.

        :return: a component manager for this device.
        """
        print("**********************component manager is created here")
        x = ApiuComponentManager(
            SimulationMode.TRUE,
            len(self.AntennaFQDNs),
            self.logger,
            self._max_workers,
            self._component_communication_status_changed,
            self.component_state_changed_callback,
        )
        print("**********************component manager should be created")
        return x

    def init_command_objects(self: MccsAPIU) -> None:
        """Initialise the command handlers for commands supported by this device."""
        super().init_command_objects()

        for (command_name, method_name) in [
            ("PowerUpAntenna", "turn_on_antenna"),
            ("PowerDownAntenna", "turn_off_antenna"),
            ("PowerUp", "turn_on_antennas"),
            ("PowerDown", "turn_off_antennas"),
        ]:
            self.register_command_object(
                command_name,
                SubmittedSlowCommand(
                    command_name,
                    self._command_tracker,
                    self.component_manager,
                    method_name,
                    callback=None,
                    logger=self.logger,
                ),
            )
        self.register_command_object(
            "IsAntennaOn",
            self.IsAntennaOnCommand(self.component_manager, self.logger),
        )

    class InitCommand(DeviceInitCommand):
        """Class that implements device initialisation for the MCCS APIU device."""

        def do(self: MccsAPIU.InitCommand) -> tuple[ResultCode, str]:  # type: ignore[override]
            """
            Initialise the attributes and properties of the :py:class:`.MccsAPIU`.

            :return: A tuple containing a return code and a string
                message indicating status. The message is for
                information purpose only.health_changed
            """
            #super().do()

            self._device._power_state_lock = threading.RLock()
            self._device._are_antennas_on = None
            self._device.set_change_event("areAntennasOn", True, False)

            self._device._isAlive = True
            self._device._overCurrentThreshold = 0.0
            self._device._overVoltageThreshold = 0.0
            self._device._humidityThreshold = 0.0

            return (ResultCode.OK, "Init command completed OK")

    # ----------
    # Callbacks
    # ----------
    def _component_communication_status_changed(
        self: MccsAPIU,
        communication_status: CommunicationStatus,
    ) -> None:
        """
        Handle change in communications status between component manager and component.

        This is a callback hook, called by the component manager when
        the communications status changes. It is implemented here to
        drive the op_state.

        :param communication_status: the status of communications
            between the component manager and its component.
        """
        print(f"333333333333333333333333333333333333 {communication_status}")
        action_map = {
            CommunicationStatus.DISABLED: "component_disconnected",
            CommunicationStatus.NOT_ESTABLISHED: "component_unknown",
            CommunicationStatus.ESTABLISHED: None,  # wait for a power mode update
        }

        action = action_map[communication_status]
        if action is not None:
            self.op_state_model.perform_action(action)

        self._health_model.is_communicating(
            communication_status == CommunicationStatus.ESTABLISHED
        )

    def component_state_changed_callback(self: MccsAPIU, state_change: dict[str,Any]) -> None:
        """
        Handle change in the state of the component.

        This is a callback hook, called by the component manager when
        the state of the component changes.

        :param kwargs: the state change parameters.
        """
        print(f"1111111111111111111111111111111 {state_change}")
        action_map = {
            PowerState.OFF: "component_off",
            PowerState.STANDBY: "component_standby",
            PowerState.ON: "component_on",
            PowerState.UNKNOWN: "component_unknown",
        }
<<<<<<< HEAD
=======
        if "power_state" in state_change.keys():
            power_state = state_change.get("power_state")
            with self._power_state_lock:
                print(f"444444444444444444444444444 {power_state}")
                self.component_manager.power_state = power_state
            if power_state:
                self.op_state_model.perform_action(action_map[power_state])

>>>>>>> 386d78c4
        if "fault" in state_change.keys():
            is_fault = state_change.get("fault")
            if is_fault:
                self.op_state_model.perform_action("component_fault")
                self._health_model.component_fault(True)
            else:
                self.op_state_model.perform_action(
<<<<<<< HEAD
                    action_map[self.component_manager.power_mode]
=======
                    action_map[self.component_manager.power_state]
>>>>>>> 386d78c4
                )
                self._health_model.component_fault(False)

        if "health_state" in state_change.keys():
            health = state_change.get("health_state")
            if self._health_state != health:
                self._health_state = health
                self.push_change_event("healthState", health)

<<<<<<< HEAD
        if "power_state" in state_change.keys():
            power_state = state_change.get("power_state")
            if power_state:
                self.op_state_model.perform_action(action_map[power_state])
=======
>>>>>>> 386d78c4

        if "are_antennas_on" in state_change.keys():
            self._are_antennas_on: list[bool]  # typehint only
            are_antennas_on = state_change.get("are_antennas_on")
            if self._are_antennas_on != are_antennas_on:
                self._are_antennas_on = list(are_antennas_on)
                self.push_change_event("areAntennasOn", self._are_antennas_on)

    # ----------
    # Attributes
    # ----------
    @attribute(
        dtype=SimulationMode,
        memorized=True,
        hw_memorized=True,
    )
    def simulationMode(self: MccsAPIU):
        """
        Report the simulation mode of the device.

        :return: the current simulation mode
        """
        return self.component_manager.simulation_mode

    @simulationMode.write  # type: ignore[no-redef]
    def simulationMode(self: MccsAPIU, value: SimulationMode) -> None:
        """
        Set the simulation mode.

        :param value: The simulation mode, as a SimulationMode value
        """
        self.component_manager.simulation_mode = value

    @attribute(dtype=int, label="antennas count")
    def antennaCount(self: MccsAPIU) -> int:
        """
        Return the number of antennas connected to this APIU.

        :return: the number of antennas connected to this APIU
        """
        return self.component_manager.antenna_count

    @attribute(dtype=(bool,), max_dim_x=256, label="Are Antennas On")
    def areAntennasOn(self: MccsAPIU) -> list[bool]:
        """
        Return whether each antenna is powered or not.

        :return: whether each antenna is powered or not
        """
        return self.component_manager.are_antennas_on()

    @attribute(dtype="DevDouble", label="Voltage", unit="Volts")
    def voltage(self: MccsAPIU) -> float:
        """
        Return the voltage attribute.

        :return: the voltage attribute
        """
        return self.component_manager.voltage

    @attribute(dtype="DevDouble", label="Current", unit="Amps")
    def current(self: MccsAPIU) -> float:
        """
        Return the current attribute.

        :return: the current value of the current attribute
        """
        return self.component_manager.current

    @attribute(dtype="DevDouble", label="Temperature", unit="degC")
    def temperature(self: MccsAPIU) -> float:
        """
        Return the temperature attribute.

        :return: the value of the temperature attribute
        """
        return self.component_manager.temperature

    @attribute(
        dtype="DevDouble",
        label="Humidity",
        unit="percent",
    )
    def humidity(self: MccsAPIU) -> float:
        """
        Return the humidity attribute.

        :return: the value of the humidity attribute
        """
        return self.component_manager.humidity

    @attribute(dtype="DevBoolean", label="Is alive?")
    def isAlive(self: MccsAPIU) -> bool:
        """
        Return the isAlive attribute.

        :return: the value of the isAlive attribute
        """
        return self._isAlive

    @attribute(dtype="DevDouble", label="Over current threshold", unit="Amp")
    def overCurrentThreshold(self: MccsAPIU) -> float:
        """
        Return the overCurrentThreshold attribute.

        :return: the value of the overCurrentThreshold attribute
        """
        return self._overCurrentThreshold

    @overCurrentThreshold.write  # type: ignore[no-redef]
    def overCurrentThreshold(self: MccsAPIU, value: float) -> None:
        """
        Set the overCurrentThreshold attribute.

        :param value: new value for the overCurrentThreshold attribute
        """
        self._overCurrentThreshold = value

    @attribute(dtype="DevDouble", label="Over Voltage threshold", unit="Volt")
    def overVoltageThreshold(self: MccsAPIU) -> float:
        """
        Return the overVoltageThreshold attribute.

        :return: the value of the overVoltageThreshold attribute
        """
        return self._overVoltageThreshold

    @overVoltageThreshold.write  # type: ignore[no-redef]
    def overVoltageThreshold(self: MccsAPIU, value: float) -> None:
        """
        Set the overVoltageThreshold attribute.

        :param value: new value for the overVoltageThreshold attribute
        """
        self._overVoltageThreshold = value

    @attribute(dtype="DevDouble", label="Humidity threshold", unit="percent")
    def humidityThreshold(self: MccsAPIU) -> float:
        """
        Return the humidity threshold.

        :return: the value of the humidityThreshold attribute
        """
        return self._humidityThreshold

    @humidityThreshold.write  # type: ignore[no-redef]
    def humidityThreshold(self: MccsAPIU, value: float) -> None:
        """
        Set the humidityThreshold attribute.

        :param value: new value for the humidityThreshold attribute
        """
        self._humidityThreshold = value

    # --------
    # Commands
    # --------

    class IsAntennaOnCommand(FastCommand):
        """A class for the MccsAPIU's IsAntennaOn() command."""

        def __init__(
            self: MccsAPIU.IsAntennaOnCommand,
            component_manager,
            logger: Optional[logging.Logger] = None,
        ) -> None:
            """
            Initialise a new instance.

            :param component_manager: the device to which this command belongs.
            :param logger: a logger for this command to use.
            """
            self._component_manager = component_manager
            super().__init__(logger)

        def do(self: MccsAPIU.IsAntennaOnCommand) -> bool:  # type: ignore[override]
            """
            Stateless hook for device IsAntennaOn() command.

            :return: True if the antenna is on.
            """
            return self._component_manager.is_antenna_on(argin)

    @command(dtype_in="DevULong", dtype_out=bool)
    def IsAntennaOn(self: MccsAPIU, argin: int) -> bool:  # type: ignore[override]
        """
        Power up the antenna.

        :param argin: the logical antenna id of the antenna to power
            up

        :return: whether the specified antenna is on or not
        """
        handler = self.get_command_object("IsAntennaOn")
        return handler(argin)

    @command(
        dtype_in="DevULong",
        dtype_out="DevVarLongStringArray",
    )
    @command(dtype_in="DevULong", dtype_out="DevVarLongStringArray")
    def PowerUpAntenna(self: MccsAPIU, argin: int) -> DevVarLongStringArrayType:
        """
        Power up the antenna.

        :param argin: the logical antenna id of the antenna to power
            up

        :return: A tuple containing a return code and a string
            message indicating status. The message is for
            information purpose only.
        """
        handler = self.get_command_object("PowerUpAntenna")
        result_code, unique_id = handler(argin)
        return ([result_code], [unique_id])

    @command(
        dtype_in="DevULong",
        dtype_out="DevVarLongStringArray",
    )
    def PowerDownAntenna(self: MccsAPIU, argin: int) -> DevVarLongStringArrayType:
        """
        Power down the antenna.

        :param argin: the logical antenna id of the antenna to power
            down

        :return: A tuple containing a return code and a string
            message indicating status. The message is for
            information purpose only.
        """
        handler = self.get_command_object("PowerDownAntenna")
        result_code, unique_id = handler(argin)
        return ([result_code], [unique_id])

    @command(
        dtype_out="DevVarLongStringArray",
    )
    def PowerUp(self: MccsAPIU) -> DevVarLongStringArrayType:
        """
        Power up.

        :return: A tuple containing a return code and a string
            message indicating status. The message is for
            information purpose only.
        """
        handler = self.get_command_object("PowerUp")
        result_code, unique_id = handler()
        return ([result_code], [unique_id])

    @command(
        dtype_out="DevVarLongStringArray",
    )
    def PowerDown(self: MccsAPIU) -> DevVarLongStringArrayType:
        """
        Power down.

        :return: A tuple containing a return code and a string
            message indicating status. The message is for
            information purpose only.
        """
        handler = self.get_command_object("PowerDown")
        result_code, unique_id = handler()
        return ([result_code], [unique_id])


# ----------
# Run server
# ----------


def main(*args: str, **kwargs: str) -> int:  # pragma: no cover
    """
    Entry point for module.

    :param args: positional arguments
    :param kwargs: named arguments

    :return: exit code
    """
    return MccsAPIU.run_server(args=args or None, **kwargs)


if __name__ == "__main__":
    main()<|MERGE_RESOLUTION|>--- conflicted
+++ resolved
@@ -206,8 +206,6 @@
             PowerState.ON: "component_on",
             PowerState.UNKNOWN: "component_unknown",
         }
-<<<<<<< HEAD
-=======
         if "power_state" in state_change.keys():
             power_state = state_change.get("power_state")
             with self._power_state_lock:
@@ -216,7 +214,6 @@
             if power_state:
                 self.op_state_model.perform_action(action_map[power_state])
 
->>>>>>> 386d78c4
         if "fault" in state_change.keys():
             is_fault = state_change.get("fault")
             if is_fault:
@@ -224,11 +221,7 @@
                 self._health_model.component_fault(True)
             else:
                 self.op_state_model.perform_action(
-<<<<<<< HEAD
-                    action_map[self.component_manager.power_mode]
-=======
                     action_map[self.component_manager.power_state]
->>>>>>> 386d78c4
                 )
                 self._health_model.component_fault(False)
 
@@ -238,13 +231,6 @@
                 self._health_state = health
                 self.push_change_event("healthState", health)
 
-<<<<<<< HEAD
-        if "power_state" in state_change.keys():
-            power_state = state_change.get("power_state")
-            if power_state:
-                self.op_state_model.perform_action(action_map[power_state])
-=======
->>>>>>> 386d78c4
 
         if "are_antennas_on" in state_change.keys():
             self._are_antennas_on: list[bool]  # typehint only
