# -*- coding: utf-8 -*-
#
# This file is part of the SKA Low MCCS project
#
#
# Distributed under the terms of the BSD 3-clause new license.
# See LICENSE for more info.
"""
This module contains an implementation of a simulator for APIU hardware.

Since access to antennas is via physical cables from the APIU, it is
assumed impossible for a real APIU to work with a simulated antenna, or
a simulated APIU with real antennas. Therefore this module simulates an
APIU and its antennas together.
"""

from __future__ import annotations  # allow forward references in type hints

import functools
from typing import Any, Callable, Optional, TypeVar, cast

from ska_tango_base.commands import ResultCode
from ska_tango_base.control_model import PowerState
from typing_extensions import Final

from ska_low_mccs.component import ObjectComponent

Wrapped = TypeVar("Wrapped", bound=Callable[..., Any])


def check_antenna_id(func: Wrapped) -> Wrapped:
    """
    Return a function that checks the antenna id before calling a function.

    This function is intended to be used as a decorator. It can only
    be used to decorate methods whose first argument (after self) is the
    antenna id:

    .. code-block:: python

        @check_antenna_id
        def simulate_antenna_voltage(self, antenna_id, voltage):
            ...

    :param func: the wrapped function

    :return: the wrapped function
    """

    @functools.wraps(func)
    def _wrapper(
        apiu_simulator: ApiuSimulator,
        antenna_id: int,
        *args: Any,
        **kwargs: Any,
    ) -> Any:
        """
        Check power_mode before calling the function.

        This is a wrapper function that implements the functionality of
        the decorator.

        :param apiu_simulator: the apiu simulator ("self" in the method
            call)
        :param antenna_id: this APIU's internal id for the antenna to be
            turned off
        :param args: positional arguments to the wrapped function
        :param kwargs: keyword arguments to the wrapped function

        :raises ValueError: if the component is not powered on on.

        :return: whatever the wrapped function returns
        """
        if antenna_id < 1 or antenna_id > apiu_simulator.antenna_count:
            raise ValueError(
                f"Cannot access antenna {antenna_id}; "
                f"this APIU has {apiu_simulator.antenna_count} antennas."
            )
        return func(apiu_simulator, antenna_id, *args, **kwargs)

    return cast(Wrapped, _wrapper)


class ApiuSimulator(ObjectComponent):
    """A simulator of APIU hardware."""

    DEFAULT_VOLTAGE = 3.2
    DEFAULT_CURRENT = 20.2
    DEFAULT_TEMPERATURE = 23.6
    DEFAULT_HUMIDITY = 24.9
    DEFAULT_ANTENNA_VOLTAGE: Final[float] = 3.4
    DEFAULT_ANTENNA_CURRENT: Final[float] = 20.5
    DEFAULT_ANTENNA_TEMPERATURE: Final[float] = 23.8

    def __init__(
        self: ApiuSimulator,
        antenna_count: int,
<<<<<<< HEAD
        component_state_changed_callback: Callable[[dict[str,Any]], None],
=======
        component_state_changed_callback: Callable[[str, dict[str, Any]], None],
>>>>>>> 47c71f3f
        initial_fault: bool = False,
    ) -> None:
        """
        Initialise a new instance.

        :param antenna_count: number of antennas that are attached to
            this APIU simulator
        :param initial_fault: whether the simulator should start by
            simulating a fault.
        :param component_state_changed_callback: callback to be called when the
            component faults (or stops faulting)
        """
        self._is_faulty = initial_fault
        self._fault_callback: Optional[
            Callable[[dict[str, Any]], None]
        ] = component_state_changed_callback
        self._antenna_power_changed_callback: Optional[
            Callable[[dict[str, Any]], None]
        ] = component_state_changed_callback

        self._voltage = self.DEFAULT_VOLTAGE
        self._current = self.DEFAULT_CURRENT
        self._temperature = self.DEFAULT_TEMPERATURE
        self._humidity = self.DEFAULT_HUMIDITY

        self._antenna_data = [
            {
                "power_mode": PowerState.OFF,
                "voltage": self.DEFAULT_ANTENNA_VOLTAGE,
                "current": self.DEFAULT_ANTENNA_CURRENT,
                "temperature": self.DEFAULT_ANTENNA_TEMPERATURE,
            }
            for i in range(antenna_count)
        ]

    def set_fault_callback(
        self: ApiuSimulator, fault_callback: Optional[Callable[[dict[str, Any]], None]]
    ) -> None:
        """
        Set the callback to be called when the component faults.

        If a callback is provided (i.e. not None), then this method
        registers it, then calls it immediately.

        If the value provided is None, then any set callback is removed.

        :param fault_callback: the callback to be called when a fault
            occurs
        """
        self._fault_callback = fault_callback
        if fault_callback is not None:
            fault_callback({"fault": self._is_faulty})

    @property
    def faulty(self: ApiuSimulator) -> bool:
        """
        Return whether this component is faulty.

        :return: whether this component is faulty.
        """
        return self._is_faulty

    def _update_fault(self: ApiuSimulator, is_faulty: bool) -> None:
        """
        Update whether this component is faulty, ensuring callbacks are called.

        :param is_faulty: whether this component is faulty.
        """
        if self._is_faulty != is_faulty:
            self._is_faulty = is_faulty
            if self._fault_callback is not None:
                self._fault_callback({"fault": is_faulty})

    def simulate_fault(self: ApiuSimulator, is_faulty: bool) -> None:
        """
        Simulate an unspecified fault in the APIU (or recovery from a fault).

        :param is_faulty: whether this component is faulty.
        """
        self._update_fault(is_faulty)

    @property
    def voltage(self: ApiuSimulator) -> float:
        """
        Return my voltage.

        :return: my voltage
        """
        return self._voltage

    def simulate_voltage(self: ApiuSimulator, voltage: float) -> None:
        """
        Simulate a change in APIU voltage.

        :param voltage: the new APIU voltage value to be simulated
        """
        self._voltage = voltage

    @property
    def current(self: ApiuSimulator) -> float:
        """
        Return my current.

        :return: my current
        """
        return self._current

    def simulate_current(self: ApiuSimulator, current: float) -> None:
        """
        Simulate a change in APIU current.

        :param current: the new APIU current value to be simulated
        """
        self._current = current

    @property
    def temperature(self: ApiuSimulator) -> float:
        """
        Return my temperature.

        :return: my temperature
        """
        return self._temperature

    def simulate_temperature(self: ApiuSimulator, temperature: float) -> None:
        """
        Simulate a change in APIU temperature.

        :param temperature: the new APIU temperature value to be
            simulated
        """
        self._temperature = temperature

    @property
    def humidity(self: ApiuSimulator) -> float:
        """
        Return my humidity.

        :return: my humidity
        """
        return self._humidity

    def simulate_humidity(self: ApiuSimulator, humidity: float) -> None:
        """
        Simulate a change in APIU humidity.

        :param humidity: the new APIU humidity value to be simulated
        """
        self._humidity = humidity

    def set_antenna_power_changed_callback(
        self: ApiuSimulator,
        antenna_power_changed_callback: Optional[Callable[[dict[str, Any]], None]],
    ) -> None:
        """
        Set the power changed callback.

        To be called when there is a change to the power mode of one or
        more antennas.

        If a callback is provided (i.e. not None), then this method
        registers it, then calls it immediately.

        If the value provided is None, then any set callback is removed.

        :param antenna_power_changed_callback: the callback to be called
            when the power mode of an antenna changes
        """
        self._antenna_power_changed_callback = antenna_power_changed_callback
        self._antenna_power_changed()

    def _antenna_power_changed(self: ApiuSimulator) -> None:
        """
        Handle a change in antenna power.

        This is a helper method that calls the callback if it exists.
        """
        if self._antenna_power_changed_callback is not None:
            self._antenna_power_changed_callback(
                {"are_antennas_on": self.are_antennas_on()}
            )

    @property
    def antenna_count(self: ApiuSimulator) -> int:
        """
        Return the number of antennas attached to this APIU.

        :return: the number of antennas attached to this APIU.
        """
        return len(self._antenna_data)

    def are_antennas_on(self: ApiuSimulator) -> list[bool]:
        """
        Return whether each antenna is powered or not.

        :return: whether each antenna is powered or not.
        """
        return [
            antenna["power_mode"] == PowerState.ON for antenna in self._antenna_data
        ]

    @check_antenna_id
    def is_antenna_on(self: ApiuSimulator, antenna_id: int) -> bool:
        """
        Return whether a specified antenna is turned on.

        :param antenna_id: this APIU's internal id for the antenna to be
            turned off

        :return: whether the antenna is on
        """
        return self._antenna_data[antenna_id - 1]["power_mode"] == PowerState.ON

    @check_antenna_id
    def turn_off_antenna(self: ApiuSimulator, antenna_id: int) -> ResultCode | None:
        """
        Turn off a specified antenna.

        :param antenna_id: this APIU's internal id for the antenna to be
            turned off

        :return: a result code, or None if there was nothing to do
        """
        if self._antenna_data[antenna_id - 1]["power_mode"] == PowerState.OFF:
            return None

        self._antenna_data[antenna_id - 1]["power_mode"] = PowerState.OFF
        self._antenna_power_changed()
        return ResultCode.OK

    @check_antenna_id
    def turn_on_antenna(self: ApiuSimulator, antenna_id: int) -> ResultCode | None:
        """
        Turn on a specified antenna.

        :param antenna_id: this APIU's internal id for the antenna to be
            turned on

        :return: a result code, or None if there was nothing to do
        """
        if self._antenna_data[antenna_id - 1]["power_mode"] == PowerState.ON:
            return None

        self._antenna_data[antenna_id - 1]["power_mode"] = PowerState.ON
        self._antenna_power_changed()
        return ResultCode.OK

    def turn_off_antennas(self: ApiuSimulator) -> ResultCode | None:
        """
        Turn off all antennas.

        :return: a result code, or None if there was nothing to do
        """
        if all(
            antenna["power_mode"] == PowerState.OFF for antenna in self._antenna_data
        ):
            return None

        for antenna in self._antenna_data:
            antenna["power_mode"] = PowerState.OFF
        self._antenna_power_changed()
        return ResultCode.OK

    def turn_on_antennas(self: ApiuSimulator) -> ResultCode | None:
        """
        Turn on all antennas.

        :return: a result code, or None if there was nothing to do
        """
        if all(
            antenna["power_mode"] == PowerState.ON for antenna in self._antenna_data
        ):
            return None

        for antenna in self._antenna_data:
            antenna["power_mode"] = PowerState.ON
        self._antenna_power_changed()
        return ResultCode.OK

    @check_antenna_id
    def get_antenna_current(self: ApiuSimulator, antenna_id: int) -> float:
        """
        Get the current of a specified antenna.

        :param antenna_id: this APIU's internal id for the
            antenna for which the current is requested

        :return: the antenna current

        :raises ValueError: if the antenna is not powered on.
        """
        if not self.is_antenna_on(antenna_id):
            raise ValueError("Antenna is not powered on.")

        return self._antenna_data[antenna_id - 1]["current"]

    @check_antenna_id
    def simulate_antenna_current(
        self: ApiuSimulator, antenna_id: int, current: float
    ) -> None:
        """
        Simulate a change in antenna current.

        :param antenna_id: this APIU's internal id for the
            antenna for which the current is to be simulated
        :param current: the new antenna current value to be simulated

        :raises ValueError: if the antenna is not powered on.
        """
        if not self.is_antenna_on(antenna_id):
            raise ValueError("Antenna is not powered on.")

        self._antenna_data[antenna_id - 1]["current"] = current

    @check_antenna_id
    def get_antenna_voltage(self: ApiuSimulator, antenna_id: int) -> float:
        """
        Get the voltage of a specified antenna.

        :param antenna_id: this APIU's internal id for the
            antenna for which the voltage is requested

        :return: the antenna voltage

        :raises ValueError: if the antenna is not powered on.
        """
        if not self.is_antenna_on(antenna_id):
            raise ValueError("Antenna is not powered on.")

        return self._antenna_data[antenna_id - 1]["voltage"]

    @check_antenna_id
    def simulate_antenna_voltage(
        self: ApiuSimulator, antenna_id: int, voltage: float
    ) -> None:
        """
        Simulate a change in antenna voltage.

        :param antenna_id: this APIU's internal id for the
            antenna for which the voltage is to be simulated
        :param voltage: the new antenna voltage value to be simulated

        :raises ValueError: if the antenna is not powered on.
        """
        if not self.is_antenna_on(antenna_id):
            raise ValueError("Antenna is not powered on.")

        self._antenna_data[antenna_id - 1]["voltage"] = voltage

    @check_antenna_id
    def get_antenna_temperature(self: ApiuSimulator, antenna_id: int) -> float:
        """
        Get the temperature of a specified antenna.

        :param antenna_id: this APIU's internal id for the
            antenna for which the temperature is requested

        :return: the antenna temperature

        :raises ValueError: if the antenna is not powered on.
        """
        if not self.is_antenna_on(antenna_id):
            raise ValueError("Antenna is not powered on.")

        return self._antenna_data[antenna_id - 1]["temperature"]

    @check_antenna_id
    def simulate_antenna_temperature(
        self: ApiuSimulator, antenna_id: int, temperature: float
    ) -> None:
        """
        Simulate a change in antenna temperature.

        :param antenna_id: this APIU's internal id for the
            antenna for which the temperature is to be simulated
        :param temperature: the new antenna temperature value to be
            simulated

        :raises ValueError: if the antenna is not powered on.
        """
        if not self.is_antenna_on(antenna_id):
            raise ValueError("Antenna is not powered on.")

        self._antenna_data[antenna_id - 1]["temperature"] = temperature<|MERGE_RESOLUTION|>--- conflicted
+++ resolved
@@ -95,11 +95,7 @@
     def __init__(
         self: ApiuSimulator,
         antenna_count: int,
-<<<<<<< HEAD
         component_state_changed_callback: Callable[[dict[str,Any]], None],
-=======
-        component_state_changed_callback: Callable[[str, dict[str, Any]], None],
->>>>>>> 47c71f3f
         initial_fault: bool = False,
     ) -> None:
         """
