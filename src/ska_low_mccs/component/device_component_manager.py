# -*- coding: utf-8 -*-
#
# This file is part of the SKA Low MCCS project
#
#
# Distributed under the terms of the BSD 3-clause new license.
# See LICENSE for more info.
"""This module implements an abstract component manager for simple object components."""
from __future__ import annotations  # allow forward references in type hints

import logging
import threading
from typing import Any, Callable, Optional

import tango
from ska_tango_base.commands import ResultCode
from ska_tango_base.control_model import (
    AdminMode,
    CommunicationStatus,
    HealthState,
    ObsState,
    PowerState,
)
from ska_tango_base.executor import TaskStatus

from ska_low_mccs import MccsDeviceProxy
from ska_low_mccs.component import MccsComponentManager, check_communicating

__all__ = ["DeviceComponentManager", "ObsDeviceComponentManager"]


class DeviceComponentManager(MccsComponentManager):
    """An abstract component manager for a Tango device component."""

    def __init__(
        self: DeviceComponentManager,
        fqdn: str,
        logger: logging.Logger,
        max_workers: Optional[int],
        communication_status_changed_callback: Callable[[CommunicationStatus], None],
        component_state_changed_callback: Callable[[dict[str, Any]], None],
    ) -> None:
        """
        Initialise a new instance.

        :param fqdn: the FQDN of the device
        :param logger: the logger to be used by this object.
        :param max_workers: Nos of worker threads for async commands.
        :param communication_status_changed_callback: callback to be
            called when the status of the communications channel between
            the component manager and its component changes
        :param component_state_changed_callback: callback to be
            called when the component state changes
        """
        self._fqdn: str = fqdn
        self._proxy: Optional[MccsDeviceProxy] = None
        self._logger = logger

        self._health: Optional[HealthState] = None
        self._device_health_state = HealthState.UNKNOWN
        self._device_admin_mode = AdminMode.OFFLINE
        self._component_state_changed_callback = component_state_changed_callback
        self._event_callbacks = {
            "healthState": self._device_health_state_changed,
            "adminMode": self._device_admin_mode_changed,
        }

        super().__init__(
            logger,
            max_workers,
            communication_status_changed_callback,
            component_state_changed_callback,
        )

    def start_communicating(self: DeviceComponentManager) -> None:
        """
        Establish communication with the component, then start monitoring.

        This is a public method that enqueues the work to be done.
        """
        super().start_communicating()
<<<<<<< HEAD
        print("submitting _connect_to_device")
=======
>>>>>>> 31ab7271
        task_status, response = self.submit_task(
           self._connect_to_device, args=[self._event_callbacks], task_callback=None
        )
        #task_status, response = self.submit_task(
        #   self._connect_to_device, self._event_callbacks, task_callback=None
        #)
        #self._connect_to_device(self._event_callbacks)
        print("submitted _connect_to_device")

    def _connect_to_device(
        self: DeviceComponentManager,
        event_callbacks: dict[str, Callable],
        task_callback: Optional[Callable] = None,
        task_abort_event: threading.Event = None,
    ) -> None:
        """
        Establish communication with the component, then start monitoring.

        This contains the actual communication logic that is enqueued to
        be run asynchronously.

        :param event_callbacks: a dictionary of event callbacks
        :param task_callback: Update task state, defaults to None
        :param task_abort_event: Check for abort, defaults to None

        :raises ConnectionError: if the attempt to establish
            communication with the channel fails.
        """
        if task_callback:
            task_callback(status=TaskStatus.IN_PROGRESS)
<<<<<<< HEAD
        #print("in _connect_to_device")
=======
>>>>>>> 31ab7271
        self._proxy = MccsDeviceProxy(self._fqdn, self._logger, connect=False)
        try:
            self._proxy.connect()
        except tango.DevFailed as dev_failed:
            self._proxy = None
            raise ConnectionError(
                f"Could not connect to '{self._fqdn}'"
            ) from dev_failed
<<<<<<< HEAD

        self.update_communication_status(CommunicationStatus.ESTABLISHED)
        self._proxy.add_change_event_callback("state", self._device_state_changed)

        if self._health_changed_callback is not None:
            for event, callback in event_callbacks.items():
                self._proxy.add_change_event_callback(event, callback)
=======
        self.update_communication_status(CommunicationStatus.ESTABLISHED)

        # TODO: Determine if we need this IF
        # if self._health_changed_callback is not None:
        for event, callback in event_callbacks.items():
            self._proxy.add_change_event_callback(event, callback)
>>>>>>> 31ab7271

        if task_callback:
            task_callback(
                status=TaskStatus.COMPLETED, result=f"Connected to '{self._fqdn}'"
            )

<<<<<<< HEAD
=======
    # class ConnectToDeviceBase(SlowCommand):
    #     """Base command class for connection to be enqueued."""

    #     def do(  # type: ignore[override]
    #         self: DeviceComponentManager.ConnectToDeviceBase,
    #     ) -> tuple[ResultCode, str]:
    #         """
    #         Establish communication with the component, then start monitoring.

    #         This contains the actual communication logic that is enqueued to
    #         be run asynchronously.

    #         :raises ConnectionError: if the attempt to establish
    #             communication with the channel fails.
    #         :return: a result code and message
    #         """
    #         self._proxy = MccsDeviceProxy(self._fqdn, self._logger, connect=False)
    #         try:
    #             self._proxy.connect()
    #         except tango.DevFailed as dev_failed:
    #             self._proxy = None
    #             raise ConnectionError(
    #                 f"Could not connect to '{self._fqdn}'"
    #             ) from dev_failed

    #         self.update_communication_status(CommunicationStatus.ESTABLISHED)
    #         self._proxy.add_change_event_callback("state", self._device_state_changed)

    #         if self._health_changed_callback is not None:
    #             self._proxy.add_change_event_callback(
    #                 "healthState", self._device_health_state_changed
    #             )
    #             self._proxy.add_change_event_callback(
    #                 "adminMode", self._device_admin_mode_changed
    #             )
    #         return ResultCode.OK, f"Connected to '{self._fqdn}'"

    # class ConnectToDevice(ConnectToDeviceBase):
    #     """
    #     General connection command class.

    #     Class that can be overridden by a derived class or instantiated
    #     at the DeviceComponentManager level.
    #     """

    #     pass

>>>>>>> 31ab7271
    def stop_communicating(self: DeviceComponentManager) -> None:
        """Cease monitoring the component, and break off all communication with it."""
        super().stop_communicating()
        # TODO: Presumably, unsubscriptions occur before the underlying
        # tango.DeviceProxy is deleted. But we should really do this
        # explicitly.
        self._proxy = None

    @check_communicating
    def on(self: DeviceComponentManager) -> tuple[ResultCode, str]:
        """
        Turn the device on.

        :return: a result code and message
        """
        return self.submit_task(self._on, task_callback=None)

    def _on(
        self: DeviceComponentManager,
        task_callback: Optional[Callable] = None,
        task_abort_event: Optional[threading.Event] = None,
    ) -> None:
        """
        On command implementation that simply calls On, on its proxy.

        :param task_callback: Update task state, defaults to None
        :param task_abort_event: Check for abort, defaults to None
        """
        if task_callback:
            task_callback(status=TaskStatus.IN_PROGRESS)
        if self.power_state == PowerState.ON:
            if task_callback:
                task_callback(
                    status=TaskStatus.COMPLETED, result="PowerState already on"
                )
        else:
            assert self._proxy is not None  # for the type checker
            self._proxy.On()  # Fire and forget
            if task_callback:
                task_callback(
                    status=TaskStatus.COMPLETED, result="PowerState on completed"
                )

    @check_communicating
    def off(self: DeviceComponentManager) -> tuple(ResultCode, str):
        """
        Turn the device off.

        :return: a result code & message
        """
        return self.submit_task(self._off, task_callback=None)

    def _off(
        self: DeviceComponentManager,
        task_callback: Optional[Callable] = None,
        task_abort_event: Optional[threading.Event] = None,
    ) -> None:
        """
        Off command implementation that simply calls Off, on its proxy.

        :param task_callback: Update task state, defaults to None
        :param task_abort_event: Check for abort, defaults to None
        """
        if task_callback:
            task_callback(status=TaskStatus.IN_PROGRESS)
        if self.power_state == PowerState.OFF:
            if task_callback:
                task_callback(
                    status=TaskStatus.COMPLETED, result="PowerState already off"
                )
        else:
            assert self._proxy is not None  # for the type checker
            self._proxy.Off()  # Fire and forget
            if task_callback:
                task_callback(
                    status=TaskStatus.COMPLETED, result="PowerState off completed"
                )

    @check_communicating
    def standby(self: DeviceComponentManager) -> ResultCode | None:
        """
        Turn the device off.

        :return: a result code, or None if there was nothing to do.
        """
        if self.power_state == PowerState.STANDBY:
            return None  # already standby
        assert self._proxy is not None  # for the type checker
        ([result_code], [message]) = self._proxy.Standby()
        return result_code

    @check_communicating
    def reset(self: DeviceComponentManager) -> ResultCode | None:
        """
        Turn the device off.

        :return: a result code, or None if there was nothing to do.
        """
        if self._faulty:
            return None  # no point resetting a device that isn't faulty.
        assert self._proxy is not None  # for the type checker
        ([result_code], [message]) = self._proxy.Reset()
        return result_code

    @property
    def health(self: DeviceComponentManager) -> Optional[HealthState]:
        """
        Return the evaluated health state of the device.

        This will be either the health state that the device reports, or
        None if the device is in an admin mode that indicates that its
        health should not be rolled up.

        :return: the evaluated health state of the device.
        """
        return self._health

    def _device_state_changed(
        self: DeviceComponentManager,
        event_name: str,
        event_value: tango.DevState,
        event_quality: tango.AttrQuality,
    ) -> None:
        """
        Handle an change event on device state.

        :param event_name: name of the event; will always be
            "state" for this callback
        :param event_value: the new state
        :param event_quality: the quality of the change event
        """
        assert (
            event_name.lower() == "state"
        ), f"state changed callback called but event_name is {event_name}."

        if self._component_state_changed_callback:
            if event_value == tango.DevState.FAULT and not self.faulty:
                self._component_state_changed_callback({"fault": True})
            elif event_value != tango.DevState.FAULT and self.faulty:
                self._component_state_changed_callback({"fault": False})

            with self._power_state_lock:
                if event_value == tango.DevState.OFF:
                    self._component_state_changed_callback(
                        {"power_state": PowerState.OFF}
                    )
                elif event_value == tango.DevState.STANDBY:
                    self._component_state_changed_callback(
                        {"power_state": PowerState.STANDBY}
                    )
                elif event_value == tango.DevState.ON:
                    self._component_state_changed_callback(
                        {"power_state": PowerState.ON}
                    )
                else:  # INIT, DISABLE, UNKNOWN, FAULT
                    self._component_state_changed_callback(
                        {"power_state": PowerState.UNKNOWN}
                    )

    def _device_health_state_changed(
        self: DeviceComponentManager,
        event_name: str,
        event_value: HealthState,
        event_quality: tango.AttrQuality,
    ) -> None:
        """
        Handle an change event on device health state.

        :param event_name: name of the event; will always be
            "healthState" for this callback
        :param event_value: the new health state
        :param event_quality: the quality of the change event
        """
        assert (
            event_name.lower() == "healthstate"
        ), f"health state changed callback called but event_name is {event_name}."

        self._device_health_state = event_value
        self._update_health()

    def _device_admin_mode_changed(
        self: DeviceComponentManager,
        event_name: str,
        event_value: AdminMode,
        event_quality: tango.AttrQuality,
    ) -> None:
        """
        Handle an change event on device admin mode.

        :param event_name: name of the event; will always be
            "adminMode" for this callback
        :param event_value: the new admin mode
        :param event_quality: the quality of the change event
        """
        assert (
            event_name.lower() == "adminmode"
        ), f"admin mode changed callback called but event_name is {event_name}."

        self._device_admin_mode = event_value
        self._update_health()

    def _update_health(
        self: DeviceComponentManager,
    ) -> None:
        health = (
            self._device_health_state
            if self._device_admin_mode in [AdminMode.MAINTENANCE, AdminMode.ONLINE]
            else None
        )
        if self._health != health:
            self._health = health
            if self._component_state_changed_callback is not None:
                self._component_state_changed_callback({"health_state": self._health})


class ObsDeviceComponentManager(DeviceComponentManager):
    """An abstract component manager for a Tango observation device component."""

    def __init__(
        self: ObsDeviceComponentManager,
        fqdn: str,
        logger: logging.Logger,
        max_workers: int,
        communication_status_changed_callback: Callable[[CommunicationStatus], None],
        component_state_changed_callback: Callable[[dict[str, Any]], None],
    ) -> None:
        """
        Initialise a new instance.

        :param fqdn: the FQDN of the device.
        :param logger: the logger to be used by this object.
        :param communication_status_changed_callback: callback to be
            called when the status of the communications channel between
            the component manager and its component changes.
        :param component_state_changed_callback: callback to be called when the component's state changes.
        :param max_workers: Maximum number of workers in thread pool.
        """
        self._component_state_changed_callback = component_state_changed_callback
        self._obs_state_changed_callback = component_state_changed_callback
        super().__init__(
            fqdn,
            logger,
            max_workers,
            communication_status_changed_callback,
            component_state_changed_callback,
        )
        self._event_callbacks["obsState"] = self._obs_state_changed

    def _obs_state_changed(
        self: ObsDeviceComponentManager,
        event_name: str,
        event_value: ObsState,
        event_quality: tango.AttrQuality,
    ) -> None:
        """
        Handle an change event on device obs state.

        :param event_name: name of the event; will always be
            "obsState" for this callback
        :param event_value: the new admin mode
        :param event_quality: the quality of the change event
        """
        assert (
            event_name.lower() == "obsstate"
        ), f"obs state changed callback called but event_name is {event_name}."

        if self._obs_state_changed_callback is not None:
            self._obs_state_changed_callback({"obsstate_changed": event_value})<|MERGE_RESOLUTION|>--- conflicted
+++ resolved
@@ -79,10 +79,6 @@
         This is a public method that enqueues the work to be done.
         """
         super().start_communicating()
-<<<<<<< HEAD
-        print("submitting _connect_to_device")
-=======
->>>>>>> 31ab7271
         task_status, response = self.submit_task(
            self._connect_to_device, args=[self._event_callbacks], task_callback=None
         )
@@ -113,10 +109,6 @@
         """
         if task_callback:
             task_callback(status=TaskStatus.IN_PROGRESS)
-<<<<<<< HEAD
-        #print("in _connect_to_device")
-=======
->>>>>>> 31ab7271
         self._proxy = MccsDeviceProxy(self._fqdn, self._logger, connect=False)
         try:
             self._proxy.connect()
@@ -125,30 +117,18 @@
             raise ConnectionError(
                 f"Could not connect to '{self._fqdn}'"
             ) from dev_failed
-<<<<<<< HEAD
-
-        self.update_communication_status(CommunicationStatus.ESTABLISHED)
-        self._proxy.add_change_event_callback("state", self._device_state_changed)
-
-        if self._health_changed_callback is not None:
-            for event, callback in event_callbacks.items():
-                self._proxy.add_change_event_callback(event, callback)
-=======
         self.update_communication_status(CommunicationStatus.ESTABLISHED)
 
         # TODO: Determine if we need this IF
         # if self._health_changed_callback is not None:
         for event, callback in event_callbacks.items():
             self._proxy.add_change_event_callback(event, callback)
->>>>>>> 31ab7271
 
         if task_callback:
             task_callback(
                 status=TaskStatus.COMPLETED, result=f"Connected to '{self._fqdn}'"
             )
 
-<<<<<<< HEAD
-=======
     # class ConnectToDeviceBase(SlowCommand):
     #     """Base command class for connection to be enqueued."""
 
@@ -196,7 +176,6 @@
 
     #     pass
 
->>>>>>> 31ab7271
     def stop_communicating(self: DeviceComponentManager) -> None:
         """Cease monitoring the component, and break off all communication with it."""
         super().stop_communicating()
