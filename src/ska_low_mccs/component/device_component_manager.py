# -*- coding: utf-8 -*-
#
# This file is part of the SKA Low MCCS project
#
#
# Distributed under the terms of the BSD 3-clause new license.
# See LICENSE for more info.
"""This module implements an abstract component manager for simple object components."""
from __future__ import annotations  # allow forward references in type hints

import logging
from typing import Any, Callable, Optional

import tango
from ska_tango_base.commands import ResultCode, SlowCommand
from ska_tango_base.control_model import (
    AdminMode,
    CommunicationStatus,
    HealthState,
    ObsState,
    PowerState,
)

from ska_low_mccs import MccsDeviceProxy
from ska_low_mccs.component import MccsComponentManager, check_communicating

__all__ = ["DeviceComponentManager", "ObsDeviceComponentManager"]


class DeviceComponentManager(MccsComponentManager):
    """An abstract component manager for a Tango device component."""

    def __init__(
        self: DeviceComponentManager,
        fqdn: str,
        logger: logging.Logger,
        max_workers: int,
        communication_status_changed_callback: Callable[[CommunicationStatus], None],
        component_state_changed_callback: Optional[Callable[[Any], None]],
    ) -> None:
        """
        Initialise a new instance.

        :param fqdn: the FQDN of the device
        :param logger: the logger to be used by this object.
<<<<<<< HEAD
=======
        :param max_workers: Nos of worker threads for async commands.
>>>>>>> 6d53c835
        :param communication_status_changed_callback: callback to be
            called when the status of the communications channel between
            the component manager and its component changes
        :param component_state_changed_callback: callback to be
            called when the component state changes
            When the health state of the device changes, the value it is called
            with will normally be a HealthState, but may be None if the
            admin mode of the device indicates that the device's health
            should not be included in upstream health rollup.
        """
        self._fqdn: str = fqdn
        self._proxy: Optional[MccsDeviceProxy] = None
        self._logger = logger

        self._health: Optional[HealthState] = None
        self._device_health_state = HealthState.UNKNOWN
        self._device_admin_mode = AdminMode.OFFLINE
        self._component_state_changed_callback = component_state_changed_callback

        super().__init__(
            logger,
<<<<<<< HEAD
=======
            max_workers,
>>>>>>> 6d53c835
            communication_status_changed_callback,
            component_state_changed_callback,
        )

    def start_communicating(self: DeviceComponentManager) -> None:
        """
        Establish communication with the component, then start monitoring.

        This is a public method that enqueues the work to be done.
        """
        super().start_communicating()
        # connect_command = self.ConnectToDevice()
        # Enqueue the connect command
        # _ = self.enqueue(connect_command)

    class ConnectToDeviceBase(SlowCommand):
        """Base command class for connection to be enqueued."""

        def do(  # type: ignore[override]
            self: DeviceComponentManager.ConnectToDeviceBase,
        ) -> tuple[ResultCode, str]:
            """
            Establish communication with the component, then start monitoring.

            This contains the actual communication logic that is enqueued to
            be run asynchronously.

            :raises ConnectionError: if the attempt to establish
                communication with the channel fails.
            :return: a result code and message
            """
            self._proxy = MccsDeviceProxy(self._fqdn, self._logger, connect=False)
            try:
                self._proxy.connect()
            except tango.DevFailed as dev_failed:
                self._proxy = None
                raise ConnectionError(
                    f"Could not connect to '{self._fqdn}'"
                ) from dev_failed

            self.update_communication_status(CommunicationStatus.ESTABLISHED)
            self._proxy.add_change_event_callback("state", self._device_state_changed)

            if self._health_changed_callback is not None:
                self._proxy.add_change_event_callback(
                    "healthState", self._device_health_state_changed
                )
                self._proxy.add_change_event_callback(
                    "adminMode", self._device_admin_mode_changed
                )
            return ResultCode.OK, f"Connected to '{self._fqdn}'"

    class ConnectToDevice(ConnectToDeviceBase):
        """
        General connection command class.

        Class that can be overridden by a derived class or instantiated
        at the DeviceComponentManager level.
        """

        pass

    def stop_communicating(self: DeviceComponentManager) -> None:
        """Cease monitoring the component, and break off all communication with it."""
        super().stop_communicating()
        # TODO: Presumably, unsubscriptions occur before the underlying
        # tango.DeviceProxy is deleted. But we should really do this
        # explicitly.
        self._proxy = None

    @check_communicating
    def on(self: DeviceComponentManager) -> ResultCode | None:
        """
        Turn the device on.

        :return: a result code, or None if there was nothing to do.
        """
        if self.power_mode == PowerState.ON:
            return None  # already on
        # on_command = self.DeviceProxyOnCommand()
        # Enqueue the on command.
        # This is a fire and forget command, so we don't need to keep unique ID.
        # _, result_code = self.enqueue(on_command)
        # return result_code

    class DeviceProxyOnCommand(SlowCommand):
        """Base command class for the on command to be enqueued."""

        def do(  # type: ignore[override]
            self: DeviceComponentManager.DeviceProxyOnCommand,
        ) -> ResultCode:
            """
            On command implementation that simply calls On, on its proxy.

            :return: a result code.
            """
            try:
                assert self._proxy is not None  # for the type checker
                ([result_code], _) = self._proxy.On()  # Fire and forget
            except TypeError as type_error:
                self.target._logger.fatal(
                    f"Typeerror: FQDN is {self.target._fqdn}, type_error={type_error}"
                )
                result_code = ResultCode.FAILED
            return result_code

    @check_communicating
    def off(self: DeviceComponentManager) -> ResultCode | None:
        """
        Turn the device off.

        :return: a result code, or None if there was nothing to do.
        """
        if self.power_mode == PowerState.OFF:
            return None  # already off
        # off_command = self.DeviceProxyOffCommand(target=self)
        # Enqueue the off command.
        # This is a fire and forget command, so we don't need to keep unique ID.
        # _, result_code = self.enqueue(off_command)
        # return result_code

    class DeviceProxyOffCommand(SlowCommand):
        """Base command class for the off command to be enqueued."""

        def do(  # type: ignore[override]
            self: DeviceComponentManager.DeviceProxyOffCommand,
        ) -> ResultCode:
            """
            Off command implementation that simply calls Off, on its proxy.

            :return: a result code.
            """
            try:
                assert self._proxy is not None  # for the type checker
                (
                    [result_code],
                    _,
                ) = self._proxy.Off()  # Fire and forget
            except TypeError as type_error:
                self._logger.fatal(
                    f"Typeerror: FQDN is {self.target._fqdn}, type_error={type_error}"
                )
                result_code = ResultCode.FAILED
            return result_code

    @check_communicating
    def standby(self: DeviceComponentManager) -> ResultCode | None:
        """
        Turn the device off.

        :return: a result code, or None if there was nothing to do.
        """
        if self.power_mode == PowerState.STANDBY:
            return None  # already standby
        assert self._proxy is not None  # for the type checker
        ([result_code], [message]) = self._proxy.Standby()
        return result_code

    @check_communicating
    def reset(self: DeviceComponentManager) -> ResultCode | None:
        """
        Turn the device off.

        :return: a result code, or None if there was nothing to do.
        """
        if self._faulty:
            return None  # no point resetting a device that isn't faulty.
        assert self._proxy is not None  # for the type checker
        ([result_code], [message]) = self._proxy.Reset()
        return result_code

    @property
    def health(self: DeviceComponentManager) -> Optional[HealthState]:
        """
        Return the evaluated health state of the device.

        This will be either the health state that the device reports, or
        None if the device is in an admin mode that indicates that its
        health should not be rolled up.

        :return: the evaluated health state of the device.
        """
        return self._health

    def _device_state_changed(
        self: DeviceComponentManager,
        event_name: str,
        event_value: tango.DevState,
        event_quality: tango.AttrQuality,
    ) -> None:
        """
        Handle an change event on device state.

        :param event_name: name of the event; will always be
            "state" for this callback
        :param event_value: the new state
        :param event_quality: the quality of the change event
        """
        assert (
            event_name.lower() == "state"
        ), f"state changed callback called but event_name is {event_name}."

        if event_value == tango.DevState.FAULT and not self.faulty:
            self.update_component_fault(True)
        elif event_value != tango.DevState.FAULT and self.faulty:
            self.update_component_fault(False)

        with self._power_mode_lock:
            if event_value == tango.DevState.OFF:
                self.update_component_power_mode(PowerState.OFF)
            elif event_value == tango.DevState.STANDBY:
                self.update_component_power_mode(PowerState.STANDBY)
            elif event_value == tango.DevState.ON:
                self.update_component_power_mode(PowerState.ON)
            else:  # INIT, DISABLE, UNKNOWN, FAULT
                self.update_component_power_mode(PowerState.UNKNOWN)

    def _device_health_state_changed(
        self: DeviceComponentManager,
        event_name: str,
        event_value: HealthState,
        event_quality: tango.AttrQuality,
    ) -> None:
        """
        Handle an change event on device health state.

        :param event_name: name of the event; will always be
            "healthState" for this callback
        :param event_value: the new health state
        :param event_quality: the quality of the change event
        """
        assert (
            event_name.lower() == "healthstate"
        ), f"health state changed callback called but event_name is {event_name}."

        self._device_health_state = event_value
        self._update_health()

    def _device_admin_mode_changed(
        self: DeviceComponentManager,
        event_name: str,
        event_value: AdminMode,
        event_quality: tango.AttrQuality,
    ) -> None:
        """
        Handle an change event on device admin mode.

        :param event_name: name of the event; will always be
            "adminMode" for this callback
        :param event_value: the new admin mode
        :param event_quality: the quality of the change event
        """
        assert (
            event_name.lower() == "adminmode"
        ), f"admin mode changed callback called but event_name is {event_name}."

        self._device_admin_mode = event_value
        self._update_health()

    def _update_health(
        self: DeviceComponentManager,
    ) -> None:
        health = (
            self._device_health_state
            if self._device_admin_mode in [AdminMode.MAINTENANCE, AdminMode.ONLINE]
            else None
        )
        if self._health != health:
            self._health = health
            if self._health_changed_callback is not None:
                self._health_changed_callback(self._health)


class ObsDeviceComponentManager(DeviceComponentManager):
    """An abstract component manager for a Tango observation device component."""

    def __init__(
        self: ObsDeviceComponentManager,
        fqdn: str,
        logger: logging.Logger,
        push_change_event: Optional[Callable],
        communication_status_changed_callback: Callable[[CommunicationStatus], None],
        component_power_mode_changed_callback: Optional[Callable[[PowerState], None]],
        component_fault_callback: Optional[Callable[[bool], None]],
        health_changed_callback: Optional[
            Callable[[Optional[HealthState]], None]
        ] = None,
        obs_state_changed_callback: Optional[Callable[[ObsState], None]] = None,
    ) -> None:
        """
        Initialise a new instance.

        :param fqdn: the FQDN of the device
        :param logger: the logger to be used by this object.
        :param push_change_event: mechanism to inform the base classes
            what method to call; typically device.push_change_event.
        :param communication_status_changed_callback: callback to be
            called when the status of the communications channel between
            the component manager and its component changes
        :param component_power_mode_changed_callback: callback to be
            called when the component power mode changes
        :param component_fault_callback: callback to be called when the
            component faults (or stops faulting)
        :param health_changed_callback: callback to be called when the
            health state of the device changes. The value it is called
            with will normally be a HealthState, but may be None if the
            admin mode of the device indicates that the device's health
            should not be included in upstream health rollup.
        :param obs_state_changed_callback: callback to be called when
            the observation state of the device changes.
        """
        self._obs_state_changed_callback = obs_state_changed_callback
        super().__init__(
            fqdn,
            logger,
            push_change_event,
            communication_status_changed_callback,
            component_power_mode_changed_callback,
            component_fault_callback,
            health_changed_callback,
        )

    class ConnectToDevice(DeviceComponentManager.ConnectToDeviceBase):
        """
        General connection command class.

        Class that can be overridden by a derived class or instantiated
        at the DeviceComponentManager level.
        """

        def do(  # type: ignore[override]
            self: ObsDeviceComponentManager.ConnectToDevice,
        ) -> tuple[ResultCode, str]:
            """
            Establish communication with the component, then start monitoring.

            This contains the actual communication logic that is enqueued to
            be run asynchronously.

            :return: a result code and message
            """
            result_code, message = super().do()
            assert self.target._proxy is not None  # for the type checker
            self.target._proxy.add_change_event_callback(
                "obsState", self.target._obs_state_changed
            )
            return result_code, message

    def _obs_state_changed(
        self: ObsDeviceComponentManager,
        event_name: str,
        event_value: ObsState,
        event_quality: tango.AttrQuality,
    ) -> None:
        """
        Handle an change event on device obs state.

        :param event_name: name of the event; will always be
            "obsState" for this callback
        :param event_value: the new admin mode
        :param event_quality: the quality of the change event
        """
        assert (
            event_name.lower() == "obsstate"
        ), f"obs state changed callback called but event_name is {event_name}."

        if self._obs_state_changed_callback is not None:
            self._obs_state_changed_callback(event_value)<|MERGE_RESOLUTION|>--- conflicted
+++ resolved
@@ -43,10 +43,7 @@
 
         :param fqdn: the FQDN of the device
         :param logger: the logger to be used by this object.
-<<<<<<< HEAD
-=======
         :param max_workers: Nos of worker threads for async commands.
->>>>>>> 6d53c835
         :param communication_status_changed_callback: callback to be
             called when the status of the communications channel between
             the component manager and its component changes
@@ -68,10 +65,7 @@
 
         super().__init__(
             logger,
-<<<<<<< HEAD
-=======
             max_workers,
->>>>>>> 6d53c835
             communication_status_changed_callback,
             component_state_changed_callback,
         )
