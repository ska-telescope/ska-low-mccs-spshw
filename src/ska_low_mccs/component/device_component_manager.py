# -*- coding: utf-8 -*-
#
# This file is part of the SKA Low MCCS project
#
#
# Distributed under the terms of the BSD 3-clause new license.
# See LICENSE for more info.
"""This module implements an abstract component manager for simple object components."""
from __future__ import annotations  # allow forward references in type hints

import logging
from typing import Any, Callable, Optional

import tango
from ska_tango_base.commands import ResultCode, SlowCommand
from ska_tango_base.control_model import (
    AdminMode,
    CommunicationStatus,
    HealthState,
    ObsState,
    PowerState,
)

from ska_low_mccs import MccsDeviceProxy
from ska_low_mccs.component import MccsComponentManager, check_communicating

__all__ = ["DeviceComponentManager", "ObsDeviceComponentManager"]


class DeviceComponentManager(MccsComponentManager):
    """An abstract component manager for a Tango device component."""

    def __init__(
        self: DeviceComponentManager,
        fqdn: str,
        logger: logging.Logger,
<<<<<<< HEAD
        max_workers,
=======
        max_workers: int,
>>>>>>> 6d53c835
        communication_status_changed_callback: Callable[[CommunicationStatus], None],
        component_state_changed_callback: Optional[Callable[[dict[str, Any]], None]],
    ) -> None:
        """
        Initialise a new instance.

        :param fqdn: the FQDN of the device
        :param logger: the logger to be used by this object.
        :param max_workers: Nos of worker threads for async commands.
        :param communication_status_changed_callback: callback to be
            called when the status of the communications channel between
            the component manager and its component changes
        :param component_state_changed_callback: callback to be
            called when the component state changes
            When the health state of the device changes, the value it is called
            with will normally be a HealthState, but may be None if the
            admin mode of the device indicates that the device's health
            should not be included in upstream health rollup.
        """
        self._fqdn: str = fqdn
        self._proxy: Optional[MccsDeviceProxy] = None
        self._logger = logger

        self._health: Optional[HealthState] = None
        self._device_health_state = HealthState.UNKNOWN
        self._device_admin_mode = AdminMode.OFFLINE
        self._component_state_changed_callback = component_state_changed_callback

        super().__init__(
            logger,
            max_workers,
            communication_status_changed_callback,
            component_state_changed_callback,
        )

    def start_communicating(self: DeviceComponentManager) -> None:
        """
        Establish communication with the component, then start monitoring.

        This is a public method that enqueues the work to be done.
        """
        super().start_communicating()
        # connect_command = self.ConnectToDevice()
        # Enqueue the connect command
        # _ = self.enqueue(connect_command)

    class ConnectToDeviceBase(SlowCommand):
        """Base command class for connection to be enqueued."""

        def do(  # type: ignore[override]
            self: DeviceComponentManager.ConnectToDeviceBase,
        ) -> tuple[ResultCode, str]:
            """
            Establish communication with the component, then start monitoring.

            This contains the actual communication logic that is enqueued to
            be run asynchronously.

            :raises ConnectionError: if the attempt to establish
                communication with the channel fails.
            :return: a result code and message
            """
            self._proxy = MccsDeviceProxy(self._fqdn, self._logger, connect=False)
            try:
                self._proxy.connect()
            except tango.DevFailed as dev_failed:
                self._proxy = None
                raise ConnectionError(
                    f"Could not connect to '{self._fqdn}'"
                ) from dev_failed

            self.update_communication_status(CommunicationStatus.ESTABLISHED)
            self._proxy.add_change_event_callback("state", self._device_state_changed)

            if self._health_changed_callback is not None:
                self._proxy.add_change_event_callback(
                    "healthState", self._device_health_state_changed
                )
                self._proxy.add_change_event_callback(
                    "adminMode", self._device_admin_mode_changed
                )
            return ResultCode.OK, f"Connected to '{self._fqdn}'"

    class ConnectToDevice(ConnectToDeviceBase):
        """
        General connection command class.

        Class that can be overridden by a derived class or instantiated
        at the DeviceComponentManager level.
        """

        pass

    def stop_communicating(self: DeviceComponentManager) -> None:
        """Cease monitoring the component, and break off all communication with it."""
        super().stop_communicating()
        # TODO: Presumably, unsubscriptions occur before the underlying
        # tango.DeviceProxy is deleted. But we should really do this
        # explicitly.
        self._proxy = None

    @check_communicating
    def on(self: DeviceComponentManager) -> ResultCode | None:
        """
        Turn the device on.

        :return: a result code, or None if there was nothing to do.
        """
        if self.power_mode == PowerState.ON:
            return None  # already on
        # on_command = self.DeviceProxyOnCommand()
        # Enqueue the on command.
        # This is a fire and forget command, so we don't need to keep unique ID.
        # _, result_code = self.enqueue(on_command)
        # return result_code

    class DeviceProxyOnCommand(SlowCommand):
        """Base command class for the on command to be enqueued."""

        def do(  # type: ignore[override]
            self: DeviceComponentManager.DeviceProxyOnCommand,
        ) -> ResultCode:
            """
            On command implementation that simply calls On, on its proxy.

            :return: a result code.
            """
            try:
                assert self._proxy is not None  # for the type checker
                ([result_code], _) = self._proxy.On()  # Fire and forget
            except TypeError as type_error:
                self.target._logger.fatal(
                    f"Typeerror: FQDN is {self.target._fqdn}, type_error={type_error}"
                )
                result_code = ResultCode.FAILED
            return result_code

    @check_communicating
    def off(self: DeviceComponentManager) -> ResultCode | None:
        """
        Turn the device off.

        :return: a result code, or None if there was nothing to do.
        """
        if self.power_mode == PowerState.OFF:
            return None  # already off
        # off_command = self.DeviceProxyOffCommand(target=self)
        # Enqueue the off command.
        # This is a fire and forget command, so we don't need to keep unique ID.
        # _, result_code = self.enqueue(off_command)
        # return result_code

    class DeviceProxyOffCommand(SlowCommand):
        """Base command class for the off command to be enqueued."""

        def do(  # type: ignore[override]
            self: DeviceComponentManager.DeviceProxyOffCommand,
        ) -> ResultCode:
            """
            Off command implementation that simply calls Off, on its proxy.

            :return: a result code.
            """
            try:
                assert self._proxy is not None  # for the type checker
                (
                    [result_code],
                    _,
                ) = self._proxy.Off()  # Fire and forget
            except TypeError as type_error:
                self._logger.fatal(
                    f"Typeerror: FQDN is {self.target._fqdn}, type_error={type_error}"
                )
                result_code = ResultCode.FAILED
            return result_code

    @check_communicating
    def standby(self: DeviceComponentManager) -> ResultCode | None:
        """
        Turn the device off.

        :return: a result code, or None if there was nothing to do.
        """
        if self.power_mode == PowerState.STANDBY:
            return None  # already standby
        assert self._proxy is not None  # for the type checker
        ([result_code], [message]) = self._proxy.Standby()
        return result_code

    @check_communicating
    def reset(self: DeviceComponentManager) -> ResultCode | None:
        """
        Turn the device off.

        :return: a result code, or None if there was nothing to do.
        """
        if self._faulty:
            return None  # no point resetting a device that isn't faulty.
        assert self._proxy is not None  # for the type checker
        ([result_code], [message]) = self._proxy.Reset()
        return result_code

    @property
    def health(self: DeviceComponentManager) -> Optional[HealthState]:
        """
        Return the evaluated health state of the device.

        This will be either the health state that the device reports, or
        None if the device is in an admin mode that indicates that its
        health should not be rolled up.

        :return: the evaluated health state of the device.
        """
        return self._health

    def _device_state_changed(
        self: DeviceComponentManager,
        event_name: str,
        event_value: tango.DevState,
        event_quality: tango.AttrQuality,
    ) -> None:
        """
        Handle an change event on device state.

        :param event_name: name of the event; will always be
            "state" for this callback
        :param event_value: the new state
        :param event_quality: the quality of the change event
        """
        assert (
            event_name.lower() == "state"
        ), f"state changed callback called but event_name is {event_name}."

        if event_value == tango.DevState.FAULT and not self.faulty:
            self.update_component_fault(True)
        elif event_value != tango.DevState.FAULT and self.faulty:
            self.update_component_fault(False)

        with self._power_mode_lock:
            if event_value == tango.DevState.OFF:
                self.update_component_power_mode(PowerState.OFF)
            elif event_value == tango.DevState.STANDBY:
                self.update_component_power_mode(PowerState.STANDBY)
            elif event_value == tango.DevState.ON:
                self.update_component_power_mode(PowerState.ON)
            else:  # INIT, DISABLE, UNKNOWN, FAULT
                self.update_component_power_mode(PowerState.UNKNOWN)

    def _device_health_state_changed(
        self: DeviceComponentManager,
        event_name: str,
        event_value: HealthState,
        event_quality: tango.AttrQuality,
    ) -> None:
        """
        Handle an change event on device health state.

        :param event_name: name of the event; will always be
            "healthState" for this callback
        :param event_value: the new health state
        :param event_quality: the quality of the change event
        """
        assert (
            event_name.lower() == "healthstate"
        ), f"health state changed callback called but event_name is {event_name}."

        self._device_health_state = event_value
        self._update_health()

    def _device_admin_mode_changed(
        self: DeviceComponentManager,
        event_name: str,
        event_value: AdminMode,
        event_quality: tango.AttrQuality,
    ) -> None:
        """
        Handle an change event on device admin mode.

        :param event_name: name of the event; will always be
            "adminMode" for this callback
        :param event_value: the new admin mode
        :param event_quality: the quality of the change event
        """
        assert (
            event_name.lower() == "adminmode"
        ), f"admin mode changed callback called but event_name is {event_name}."

        self._device_admin_mode = event_value
        self._update_health()

    def _update_health(
        self: DeviceComponentManager,
    ) -> None:
        health = (
            self._device_health_state
            if self._device_admin_mode in [AdminMode.MAINTENANCE, AdminMode.ONLINE]
            else None
        )
        if self._health != health:
            self._health = health
            if self._health_changed_callback is not None:
                self._health_changed_callback(self._health)


class ObsDeviceComponentManager(DeviceComponentManager):
    """An abstract component manager for a Tango observation device component."""

    def __init__(
        self: ObsDeviceComponentManager,
        fqdn: str,
        logger: logging.Logger,
        push_change_event: Optional[Callable],
        communication_status_changed_callback: Callable[[CommunicationStatus], None],
        component_power_mode_changed_callback: Optional[Callable[[PowerState], None]],
        component_fault_callback: Optional[Callable[[bool], None]],
        health_changed_callback: Optional[
            Callable[[Optional[HealthState]], None]
        ] = None,
        obs_state_changed_callback: Optional[Callable[[ObsState], None]] = None,
    ) -> None:
        """
        Initialise a new instance.

        :param fqdn: the FQDN of the device
        :param logger: the logger to be used by this object.
        :param push_change_event: mechanism to inform the base classes
            what method to call; typically device.push_change_event.
        :param communication_status_changed_callback: callback to be
            called when the status of the communications channel between
            the component manager and its component changes
        :param component_power_mode_changed_callback: callback to be
            called when the component power mode changes
        :param component_fault_callback: callback to be called when the
            component faults (or stops faulting)
        :param health_changed_callback: callback to be called when the
            health state of the device changes. The value it is called
            with will normally be a HealthState, but may be None if the
            admin mode of the device indicates that the device's health
            should not be included in upstream health rollup.
        :param obs_state_changed_callback: callback to be called when
            the observation state of the device changes.
        """
        self._obs_state_changed_callback = obs_state_changed_callback
        super().__init__(
            fqdn,
            logger,
            push_change_event,
            communication_status_changed_callback,
            component_power_mode_changed_callback,
            component_fault_callback,
            health_changed_callback,
        )

    class ConnectToDevice(DeviceComponentManager.ConnectToDeviceBase):
        """
        General connection command class.

        Class that can be overridden by a derived class or instantiated
        at the DeviceComponentManager level.
        """

        def do(  # type: ignore[override]
            self: ObsDeviceComponentManager.ConnectToDevice,
        ) -> tuple[ResultCode, str]:
            """
            Establish communication with the component, then start monitoring.

            This contains the actual communication logic that is enqueued to
            be run asynchronously.

            :return: a result code and message
            """
            result_code, message = super().do()
            assert self.target._proxy is not None  # for the type checker
            self.target._proxy.add_change_event_callback(
                "obsState", self.target._obs_state_changed
            )
            return result_code, message

    def _obs_state_changed(
        self: ObsDeviceComponentManager,
        event_name: str,
        event_value: ObsState,
        event_quality: tango.AttrQuality,
    ) -> None:
        """
        Handle an change event on device obs state.

        :param event_name: name of the event; will always be
            "obsState" for this callback
        :param event_value: the new admin mode
        :param event_quality: the quality of the change event
        """
        assert (
            event_name.lower() == "obsstate"
        ), f"obs state changed callback called but event_name is {event_name}."

        if self._obs_state_changed_callback is not None:
            self._obs_state_changed_callback(event_value)<|MERGE_RESOLUTION|>--- conflicted
+++ resolved
@@ -34,11 +34,7 @@
         self: DeviceComponentManager,
         fqdn: str,
         logger: logging.Logger,
-<<<<<<< HEAD
-        max_workers,
-=======
         max_workers: int,
->>>>>>> 6d53c835
         communication_status_changed_callback: Callable[[CommunicationStatus], None],
         component_state_changed_callback: Optional[Callable[[dict[str, Any]], None]],
     ) -> None:
