# -*- coding: utf-8 -*-
#
# This file is part of the SKA Low MCCS project
#
#
# Distributed under the terms of the BSD 3-clause new license.
# See LICENSE for more info.
"""This module contains classes for interacting with upstream devices."""
from __future__ import annotations

import logging
from typing import Any, Callable, Optional, cast

from ska_tango_base.commands import ResultCode
from ska_tango_base.control_model import CommunicationStatus, PowerState

from ska_low_mccs.component import (
    MccsComponentManager,
    MccsComponentManagerProtocol,
    ObjectComponent,
    ObjectComponentManager,
    check_communicating,
)
from ska_low_mccs.utils import threadsafe

__all__ = ["PowerSupplyProxySimulator"]


class PowerSupplyProxyComponentManager(MccsComponentManager):
    def __init__(
        self: PowerSupplyProxyComponentManager,
        component: ObjectComponent,
        logger: logging.Logger,
        max_workers: int,
<<<<<<< HEAD
        communication_state_changed_callback,
        component_state_changed_callback: Callable[[dict[str, Any]], None],
        #         *args: Any,
        #         **kwargs: Any,
    ) -> None:
        self._supplied_power_state: Optional[PowerState] = None
        print(f"1234567 {max_workers}")
        print(f"0000000 {communication_state_changed_callback}")
        self._supplied_power_state_changed_callback = component_state_changed_callback
        print(f"9999999 {component_state_changed_callback}")
=======
        communication_state_changed_callback: Callable[[CommunicationStatus], None],
        component_state_changed_callback: Callable[[dict[str, Any]], None],
        *args: Any,
        **kwargs: Any,
    ) -> None:
        self._supplied_power_state: Optional[PowerState] = None
        self._supplied_power_state_changed_callback = component_state_changed_callback
>>>>>>> 6d53c835
        super().__init__(
            component,
            logger,
            max_workers,
            communication_state_changed_callback,
            component_state_changed_callback,
<<<<<<< HEAD
            #            *args, **kwargs
=======
            *args,
            **kwargs,
>>>>>>> 6d53c835
        )

    def stop_communicating(self: PowerSupplyProxyComponentManager) -> None:
        """Break off communication with the component."""
        super().stop_communicating()
        self._supplied_power_state = None

    @property
    def supplied_power_state(
        self: PowerSupplyProxyComponentManager,
    ) -> Optional[PowerState]:
        """
        Return the power mode of the APIU.

        :return: the power mode of the APIU.
        """
        return self._supplied_power_state

    def power_off(self: PowerSupplyProxyComponentManager) -> ResultCode | None:
        raise NotImplementedError("PowerSupplyComponentManager is abstract")

    def power_on(self: PowerSupplyProxyComponentManager) -> ResultCode | None:
        raise NotImplementedError("PowerSupplyComponentManager is abstract")

    def update_supplied_power_state(
        self: PowerSupplyProxyComponentManager,
        supplied_power_state: Optional[PowerState],
    ) -> None:
        if self._supplied_power_state != supplied_power_state:
            self._supplied_power_state = supplied_power_state
            if self._supplied_power_state is not None:
<<<<<<< HEAD
                print(f"6666666666666666 {self._supplied_power_state_changed_callback}")
                self._supplied_power_state_changed_callback(
                    {"power_state": self._supplied_power_state}
                )
=======
                self._supplied_power_state_changed_callback(self._supplied_power_state)
>>>>>>> 6d53c835


class PowerSupplyProxySimulator(
    PowerSupplyProxyComponentManager, ObjectComponentManager
):
    """
    A component manager that simulates a proxy to an upstream power supply device.

    MCCS manages numerous hardware devices that can't turn turn
    themselves off and on directly. Rather, in order for a tango device
    to turn its hardware off or on, it needs to contact the tango device
    for an upstream device that supplies power to the hardware, and tell
    that tango device to supply/deny power to the hardware.

    However this functionality is largely not implemented yet, so we
    need to "fake" it. Plus, even when it _is_ implemented, there will
    be a need to simulate this when in simulation mode. This class
    provides that simulation pattern.

    :todo: implement standby support when needed
    """

    class _Component(ObjectComponent):
        """A fake component for the component manager to manage."""

        def __init__(
            self: PowerSupplyProxySimulator._Component,
            initial_supplied_power_state: PowerState,
        ) -> None:
            """
            Initialise a new instance.

            :param initial_supplied_power_state: initial supplied power mode of this
                power supply proxy simulator
            """
            self._supplied_power_state = initial_supplied_power_state
            self._supplied_power_state_changed_callback: Optional[
                Callable[[dict[str, Any]], None]
            ] = None

        def set_supplied_power_state_changed_callback(
            self: PowerSupplyProxySimulator._Component,
            component_state_changed_callback: Optional[
                Callable[[dict[str, Any]], None]
            ],
        ) -> None:
            """
            Set the supplied power mode changed callback.

            :param component_state_changed_callback: the callback to be
<<<<<<< HEAD
                called when the component state changes.
=======
                called when the power mode changes.
>>>>>>> 6d53c835
            """
            self._supplied_power_state_changed_callback = (
                component_state_changed_callback
            )
            if self._supplied_power_state_changed_callback is not None:
<<<<<<< HEAD
                print(f"77777777 {self._supplied_power_state_changed_callback}")
=======
>>>>>>> 6d53c835
                self._supplied_power_state_changed_callback(
                    {"power_state": self._supplied_power_state}
                )

        def power_off(
            self: PowerSupplyProxySimulator._Component,
        ) -> ResultCode | None:
            """
            Deny power to the downstream device.

            :return: a result code, or None if there was nothing to do.
            """
            if self._supplied_power_state == PowerState.OFF:
                return None

            self._update_supplied_power_state(PowerState.OFF)
            return ResultCode.OK

        def power_on(
            self: PowerSupplyProxySimulator._Component,
        ) -> ResultCode | None:
            """
            Supply power to the downstream device.

            :return: a result code, or None if there was nothing to do.
            """
            if self._supplied_power_state == PowerState.ON:
                return None

            self._update_supplied_power_state(PowerState.ON)
            return ResultCode.OK

        def _update_supplied_power_state(
            self: PowerSupplyProxySimulator._Component,
            supplied_power_state: PowerState,
        ) -> None:
            """
            Update the supplied power mode, ensuring callbacks are called.

            :param supplied_power_state: the new supplied power mode of
                the downstream device.
            """
            if self._supplied_power_state != supplied_power_state:
                self._supplied_power_state = supplied_power_state
                if self._supplied_power_state_changed_callback is not None:
<<<<<<< HEAD
                    print(f"8888888 {self._supplied_power_state_changed_callback}")
=======
>>>>>>> 6d53c835
                    self._supplied_power_state_changed_callback(
                        {"power_state": supplied_power_state}
                    )

    def __init__(
        self: PowerSupplyProxySimulator,
        logger: logging.Logger,
        max_workers: int,
        communication_status_changed_callback: Callable[[CommunicationStatus], None],
        component_state_changed_callback: Callable[[dict[str, Any]], None],
        initial_supplied_power_state: PowerState = PowerState.OFF,
    ) -> None:
        """
        Initialise a new instance.

        :param logger: a logger for this object to use
<<<<<<< HEAD
        :param max_workers: no. of worker threads
=======
        :param max_workers: nos of worker threads for async commands
>>>>>>> 6d53c835
        :param communication_status_changed_callback: callback to be
            called when the status of the communications channel between
            the component manager and its component changes
        :param component_state_changed_callback: callback to be
<<<<<<< HEAD
            called when the state of the component changes
=======
            called when the supplied power mode changes
>>>>>>> 6d53c835
        :param initial_supplied_power_state: the initial supplied power
            mode of the simulated component
        """
        super().__init__(
            self._Component(initial_supplied_power_state),
            logger,
            max_workers,
            communication_status_changed_callback,
            component_state_changed_callback,
        )

    def start_communicating(self: PowerSupplyProxySimulator) -> None:
        """Establish communication with the component, then start monitoring."""
        super().start_communicating()
        cast(
            PowerSupplyProxySimulator._Component, self._component
        ).set_supplied_power_state_changed_callback(self._supplied_power_state_changed)

    def stop_communicating(self: PowerSupplyProxySimulator) -> None:
        """Cease monitoring the component, and break off all communication with it."""
        super().stop_communicating()
        cast(
            PowerSupplyProxySimulator._Component, self._component
        ).set_supplied_power_state_changed_callback(None)
        self.update_supplied_power_state(None)

    @check_communicating
    def power_off(self: PowerSupplyProxySimulator) -> ResultCode | None:
        """
        Turn off supply of power to the downstream device.

        :return: a resultcode, or None if there was nothing to do.
        """
        return cast(PowerSupplyProxySimulator._Component, self._component).power_off()

    @check_communicating
    def power_on(self: PowerSupplyProxySimulator) -> ResultCode | None:
        """
        Turn on supply of power to the downstream device.

        :return: a resultcode, or None if there was nothing to do.
        """
        return cast(PowerSupplyProxySimulator._Component, self._component).power_on()

    def _supplied_power_state_changed(
        self: PowerSupplyProxySimulator,
        supplied_power_state: PowerState,
    ) -> None:
        self.update_supplied_power_state(supplied_power_state)


class ComponentManagerWithUpstreamPowerSupply(MccsComponentManager):
    """
    A component manager for managing a component and a separate upstream power supply.

    MCCS manages numerous hardware devices that can't turn turn
    themselves off and on directly. Rather, in order for a Tango device
    to turn its hardware off or on, it needs to contact the Tango device
    for an upstream device that supplies power to the hardware, and tell
    that tango device to supply/deny power to the hardware.

    This class implements a pattern for this common situation.
    """

    def __init__(
        self: ComponentManagerWithUpstreamPowerSupply,
        hardware_component_manager: MccsComponentManagerProtocol,
        power_supply_component_manager: PowerSupplyProxyComponentManager,
        logger: logging.Logger,
        max_workers: int,
        communication_status_changed_callback: Callable[[CommunicationStatus], None],
        component_state_changed_callback: Optional[Callable[[dict[str, Any]], None]],
    ) -> None:
        """
        Initialise a new instance.

        :param hardware_component_manager: the component manager that
            manages the hardware (when it is turned on).
        :param power_supply_component_manager: the component
            manager that manages supply of power to the hardware.
        :param logger: a logger for this object to use
<<<<<<< HEAD
        :param max_workers: no. of worker threads
=======
        :param max_workers: nos of worker threads for async commands
>>>>>>> 6d53c835
        :param communication_status_changed_callback: callback to be
            called when the status of the communications channel between
            the component manager and its component changes
        :param component_state_changed_callback: callback to be
            called when the component state changes
        """
        self._target_power_state: Optional[PowerState] = None

        self._power_supply_communication_status = CommunicationStatus.DISABLED
        self._hardware_communication_status = CommunicationStatus.DISABLED

        self._power_supply_component_manager = power_supply_component_manager
        self._hardware_component_manager = hardware_component_manager

        super().__init__(
            logger,
            max_workers,
            communication_status_changed_callback,
            component_state_changed_callback,
        )

    def start_communicating(
        self: ComponentManagerWithUpstreamPowerSupply,
    ) -> None:
        """Establish communication with the hardware and the upstream power supply."""
        super().start_communicating()

        if (
            self._power_supply_component_manager.communication_status
            == CommunicationStatus.ESTABLISHED
        ):
            self._hardware_component_manager.start_communicating()
        else:
            self._power_supply_component_manager.start_communicating()

    def stop_communicating(
        self: ComponentManagerWithUpstreamPowerSupply,
    ) -> None:
        """Establish communication with the hardware and the upstream power supply."""
        super().stop_communicating()
        self._hardware_component_manager.stop_communicating()
        self._power_supply_component_manager.stop_communicating()

    def _power_supply_communication_status_changed(
        self: ComponentManagerWithUpstreamPowerSupply,
        communication_status: CommunicationStatus,
    ) -> None:
        """
        Handle a change in status of communication with the antenna via the APIU.

        :param communication_status: the status of communication with
            the antenna via the APIU.
        """
        self._power_supply_communication_status = communication_status
        self._evaluate_communication_status()

    def _hardware_communication_status_changed(
        self: ComponentManagerWithUpstreamPowerSupply,
        communication_status: CommunicationStatus,
    ) -> None:
        """
        Handle a change in status of communication with the hardware.

        :param communication_status: the status of communication with
            the hardware.
        """
        self._hardware_communication_status = communication_status
        self._evaluate_communication_status()

    def _evaluate_communication_status(
        self: ComponentManagerWithUpstreamPowerSupply,
    ) -> None:
        if self._power_supply_communication_status == CommunicationStatus.ESTABLISHED:
            if self._hardware_communication_status == CommunicationStatus.DISABLED:
                self.update_communication_status(CommunicationStatus.ESTABLISHED)
            else:
                self.update_communication_status(self._hardware_communication_status)
        else:
            self.update_communication_status(self._power_supply_communication_status)

    def component_progress_changed(
        self: ComponentManagerWithUpstreamPowerSupply, progress: int
    ) -> None:
        """
        Handle notification that the component's progress value has changed.

        This is a callback hook, to be passed to the managed component.

        :param progress: The progress percentage of the long-running command
        """
        if self._component_state_changed_callback is not None:
            self._component_state_changed_callback({"progress": progress})

    def component_power_state_changed(
        self: ComponentManagerWithUpstreamPowerSupply,
        power_state: PowerState,
    ) -> None:
        """
        Handle a change in power state of the hardware.

        :param power_state: the power state of the hardware
        """
        if power_state == PowerState.OFF:
            self._hardware_component_manager.stop_communicating()
        elif power_state == PowerState.ON:
            # TODO: if the hardware component manager is synchronous, we get a state
            # wobble here.
            # Ideally we would go from OFF to ON. It is acceptable / inevitable that we
            # will go from OFF to UNKNOWN to ON.
            # But here, if the hardware component manager handles start_communicating()
            # synchronously and returns immediately, we go from OFF to UNKNOWN to OFF to
            # ON. Probably the solution is not to have synchronous hardware component
            # managers. Even when they are do-nothing placeholders, they should still
            # behave asynchronously.
            self._hardware_component_manager.start_communicating()
        super().component_state_changed_callback({"power_state": power_state})
        self._review_power()

    @check_communicating
    def off(
        self: ComponentManagerWithUpstreamPowerSupply,
    ) -> ResultCode | None:
        """
        Tell the upstream power supply proxy to turn the hardware off.

        :return: a result code, or None if there was nothing to do.
        """
        with self._power_state_lock:
            self._target_power_state = PowerState.OFF
        return self._review_power()

    @check_communicating
    def on(self: ComponentManagerWithUpstreamPowerSupply) -> ResultCode | None:
        """
        Tell the upstream power supply proxy to turn the hardware off.

        :return: a result code, or None if there was nothing to do.
        """
        with self._power_state_lock:
            self._target_power_state = PowerState.ON
        rc = self._review_power()
        return rc

    @threadsafe
    def _review_power(
        self: ComponentManagerWithUpstreamPowerSupply,
    ) -> ResultCode | None:
        with self._power_state_lock:
            if self._target_power_state is None:
                return None
            if self.power_state == self._target_power_state:
                self._target_power_state = None  # attained without any action needed
                return None
            if (
                self.power_state == PowerState.OFF
                and self._target_power_state == PowerState.ON
            ):
                result_code = self._power_supply_component_manager.power_on()
                self._target_power_state = None
                return result_code
            if (
                self.power_state == PowerState.ON
                and self._target_power_state == PowerState.OFF
            ):
                result_code = self._power_supply_component_manager.power_off()
                self._target_power_state = None
                return result_code
            return ResultCode.QUEUED<|MERGE_RESOLUTION|>--- conflicted
+++ resolved
@@ -32,18 +32,6 @@
         component: ObjectComponent,
         logger: logging.Logger,
         max_workers: int,
-<<<<<<< HEAD
-        communication_state_changed_callback,
-        component_state_changed_callback: Callable[[dict[str, Any]], None],
-        #         *args: Any,
-        #         **kwargs: Any,
-    ) -> None:
-        self._supplied_power_state: Optional[PowerState] = None
-        print(f"1234567 {max_workers}")
-        print(f"0000000 {communication_state_changed_callback}")
-        self._supplied_power_state_changed_callback = component_state_changed_callback
-        print(f"9999999 {component_state_changed_callback}")
-=======
         communication_state_changed_callback: Callable[[CommunicationStatus], None],
         component_state_changed_callback: Callable[[dict[str, Any]], None],
         *args: Any,
@@ -51,19 +39,14 @@
     ) -> None:
         self._supplied_power_state: Optional[PowerState] = None
         self._supplied_power_state_changed_callback = component_state_changed_callback
->>>>>>> 6d53c835
         super().__init__(
             component,
             logger,
             max_workers,
             communication_state_changed_callback,
             component_state_changed_callback,
-<<<<<<< HEAD
-            #            *args, **kwargs
-=======
             *args,
             **kwargs,
->>>>>>> 6d53c835
         )
 
     def stop_communicating(self: PowerSupplyProxyComponentManager) -> None:
@@ -95,14 +78,7 @@
         if self._supplied_power_state != supplied_power_state:
             self._supplied_power_state = supplied_power_state
             if self._supplied_power_state is not None:
-<<<<<<< HEAD
-                print(f"6666666666666666 {self._supplied_power_state_changed_callback}")
-                self._supplied_power_state_changed_callback(
-                    {"power_state": self._supplied_power_state}
-                )
-=======
                 self._supplied_power_state_changed_callback(self._supplied_power_state)
->>>>>>> 6d53c835
 
 
 class PowerSupplyProxySimulator(
@@ -153,20 +129,12 @@
             Set the supplied power mode changed callback.
 
             :param component_state_changed_callback: the callback to be
-<<<<<<< HEAD
                 called when the component state changes.
-=======
-                called when the power mode changes.
->>>>>>> 6d53c835
             """
             self._supplied_power_state_changed_callback = (
                 component_state_changed_callback
             )
             if self._supplied_power_state_changed_callback is not None:
-<<<<<<< HEAD
-                print(f"77777777 {self._supplied_power_state_changed_callback}")
-=======
->>>>>>> 6d53c835
                 self._supplied_power_state_changed_callback(
                     {"power_state": self._supplied_power_state}
                 )
@@ -212,10 +180,6 @@
             if self._supplied_power_state != supplied_power_state:
                 self._supplied_power_state = supplied_power_state
                 if self._supplied_power_state_changed_callback is not None:
-<<<<<<< HEAD
-                    print(f"8888888 {self._supplied_power_state_changed_callback}")
-=======
->>>>>>> 6d53c835
                     self._supplied_power_state_changed_callback(
                         {"power_state": supplied_power_state}
                     )
@@ -232,20 +196,12 @@
         Initialise a new instance.
 
         :param logger: a logger for this object to use
-<<<<<<< HEAD
-        :param max_workers: no. of worker threads
-=======
         :param max_workers: nos of worker threads for async commands
->>>>>>> 6d53c835
         :param communication_status_changed_callback: callback to be
             called when the status of the communications channel between
             the component manager and its component changes
         :param component_state_changed_callback: callback to be
-<<<<<<< HEAD
             called when the state of the component changes
-=======
-            called when the supplied power mode changes
->>>>>>> 6d53c835
         :param initial_supplied_power_state: the initial supplied power
             mode of the simulated component
         """
@@ -327,11 +283,7 @@
         :param power_supply_component_manager: the component
             manager that manages supply of power to the hardware.
         :param logger: a logger for this object to use
-<<<<<<< HEAD
-        :param max_workers: no. of worker threads
-=======
         :param max_workers: nos of worker threads for async commands
->>>>>>> 6d53c835
         :param communication_status_changed_callback: callback to be
             called when the status of the communications channel between
             the component manager and its component changes
