--- conflicted
+++ resolved
@@ -415,11 +415,7 @@
         self._stations: dict[Hashable, _StationProxy] = {
             fqdn: _StationProxy(
                 fqdn,
-<<<<<<< HEAD
-=======
                 subarray_fqdns,
-                self._message_queue,
->>>>>>> cd710500
                 logger,
                 functools.partial(self._device_communication_status_changed, fqdn),
                 functools.partial(self._station_power_mode_changed, fqdn),
