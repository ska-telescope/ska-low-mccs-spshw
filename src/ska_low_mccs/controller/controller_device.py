--- conflicted
+++ resolved
@@ -15,12 +15,8 @@
 from typing import List, Optional, Tuple
 
 import tango
-<<<<<<< HEAD
 import time
-from tango.server import attribute, command, device_property
-=======
 from tango.server import command, device_property
->>>>>>> 381a7ede
 
 from ska_tango_base.base import SKABaseDevice
 from ska_tango_base.control_model import HealthState, PowerMode
