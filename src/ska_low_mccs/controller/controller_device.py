# -*- coding: utf-8 -*-
#
# This file is part of the SKA Low MCCS project
#
#
#
# Distributed under the terms of the GPL license.
# See LICENSE.txt for more info.

"""
This module contains the SKA Low MCCS Controller device prototype.
"""

from __future__ import annotations  # allow forward references in type hints

import json
import logging
import threading
from typing import List, Tuple

# PyTango imports
from tango import DebugIt, DevState, EnsureOmniThread, SerialModel, Util
from tango.server import attribute, command, device_property

# Additional import
from ska_tango_base import DeviceStateModel, SKAMaster, SKABaseDevice
from ska_tango_base.control_model import HealthState
from ska_tango_base.commands import ResponseCommand, ResultCode

from ska_low_mccs import MccsDeviceProxy
from ska_low_mccs.pool import DevicePool, DevicePoolSequence
import ska_low_mccs.release as release
from ska_low_mccs.utils import call_with_json, tango_raise
from ska_low_mccs.events import EventManager
from ska_low_mccs.health import HealthModel, HealthMonitor
from ska_low_mccs.resource import ResourceManager
from ska_low_mccs.message_queue import MessageQueue

__all__ = ["MccsController", "ControllerResourceManager", "main"]


class ControllerResourceManager(ResourceManager):
    """
    This class implements a resource manger for the MCCS controller
    device.

    Initialize with a list of FQDNs of devices to be managed. The
    ResourceManager holds the FQDN and the (1-based) ID of the device
    that owns each managed device.
    """

    def __init__(
        self: ControllerResourceManager,
        health_monitor: HealthMonitor,
        manager_name: str,
        station_fqdns: List[str],
        logger: logging.Logger,
    ) -> None:
        """
        Initialise the conroller resource manager.

        :param health_monitor: Provides for monitoring of health states
        :param manager_name: Name for this manager (imformation only)
        :param station_fqdns: the FQDNs of the stations that this controller
            device manages
        :param logger: the logger to be used by the object under test
        """
        stations = {}
        for station_fqdn in station_fqdns:
            station_id = int(station_fqdn.split("/")[-1:][0])
            stations[station_id] = station_fqdn
        super().__init__(health_monitor, manager_name, stations, logger)

    def assign(
        self: ControllerResourceManager, station_fqdns: List[str], subarray_id: int
    ) -> None:
        """
        Assign stations to a subarray device.

        :param station_fqdns: list of station device FQDNs to assign
        :param subarray_id: ID of the subarray to which the stations
            should be assigned
        """
        stations = {}
        for station_fqdn in station_fqdns:
            station_id = int(station_fqdn.split("/")[-1:][0])
            stations[station_id] = station_fqdn
        super().assign(stations, subarray_id)


class MccsControllerQueue(MessageQueue):
    """
    A concrete implementation of a message queue specific to
    MccsController.
    """

    def _notify_listener(
        self: MccsControllerQueue,
        result_code: ResultCode,
        message_uid: str,
        status: str,
    ) -> None:
        """
        Concrete implementation that can notify specific listeners.

        :param result_code: Result code of the command being executed
        :param message_uid: The message uid that needs a push notification
        :param status: Status message
        """
        device = self._target
        device._command_result["result_code"] = result_code
        device._command_result["message_uid"] = message_uid
        device._command_result["status"] = status
        json_results = json.dumps(device._command_result)
        device.push_change_event("commandResult", json_results)


class MccsController(SKAMaster):
    """
    MccsController TANGO device class for the MCCS prototype.

    This is a subclass of :py:class:`ska_tango_base.SKAMaster`.

    **Properties:**

    - Device Property
        MccsSubarrays
            - The FQDNs of the Mccs sub-arrays
            - Type: list(str)
        MccsStations
            - List of MCCS station  TANGO Device names
            - Type: list(str)
        MccsStationBeams
            - List of MCCS station beam TANGO Device names
            - Type: list(str)
        MccsSubarrayBeams
            - List of MCCS subarray beam TANGO Device names
            - Type: list(str)
        MccsTiles
            - List of MCCS Tile TANGO Device names.
            - Type: list(str)
        MccsAntenna
            - List of MCCS Antenna TANGO Device names
            - Type: list(str)
    """

    # -----------------
    # Device Properties
    # -----------------

    MccsSubarrays = device_property(dtype="DevVarStringArray", default_value=[])
    MccsSubracks = device_property(dtype="DevVarStringArray", default_value=[])
    MccsStations = device_property(dtype="DevVarStringArray", default_value=[])
    MccsSubarrayBeams = device_property(dtype="DevVarStringArray", default_value=[])

    # ---------------
    # General methods
    # ---------------
    def init_device(self: MccsController) -> None:
        """
        Initialise the device; overridden here to change the Tango
        serialisation model.
        """
        util = Util.instance()
        util.set_serial_model(SerialModel.NO_SYNC)
        super().init_device()

    def init_command_objects(self: MccsController) -> None:
        """
        Initialises the command handlers for commands supported by this
        device.
        """
        super().init_command_objects()

        args = (self, self.state_model, self.logger)
        self.register_command_object("Operate", self.OperateCommand(*args))
        self.register_command_object("Maintenance", self.MaintenanceCommand(*args))

        for (command_name, command_object) in [
            ("Disable", self.DisableCommand),
            ("StandbyLow", self.StandbyLowCommand),
            ("StandbyFull", self.StandbyFullCommand),
        ]:
            self.register_command_object(
                command_name,
                command_object(self.device_pool, self.state_model, self.logger),
            )

        for (command_name, command_object) in [
            ("Startup", self.StartupCommand),
            ("On", self.OnCommand),
            ("Callback", self.CallbackCommand),
            ("Off", self.OffCommand),
        ]:
            self.register_command_object(
                command_name, command_object(self, self.state_model, self.logger)
            )

    class InitCommand(SKAMaster.InitCommand):
        """
        A class for :py:class:`~.MccsController`'s Init command.

        The
        :py:meth:`~.MccsController.InitCommand.do` method below is
        called during :py:class:`~.MccsController`'s initialisation.
        """

        def __init__(
            self: MccsController.InitCommand,
            target: object,
            state_model: DeviceStateModel,
            logger: logging.Logger = None,
        ) -> None:
            """
            Create a new InitCommand.

            :param target: the object that this command acts upon; for
                example, the device for which this class implements the
                command
            :param state_model: the state model that this command uses
                 to check that it is allowed to run, and that it drives
                 with actions.
            :param logger: the logger to be used by this Command. If not
                provided, then a default module logger will be used.
            """
            super().__init__(target, state_model, logger)

            self._thread = None
            self._lock = threading.Lock()
            self._interrupt = False
            self._message_queue = None
            self._qdebuglock = threading.Lock()
            self._assigned_resources = None

        def do(self: MccsController.InitCommand) -> Tuple[ResultCode, str]:
            """
            Initialises the attributes and properties of the
            `MccsController`. State is managed under the hood; the basic
            sequence is:

            1. Device state is set to INIT
            2. The do() method is run
            3. Device state is set to OFF

            :return: A tuple containing a return code and a string
                message indicating status. The message is for
                information purpose only.
            """
            super().do()

            device = self.target
            device._heart_beat = 0
            device._command_result = {
                "result_code": ResultCode.UNKNOWN,
                "message_uid": "",
                "status": "",
            }
            device._progress = 0
            device.queue_debug = ""
            device._build_state = release.get_release_info()
            device._version_id = release.version
            device.set_change_event("commandResult", True, False)
            device.set_change_event("commandProgress", True, False)
            device.set_change_event("assignedResources", True, False)

            device._subarray_fqdns = list(device.MccsSubarrays)
            device._subarray_enabled = [False] * len(device.MccsSubarrays)

            device._subrack_fqdns = list(device.MccsSubracks)
            device._station_fqdns = list(device.MccsStations)

            subrack_pool = DevicePool(device._subrack_fqdns, self.logger, connect=False)
            station_pool = DevicePool(device._station_fqdns, self.logger, connect=False)

            device.device_pool = DevicePoolSequence(
                [subrack_pool, station_pool], self.logger, connect=False
            )

            # Start the Message queue for this device
            device._message_queue = MccsControllerQueue(
                target=device, lock=self._qdebuglock, logger=self.logger
            )
            device._message_queue.start()

            self._thread = threading.Thread(
                target=self._initialise_connections, args=(device,)
            )
            with self._lock:
                self._thread.start()
                return (ResultCode.STARTED, "Init command started")

        def _initialise_connections(
            self: MccsController.InitCommand, device: SKABaseDevice
        ) -> None:
            """
            Thread target for asynchronous initialisation of connections
            to external entities such as hardware and other devices.

            :param device: the device being initialised
            """
            # https://pytango.readthedocs.io/en/stable/howto.html
            # #using-clients-with-multithreading
            with EnsureOmniThread():
                self._initialise_device_pool(device)
                if self._interrupt:
                    self._thread = None
                    self._interrupt = False
                    return
                self._initialise_health_monitoring(
                    device, device._subrack_fqdns + device._station_fqdns
                )
                if self._interrupt:
                    self._thread = None
                    self._interrupt = False
                    return
                self._initialise_resource_management(device, device._station_fqdns)
                if self._interrupt:
                    self._thread = None
                    self._interrupt = False
                    return
                with self._lock:
                    self.succeeded()

        def _initialise_device_pool(
            self: MccsController.InitCommand, device: SKABaseDevice
        ) -> None:
            """
            Initialise the device pool for this device.

            :param device: the device for which power management is
                being initialised
            """
            device.device_pool.connect()

        def _initialise_health_monitoring(
            self: MccsController.InitCommand, device: SKABaseDevice, fqdns: List[str]
        ) -> None:
            """
            Initialise the health model for this device.

            :param device: the device for which the health model is
                being initialised
            :param fqdns: the fqdns of subservient devices for which
                this device monitors health
            """
            device.event_manager = EventManager(self.logger, fqdns)

            device._health_state = HealthState.UNKNOWN
            device.set_change_event("healthState", True, False)
            device.health_model = HealthModel(
                None, fqdns, device.event_manager, device.health_changed
            )

        def _initialise_resource_management(
            self: MccsController.InitCommand, device: SKABaseDevice, fqdns: List[str]
        ) -> None:
            """
            Initialise resource management for this device.

            :param device: the device for which resource management is
                being initialised
            :param fqdns: the fqdns of subservient devices allocation of which
                is managed by this device
            """
            health_monitor = device.health_model._health_monitor

            # Instantiate a resource manager for the Stations
            device._stations_manager = ControllerResourceManager(
                health_monitor, "StationsManager", fqdns, self.logger
            )
            resource_args = (device, device.state_model, device.logger)
            device.register_command_object(
                "Allocate", device.AllocateCommand(*resource_args)
            )
            device.register_command_object(
                "Release", device.ReleaseCommand(*resource_args)
            )
            device.register_command_object(
                "Restart", device.RestartCommand(*resource_args)
            )

        def interrupt(self: MccsController.InitCommand) -> bool:
            """
            Interrupt the initialisation thread (if one is running)

            :return: whether the initialisation thread was interrupted
            """
            if self._thread is None:
                return False
            self._interrupt = True
            return True

        def succeeded(self: MccsController.InitCommand) -> None:
            """
            Hook called when the initialisation thread finishes
            successfully.
            """
            self.state_model.perform_action("init_succeeded_disable")

    def always_executed_hook(self: MccsController) -> None:
        """
        Method always executed before any TANGO command is executed.
        """

    def delete_device(self: MccsController) -> None:
        """
        Hook to delete resources allocated in the
        :py:meth:`~.MccsController.InitCommand.do` method of the nested
        :py:class:`~.MccsController.InitCommand` class.

        This method allows for any memory or other resources allocated
        in the :py:meth:`~.MccsController.InitCommand.do` method to be
        released. This method is called by the device destructor, and by
        the Init command when the Tango device server is re-initialised.
        """
        if self._message_queue.is_alive():
            self._message_queue.terminate_thread()
            self._message_queue.join()

    # ----------
    # Attributes
    # ----------
    def health_changed(self: MccsController, health: HealthState) -> None:
        """
        Callback to be called whenever the HealthModel's health state
        changes; responsible for updating the tango side of things i.e.
        making sure the attribute is up to date, and events are pushed.

        :param health: the new health value
        """
        if self._health_state == health:
            return
        self._health_state = health
        self.push_change_event("healthState", health)

    @attribute(dtype="DevString")
    def commandResult(self: MccsController) -> ResultCode:
        """
        Return the _command_result attributes.

        :return: JSON encoded _command_results attributes map
        """
        json_results = json.dumps(self._command_result)
        return json_results

    @attribute(dtype="DevString")
    def aPoolStats(self: MccsController) -> str:
        """
        Return the aPoolStats attribute.

        :return: aPoolStats attribute
        """
        return self.device_pool.pool_stats()

    @attribute(dtype="DevString")
    def aQueueDebug(self: MccsController) -> str:
        """
        Return the queueDebug attribute.

        :return: queueDebug attribute
        """
        return self.queue_debug

    @aQueueDebug.write
    def aQueueDebug(self: MccsController, debug_string: str) -> None:
        """
        Update the queue debug attribute.

        :param debug_string: the new debug string for this attribute
        """
        self.queue_debug = debug_string

    @attribute(
        dtype="DevUShort",
        label="Command progress percentage",
        rel_change=2,
        abs_change=5,
        max_value=100,
        min_value=0,
    )
    def commandProgress(self: MccsController) -> int:
        """
        Return the commandProgress attribute value.

        :return: command progress as a percentage
        """
        return self._progress

    @attribute(dtype="DevULong")
    def aHeartBeat(self: MccsController) -> int:
        """
        Return the Heartbeat attribute value.

        :return: heart beat as a percentage
        """
        return self._heart_beat

    @attribute(dtype="DevUShort", unit="s")
    def commandDelayExpected(self: MccsController) -> int:

        """
        Return the commandDelayExpected attribute.

        :return: number of seconds it is expected to take to complete the command
        """
        return 0

    @attribute(dtype="DevString")
    def assignedResources(self: MccsController) -> str:
        """
        Return the assigned resources attribute.

        :return: assignedResources attribute
        """
        return self._assigned_resources

    def notify_listener(
        self: MccsControllerQueue,
        result_code: ResultCode,
        message_uid: str,
        status: str,
    ) -> None:
        """
        Thin wrapper around the message queue's notify listener method.

        :param result_code: Result code of the command being executed
        :param message_uid: The message uid that needs a push notification
        :param status: Status message
        """
        self._message_queue._notify_listener(result_code, message_uid, status)

    # --------
    # Commands
    # --------
    @command(dtype_out="DevVarLongStringArray")
    @DebugIt()
    def Startup(self: MccsController) -> Tuple[ResultCode, [str, str]]:
        """
        Start up the MCCS subsystem.

<<<<<<< HEAD
        :return: A tuple containing a return code, a string
            message indicating status and message UID.
            The string message is for information purposes only, but
            the message UID is for message management use.
        :rtype:
            (:py:class:`~ska_tango_base.commands.ResultCode`, [str, str])
=======
        :return: A tuple containing a return code and a string
            message indicating status. The message is for
            information purpose only.
>>>>>>> 73fb81bc
        """
        return self._check_and_send_message(
            "Startup", check_is_allowed=True, notifications=True
        )

    class StartupCommand(ResponseCommand):
        """
        Class for handling the Startup command.
        """

        SUCCEEDED_MESSAGE = "Startup command completed OK"
        FAILED_OFF_MESSAGE = "Startup command failed: Off"
        FAILED_ON_MESSAGE = "Startup command failed: On"

        def do(
            self: MccsController.StartupCommand, argin: str
        ) -> Tuple[ResultCode, str]:
            """
            Stateless do hook for implementing the functionality of the
            :py:meth:`.MccsController.Startup` command.

            :param argin: Messaging system and command arguments
            :return: A tuple containing a return code and a string
                message indicating status. The message is for
                information purpose only.
            """
            # TODO: For now, we need to get our devices to OFF state
            # (the highest state of device readiness for a device that
            # isn't actually on) before we can put them into ON state.
            # This is a counterintuitive mess that will be fixed in
            # SP-1501. Meanwhile, Startup() is implemented to turn all
            # devices OFF (which will actually cause all the hardware to
            # come on), and then turn them ON.
            device = self.target
            device_pool = device.device_pool

            message_uid = device._command_result.get("message_uid")
            if device_pool.off():
                self.state_model.perform_action("off_succeeded")
            else:
                self.state_model.perform_action("off_failed")
                device.notify_listener(
                    ResultCode.FAILED, message_uid, self.FAILED_OFF_MESSAGE
                )
                return (ResultCode.FAILED, message_uid + "," + self.FAILED_OFF_MESSAGE)

            if device_pool.on():
                self.state_model.perform_action("on_succeeded")
                device.notify_listener(
                    ResultCode.OK, message_uid, self.SUCCEEDED_MESSAGE
                )
                return (ResultCode.OK, message_uid + "," + self.SUCCEEDED_MESSAGE)
            else:
                self.state_model.perform_action("on_failed")
                device.notify_listener(
                    ResultCode.FAILED, message_uid, self.FAILED_ON_MESSAGE
                )
                return (ResultCode.FAILED, message_uid + "," + self.FAILED_ON_MESSAGE)

    def _check_and_send_message(
        self: MccsController,
        command: str,
        json_args: str = "",
        check_is_allowed: bool = False,
        notifications: bool = False,
    ) -> Tuple[ResultCode, [str, str]]:
        """
        Helper method to check initial status and send a message to
        execute the specified command.

        :param command: the command to send a message for
        :param json_args: arguments to pass with the command
        :param check_is_allowed: check for any previous ongoing command
        :param notifications: requestor notification required

        :return: A tuple containing a return code, a string
            message indicating status and message UID.
            The string message is for information purposes only, but
            the message UID is for message management use.
        :rtype:
            (:py:class:`~ska_tango_base.commands.ResultCode`, [str, str])
        """
        self.logger.debug(f"_check_and_send_message({command})")
        if check_is_allowed:
            command_progress = self._command_result.get("result_code")
            if command_progress in [
                ResultCode.STARTED,
                ResultCode.QUEUED,
            ]:
                self.logger.error(
                    f"_check_and_send_message() FAILED: {command_progress.name}"
                )
                return [
                    [ResultCode.FAILED],
                    ["A controller command is already in progress", None],
                ]

        if notifications:
            self.notify_listener(ResultCode.UNKNOWN, "", "")

        self.logger.debug(f"send_message({command})")
        (result_code, message_uid, status) = self._message_queue.send_message(
            command=command, notifications=notifications, json_args=json_args
        )
        return [[result_code], [status, message_uid]]

    @command(dtype_out="DevVarLongStringArray")
    @DebugIt()
    def On(self: MccsController) -> Tuple[ResultCode, [str, str]]:
        """
        Send a message to turn the controller on.

        Method returns as soon as the message has been enqueued.

<<<<<<< HEAD
        :return: A tuple containing a return code, a string
            message indicating status and message UID.
            The string message is for information purposes only, but
            the message UID is for message management use.
        :rtype:
            (:py:class:`~ska_tango_base.commands.ResultCode`, [str, str])
=======
        :return: A tuple containing a return code and a string
            message indicating status. The message is for
            information purpose only.
>>>>>>> 73fb81bc
        """
        return self._check_and_send_message(
            "On", check_is_allowed=True, notifications=True
        )

    class OnCommand(SKABaseDevice.OnCommand):
        """
        Class for handling the On command.
        """

        QUEUED_MESSAGE = "Controller On command queued"
        FAILED_MESSAGE = "Controller On command failed"

        def do(self: MccsController.OnCommand, argin: str) -> Tuple[ResultCode, str]:
            """
            Stateless do hook for implementing the functionality of the
            :py:meth:`.MccsController.On` command.

            :param argin: JSON encoded messaging system and command arguments
            :return: A tuple containing a return code and a string
                message indicating status. The message is for
                information purpose only.
            """
            device = self.target
            device_pool = device.device_pool

            message_uid = device._command_result.get("message_uid")
            if device_pool.invoke_command_with_callback(
<<<<<<< HEAD
                command_name="On",
                fqdn=device.get_name(),
                callback="Callback",
=======
                command_name="On", fqdn=device.get_name(), callback="OnCallback"
>>>>>>> 73fb81bc
            ):
                return (ResultCode.OK, message_uid + "," + self.QUEUED_MESSAGE)
            else:
                self.logger.error(message_uid + "," + self.FAILED_MESSAGE)
                device.notify_listener(
                    ResultCode.FAILED, message_uid, self.FAILED_MESSAGE
                )
                # TODO: Determine if this next statement is correct:
                # This needs to be successful or it drives the state machine into FAULT
                return (ResultCode.OK, message_uid + "," + self.FAILED_MESSAGE)

    @command(dtype_in="DevString", dtype_out="DevVarLongStringArray")
    @DebugIt()
    def Callback(self: MccsController, json_args: str) -> Tuple[ResultCode, [str, str]]:
        """
        Callback method for pool device command completion.

        :param json_args: Argument containing JSON encoded command message and result
        :return: A tuple containing a return code, a string message indicating status and
            message UID. The string message is for information purposes only, but the
            message UID is for message management use.
        :rtype:
            (:py:class:`~ska_tango_base.commands.ResultCode`, [str, str])
        """
        return self._check_and_send_message("Callback", json_args=json_args)

    class CallbackCommand(ResponseCommand):
        """
        Class for handling the Callback command.
        """

        SUCCESSFUL_MESSAGE = "Callback completed successfully"

        def do(
            self: MccsController.CallbackCommand, argin: str
        ) -> Tuple[ResultCode, str]:
            """
            Stateless do hook for implementing the functionality of the
            :py:meth:`.MccsController.Callback` command.

            :param argin: Argument containing JSON encoded command message and result
            :return: A tuple containing a return code and a string
                message indicating status. The message is for
                information purpose only.
            :rtype:
                (:py:class:`~ska_tango_base.commands.ResultCode`, str)
            """
            self.logger.debug(f"Class CallbackCommand argin = {argin}")
            device = self.target
            device_pool = device.device_pool
            device.logger.debug("Controller Callback called")

            message_uid = device._command_result.get("message_uid")
            # Defer callback to our pool device
            (command_complete, result_code, status) = device_pool.callback(argin)
            self.logger.debug(
                f"{command_complete}, {result_code}, {status} = device_pool.callback({argin})"
            )
            if command_complete:
                device.logger.debug(
                    f"Callback({result_code.name}:{message_uid}:{self.SUCCESSFUL_MESSAGE})"
                )
                device.notify_listener(
                    result_code, message_uid, self.SUCCESSFUL_MESSAGE
                )
                return (result_code, message_uid + "," + self.SUCCESSFUL_MESSAGE)
            else:
                return (ResultCode.STARTED, message_uid + "," + status)

    @command(dtype_out="DevVarLongStringArray")
    @DebugIt()
    def Disable(self: MccsController) -> Tuple[ResultCode, str]:
        """
        Disable the controller.

        :return: A tuple containing a return code and a string
            message indicating status. The message is for
            information purpose only.
        """
        self.notify_listener(ResultCode.UNKNOWN, "", "")
        command = self.get_command_object("Disable")
        (result_code, status) = command()
        self.notify_listener(result_code, "", status)
        return [[result_code], [status]]

    class DisableCommand(SKABaseDevice.DisableCommand):
        """
        Class for handling the Disable command.
        """

        SUCCEEDED_MESSAGE = "Disable command completed OK"
        FAILED_MESSAGE = "Disable command failed"

        def do(self: MccsController.DisableCommand) -> Tuple[ResultCode, str]:
            """
            Stateless do-hook for implementing the functionality of the
            :py:meth:`.MccsController.Off` command

            :return: A tuple containing a return code and a string
                message indicating status. The message is for
                information purpose only.
            """
            device_pool = self.target

            if device_pool.disable():
                return (ResultCode.OK, self.SUCCEEDED_MESSAGE)
            else:
                return (ResultCode.FAILED, self.FAILED_MESSAGE)

    @command(dtype_out="DevVarLongStringArray")
    @DebugIt()
    def Off(self: MccsController) -> Tuple[ResultCode, [str, str]]:
        """
        Send a message to turn the controller off.

<<<<<<< HEAD
        Method returns as soon as the message has been enqueued.

        :return: A tuple containing a return code, a string
            message indicating status and message UID.
            The string message is for information purposes only, but
            the message UID is for message management use.
        :rtype:
            (:py:class:`~ska_tango_base.commands.ResultCode`, [str, str])
=======
        :return: A tuple containing a return code and a string
            message indicating status. The message is for
            information purpose only.
>>>>>>> 73fb81bc
        """
        return self._check_and_send_message(
            "Off", check_is_allowed=True, notifications=True
        )

    class OffCommand(SKABaseDevice.OffCommand):
        """
        Class for handling the Off command.
        """

        QUEUED_MESSAGE = "Controller Off command queued"
        FAILED_MESSAGE = "Controller Off command failed"

        def do(self: MccsController.OffCommand, argin: str) -> Tuple[ResultCode, str]:
            """
            Stateless do hook for implementing the functionality of the
            :py:meth:`.MccsController.Off` command.

            :param argin: JSON encoded messaging system and command arguments
            :return: A tuple containing a return code and a string
                message indicating status. The message is for
                information purpose only.
            """
            device = self.target
            device_pool = device.device_pool

            message_uid = device._command_result.get("message_uid")
            if device_pool.invoke_command_with_callback(
                command_name="Off",
                fqdn=device.get_name(),
                callback="Callback",
            ):
                return (ResultCode.OK, message_uid + "," + self.QUEUED_MESSAGE)
            else:
                self.logger.error(message_uid + "," + self.FAILED_MESSAGE)
                device.notify_listener(
                    ResultCode.FAILED, message_uid, self.FAILED_MESSAGE
                )
                # TODO: Determine if this next statement is correct:
                # This needs to be successful or it drives the state machine into FAULT
                return (ResultCode.OK, message_uid + "," + self.FAILED_MESSAGE)

    class StandbyLowCommand(ResponseCommand):
        """
        Class for handling the StandbyLow command.

        :todo: What is this command supposed to do? It takes no
            argument, and returns nothing.
        """

        SUCCEEDED_MESSAGE = "StandbyLow command completed OK"
        FAILED_MESSAGE = "StandbyLow command failed"

        def do(self: MccsController.StandbyLowCommand) -> Tuple[ResultCode, str]:
            """
            Stateless do-hook for implementing the functionality of the
            :py:meth:`.MccsController.StandbyLow` command.

            :todo: For now, StandbyLow and StandbyHigh simply implement
                a general "standby".

            :return: A tuple containing a return code and a string
                message indicating status. The message is for
                information purpose only.
            """
            device_pool = self.target

            if device_pool.standby():
                return (ResultCode.OK, self.SUCCEEDED_MESSAGE)
            else:
                return (ResultCode.FAILED, self.FAILED_MESSAGE)

    @command(dtype_out="DevVarLongStringArray")
    @DebugIt()
    def StandbyLow(self: MccsController) -> Tuple[ResultCode, str]:
        """
        StandbyLow Command.

        :todo: What does this command do?

        :return: A tuple containing a return code and a string
            message indicating status. The message is for
            information purpose only.
        """
        handler = self.get_command_object("StandbyLow")
        (result_code, status) = handler()
        return [[result_code], [status]]

    class StandbyFullCommand(ResponseCommand):
        """
        Class for handling the StandbyFull command.

        :todo: What is this command supposed to do? It takes no
            argument, and returns nothing.
        """

        SUCCEEDED_MESSAGE = "StandbyFull command completed OK"
        FAILED_MESSAGE = "StandbyFull command failed"

        def do(self: MccsController.StandbyFullCommand) -> Tuple[ResultCode, str]:
            """
            Stateless do-hook for implementing the functionality of the
            :py:meth:`.MccsController.StandbyFull` command.

            :todo: For now, StandbyLow and StandbyHigh simply implement
                a general "standby".

            :return: A tuple containing a return code and a string
                message indicating status. The message is for
                information purpose only.
            """
            device_pool = self.target

            if device_pool.standby():
                return (ResultCode.OK, self.SUCCEEDED_MESSAGE)
            else:
                return (ResultCode.FAILED, self.FAILED_MESSAGE)

    @command(dtype_out="DevVarLongStringArray")
    @DebugIt()
    def StandbyFull(self: MccsController) -> Tuple[ResultCode, str]:
        """
        StandbyFull Command.

        :todo: What does this command do?

        :return: A tuple containing a return code and a string
            message indicating status. The message is for
            information purpose only.
        """
        handler = self.get_command_object("StandbyFull")
        (result_code, status) = handler()
        return [[result_code], [status]]

    class OperateCommand(ResponseCommand):
        """
        Class for handling the Operate command.

        :todo: What is this command supposed to do? It takes no
            argument, and returns nothing.
        """

        SUCCEEDED_MESSAGE = "Operate command completed OK"

        def do(self: MccsController.OperateCommand) -> Tuple[ResultCode, str]:
            """
            Stateless hook for implementation of
            :py:meth:`.MccsController.Operate` command
            functionality.

            :return: A tuple containing a return code and a string
                message indicating status. The message is for
                information purpose only.
            """
            return (ResultCode.OK, self.SUCCEEDED_MESSAGE)

        def check_allowed(self: MccsController.OperateCommand) -> bool:
            """
            Whether this command is allowed to be run in current device
            state.

            :return: True if this command is allowed to be run in
                current device state
            """
            return self.state_model.op_state == DevState.OFF

    @command(dtype_out="DevVarLongStringArray")
    @DebugIt()
    def Operate(self: MccsController) -> Tuple[ResultCode, str]:
        """
        Transit to the OPERATE operating state, ready for signal
        processing.

        :todo: What does this command do?

        :return: A tuple containing a return code and a string
            message indicating status. The message is for
            information purpose only.
        """
        handler = self.get_command_object("Operate")
        (result_code, status) = handler()
        return [[result_code], [status]]

    def is_Operate_allowed(self: MccsController) -> bool:
        """
        Whether this command is allowed to be run in current device
        state.

        :return: True if this command is allowed to be run in
            current device state
        """
        handler = self.get_command_object("Operate")
        if not handler.check_allowed():
            tango_raise("Operate() is not allowed in current state")
        return True

    class ResetCommand(SKABaseDevice.ResetCommand):
        """
        Command class for the Reset() command.
        """

        def do(self: MccsController.ResetCommand) -> Tuple[ResultCode, str]:
            """
            Stateless hook implementing the functionality of the
            (inherited) :py:meth:`ska_tango_base.SKABaseDevice.Reset`
            command for this :py:class:`.MccsController` device.

            This implementation resets the MCCS system as a whole as an
            attempt to clear a FAULT state.

            :return: A tuple containing a return code and a string
                message indicating status. The message is for
                information purpose only.
            """
            (result_code, message) = super().do()
            # MCCS-specific Reset functionality goes here
            return (result_code, message)

    @command(dtype_in="DevString", dtype_out="DevVarLongStringArray")
    def Allocate(self: MccsController, argin: str) -> Tuple[ResultCode, str]:
        """
        Allocate a set of unallocated MCCS resources to a sub-array. The
        JSON argument specifies the overall sub-array composition in
        terms of which stations should be allocated to the specified
        Sub-Array.

        :param argin: JSON-formatted string containing an integer
            subarray_id, station_ids, channels and subarray_beam_ids.

        :return: A tuple containing a return code and a string
            message indicating status. The message is for
            information purpose only.

        :example:

        >>> proxy = tango.DeviceProxy("low-mccs/control/control")
        >>> proxy.Allocate(
                json.dumps(
                {
                    "interface": "https://schema.skatelescope.org/ska-low-mccs-assignresources/1.0",
                    "subarray_id": 1,
                    "subarray_beam_ids": [1],
                    "station_ids": [[1,2]],
                    "channel_blocks": [3],
                }
                )
            )
        """
        self.notify_listener(ResultCode.UNKNOWN, "", "")
        handler = self.get_command_object("Allocate")
        (result_code, status) = handler(argin)
        self.notify_listener(result_code, "", status)
        return [[result_code], [status]]

    class AllocateCommand(ResponseCommand):
        """
        Allocate a set of unallocated MCCS resources to a sub-array.

        The JSON argument specifies the overall sub-array composition in
        terms of which stations should be allocated to the specified
        subarray_beam.
        """

        FAILED_ALREADY_ALLOCATED_MESSAGE_PREFIX = (
            "Cannot allocate stations already allocated"
        )
        FAILED_TO_RELEASE_MESSAGE_PREFIX = "Failed to release resources from subarray"
        FAILED_TO_ENABLE_SUBARRAY_MESSAGE_PREFIX = "Cannot enable subarray"
        FAILED_TO_ALLOCATE_MESSAGE_PREFIX = "Failed to allocate resources to subarray"
        SUCCEEDED_MESSAGE = "Allocate command completed OK"
        SUCCEEDED_ENABLE_SUBARRAY_MESSAGE = "_enable_subarray was successful"

        def do(
            self: MccsController.AllocateCommand, argin: str
        ) -> Tuple[ResultCode, str]:
            """
            Stateless hook implementing the functionality of the
            :py:meth:`.MccsController.Allocate` command

            Allocate a set of unallocated MCCS resources to a sub-array.
            The JSON argument specifies the overall sub-array composition in
            terms of which stations should be allocated to the specified Sub-Array.

            :param argin: JSON-formatted string
                {
                "interface": "https://schema.skatelescope.org/ska-low-mccs-assignresources/1.0",
                "subarray_id": int,
                "subarray_beam_ids": list[int],
                "station_ids": list[list[int]],
                "channel_blocks": list[int],
                }

            :return: A tuple containing a return code and a string
                message indicating status. The message is for
                information purpose only.
            """
            controllerdevice = self.target

            kwargs = json.loads(argin)
            subarray_id = kwargs.get("subarray_id")
            subarray_beam_ids = kwargs.get("subarray_beam_ids", list())
            station_ids = kwargs.get("station_ids", list())
            channel_blocks = kwargs.get("channel_blocks", list())
            controllerdevice = self.target
            assert 1 <= subarray_id <= len(controllerdevice._subarray_fqdns)

            # Generate station FQDNs from IDs
            all_stations = {}
            stations_per_beam = []
            for station_sub_ids in station_ids:
                station_sublist = []
                for station_id in station_sub_ids:
                    all_stations[station_id] = f"low-mccs/station/{station_id:03}"
                    station_sublist.append(f"low-mccs/station/{station_id:03}")
                stations_per_beam.append(station_sublist)
            station_fqdns = all_stations.values()
            subarray_beams = {}
            for subarray_beam_id in subarray_beam_ids:
                subarray_beams[
                    subarray_beam_id
                ] = f"low-mccs/subarraybeam/{subarray_beam_id:02}"
            subarray_beam_fqdns = sorted(subarray_beams.values())

            # Generate subarray FQDN from ID
            subarray_fqdn = controllerdevice._subarray_fqdns[subarray_id - 1]

            # Query stations resource manager
            # Are we allowed to make this allocation?
            # Which FQDNs need to be assigned and released?
            (
                alloc_allowed,
                stations_to_assign,
                stations_to_release,
            ) = controllerdevice._stations_manager.query_allocation(
                station_fqdns, subarray_id
            )
            if not alloc_allowed:
                # If manager returns False (not allowed) stations_to_release
                # gives the list of FQDNs blocking the allocation.
                aalist = ", ".join(stations_to_release)
                return (
                    ResultCode.FAILED,
                    f"{self.FAILED_ALREADY_ALLOCATED_MESSAGE_PREFIX}: {aalist}",
                )

            subarray_device = MccsDeviceProxy(subarray_fqdn, self.logger)

            # Manager gave this list of stations to release (no longer required)
            if stations_to_release is not None:
                (result_code, message) = call_with_json(
                    subarray_device.ReleaseResources, stations=stations_to_release
                )
                if result_code == ResultCode.FAILED:
                    return (
                        ResultCode.FAILED,
                        f"{self.FAILED_TO_RELEASE_MESSAGE_PREFIX} {subarray_fqdn}:"
                        f"{message}",
                    )
                for station_fqdn in stations_to_release:
                    station = MccsDeviceProxy(station_fqdn, self.logger)
                    station.subarrayId = 0

                # Inform manager that we made the releases
                controllerdevice._stations_manager.release(stations_to_release)

            # Enable the subarray specified by the caller (if required)
            if not controllerdevice._subarray_enabled[subarray_id - 1]:
                self._enable_subarray(subarray_id)

            if not controllerdevice._subarray_enabled[subarray_id - 1]:
                return (
                    ResultCode.FAILED,
                    f"{self.FAILED_TO_ENABLE_SUBARRAY_MESSAGE_PREFIX} {subarray_fqdn}",
                )

            # Manager gave this list of stations to assign
            if stations_to_assign is not None:
                (result_code, message) = call_with_json(
                    subarray_device.AssignResources,
                    stations=stations_per_beam,
                    subarray_beams=subarray_beam_fqdns,
                    channel_blocks=channel_blocks,
                )
                if result_code == ResultCode.FAILED:
                    return (
                        ResultCode.FAILED,
                        f"{self.FAILED_TO_ALLOCATE_MESSAGE_PREFIX} {subarray_fqdn}:"
                        f"{message}",
                    )
                for fqdn in stations_to_assign:
                    device = MccsDeviceProxy(fqdn, self.logger)
                    device.subarrayId = subarray_id

                # Inform manager that we made the assignments
                controllerdevice._stations_manager.assign(
                    stations_to_assign, subarray_id
                )

            # assume all is OK for now ie send back what we received.
            controllerdevice._assigned_resources = json.dumps(
                {
                    "interface": "https://schema.skatelescope.org/ska-low-mccs-assignedresources/1.0",
                    "subarray_beam_ids": subarray_beam_ids,
                    "station_ids": station_ids,
                    "channel_blocks": channel_blocks,
                }
            )
            return (ResultCode.OK, self.SUCCEEDED_MESSAGE)

        def check_allowed(self: MccsController.AllocateCommand) -> bool:
            """
            Whether this command is allowed to be run in current device
            state.

            :return: True if this command is allowed to be run in
                current device state
            """
            return self.state_model.op_state == DevState.ON

        def _enable_subarray(
            self: MccsController.AllocateCommand, argin: int
        ) -> Tuple[ResultCode, str]:
            """
            Method to enable the specified subarray.

            :param argin: the subarray id

            :return: A tuple containing a return code and a string
                message indicating status. The message is for
                information purpose only.
            """
            device = self.target
            subarray_id = argin

            if not (1 <= subarray_id <= len(device._subarray_fqdns)):
                return (
                    ResultCode.FAILED,
                    f"Subarray index {subarray_id} is out of range",
                )

            subarray_fqdn = device._subarray_fqdns[subarray_id - 1]

            if device._subarray_enabled[subarray_id - 1]:
                return (
                    ResultCode.FAILED,
                    f"Subarray {subarray_fqdn} is already enabled",
                )

            subarray_device = MccsDeviceProxy(subarray_fqdn, self.logger)
            if not subarray_device.State() == DevState.ON:
                (result_code, message) = subarray_device.On()

                # TODO: handle ResultCode.STARTED
                if result_code == ResultCode.FAILED:
                    return (
                        result_code,
                        f"Failed to enable subarray {subarray_fqdn}: {message}",
                    )

            device._subarray_enabled[subarray_id - 1] = True
            return (ResultCode.OK, self.SUCCEEDED_ENABLE_SUBARRAY_MESSAGE)

    def is_Allocate_allowed(self: MccsController) -> bool:
        """
        Whether this command is allowed to be run in current device
        state.

        :return: True if this command is allowed to be run in
            current device state
        """
        handler = self.get_command_object("Allocate")
        if not handler.check_allowed():
            tango_raise("Allocate() is not allowed in current state")
        return True

    def _disable_subarray(
        self: MccsController, subarray_id: int, restart: bool
    ) -> Tuple[ResultCode, str]:
        """
        Method to disable the specified subarray.

        :param subarray_id: the subarray id
        :param restart: was this calls due to a restart command?

        :return: A tuple containing a return code and a string
            message indicating status. The message is for
            information purpose only.
        """
        subarray_fqdn = self._subarray_fqdns[subarray_id - 1]
        subarray_device = MccsDeviceProxy(subarray_fqdn, self.logger)
        if restart:
            (result_code, message) = subarray_device.Restart()
            if result_code == ResultCode.FAILED:
                return (ResultCode.FAILED, f"Subarray restart failed: {message}")
        else:
            # try:
            (result_code, message) = subarray_device.ReleaseAllResources()
            # except DevFailed:
            # pass  # it probably has no resources to release
            if result_code == ResultCode.FAILED:
                return (
                    ResultCode.FAILED,
                    f"Subarray release all resources failed: {message}",
                )
        (result_code, message) = subarray_device.Off()
        if result_code == ResultCode.FAILED:
            return (ResultCode.FAILED, f"Subarray failed to turn off: {message}")
        self._subarray_enabled[subarray_id - 1] = False
        return (ResultCode.OK, "_disable_subarray was successful")

    def _release_resources(
        self: MccsController, argin: str, restart: bool = False
    ) -> Tuple[ResultCode, str]:
        """
        Method that releases subarray resources.

        :param argin: JON encoded subarray ID
        :param restart: release resources due to a restart command

        :return: A tuple containing a return code and a string
            message indicating status. The message is for
            information purpose only.
        """
        kwargs = json.loads(argin)
        subarray_id = kwargs.get("subarray_id")
        if subarray_id is None or not (1 <= subarray_id <= len(self._subarray_fqdns)):
            return (
                ResultCode.FAILED,
                f"Subarray index '{subarray_id}' is out of range",
            )

        subarray_fqdn = self._subarray_fqdns[subarray_id - 1]
        if not self._subarray_enabled[subarray_id - 1]:
            return (
                ResultCode.FAILED,
                f"Cannot release resources from disabled subarray {subarray_fqdn}",
            )

        # Query stations resouce manager for stations assigned to subarray
        fqdns = self._stations_manager.get_assigned_fqdns(subarray_id)
        # and clear the subarrayId in each
        for fqdn in fqdns:
            station = MccsDeviceProxy(fqdn, self.logger)
            station.subarrayId = 0
        # Finally release them from assignment in the manager
        self._stations_manager.release(fqdns)

        result = self._disable_subarray(subarray_id, restart)
        if result[0] is not ResultCode.OK:
            return (
                result[0],
                "_disable_subarray() release all or disable subarray failed",
            )
        return (ResultCode.OK, "Release resources completed OK")

    @command(dtype_in="DevString", dtype_out="DevVarLongStringArray")
    def Restart(self: MccsController, argin: str) -> Tuple[ResultCode, str]:
        """
        Restart an MCCS Sub-Array.

        :param argin: JSON-formatted string containing an integer subarray_id.

        :return: A tuple containing a return code and a string
            message indicating status. The message is for
            information purpose only.
        """
        self.notify_listener(ResultCode.UNKNOWN, "", "")
        handler = self.get_command_object("Restart")
        (result_code, status) = handler(argin)
        self.notify_listener(result_code, "", status)
        return [[result_code], [status]]

    class RestartCommand(ResponseCommand):
        """
        Restart a sub-array's Capabilities and resources (stations),
        marking the resources and Capabilities as unassigned and idle.
        """

        def do(
            self: MccsController.RestartCommand, argin: str
        ) -> Tuple[ResultCode, str]:
            """
            Stateless do hook for the
            :py:meth:`.MccsController.Restart` command

            :param argin: JSON-formatted string containing an integer subarray_id

            :return: A tuple containing a return code and a string
                message indicating status. The message is for
                information purpose only.
            """
            controller = self.target
            return controller._release_resources(argin, restart=True)

        def check_allowed(self: MccsController.RestartCommand) -> bool:
            """
            Whether this command is allowed to be run in current device
            state.

            :return: True if this command is allowed to be run in
                current device state
            """
            return self.state_model.op_state == DevState.ON

    def is_Restart_allowed(self: MccsController) -> bool:
        """
        Whether this command is allowed to be run in current device
        state.

        :return: True if this command is allowed to be run in
            current device state
        """
        handler = self.get_command_object("Restart")
        if not handler.check_allowed():
            tango_raise("Restart() is not allowed in current state")
        return True

    @command(dtype_in="DevString", dtype_out="DevVarLongStringArray")
    def Release(self: MccsController, argin: str) -> Tuple[ResultCode, str]:
        """
        Release resources from an MCCS Sub-Array.

        :param argin: JSON-formatted string containing an integer
            subarray_id, a release all flag and array resources.
            {
            "interface": "https://schema.skatelescope.org/ska-low-tmc-releaseresources/1.0",
            "subarray_id": 1,
            "release_all": true
            }

        :return: A tuple containing a return code and a string
            message indicating status. The message is for
            information purpose only.
        """
        self.notify_listener(ResultCode.UNKNOWN, "", "")
        handler = self.get_command_object("Release")
        (result_code, status) = handler(argin)
        self.notify_listener(result_code, "", status)
        return [[result_code], [status]]

    class ReleaseCommand(ResponseCommand):
        """
        Release a sub-array's Capabilities and resources (stations),
        marking the resources and Capabilities as unassigned and idle.
        """

        def do(
            self: MccsController.ReleaseCommand, argin: str
        ) -> Tuple[ResultCode, str]:
            """
            Stateless do hook for the
            :py:meth:`.MccsController.Release` command

            :param argin: JSON-formatted string containing an integer
                subarray_id, a release all flag and array resources (TBD).

            :return: A tuple containing a return code and a string
                message indicating status. The message is for
                information purpose only.
            """
            controller = self.target
            return controller._release_resources(argin)

        def check_allowed(self: MccsController.ReleaseCommand) -> bool:
            """
            Whether this command is allowed to be run in current device
            state.

            :return: True if this command is allowed to be run in
                current device state
            """
            return self.state_model.op_state == DevState.ON

    def is_Release_allowed(self: MccsController) -> bool:
        """
        Whether this command is allowed to be run in current device
        state.

        :return: True if this command is allowed to be run in
            current device state
        """
        handler = self.get_command_object("Release")
        if not handler.check_allowed():
            tango_raise("Release() is not allowed in current state")
        return True

    class MaintenanceCommand(ResponseCommand):
        """
        Class for handling the
        :py:meth:`.MccsController.Maintenance` command.

        :todo: What is this command supposed to do? It takes no
            argument, and returns nothing.
        """

        SUCCEEDED_MESSAGE = "Maintenance command completed OK"

        def do(self: MccsController.MaintenanceCommand) -> Tuple[ResultCode, str]:
            """
            Stateless do-hook for handling the
            :py:meth:`.MccsController.Maintenance` command.

            :return: A tuple containing a return code and a string
                message indicating status. The message is for
                information purpose only.
            """
            return (ResultCode.OK, self.SUCCEEDED_MESSAGE)

    @command(dtype_out="DevVarLongStringArray")
    @DebugIt()
    def Maintenance(self: MccsController) -> Tuple[ResultCode, str]:
        """
        Transition the MCCS to a MAINTENANCE state.

        :todo: What does this command do?

        :return: A tuple containing a return code and a string
            message indicating status. The message is for
            information purpose only.
        """
        handler = self.get_command_object("Maintenance")
        (result_code, status) = handler()
        return [[result_code], [status]]


# ----------
# Run server
# ----------


def main(*args: str, **kwargs: str) -> int:
    """
    Entry point for module.

    :param args: positional arguments
    :param kwargs: named arguments

    :return: exit code
    """
    return MccsController.run_server(args=args or None, **kwargs)


if __name__ == "__main__":
    main()<|MERGE_RESOLUTION|>--- conflicted
+++ resolved
@@ -538,18 +538,10 @@
         """
         Start up the MCCS subsystem.
 
-<<<<<<< HEAD
         :return: A tuple containing a return code, a string
             message indicating status and message UID.
             The string message is for information purposes only, but
             the message UID is for message management use.
-        :rtype:
-            (:py:class:`~ska_tango_base.commands.ResultCode`, [str, str])
-=======
-        :return: A tuple containing a return code and a string
-            message indicating status. The message is for
-            information purpose only.
->>>>>>> 73fb81bc
         """
         return self._check_and_send_message(
             "Startup", check_is_allowed=True, notifications=True
@@ -664,18 +656,10 @@
 
         Method returns as soon as the message has been enqueued.
 
-<<<<<<< HEAD
         :return: A tuple containing a return code, a string
             message indicating status and message UID.
             The string message is for information purposes only, but
             the message UID is for message management use.
-        :rtype:
-            (:py:class:`~ska_tango_base.commands.ResultCode`, [str, str])
-=======
-        :return: A tuple containing a return code and a string
-            message indicating status. The message is for
-            information purpose only.
->>>>>>> 73fb81bc
         """
         return self._check_and_send_message(
             "On", check_is_allowed=True, notifications=True
@@ -704,13 +688,7 @@
 
             message_uid = device._command_result.get("message_uid")
             if device_pool.invoke_command_with_callback(
-<<<<<<< HEAD
-                command_name="On",
-                fqdn=device.get_name(),
-                callback="Callback",
-=======
-                command_name="On", fqdn=device.get_name(), callback="OnCallback"
->>>>>>> 73fb81bc
+                command_name="On", fqdn=device.get_name(), callback="Callback"
             ):
                 return (ResultCode.OK, message_uid + "," + self.QUEUED_MESSAGE)
             else:
@@ -826,20 +804,12 @@
         """
         Send a message to turn the controller off.
 
-<<<<<<< HEAD
         Method returns as soon as the message has been enqueued.
 
         :return: A tuple containing a return code, a string
             message indicating status and message UID.
             The string message is for information purposes only, but
             the message UID is for message management use.
-        :rtype:
-            (:py:class:`~ska_tango_base.commands.ResultCode`, [str, str])
-=======
-        :return: A tuple containing a return code and a string
-            message indicating status. The message is for
-            information purpose only.
->>>>>>> 73fb81bc
         """
         return self._check_and_send_message(
             "Off", check_is_allowed=True, notifications=True
