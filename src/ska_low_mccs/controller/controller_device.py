# -*- coding: utf-8 -*-
#
# This file is part of the SKA Low MCCS project
#
#
#
# Distributed under the terms of the GPL license.
# See LICENSE.txt for more info.

"""
This module contains the SKA Low MCCS Controller device prototype.
"""

from __future__ import annotations  # allow forward references in type hints

import json
import logging
import threading
from typing import List, Optional, Tuple

# PyTango imports
from tango import DebugIt, DevState, EnsureOmniThread, SerialModel, Util
from tango.server import attribute, command, device_property

# Additional import
from ska_tango_base import DeviceStateModel, SKAMaster, SKABaseDevice
from ska_tango_base.control_model import HealthState
from ska_tango_base.commands import ResponseCommand, ResultCode

from ska_low_mccs import MccsDeviceProxy  # type: ignore[attr-defined]
from ska_low_mccs.pool import DevicePool, DevicePoolSequence  # type: ignore[attr-defined]
import ska_low_mccs.release as release
from ska_low_mccs.utils import call_with_json, tango_raise  # type: ignore[attr-defined]
from ska_low_mccs.events import EventManager  # type: ignore[attr-defined]
from ska_low_mccs.health import HealthModel, HealthMonitor  # type: ignore[attr-defined]
from ska_low_mccs.resource import ResourceManager  # type: ignore[attr-defined]
from ska_low_mccs.message_queue import MessageQueue  # type: ignore[attr-defined]

__all__ = ["MccsController", "ControllerResourceManager", "main"]


DevVarLongStringArrayType = Tuple[List[ResultCode], List[Optional[str]]]


class ControllerResourceManager(ResourceManager):
    """
    This class implements a resource manger for the MCCS controller
    device.

    Initialize with a list of FQDNs of devices to be managed. The
    ResourceManager holds the FQDN and the (1-based) ID of the device
    that owns each managed device.
    """

    def __init__(
        self: ControllerResourceManager,
        health_monitor: HealthMonitor,
        manager_name: str,
        station_fqdns: List[str],
        logger: logging.Logger,
    ) -> None:
        """
        Initialise the conroller resource manager.

        :param health_monitor: Provides for monitoring of health states
        :param manager_name: Name for this manager (imformation only)
        :param station_fqdns: the FQDNs of the stations that this controller
            device manages
        :param logger: the logger to be used by the object under test
        """
        stations = {}
        for station_fqdn in station_fqdns:
            station_id = int(station_fqdn.split("/")[-1:][0])
            stations[station_id] = station_fqdn
        super().__init__(health_monitor, manager_name, stations, logger)

    def assign(
        self: ControllerResourceManager, station_fqdns: List[str], subarray_id: int
    ) -> None:
        """
        Assign stations to a subarray device.

        :param station_fqdns: list of station device FQDNs to assign
        :param subarray_id: ID of the subarray to which the stations
            should be assigned
        """
        stations = {}
        for station_fqdn in station_fqdns:
            station_id = int(station_fqdn.split("/")[-1:][0])
            stations[station_id] = station_fqdn
        super().assign(stations, subarray_id)


class MccsControllerQueue(MessageQueue):
    """
    A concrete implementation of a message queue specific to
    MccsController.
    """

    def _notify_listener(
        self: MccsControllerQueue,
        result_code: ResultCode,
        message_uid: str,
        status: str,
    ) -> None:
        """
        Concrete implementation that can notify specific listeners.

        :param result_code: Result code of the command being executed
        :param message_uid: The message uid that needs a push notification
        :param status: Status message
        """
        device = self._target
        device._command_result["result_code"] = result_code
        device._command_result["message_uid"] = message_uid
        device._command_result["status"] = status
        json_results = json.dumps(device._command_result)
        device.push_change_event("commandResult", json_results)


class MccsController(SKAMaster):
    """
    MccsController TANGO device class for the MCCS prototype.

    This is a subclass of :py:class:`ska_tango_base.SKAMaster`.

    **Properties:**

    - Device Property
        MccsSubarrays
            - The FQDNs of the Mccs sub-arrays
            - Type: list(str)
        MccsStations
            - List of MCCS station  TANGO Device names
            - Type: list(str)
        MccsStationBeams
            - List of MCCS station beam TANGO Device names
            - Type: list(str)
        MccsSubarrayBeams
            - List of MCCS subarray beam TANGO Device names
            - Type: list(str)
        MccsTiles
            - List of MCCS Tile TANGO Device names.
            - Type: list(str)
        MccsAntenna
            - List of MCCS Antenna TANGO Device names
            - Type: list(str)
    """

    # -----------------
    # Device Properties
    # -----------------

    MccsSubarrays = device_property(dtype="DevVarStringArray", default_value=[])
    MccsSubracks = device_property(dtype="DevVarStringArray", default_value=[])
    MccsStations = device_property(dtype="DevVarStringArray", default_value=[])
    MccsSubarrayBeams = device_property(dtype="DevVarStringArray", default_value=[])

    # ---------------
    # General methods
    # ---------------
    def init_device(self: MccsController) -> None:
        """
        Initialise the device; overridden here to change the Tango
        serialisation model.
        """
        util = Util.instance()
        util.set_serial_model(SerialModel.BY_DEVICE)
        super().init_device()

    def init_command_objects(self: MccsController) -> None:
        """
        Initialises the command handlers for commands supported by this
        device.
        """
        super().init_command_objects()

        args = (self, self.state_model, self.logger)
        self.register_command_object("Operate", self.OperateCommand(*args))
        self.register_command_object("Maintenance", self.MaintenanceCommand(*args))

        for (command_name, command_object) in [
            ("Disable", self.DisableCommand),
            ("StandbyLow", self.StandbyLowCommand),
            ("StandbyFull", self.StandbyFullCommand),
        ]:
            self.register_command_object(
                command_name,
                command_object(self.device_pool, self.state_model, self.logger),
            )

        for (command_name, command_object) in [
            ("Startup", self.StartupCommand),
            ("On", self.OnCommand),
            ("Callback", self.CallbackCommand),
            ("Off", self.OffCommand),
        ]:
            self.register_command_object(
                command_name, command_object(self, self.state_model, self.logger)
            )

    class InitCommand(SKAMaster.InitCommand):
        """
        A class for :py:class:`~.MccsController`'s Init command.

        The
        :py:meth:`~.MccsController.InitCommand.do` method below is
        called during :py:class:`~.MccsController`'s initialisation.
        """

        def __init__(
            self: MccsController.InitCommand,
            target: object,
            state_model: DeviceStateModel,
            logger: logging.Logger = None,
        ) -> None:
            """
            Create a new InitCommand.

            :param target: the object that this command acts upon; for
                example, the device for which this class implements the
                command
            :param state_model: the state model that this command uses
                 to check that it is allowed to run, and that it drives
                 with actions.
            :param logger: the logger to be used by this Command. If not
                provided, then a default module logger will be used.
            """
            super().__init__(target, state_model, logger)

            self._thread: Optional[threading.Thread] = None
            self._lock = threading.Lock()
            self._interrupt = False
            self._message_queue = None
            self._qdebuglock = threading.Lock()

        def do(self: MccsController.InitCommand) -> Tuple[ResultCode, str]:
            """
            Initialises the attributes and properties of the
            `MccsController`. State is managed under the hood; the basic
            sequence is:

            1. Device state is set to INIT
            2. The do() method is run
            3. Device state is set to OFF

            :return: A tuple containing a return code and a string
                message indicating status. The message is for
                information purpose only.
            """
            super().do()

            device = self.target
            device._heart_beat = 0
            device._command_result = {
                "result_code": ResultCode.UNKNOWN,
                "message_uid": "",
                "status": "",
            }
            device._progress = 0
            device.queue_debug = ""
            device._assigned_resources = ""
            device._build_state = release.get_release_info()
            device._version_id = release.version
            device.set_change_event("commandResult", True, False)
            device.set_change_event("commandProgress", True, False)
            device.set_change_event("assignedResources", True, False)

            device._subarray_fqdns = list(device.MccsSubarrays)
            device._subarray_enabled = [False] * len(device.MccsSubarrays)

            device._subrack_fqdns = list(device.MccsSubracks)
            device._station_fqdns = list(device.MccsStations)

            subrack_pool = DevicePool(device._subrack_fqdns, self.logger, connect=False)
            station_pool = DevicePool(device._station_fqdns, self.logger, connect=False)

            device.device_pool = DevicePoolSequence(
                [subrack_pool, station_pool], self.logger, connect=False
            )

            # Start the Message queue for this device
            device._message_queue = MccsControllerQueue(
                target=device, lock=self._qdebuglock, logger=self.logger
            )
            device._message_queue.start()

            self._thread = threading.Thread(
                target=self._initialise_connections, args=(device,)
            )
            with self._lock:
                self._thread.start()
                return (ResultCode.STARTED, "Init command started")

        def _initialise_connections(
            self: MccsController.InitCommand, device: SKABaseDevice
        ) -> None:
            """
            Thread target for asynchronous initialisation of connections
            to external entities such as hardware and other devices.

            :param device: the device being initialised
            """
            # https://pytango.readthedocs.io/en/stable/howto.html
            # #using-clients-with-multithreading
            with EnsureOmniThread():
                self._initialise_device_pool(device)
                if self._interrupt:
                    self._thread = None
                    self._interrupt = False
                    return
                self._initialise_health_monitoring(
                    device, device._subrack_fqdns + device._station_fqdns
                )
                if self._interrupt:
                    self._thread = None
                    self._interrupt = False
                    return
                self._initialise_resource_management(device, device._station_fqdns)
                if self._interrupt:
                    self._thread = None
                    self._interrupt = False
                    return
                with self._lock:
                    self.succeeded()

        def _initialise_device_pool(
            self: MccsController.InitCommand, device: SKABaseDevice
        ) -> None:
            """
            Initialise the device pool for this device.

            :param device: the device for which power management is
                being initialised
            """
            device.device_pool.connect()

        def _initialise_health_monitoring(
            self: MccsController.InitCommand, device: SKABaseDevice, fqdns: List[str]
        ) -> None:
            """
            Initialise the health model for this device.

            :param device: the device for which the health model is
                being initialised
            :param fqdns: the fqdns of subservient devices for which
                this device monitors health
            """
            device.event_manager = EventManager(self.logger, fqdns)

            device._health_state = HealthState.UNKNOWN
            device.set_change_event("healthState", True, False)
            device.health_model = HealthModel(
                None, fqdns, device.event_manager, device.health_changed
            )

        def _initialise_resource_management(
            self: MccsController.InitCommand, device: SKABaseDevice, fqdns: List[str]
        ) -> None:
            """
            Initialise resource management for this device.

            :param device: the device for which resource management is
                being initialised
            :param fqdns: the fqdns of subservient devices allocation of which
                is managed by this device
            """
            health_monitor = device.health_model._health_monitor

            # Instantiate a resource manager for the Stations
            device._stations_manager = ControllerResourceManager(
                health_monitor, "StationsManager", fqdns, self.logger
            )
            resource_args = (device, device.state_model, device.logger)
            device.register_command_object(
                "Allocate", device.AllocateCommand(*resource_args)
            )
            device.register_command_object(
                "Release", device.ReleaseCommand(*resource_args)
            )
            device.register_command_object(
                "Restart", device.RestartCommand(*resource_args)
            )

        def interrupt(self: MccsController.InitCommand) -> bool:
            """
            Interrupt the initialisation thread (if one is running)

            :return: whether the initialisation thread was interrupted
            """
            if self._thread is None:
                return False
            self._interrupt = True
            return True

        def succeeded(self: MccsController.InitCommand) -> None:
            """
            Hook called when the initialisation thread finishes
            successfully.
            """
            self.state_model.perform_action("init_succeeded_disable")

    def always_executed_hook(self: MccsController) -> None:
        """
        Method always executed before any TANGO command is executed.
        """

    def delete_device(self: MccsController) -> None:
        """
        Hook to delete resources allocated in the
        :py:meth:`~.MccsController.InitCommand.do` method of the nested
        :py:class:`~.MccsController.InitCommand` class.

        This method allows for any memory or other resources allocated
        in the :py:meth:`~.MccsController.InitCommand.do` method to be
        released. This method is called by the device destructor, and by
        the Init command when the Tango device server is re-initialised.
        """
        if self._message_queue.is_alive():
            self._message_queue.terminate_thread()
            self._message_queue.join()

    # ----------
    # Attributes
    # ----------
    def health_changed(self: MccsController, health: HealthState) -> None:
        """
        Callback to be called whenever the HealthModel's health state
        changes; responsible for updating the tango side of things i.e.
        making sure the attribute is up to date, and events are pushed.

        :param health: the new health value
        """
        self._health_state: Optional[HealthState]  # type hint only

        if self._health_state == health:
            return
        self._health_state = health
        self.push_change_event("healthState", health)

    @attribute(dtype="DevString")
    def commandResult(self: MccsController) -> ResultCode:
        """
        Return the _command_result attributes.

        :return: JSON encoded _command_results attributes map
        """
        json_results = json.dumps(self._command_result)
        return json_results

    @attribute(dtype="DevString")
    def aPoolStats(self: MccsController) -> str:
        """
        Return the aPoolStats attribute.

        :return: aPoolStats attribute
        """
        return self.device_pool.pool_stats()

    @attribute(dtype="DevString")
    def aQueueDebug(self: MccsController) -> str:
        """
        Return the queueDebug attribute.

        :return: queueDebug attribute
        """
        return self.queue_debug

    @aQueueDebug.write  # type: ignore[no-redef]
    def aQueueDebug(self: MccsController, debug_string: str) -> None:
        """
        Update the queue debug attribute.

        :param debug_string: the new debug string for this attribute
        """
        self.queue_debug = debug_string

    @attribute(
        dtype="DevUShort",
        label="Command progress percentage",
        rel_change=2,
        abs_change=5,
        max_value=100,
        min_value=0,
    )
    def commandProgress(self: MccsController) -> int:
        """
        Return the commandProgress attribute value.

        :return: command progress as a percentage
        """
        return self._progress

    @attribute(dtype="DevULong")
    def aHeartBeat(self: MccsController) -> int:
        """
        Return the Heartbeat attribute value.

        :return: heart beat as a percentage
        """
        return self._heart_beat

    @attribute(dtype="DevUShort", unit="s")
    def commandDelayExpected(self: MccsController) -> int:

        """
        Return the commandDelayExpected attribute.

        :return: number of seconds it is expected to take to complete the command
        """
        return 0

    @attribute(dtype="DevString")
    def assignedResources(self: MccsController) -> str:
        """
        Return the assigned resources attribute.

        :return: assignedResources attribute
        """
        return self._assigned_resources

    def notify_listener(
        self: MccsControllerQueue,
        result_code: ResultCode,
        message_uid: str,
        status: str,
    ) -> None:
        """
        Thin wrapper around the message queue's notify listener method.

        :param result_code: Result code of the command being executed
        :param message_uid: The message uid that needs a push notification
        :param status: Status message
        """
        self._message_queue._notify_listener(result_code, message_uid, status)

    # --------
    # Commands
    # --------
    @command(dtype_out="DevVarLongStringArray")
    @DebugIt()
    def Startup(self: MccsController) -> DevVarLongStringArrayType:
        """
        Start up the MCCS subsystem.

        :return: A tuple containing a return code, a string
            message indicating status and message UID.
            The string message is for information purposes only, but
            the message UID is for message management use.
        """
        return self._check_and_send_message(
            "Startup", check_is_allowed=True, notifications=True
        )

    class StartupCommand(ResponseCommand):
        """
        Class for handling the Startup command.
        """

        SUCCEEDED_MESSAGE = "Startup command completed OK"
        FAILED_OFF_MESSAGE = "Startup command failed: Off"
        FAILED_ON_MESSAGE = "Startup command failed: On"

        def do(
            self: MccsController.StartupCommand, argin: str
        ) -> Tuple[ResultCode, str]:
            """
            Stateless do hook for implementing the functionality of the
            :py:meth:`.MccsController.Startup` command.

            :param argin: Messaging system and command arguments
            :return: A tuple containing a return code and a string
                message indicating status. The message is for
                information purpose only.
            """
            # TODO: For now, we need to get our devices to OFF state
            # (the highest state of device readiness for a device that
            # isn't actually on) before we can put them into ON state.
            # This is a counterintuitive mess that will be fixed in
            # SP-1501. Meanwhile, Startup() is implemented to turn all
            # devices OFF (which will actually cause all the hardware to
            # come on), and then turn them ON.
            device = self.target
            device_pool = device.device_pool

            message_uid = device._command_result.get("message_uid")
            if device_pool.off():
                self.state_model.perform_action("off_succeeded")
            else:
                self.state_model.perform_action("off_failed")
                device.notify_listener(
                    ResultCode.FAILED, message_uid, self.FAILED_OFF_MESSAGE
                )
                return (ResultCode.FAILED, message_uid + "," + self.FAILED_OFF_MESSAGE)

            if device_pool.on():
                self.state_model.perform_action("on_succeeded")
                device.notify_listener(
                    ResultCode.OK, message_uid, self.SUCCEEDED_MESSAGE
                )
                return (ResultCode.OK, message_uid + "," + self.SUCCEEDED_MESSAGE)
            else:
                self.state_model.perform_action("on_failed")
                device.notify_listener(
                    ResultCode.FAILED, message_uid, self.FAILED_ON_MESSAGE
                )
                return (ResultCode.FAILED, message_uid + "," + self.FAILED_ON_MESSAGE)

    def _check_and_send_message(
        self: MccsController,
        command: str,
        json_args: str = "",
        check_is_allowed: bool = False,
        notifications: bool = False,
    ) -> DevVarLongStringArrayType:
        """
        Helper method to check initial status and send a message to
        execute the specified command.

        :param command: the command to send a message for
        :param json_args: arguments to pass with the command
        :param check_is_allowed: check for any previous ongoing command
        :param notifications: requestor notification required

        :return: A tuple containing a return code, a string
            message indicating status and message UID.
            The string message is for information purposes only, but
            the message UID is for message management use.
        :rtype:
            (:py:class:`~ska_tango_base.commands.ResultCode`, [str, str])
        """
        self.logger.debug(f"_check_and_send_message({command})")
        if check_is_allowed:
            command_progress = self._command_result.get("result_code")
            if command_progress in [
                ResultCode.STARTED,
                ResultCode.QUEUED,
            ]:
                self.logger.error(
                    f"_check_and_send_message() FAILED: {command_progress.name}"
                )
                return (
                    [ResultCode.FAILED],
                    ["A controller command is already in progress", None],
                )

        if notifications:
            self.notify_listener(ResultCode.UNKNOWN, "", "")

        self.logger.debug(f"send_message({command})")
        (result_code, message_uid, status) = self._message_queue.send_message(
            command=command, notifications=notifications, json_args=json_args
        )
        return ([result_code], [status, message_uid])

    @command(dtype_out="DevVarLongStringArray")
    @DebugIt()
    def On(self: MccsController) -> DevVarLongStringArrayType:
        """
        Send a message to turn the controller on.

        Method returns as soon as the message has been enqueued.

        :return: A tuple containing a return code, a string
            message indicating status and message UID.
            The string message is for information purposes only, but
            the message UID is for message management use.
        """
        return self._check_and_send_message(
            "On", check_is_allowed=True, notifications=True
        )

    class OnCommand(SKABaseDevice.OnCommand):
        """
        Class for handling the On command.
        """

        QUEUED_MESSAGE = "Controller On command queued"
        FAILED_MESSAGE = "Controller On command failed"

        def do(self: MccsController.OnCommand, argin: str) -> Tuple[ResultCode, str]:
            """
            Stateless do hook for implementing the functionality of the
            :py:meth:`.MccsController.On` command.

            :param argin: JSON encoded messaging system and command arguments
            :return: A tuple containing a return code and a string
                message indicating status. The message is for
                information purpose only.
            """
            device = self.target
            device_pool = device.device_pool

            message_uid = device._command_result.get("message_uid")
            if device_pool.invoke_command_with_callback(
                command_name="On", fqdn=device.get_name(), callback="Callback"
            ):
                return (ResultCode.OK, message_uid + "," + self.QUEUED_MESSAGE)
            else:
                self.logger.error(message_uid + "," + self.FAILED_MESSAGE)
                device.notify_listener(
                    ResultCode.FAILED, message_uid, self.FAILED_MESSAGE
                )
                # TODO: Determine if this next statement is correct:
                # This needs to be successful or it drives the state machine into FAULT
                return (ResultCode.OK, message_uid + "," + self.FAILED_MESSAGE)

    @command(dtype_in="DevString", dtype_out="DevVarLongStringArray")
    @DebugIt()
    def Callback(self: MccsController, json_args: str) -> DevVarLongStringArrayType:
        """
        Callback method for pool device command completion.

        :param json_args: Argument containing JSON encoded command message and result
        :return: A tuple containing a return code, a string message indicating status and
            message UID. The string message is for information purposes only, but the
            message UID is for message management use.
        :rtype:
            (:py:class:`~ska_tango_base.commands.ResultCode`, [str, str])
        """
        return self._check_and_send_message("Callback", json_args=json_args)

    class CallbackCommand(ResponseCommand):
        """
        Class for handling the Callback command.
        """

        SUCCESSFUL_MESSAGE = "Callback completed successfully"

        def do(
            self: MccsController.CallbackCommand, argin: str
        ) -> Tuple[ResultCode, str]:
            """
            Stateless do hook for implementing the functionality of the
            :py:meth:`.MccsController.Callback` command.

            :param argin: Argument containing JSON encoded command message and result
            :return: A tuple containing a return code and a string
                message indicating status. The message is for
                information purpose only.
            :rtype:
                (:py:class:`~ska_tango_base.commands.ResultCode`, str)
            """
            self.logger.debug(f"Class CallbackCommand argin = {argin}")
            device = self.target
            device_pool = device.device_pool
            device.logger.debug("Controller Callback called")

            message_uid = device._command_result.get("message_uid")
            # Defer callback to our pool device
            (command_complete, result_code, status) = device_pool.callback(argin)
            self.logger.debug(
                f"{command_complete}, {result_code}, {status} = device_pool.callback({argin})"
            )
            if command_complete:
                device.logger.debug(
                    f"Callback({result_code.name}:{message_uid}:{self.SUCCESSFUL_MESSAGE})"
                )
                device.notify_listener(
                    result_code, message_uid, self.SUCCESSFUL_MESSAGE
                )
                return (result_code, message_uid + "," + self.SUCCESSFUL_MESSAGE)
            else:
                return (ResultCode.STARTED, message_uid + "," + status)

    @command(dtype_out="DevVarLongStringArray")
    @DebugIt()
    def Disable(self: MccsController) -> DevVarLongStringArrayType:
        """
        Disable the controller.

        :return: A tuple containing a return code and a string
            message indicating status. The message is for
            information purpose only.
        """
        self.notify_listener(ResultCode.UNKNOWN, "", "")
        command = self.get_command_object("Disable")
        (result_code, status) = command()
        self.notify_listener(result_code, "", status)
        return ([result_code], [status])

    class DisableCommand(SKABaseDevice.DisableCommand):
        """
        Class for handling the Disable command.
        """

        SUCCEEDED_MESSAGE = "Disable command completed OK"
        FAILED_MESSAGE = "Disable command failed"

        def do(self: MccsController.DisableCommand) -> Tuple[ResultCode, str]:
            """
            Stateless do-hook for implementing the functionality of the
            :py:meth:`.MccsController.Off` command

            :return: A tuple containing a return code and a string
                message indicating status. The message is for
                information purpose only.
            """
            device_pool = self.target

            if device_pool.disable():
                return (ResultCode.OK, self.SUCCEEDED_MESSAGE)
            else:
                return (ResultCode.FAILED, self.FAILED_MESSAGE)

    @command(dtype_out="DevVarLongStringArray")
    @DebugIt()
    def Off(self: MccsController) -> DevVarLongStringArrayType:
        """
        Send a message to turn the controller off.

        Method returns as soon as the message has been enqueued.

        :return: A tuple containing a return code, a string
            message indicating status and message UID.
            The string message is for information purposes only, but
            the message UID is for message management use.
        """
        return self._check_and_send_message(
            "Off", check_is_allowed=True, notifications=True
        )

    class OffCommand(SKABaseDevice.OffCommand):
        """
        Class for handling the Off command.
        """

        QUEUED_MESSAGE = "Controller Off command queued"
        FAILED_MESSAGE = "Controller Off command failed"

        def do(self: MccsController.OffCommand, argin: str) -> Tuple[ResultCode, str]:
            """
            Stateless do hook for implementing the functionality of the
            :py:meth:`.MccsController.Off` command.

            :param argin: JSON encoded messaging system and command arguments
            :return: A tuple containing a return code and a string
                message indicating status. The message is for
                information purpose only.
            """
            device = self.target
            device_pool = device.device_pool

            message_uid = device._command_result.get("message_uid")
            if device_pool.invoke_command_with_callback(
                command_name="Off",
                fqdn=device.get_name(),
                callback="Callback",
            ):
                return (ResultCode.OK, message_uid + "," + self.QUEUED_MESSAGE)
            else:
                self.logger.error(message_uid + "," + self.FAILED_MESSAGE)
                device.notify_listener(
                    ResultCode.FAILED, message_uid, self.FAILED_MESSAGE
                )
                # TODO: Determine if this next statement is correct:
                # This needs to be successful or it drives the state machine into FAULT
                return (ResultCode.OK, message_uid + "," + self.FAILED_MESSAGE)

    class StandbyLowCommand(ResponseCommand):
        """
        Class for handling the StandbyLow command.

        :todo: What is this command supposed to do? It takes no
            argument, and returns nothing.
        """

        SUCCEEDED_MESSAGE = "StandbyLow command completed OK"
        FAILED_MESSAGE = "StandbyLow command failed"

        def do(self: MccsController.StandbyLowCommand) -> Tuple[ResultCode, str]:
            """
            Stateless do-hook for implementing the functionality of the
            :py:meth:`.MccsController.StandbyLow` command.

            :todo: For now, StandbyLow and StandbyHigh simply implement
                a general "standby".

            :return: A tuple containing a return code and a string
                message indicating status. The message is for
                information purpose only.
            """
            device_pool = self.target

            if device_pool.standby():
                return (ResultCode.OK, self.SUCCEEDED_MESSAGE)
            else:
                return (ResultCode.FAILED, self.FAILED_MESSAGE)

    @command(dtype_out="DevVarLongStringArray")
    @DebugIt()
    def StandbyLow(self: MccsController) -> DevVarLongStringArrayType:
        """
        StandbyLow Command.

        :todo: What does this command do?

        :return: A tuple containing a return code and a string
            message indicating status. The message is for
            information purpose only.
        """
        handler = self.get_command_object("StandbyLow")
        (result_code, status) = handler()
        return ([result_code], [status])

    class StandbyFullCommand(ResponseCommand):
        """
        Class for handling the StandbyFull command.

        :todo: What is this command supposed to do? It takes no
            argument, and returns nothing.
        """

        SUCCEEDED_MESSAGE = "StandbyFull command completed OK"
        FAILED_MESSAGE = "StandbyFull command failed"

        def do(self: MccsController.StandbyFullCommand) -> Tuple[ResultCode, str]:
            """
            Stateless do-hook for implementing the functionality of the
            :py:meth:`.MccsController.StandbyFull` command.

            :todo: For now, StandbyLow and StandbyHigh simply implement
                a general "standby".

            :return: A tuple containing a return code and a string
                message indicating status. The message is for
                information purpose only.
            """
            device_pool = self.target

            if device_pool.standby():
                return (ResultCode.OK, self.SUCCEEDED_MESSAGE)
            else:
                return (ResultCode.FAILED, self.FAILED_MESSAGE)

    @command(dtype_out="DevVarLongStringArray")
    @DebugIt()
    def StandbyFull(self: MccsController) -> DevVarLongStringArrayType:
        """
        StandbyFull Command.

        :todo: What does this command do?

        :return: A tuple containing a return code and a string
            message indicating status. The message is for
            information purpose only.
        """
        handler = self.get_command_object("StandbyFull")
        (result_code, status) = handler()
        return ([result_code], [status])

    class OperateCommand(ResponseCommand):
        """
        Class for handling the Operate command.

        :todo: What is this command supposed to do? It takes no
            argument, and returns nothing.
        """

        SUCCEEDED_MESSAGE = "Operate command completed OK"

        def do(self: MccsController.OperateCommand) -> Tuple[ResultCode, str]:
            """
            Stateless hook for implementation of
            :py:meth:`.MccsController.Operate` command
            functionality.

            :return: A tuple containing a return code and a string
                message indicating status. The message is for
                information purpose only.
            """
            return (ResultCode.OK, self.SUCCEEDED_MESSAGE)

        def check_allowed(self: MccsController.OperateCommand) -> bool:
            """
            Whether this command is allowed to be run in current device
            state.

            :return: True if this command is allowed to be run in
                current device state
            """
            return self.state_model.op_state == DevState.OFF

    @command(dtype_out="DevVarLongStringArray")
    @DebugIt()
    def Operate(self: MccsController) -> DevVarLongStringArrayType:
        """
        Transit to the OPERATE operating state, ready for signal
        processing.

        :todo: What does this command do?

        :return: A tuple containing a return code and a string
            message indicating status. The message is for
            information purpose only.
        """
        handler = self.get_command_object("Operate")
        (result_code, status) = handler()
        return ([result_code], [status])

    def is_Operate_allowed(self: MccsController) -> bool:
        """
        Whether this command is allowed to be run in current device
        state.

        :return: True if this command is allowed to be run in
            current device state
        """
        handler = self.get_command_object("Operate")
        if not handler.check_allowed():
            tango_raise("Operate() is not allowed in current state")
        return True

    class ResetCommand(SKABaseDevice.ResetCommand):
        """
        Command class for the Reset() command.
        """

        def do(self: MccsController.ResetCommand) -> Tuple[ResultCode, str]:
            """
            Stateless hook implementing the functionality of the
            (inherited) :py:meth:`ska_tango_base.SKABaseDevice.Reset`
            command for this :py:class:`.MccsController` device.

            This implementation resets the MCCS system as a whole as an
            attempt to clear a FAULT state.

            :return: A tuple containing a return code and a string
                message indicating status. The message is for
                information purpose only.
            """
            (result_code, message) = super().do()
            # MCCS-specific Reset functionality goes here
            return (result_code, message)

    @command(dtype_in="DevString", dtype_out="DevVarLongStringArray")
<<<<<<< HEAD
    def Allocate(self: MccsController, argin: str) -> Tuple[ResultCode, [str, str]]:
=======
    def Allocate(self: MccsController, argin: str) -> DevVarLongStringArrayType:
>>>>>>> 579f17d8
        """
        Allocate a set of unallocated MCCS resources to a sub-array. The
        JSON argument specifies the overall sub-array composition in
        terms of which stations should be allocated to the specified
        Sub-Array.

        Method returns as soon as the message has been enqueued.

        :param argin: JSON-formatted string containing an integer
            subarray_id, station_ids, channels and subarray_beam_ids.

        :return: A tuple containing a return code, a string
            message indicating status and message UID.
            The string message is for information purposes only, but
            the message UID is for message management use.

        :example:

        >>> proxy = tango.DeviceProxy("low-mccs/control/control")
        >>> proxy.Allocate(
                json.dumps(
                {
                    "interface": "https://schema.skatelescope.org/ska-low-mccs-assignresources/1.0",
                    "subarray_id": 1,
                    "subarray_beam_ids": [1],
                    "station_ids": [[1,2]],
                    "channel_blocks": [3],
                }
                )
            )
        """
<<<<<<< HEAD
        if self._command_result.get("result_code") in [
            ResultCode.STARTED,
            ResultCode.QUEUED,
        ]:
            return [
                [ResultCode.FAILED],
                ["A controller command is already in progress", None],
            ]
        else:
            self.notify_listener(ResultCode.UNKNOWN, "", "")
            self.logger.debug("send_message(Allocate)")
            (result_code, message_uid, status) = self._message_queue.send_message(
                command="Allocate", json_args=argin, notifications=True
            )
            return [[result_code], [status, message_uid]]
=======
        self.notify_listener(ResultCode.UNKNOWN, "", "")
        handler = self.get_command_object("Allocate")
        (result_code, status) = handler(argin)
        self.notify_listener(result_code, "", status)
        return ([result_code], [status])
>>>>>>> 579f17d8

    class AllocateCommand(ResponseCommand):
        """
        Allocate a set of unallocated MCCS resources to a sub-array.

        The JSON argument specifies the overall sub-array composition in
        terms of which stations should be allocated to the specified
        subarray_beam.
        """

        FAILED_ALREADY_ALLOCATED_MESSAGE_PREFIX = (
            "Cannot allocate stations already allocated"
        )
        FAILED_TO_RELEASE_MESSAGE_PREFIX = "Failed to release resources from subarray"
        FAILED_TO_ENABLE_SUBARRAY_MESSAGE_PREFIX = "Cannot enable subarray"
        FAILED_TO_ALLOCATE_MESSAGE_PREFIX = "Failed to allocate resources to subarray"
        SUCCEEDED_MESSAGE = "Allocate command completed OK"
        SUCCEEDED_ENABLE_SUBARRAY_MESSAGE = "_enable_subarray was successful"

        def do(
            self: MccsController.AllocateCommand, argin: str
        ) -> Tuple[ResultCode, str]:
            """
            Stateless hook implementing the functionality of the
            :py:meth:`.MccsController.Allocate` command

            Allocate a set of unallocated MCCS resources to a sub-array.
            The JSON argument specifies the overall sub-array composition in
            terms of which stations should be allocated to the specified Sub-Array.

            :param argin: JSON-formatted string
                {
                "interface": "https://schema.skatelescope.org/ska-low-mccs-assignresources/1.0",
                "subarray_id": int,
                "subarray_beam_ids": list[int],
                "station_ids": list[list[int]],
                "channel_blocks": list[int],
                }

            :return: A tuple containing a return code and a string
                message indicating status. The message is for
                information purpose only.
            """
            controllerdevice = self.target

            kwargs = json.loads(argin)
            subarray_id = kwargs.get("subarray_id")
            subarray_beam_ids = kwargs.get("subarray_beam_ids", list())
            station_ids = kwargs.get("station_ids", list())
            channel_blocks = kwargs.get("channel_blocks", list())
            controllerdevice = self.target
            assert 1 <= subarray_id <= len(controllerdevice._subarray_fqdns)

            # Generate station FQDNs from IDs
            all_stations = {}
            stations_per_beam = []
            for station_sub_ids in station_ids:
                station_sublist = []
                for station_id in station_sub_ids:
                    all_stations[station_id] = f"low-mccs/station/{station_id:03}"
                    station_sublist.append(f"low-mccs/station/{station_id:03}")
                stations_per_beam.append(station_sublist)
            station_fqdns = all_stations.values()
            subarray_beams = {}

            for subarray_beam_id in subarray_beam_ids:
                subarray_beams[
                    subarray_beam_id
                ] = f"low-mccs/subarraybeam/{subarray_beam_id:02}"
            subarray_beam_fqdns = sorted(subarray_beams.values())

            # Generate subarray FQDN from ID
            subarray_fqdn = controllerdevice._subarray_fqdns[subarray_id - 1]

            # Query stations resource manager
            # Are we allowed to make this allocation?
            # Which FQDNs need to be assigned and released?
            (
                alloc_allowed,
                stations_to_assign,
                stations_to_release,
            ) = controllerdevice._stations_manager.query_allocation(
                station_fqdns, subarray_id
            )
            message_uid = controllerdevice._command_result.get("message_uid")

            if not alloc_allowed:
                # If manager returns False (not allowed) stations_to_release
                # gives the list of FQDNs blocking the allocation.
                aalist = ", ".join(stations_to_release)
                controllerdevice.notify_listener(
                    ResultCode.FAILED,
                    message_uid,
                    f"{self.FAILED_ALREADY_ALLOCATED_MESSAGE_PREFIX}: {aalist}",
                )
                return (
                    ResultCode.FAILED,
                    f"{self.FAILED_ALREADY_ALLOCATED_MESSAGE_PREFIX}: {aalist}",
                )

            subarray_device = MccsDeviceProxy(subarray_fqdn, self.logger)

            # Manager gave this list of stations to release (no longer required)
            if stations_to_release is not None:
                (result_code, message) = call_with_json(
                    subarray_device.ReleaseResources, stations=stations_to_release
                )
                if result_code == ResultCode.FAILED:
                    controllerdevice.notify_listener(
                        ResultCode.FAILED,
                        message_uid,
                        f"{self.FAILED_TO_RELEASE_MESSAGE_PREFIX} {subarray_fqdn}:"
                        f"{message}",
                    )
                    return (
                        ResultCode.FAILED,
                        f"{self.FAILED_TO_RELEASE_MESSAGE_PREFIX} {subarray_fqdn}:"
                        f"{message}",
                    )
                for station_fqdn in stations_to_release:
                    station = MccsDeviceProxy(station_fqdn, self.logger)
                    station.subarrayId = 0

                # Inform manager that we made the releases
                controllerdevice._stations_manager.release(stations_to_release)

            # Enable the subarray specified by the caller (if required)
            if not controllerdevice._subarray_enabled[subarray_id - 1]:
                self._enable_subarray(subarray_id)

            if not controllerdevice._subarray_enabled[subarray_id - 1]:
                controllerdevice.notify_listener(
                    ResultCode.FAILED,
                    message_uid,
                    f"{self.FAILED_TO_ENABLE_SUBARRAY_MESSAGE_PREFIX} {subarray_fqdn}",
                )
                return (
                    ResultCode.FAILED,
                    f"{self.FAILED_TO_ENABLE_SUBARRAY_MESSAGE_PREFIX} {subarray_fqdn}",
                )

            # Manager gave this list of stations to assign
            if stations_to_assign is not None:
                (result_code, message) = call_with_json(
                    subarray_device.AssignResources,
                    stations=stations_per_beam,
                    subarray_beams=subarray_beam_fqdns,
                    channel_blocks=channel_blocks,
                )
                if result_code == ResultCode.FAILED:
                    controllerdevice.notify_listener(
                        ResultCode.FAILED,
                        message_uid,
                        f"{self.FAILED_TO_ALLOCATE_MESSAGE_PREFIX} {subarray_fqdn}:"
                        f"{message}",
                    )
                    return (
                        ResultCode.FAILED,
                        f"{self.FAILED_TO_ALLOCATE_MESSAGE_PREFIX} {subarray_fqdn}:"
                        f"{message}",
                    )
                for fqdn in stations_to_assign:
                    device = MccsDeviceProxy(fqdn, self.logger)
                    device.subarrayId = subarray_id

                # Inform manager that we made the assignments
                controllerdevice._stations_manager.assign(
                    stations_to_assign, subarray_id
                )

            # assume all is OK for now ie send back what we received.
            controllerdevice._assigned_resources = json.dumps(
                {
                    "interface": "https://schema.skatelescope.org/ska-low-mccs-assignedresources/1.0",
                    "subarray_beam_ids": subarray_beam_ids,
                    "station_ids": station_ids,
                    "channel_blocks": channel_blocks,
                }
            )
            controllerdevice.push_change_event(
                "assignedResources", controllerdevice._assigned_resources
            )
            controllerdevice.notify_listener(
                ResultCode.OK,
                message_uid,
                self.SUCCEEDED_MESSAGE,
            )
            return (ResultCode.OK, self.SUCCEEDED_MESSAGE)

        def check_allowed(self: MccsController.AllocateCommand) -> bool:
            """
            Whether this command is allowed to be run in current device
            state.

            :return: True if this command is allowed to be run in
                current device state
            """
            return self.state_model.op_state == DevState.ON

        def _enable_subarray(
            self: MccsController.AllocateCommand, argin: int
        ) -> Tuple[ResultCode, str]:
            """
            Method to enable the specified subarray.

            :param argin: the subarray id

            :return: A tuple containing a return code and a string
                message indicating status. The message is for
                information purpose only.
            """
            device = self.target
            subarray_id = argin

            if not (1 <= subarray_id <= len(device._subarray_fqdns)):
                return (
                    ResultCode.FAILED,
                    f"Subarray index {subarray_id} is out of range",
                )

            subarray_fqdn = device._subarray_fqdns[subarray_id - 1]

            if device._subarray_enabled[subarray_id - 1]:
                return (
                    ResultCode.FAILED,
                    f"Subarray {subarray_fqdn} is already enabled",
                )

            subarray_device = MccsDeviceProxy(subarray_fqdn, self.logger)
            if not subarray_device.State() == DevState.ON:
                (result_code, message) = subarray_device.On()

                # TODO: handle ResultCode.STARTED
                if result_code == ResultCode.FAILED:
                    return (
                        result_code,
                        f"Failed to enable subarray {subarray_fqdn}: {message}",
                    )

            device._subarray_enabled[subarray_id - 1] = True
            return (ResultCode.OK, self.SUCCEEDED_ENABLE_SUBARRAY_MESSAGE)

    def is_Allocate_allowed(self: MccsController) -> bool:
        """
        Whether this command is allowed to be run in current device
        state.

        :return: True if this command is allowed to be run in
            current device state
        """
        handler = self.get_command_object("Allocate")
        if not handler.check_allowed():
            tango_raise("Allocate() is not allowed in current state")
        return True

    def _disable_subarray(
        self: MccsController, subarray_id: int, restart: bool
    ) -> Tuple[ResultCode, str]:
        """
        Method to disable the specified subarray.

        :param subarray_id: the subarray id
        :param restart: was this calls due to a restart command?

        :return: A tuple containing a return code and a string
            message indicating status. The message is for
            information purpose only.
        """
        subarray_fqdn = self._subarray_fqdns[subarray_id - 1]
        subarray_device = MccsDeviceProxy(subarray_fqdn, self.logger)
        if restart:
            (result_code, message) = subarray_device.Restart()
            if result_code == ResultCode.FAILED:
                return (ResultCode.FAILED, f"Subarray restart failed: {message}")
        else:
            # try:
            (result_code, message) = subarray_device.ReleaseAllResources()
            # except DevFailed:
            # pass  # it probably has no resources to release
            if result_code == ResultCode.FAILED:
                return (
                    ResultCode.FAILED,
                    f"Subarray release all resources failed: {message}",
                )
        (result_code, message) = subarray_device.Off()
        if result_code == ResultCode.FAILED:
            return (ResultCode.FAILED, f"Subarray failed to turn off: {message}")
        self._subarray_enabled[subarray_id - 1] = False
        return (ResultCode.OK, "_disable_subarray was successful")

    def _release_resources(
        self: MccsController, argin: str, restart: bool = False
    ) -> Tuple[ResultCode, str]:
        """
        Method that releases subarray resources.

        :param argin: JON encoded subarray ID
        :param restart: release resources due to a restart command

        :return: A tuple containing a return code and a string
            message indicating status. The message is for
            information purpose only.
        """
        kwargs = json.loads(argin)
        subarray_id = kwargs.get("subarray_id")
        if subarray_id is None or not (1 <= subarray_id <= len(self._subarray_fqdns)):
            return (
                ResultCode.FAILED,
                f"Subarray index '{subarray_id}' is out of range",
            )

        subarray_fqdn = self._subarray_fqdns[subarray_id - 1]
        if not self._subarray_enabled[subarray_id - 1]:
            return (
                ResultCode.FAILED,
                f"Cannot release resources from disabled subarray {subarray_fqdn}",
            )

        # Query stations resouce manager for stations assigned to subarray
        fqdns = self._stations_manager.get_assigned_fqdns(subarray_id)
        # and clear the subarrayId in each
        for fqdn in fqdns:
            station = MccsDeviceProxy(fqdn, self.logger)
            station.subarrayId = 0
        # Finally release them from assignment in the manager
        self._stations_manager.release(fqdns)

        result = self._disable_subarray(subarray_id, restart)
        if result[0] is not ResultCode.OK:
            return (
                result[0],
                "_disable_subarray() release all or disable subarray failed",
            )
        return (ResultCode.OK, "Release resources completed OK")

    @command(dtype_in="DevString", dtype_out="DevVarLongStringArray")
    def Restart(self: MccsController, argin: str) -> DevVarLongStringArrayType:
        """
        Restart an MCCS Sub-Array.

        :param argin: JSON-formatted string containing an integer subarray_id.

        :return: A tuple containing a return code and a string
            message indicating status. The message is for
            information purpose only.
        """
        self.notify_listener(ResultCode.UNKNOWN, "", "")
        handler = self.get_command_object("Restart")
        (result_code, status) = handler(argin)
        self.notify_listener(result_code, "", status)
        return ([result_code], [status])

    class RestartCommand(ResponseCommand):
        """
        Restart a sub-array's Capabilities and resources (stations),
        marking the resources and Capabilities as unassigned and idle.
        """

        def do(
            self: MccsController.RestartCommand, argin: str
        ) -> Tuple[ResultCode, str]:
            """
            Stateless do hook for the
            :py:meth:`.MccsController.Restart` command

            :param argin: JSON-formatted string containing an integer subarray_id

            :return: A tuple containing a return code and a string
                message indicating status. The message is for
                information purpose only.
            """
            controller = self.target
            (result_code, status) = controller._release_resources(argin, restart=True)
            controller._assigned_resources = json.dumps(
                {
                    "interface": "https://schema.skatelescope.org/ska-low-mccs-assignedresources/1.0",
                    "subarray_beam_ids": [],
                    "station_ids": [],
                    "channel_blocks": [],
                }
            )
            controller.push_change_event(
                "assignedResources", controller._assigned_resources
            )
            return (result_code, status)

        def check_allowed(self: MccsController.RestartCommand) -> bool:
            """
            Whether this command is allowed to be run in current device
            state.

            :return: True if this command is allowed to be run in
                current device state
            """
            return self.state_model.op_state == DevState.ON

    def is_Restart_allowed(self: MccsController) -> bool:
        """
        Whether this command is allowed to be run in current device
        state.

        :return: True if this command is allowed to be run in
            current device state
        """
        handler = self.get_command_object("Restart")
        if not handler.check_allowed():
            tango_raise("Restart() is not allowed in current state")
        return True

    @command(dtype_in="DevString", dtype_out="DevVarLongStringArray")
    def Release(self: MccsController, argin: str) -> DevVarLongStringArrayType:
        """
        Release resources from an MCCS Sub-Array.

        :param argin: JSON-formatted string containing an integer
            subarray_id, a release all flag and array resources.
            {
            "interface": "https://schema.skatelescope.org/ska-low-tmc-releaseresources/1.0",
            "subarray_id": 1,
            "release_all": true
            }

        :return: A tuple containing a return code and a string
            message indicating status. The message is for
            information purpose only.
        """
        self.notify_listener(ResultCode.UNKNOWN, "", "")
        handler = self.get_command_object("Release")
        (result_code, status) = handler(argin)
        self.notify_listener(result_code, "", status)
        return ([result_code], [status])

    class ReleaseCommand(ResponseCommand):
        """
        Release a sub-array's Capabilities and resources (stations),
        marking the resources and Capabilities as unassigned and idle.
        """

        def do(
            self: MccsController.ReleaseCommand, argin: str
        ) -> Tuple[ResultCode, str]:
            """
            Stateless do hook for the
            :py:meth:`.MccsController.Release` command

            :param argin: JSON-formatted string containing an integer
                subarray_id, a release all flag and array resources (TBD).

            :return: A tuple containing a return code and a string
                message indicating status. The message is for
                information purpose only.
            """
            controller = self.target
            (result_code, status) = controller._release_resources(argin)
            controller._assigned_resources = json.dumps(
                {
                    "interface": "https://schema.skatelescope.org/ska-low-mccs-assignedresources/1.0",
                    "subarray_beam_ids": [],
                    "station_ids": [],
                    "channel_blocks": [],
                }
            )
            controller.push_change_event(
                "assignedResources", controller._assigned_resources
            )
            return (result_code, status)

        def check_allowed(self: MccsController.ReleaseCommand) -> bool:
            """
            Whether this command is allowed to be run in current device
            state.

            :return: True if this command is allowed to be run in
                current device state
            """
            return self.state_model.op_state == DevState.ON

    def is_Release_allowed(self: MccsController) -> bool:
        """
        Whether this command is allowed to be run in current device
        state.

        :return: True if this command is allowed to be run in
            current device state
        """
        handler = self.get_command_object("Release")
        if not handler.check_allowed():
            tango_raise("Release() is not allowed in current state")
        return True

    class MaintenanceCommand(ResponseCommand):
        """
        Class for handling the
        :py:meth:`.MccsController.Maintenance` command.

        :todo: What is this command supposed to do? It takes no
            argument, and returns nothing.
        """

        SUCCEEDED_MESSAGE = "Maintenance command completed OK"

        def do(self: MccsController.MaintenanceCommand) -> Tuple[ResultCode, str]:
            """
            Stateless do-hook for handling the
            :py:meth:`.MccsController.Maintenance` command.

            :return: A tuple containing a return code and a string
                message indicating status. The message is for
                information purpose only.
            """
            return (ResultCode.OK, self.SUCCEEDED_MESSAGE)

    @command(dtype_out="DevVarLongStringArray")
    @DebugIt()
    def Maintenance(self: MccsController) -> DevVarLongStringArrayType:
        """
        Transition the MCCS to a MAINTENANCE state.

        :todo: What does this command do?

        :return: A tuple containing a return code and a string
            message indicating status. The message is for
            information purpose only.
        """
        handler = self.get_command_object("Maintenance")
        (result_code, status) = handler()
        return ([result_code], [status])


# ----------
# Run server
# ----------


def main(*args: str, **kwargs: str) -> int:
    """
    Entry point for module.

    :param args: positional arguments
    :param kwargs: named arguments

    :return: exit code
    """
    return MccsController.run_server(args=args or None, **kwargs)


if __name__ == "__main__":
    main()<|MERGE_RESOLUTION|>--- conflicted
+++ resolved
@@ -1034,11 +1034,7 @@
             return (result_code, message)
 
     @command(dtype_in="DevString", dtype_out="DevVarLongStringArray")
-<<<<<<< HEAD
-    def Allocate(self: MccsController, argin: str) -> Tuple[ResultCode, [str, str]]:
-=======
     def Allocate(self: MccsController, argin: str) -> DevVarLongStringArrayType:
->>>>>>> 579f17d8
         """
         Allocate a set of unallocated MCCS resources to a sub-array. The
         JSON argument specifies the overall sub-array composition in
@@ -1070,29 +1066,21 @@
                 )
             )
         """
-<<<<<<< HEAD
         if self._command_result.get("result_code") in [
             ResultCode.STARTED,
             ResultCode.QUEUED,
         ]:
-            return [
+            return (
                 [ResultCode.FAILED],
                 ["A controller command is already in progress", None],
-            ]
+            )
         else:
             self.notify_listener(ResultCode.UNKNOWN, "", "")
             self.logger.debug("send_message(Allocate)")
             (result_code, message_uid, status) = self._message_queue.send_message(
                 command="Allocate", json_args=argin, notifications=True
             )
-            return [[result_code], [status, message_uid]]
-=======
-        self.notify_listener(ResultCode.UNKNOWN, "", "")
-        handler = self.get_command_object("Allocate")
-        (result_code, status) = handler(argin)
-        self.notify_listener(result_code, "", status)
-        return ([result_code], [status])
->>>>>>> 579f17d8
+            return ([result_code], [status, message_uid])
 
     class AllocateCommand(ResponseCommand):
         """
