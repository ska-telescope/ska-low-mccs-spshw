--- conflicted
+++ resolved
@@ -17,448 +17,6 @@
 __all__ = ["ControllerResourceManager"]
 
 
-<<<<<<< HEAD
-=======
-class _ResourceManager:
-    """
-    A generic resource manager / tracker.
-
-    This resource manager treats resources as abstract concepts that can
-    be allocated to and deallocated from abstract allocatees.
-    """
-
-    def __init__(
-        self: _ResourceManager,
-        allocatees: Iterable[Hashable],
-        **resources: Iterable[Hashable],
-    ) -> None:
-        """
-        Initialise a new instance.
-
-        :param allocatees: targets for allocation of resources.
-        :param resources: keyword args, with each keyword being the name
-            of a resource type, and the value being the set of resources
-            of that type managed by this resource manager. For example,
-            to allocate toys, tools and treasure to boxes:
-
-            .. code-block:: python
-
-                resource_manager = _ResourceManager(
-                    boxes,
-                    toys={"teddybears", "lego"},
-                    tools={"hammers", "saws", "drills"}
-                    treasure={"diamonds", "rubies", "coins"},
-                }
-
-            The resource types will be maintained as separate
-            namespaces, so you can re-use a resource marker across
-            different types. For example, no problem using the number 2
-            twice in this example:
-
-            .. code-block:: python
-
-                resource_manager = _ResourceManager(
-                    subarrays,
-                    station_ids={1, 2},
-                    channel_blocks={2, 3}
-                }
-        """
-        self._allocatees = set(allocatees)
-        self._allocations: dict[str, dict[Hashable, Optional[Hashable]]] = {
-            resource_type: {resource: None for resource in resources[resource_type]}
-            for resource_type in resources
-        }
-
-    def _validate_resources(
-        self: _ResourceManager,
-        **resources: Iterable[Hashable],
-    ) -> None:
-        """
-        Check that the resources provided are managed by this resource manager.
-
-        :param resources: the resources to check
-
-        :raises ValueError: if any resources are not managed by this
-            resource manager
-        """
-        unsupported_types = {
-            resource_type
-            for resource_type in resources
-            if resource_type not in self._allocations
-        }
-        if unsupported_types:
-            raise ValueError(f"Unsupported resource types: {unsupported_types}.")
-
-        unsupported = {
-            resource_type: [
-                resource
-                for resource in resources[resource_type]
-                if resource not in self._allocations[resource_type]
-            ]
-            for resource_type in resources
-        }
-        # discard empty entries
-        unsupported = {
-            resource_type: unsupported[resource_type]
-            for resource_type in unsupported
-            if unsupported[resource_type]
-        }
-
-        if unsupported:
-            raise ValueError(f"Unsupported resources: {unsupported}.")
-
-    def _validate_allocatee(
-        self: _ResourceManager,
-        allocatee: Hashable,
-    ) -> None:
-        """
-        Check that the allocatee provided is known to this resource manager.
-
-        :param allocatee: the allocatee to check
-
-        :raises ValueError: if the allocatee is not known to this
-            resource manager
-        """
-        if allocatee not in self._allocatees:
-            raise ValueError(f"Unsupported allocatee: {allocatee}")
-
-    def _validate_allocation(
-        self: _ResourceManager,
-        allocatee: Hashable,
-        **resources: Iterable[Hashable],
-    ) -> None:
-        """
-        Check that the specified resources can be allocated to the specified allocatee.
-
-        This method assumes that the resources and allocatee have been
-        validated.
-
-        :param resources: the resources to check
-        :param allocatee: the allocatee to check
-
-        :raises ValueError: if the resources are not available to be
-            allocated to the allocatee
-        """
-        unallocatable = {
-            resource_type: [
-                resource
-                for resource in resources[resource_type]
-                if self._allocations[resource_type][resource] is not None
-                and self._allocations[resource_type][resource] != allocatee
-            ]
-            for resource_type in resources
-        }
-        # discard empty entries
-        unallocatable = {
-            resource_type: unallocatable[resource_type]
-            for resource_type in unallocatable
-            if unallocatable[resource_type]
-        }
-        if unallocatable:
-            raise ValueError(
-                f"Cannot allocate resources: {unallocatable} to allocatee {allocatee}"
-            )
-
-    def allocate(
-        self: _ResourceManager,
-        allocatee: Hashable,
-        **resources: Iterable[Hashable],
-    ) -> None:
-        """
-        Allocate resources to an allocatee.
-
-        :param allocatee: the allocatee to which resources are to be
-            allocated
-        :param resources: the resources to allocate. Each keyword
-            specifies a resource type, with the value a list of the
-            resources of that type to be allocated. For example:
-
-            .. code-block:: python
-
-                resource_manager.allocate(
-                    "box_1",
-                    toys={"lego"},
-                    tools={"hammers", "saws"}
-                }
-        """
-        self._validate_allocatee(allocatee)
-        self._validate_resources(**resources)
-        self._validate_allocation(allocatee, **resources)
-
-        for resource_type in resources:
-            for resource in resources[resource_type]:
-                self._allocations[resource_type][resource] = allocatee
-
-    def deallocate(
-        self: _ResourceManager,
-        **resources: Iterable[Hashable],
-    ) -> None:
-        """
-        Deallocate resources.
-
-        :param resources: the resources to deallocate. Each keyword
-            specifies a resource type, with the value a list of the
-            resources of that type to be allocated. For example:
-
-            .. code-block:: python
-
-                resource_manager.deallocate(
-                    toys={"lego"},
-                    tools={"hammers", "saws"}
-                }
-        """
-        self._validate_resources(**resources)
-
-        for resource_type in resources:
-            for resource in resources[resource_type]:
-                self._allocations[resource_type][resource] = None
-
-    def deallocate_from(
-        self: _ResourceManager,
-        allocatee: Hashable,
-    ) -> None:
-        """
-        Deallocate all resources from an allocatee.
-
-        :param allocatee: the allocatee to which resources are to be
-            allocated
-        """
-        self._validate_allocatee(allocatee)
-
-        for resource_type in self._allocations:
-            for resource in self._allocations[resource_type]:
-                if self._allocations[resource_type][resource] == allocatee:
-                    self._allocations[resource_type][resource] = None
-
-    def get_allocated(
-        self: _ResourceManager,
-        allocatee: Hashable,
-    ) -> Mapping[str, Iterable[Hashable]]:
-        allocated = {
-            resource_type: [
-                resource
-                for resource in self._allocations[resource_type]
-                if self._allocations[resource_type][resource] == allocatee
-            ]
-            for resource_type in self._allocations
-        }
-
-        # discard empty entries
-        allocated = {
-            resource_type: allocated[resource_type]
-            for resource_type in allocated
-            if allocated[resource_type]
-        }
-
-        return allocated
-
-
-class _HealthfulResourceManager(_ResourceManager):
-    """A resource manager / tracker for resource types that may have a health state."""
-
-    def __init__(
-        self: _HealthfulResourceManager,
-        allocatees: Iterable[Hashable],
-        healthful_resource_types: Iterable[str],
-        *args: Any,
-        **resources: Iterable[Hashable],
-    ) -> None:
-        """
-        Initialise a new instance.
-
-        :param allocatees: targets for allocation of resources.
-        :param healthful_resource_types: resource types that should be
-            managed for health.
-        :param args: other positional arguments
-        :param resources: keyword args, with each keyword being the name
-            of a resource type, and the value being the set of resources
-            of that type managed by this resource manager. For example,
-            to allocate toys, tools and treasure to boxes:
-
-            .. code-block:: python
-
-                resource_manager = _HealthfulResourceManager(
-                    boxes,
-                    ["toys", "tools"],
-                    toys={"teddybears", "lego"},
-                    tools={"hammers", "saws", "drills"}
-                    treasure={"diamonds", "rubies", "coins"},
-                }
-
-            The resource types will be maintained as separate
-            namespaces, so you can re-use a resource marker across
-            different types. For example, no problem using the number 2
-            twice in this example:
-
-            .. code-block:: python
-
-                resource_manager = _HealthfulResourceManager(
-                    subarrays,
-                    ["station_ids"],
-                    station_ids={1, 2},
-                    channel_blocks={2, 3}
-                }
-        """
-        self._healthy = {
-            resource_type: {resource: False for resource in resources[resource_type]}
-            for resource_type in healthful_resource_types
-        }
-        super().__init__(allocatees, *args, **resources)
-
-    def _validate_allocation(
-        self: _HealthfulResourceManager,
-        allocatee: Hashable,
-        **resources: Iterable[Hashable],
-    ) -> None:
-        """
-        Check that the specified resources can be allocated to the specified allocatee.
-
-        This method assumes that the resources and allocatee have been
-        validated.
-
-        :param allocatee: the allocatee to check
-        :param resources: the resources to check
-
-        :raises ValueError: if the resources to be allocated are not all
-            healthy.
-        """
-        super()._validate_allocation(allocatee, **resources)
-
-        unhealthy = {
-            resource_type: [
-                resource
-                for resource in resources[resource_type]
-                if self._allocations[resource_type][resource] is None
-                and not self._healthy[resource_type][resource]
-            ]
-            for resource_type in resources
-            if resource_type in resources and resource_type in self._healthy
-        }
-        # discard empty entries
-        unhealthy = {
-            resource_type: unhealthy[resource_type]
-            for resource_type in unhealthy
-            if unhealthy[resource_type]
-        }
-        if unhealthy:
-            raise ValueError(f"Cannot allocate unhealthy resources: {unhealthy}.")
-
-    def set_health(
-        self: _HealthfulResourceManager,
-        resource_type: str,
-        resource: Hashable,
-        is_healthy: bool,
-    ) -> None:
-        """
-        Set the health of a resource.
-
-        :param resource_type: the resource type of the resources whose
-            health is being set
-        :param resource: the resource whose health is being set
-        :param is_healthy: the new health status of the resource
-
-        :raises ValueError: if the resource type is not managed for
-            health
-        """
-        self._validate_resources(**{resource_type: {resource}})
-
-        if resource_type not in self._healthy:
-            raise ValueError(
-                f"Resource type {resource_type} is not managed for health."
-            )
-        self._healthy[resource_type][resource] = is_healthy
-
-
-class _ReadyResourceManager(_ResourceManager):
-    def __init__(
-        self: _ReadyResourceManager,
-        allocatees: Iterable[Hashable],
-        *args: Any,
-        **resources: Iterable[Hashable],
-    ) -> None:
-        """
-        Initialise a new instance.
-
-        :param allocatees: targets for allocation of resources.
-        :param args: positional args to pass to underlying resource
-            manager
-        :param resources: keyword args, with each keyword being the name
-            of a resource type, and the value being the set of resources
-            of that type managed by this resource manager. For example,
-            to allocate toys, tools and treasure to boxes:
-
-            .. code-block:: python
-
-                resource_manager = _ReadyResourceManager(
-                    boxes,
-                    toys={"teddybears", "lego"},
-                    tools={"hammers", "saws", "drills"}
-                    treasure={"diamonds", "rubies", "coins"},
-                }
-
-            The resource types will be maintained as separate
-            namespaces, so you can re-use a resource marker across
-            different types. For example, no problem using the number 2
-            twice in this example:
-
-            .. code-block:: python
-
-                resource_manager = _ResourceManager(
-                    subarrays,
-                    station_ids={1, 2},
-                    channel_blocks={2, 3}
-                }
-        """
-        self._ready = {allocatee: False for allocatee in allocatees}
-        super().__init__(allocatees, *args, **resources)
-
-    def _validate_allocation(
-        self: _ReadyResourceManager,
-        allocatee: Hashable,
-        **resources: Iterable[Hashable],
-    ) -> None:
-        """
-        Check that the specified resources can be allocated to the specified allocatee.
-
-        This method assumes that the resources and allocatee have been
-        validated.
-
-        :param allocatee: the allocatee to check
-        :param resources: the resources to check
-
-        :raises ValueError: if the allocatee is unready to be allocated
-            resources.
-        """
-        super()._validate_allocation(allocatee, **resources)
-
-        if not self._ready[allocatee]:
-            raise ValueError(f"Allocatee is unready: {allocatee}.")
-
-    def set_ready(
-        self: _ReadyResourceManager,
-        allocatee: Hashable,
-        is_ready: bool,
-    ) -> None:
-        """
-        Set an allocatee's readiness to be allocated resources.
-
-        :param allocatee: the allocatee to set as ready or not ready
-        :param is_ready: whether the subarray is ready or not
-        """
-        self._validate_allocatee(allocatee)
-        self._ready[allocatee] = is_ready
-
-
-class _HealthfulReadyResourceManager(
-    _HealthfulResourceManager,
-    _ReadyResourceManager,
-):
-    """A resource manager that manages both allocatee readiness and resource health."""
-
-    pass
-
-
->>>>>>> 41205908
 class ControllerResourceManager:
     """A resource manager for the controller component manager."""
 
@@ -549,7 +107,7 @@
                     station_beams=[["low-mccs/beam/01", "low-mccs/beam/02"]]
                     channel_blocks=[2, 3],
                 )
-        """
+        """ 
         # scrape stations from iterable - these are not a resource
         # stations can be shared between subarrays
         if "stations" in resources:
