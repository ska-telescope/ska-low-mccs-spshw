# type: ignore
# -*- coding: utf-8 -*-
#
# This file is part of the SKA Low MCCS project
#
#
#
# Distributed under the terms of the GPL license.
# See LICENSE.txt for more info.


"""
MCCS Station.

MccsStation is the Tango device class for the MCCS Station prototype.
"""
__all__ = ["MccsStation", "main"]

import json
import threading

# PyTango imports
from tango import DebugIt, EnsureOmniThread, SerialModel, Util, DevFailed
from tango.server import attribute, command, device_property

# additional imports
from ska_tango_base import SKABaseDevice, SKAObsDevice
from ska_tango_base.commands import ResponseCommand, ResultCode
from ska_tango_base.control_model import HealthState

from ska_low_mccs import MccsDeviceProxy
from ska_low_mccs.pool import DevicePool, DevicePoolSequence
import ska_low_mccs.release as release
from ska_low_mccs.health import HealthModel
from ska_low_mccs.message_queue import MessageQueue


class MccsStation(SKAObsDevice):
    """
    MccsStation is the Tango device class for the MCCS Station prototype.

    This is a subclass of :py:class:`ska_tango_base.SKAObsDevice`.

    **Properties:**

    - Device Property
        StationId
            - MCCS station ID for this station
            - Type: int (scalar attribute)
        APIUFQDNs
            - The FQDN of this station's APIU
            - Type: str (spectrum attribute)
        TileFQDNs
            - List of Tile FQDNs
            - Type: str (spectrum attribute)
        AntennaFQDNs
            - List of Antenna FQDNs
            - Type: str (spectrum attribute)
    """

    # -----------------
    # Device Properties
    # -----------------
    StationId = device_property(dtype=int, default_value=0)
    APIUFQDN = device_property(dtype=str)
    TileFQDNs = device_property(dtype=(str,), default_value=[])
    AntennaFQDNs = device_property(dtype=(str,), default_value=[])

    # ---------------
    # General methods
    # ---------------
    def init_device(self):
        """
        Initialise the device.

        This is overridden here to change the Tango serialisation model.
        """
        util = Util.instance()
        util.set_serial_model(SerialModel.BY_DEVICE)
        super().init_device()

    class InitCommand(SKAObsDevice.InitCommand):
        """
        Class that implements device initialisation for the MCCS Station is managed
        under the hood; the basic sequence is:

        1. Device state is set to INIT
        2. The do() method is run
        3. Device state is set to the appropriate outgoing state,
           usually off
        """

        def __init__(self, target, state_model, logger=None):
            """
            Create a new InitCommand.

            :param target: the object that this command acts upon; for
                example, the device for which this class implements the
                command
            :type target: object
            :param state_model: the state model that this command uses
                 to check that it is allowed to run, and that it drives
                 with actions.
            :type state_model:
                :py:class:`~ska_tango_base.DeviceStateModel`
            :param logger: the logger to be used by this Command. If not
                provided, then a default module logger will be used.
            :type logger: :py:class:`logging.Logger`
            """
            super().__init__(target, state_model, logger)

            self._thread = None
            self._lock = threading.Lock()
            self._interrupt = False
            self._message_queue = None
            self._qdebuglock = threading.Lock()

        def do(self):
            """
            Initialises the attributes and properties of the
            :py:class:`.MccsStation`.

            :return: A tuple containing a return code and a string
                message indicating status. The message is for
                information purpose only.
            :rtype: (:py:class:`~ska_tango_base.commands.ResultCode`, str)
            """
            super().do()
            # unittest.mock.patch("Group", return_value=List)
            device = self.target
            device.queue_debug = ""
            device._heart_beat = 0
            device._progress = 0
            device._cmd_respond_to_fqdn = None
            device._cmd_callback = None
            device._subarray_id = 0
            device._refLatitude = 0.0
            device._refLongitude = 0.0
            device._refHeight = 0.0
            device._apiu_fqdn = device.APIUFQDN
            device._tile_fqdns = list(device.TileFQDNs)
            # device._tile_group = tango.Group("tile_group")
            # for tile_fqdn in device._tile_fqdns:
            # device._tile_group.add(tile_fqdn)
            device._antenna_fqdns = list(device.AntennaFQDNs)
            device._beam_fqdns = []
            device._transient_buffer_fqdn = ""
            device._delay_centre = []
            device._calibration_coefficients = []
            device._is_calibrated = False
            device._is_configured = False
            device._calibration_job_id = 0
            device._daq_job_id = 0
            device._data_directory = ""

            device._build_state = release.get_release_info()
            device._version_id = release.version
            device._station_id = device.StationId

            # device.set_change_event("subarrayId", True, True)
            # device.set_archive_event("subarrayId", True, True)
            device.set_change_event("beamFQDNs", True, True)
            device.set_archive_event("beamFQDNs", True, True)
            device.set_change_event("transientBufferFQDN", True, False)
            device.set_archive_event("transientBufferFQDN", True, False)

            prerequisite_fqdns = device._tile_fqdns
            if device._apiu_fqdn is not None:
                prerequisite_fqdns.append(device._apiu_fqdn)
            prerequisite_device_pool = DevicePool(
                prerequisite_fqdns, self.logger, connect=False
            )
            antenna_pool = DevicePool(device._antenna_fqdns, self.logger, connect=False)
            device.device_pool = DevicePoolSequence(
                [prerequisite_device_pool, antenna_pool], self.logger, connect=False
            )

            # Start the Message queue for this device
            device._message_queue = MessageQueue(
                target=device, lock=self._qdebuglock, logger=self.logger
            )
            device._message_queue.start()

            self._thread = threading.Thread(
                target=self._initialise_connections, args=(device,)
            )
            with self._lock:
                self._thread.start()
                return (ResultCode.STARTED, "Init command started")

        def _initialise_connections(self, device):
            """
            Thread target for asynchronous initialisation of connections to external
            entities such as hardware and other devices.

            :param device: the device being initialised
            :type device: :py:class:`ska_tango_base.SKABaseDevice`
            """
            # https://pytango.readthedocs.io/en/stable/howto.html
            # #using-clients-with-multithreading
            with EnsureOmniThread():
                self._initialise_device_pool(device)
                if self._interrupt:
                    self._thread = None
                    self._interrupt = False
                    return
                self._initialise_health_monitoring(device)
                if self._interrupt:
                    self._thread = None
                    self._interrupt = False
                    return
                with self._lock:
                    self.succeeded()

        def _initialise_device_pool(self, device):
            """
            Initialise power management for this device.

            :param device: the device for which power management is
                being initialised
            :type device: :py:class:`ska_tango_base.SKABaseDevice`
            """
            device.device_pool.connect()

        def _initialise_health_monitoring(self, device):
            """
            Initialise the health model for this device.

            :param device: the device for which the health model is
                being initialised
            :type device: :py:class:`ska_tango_base.SKABaseDevice`
            """
            fqdns = device._tile_fqdns + device._antenna_fqdns
            if device._apiu_fqdn is not None:
                fqdns.append(device._apiu_fqdn)

            device._health_state = HealthState.UNKNOWN
            device.set_change_event("healthState", True, False)
            device.health_model = HealthModel(
                None, fqdns, self.logger, device.health_changed
            )

        def interrupt(self):
            """
            Interrupt the initialisation thread (if one is running)

            :return: whether the initialisation thread was interrupted
            :rtype: bool
            """
            if self._thread is None:
                return False
            self._interrupt = True
            return True

    def always_executed_hook(self):
        """Method always executed before any TANGO command is executed."""

    def delete_device(self):
        """
        Hook to delete resources allocated in the
        :py:meth:`~.MccsStation.InitCommand.do` method of the nested
        :py:class:`~.MccsStation.InitCommand` class.

        This method allows for any memory or other resources allocated
        in the :py:meth:`~.MccsStation.InitCommand.do` method to be
        released. This method is called by the device destructor, and by
        the Init command when the Tango device server is re-initialised.
        """
        if self._message_queue.is_alive():
            self._message_queue.terminate_thread()
            self._message_queue.join()

    # ----------
    # Attributes
    # ----------
    @attribute(dtype="DevULong")
    def aHeartBeat(self):
        """
        Return the Heartbeat attribute value.

        :return: heart beat as a percentage
        """
        return self._heart_beat

    def health_changed(self, health):
        """
        Callback to be called whenever the HealthModel's health state changes;
        responsible for updating the tango side of things i.e. making sure the attribute
        is up to date, and events are pushed.

        :param health: the new health value
        :type health: :py:class:`~ska_tango_base.control_model.HealthState`
        """
        if self._health_state == health:
            return
        self._health_state = health
        self.push_change_event("healthState", health)

    @attribute(
        dtype="DevLong",
        format="%i",
        max_value=16,
        min_value=0,
    )
    def subarrayId(self):
        """
        Return the subarray id.
        TODO: Probably this attribute will have to be removed just as it has been
        removed from tile device.

        :return: the subarray id
        :rtype: int
        """
        return self._subarray_id

    @subarrayId.write
    @DebugIt()
    def subarrayId(self, subarray_id):
        """
        Set the ID of the Subarray to which this Station is allocated.

        :param subarray_id: the new subarray id for this station
        :type subarray_id: int
        """
        self._subarray_id = subarray_id
<<<<<<< HEAD
        # self._tile_group.write_attribute_asynch("subarrayID", subarray_id)
        for fqdn in self._tile_fqdns:
            tile = MccsDeviceProxy(fqdn, self.logger)
            tile.subarrayId = subarray_id
=======
>>>>>>> 738bb8e9

    @attribute(
        dtype="float",
        label="refLongitude",
    )
    def refLongitude(self):
        """
        Return the refLongitude attribute.

        :return: the WGS84 Longitude of the station reference position
        :rtype: float
        """
        return self._refLongitude

    @attribute(
        dtype="float",
        label="refLatitude",
    )
    def refLatitude(self):
        """
        Return the refLatitude attribute.

        :return: the WGS84 Latitude of the station reference position
        :rtype: float
        """
        return self._refLatitude

    @attribute(
        dtype="float",
        label="refHeight",
        unit="meters",
    )
    def refHeight(self):
        """
        Return the refHeight attribute.

        :return: the ellipsoidal height of the station reference position
        :rtype: float
        """
        return self._refHeight

    @attribute(
        dtype="DevString",
        format="%s",
    )
    def transientBufferFQDN(self):
        """
        Return the FQDN of the TANGO device that managers the transient buffer.

        :return: the FQDN of the TANGO device that managers the
            transient buffer
        :rtype: str
        """
        return self._transient_buffer_fqdn

    @attribute(dtype="DevBoolean")
    def isCalibrated(self):
        """
        Return a flag indicating whether this station is currently calibrated or not.

        :return: a flag indicating whether this station is currently
            calibrated or not.
        :rtype: bool
        """
        return self._is_calibrated

    @attribute(dtype="DevBoolean")
    def isConfigured(self):
        """
        Return a flag indicating whether this station is currently configured or not.

        :return: a flag indicating whether this station is currently
            configured or not.
        :rtype: bool
        """
        return self._is_configured

    @attribute(
        dtype="DevLong",
        format="%i",
    )
    def calibrationJobId(self):
        """
        Return the calibration job id.

        :return: the calibration job id
        :rtype: int
        """
        return self._calibration_job_id

    @attribute(
        dtype="DevLong",
        format="%i",
    )
    def daqJobId(self):
        """
        Return the DAQ job id.

        :return: the DAQ job id
        :rtype: int
        """
        return self._daq_job_id

    @attribute(
        dtype="DevString",
        format="%s",
    )
    def dataDirectory(self):
        """
        Return the data directory (the parent directory for all files generated by this
        station)

        :return: the data directory
        :rtype: str
        """
        return self._data_directory

    @attribute(
        dtype=("DevString",),
        max_dim_x=8,
        format="%s",
    )
    def beamFQDNs(self):
        """
        Return the FQDNs of station beams associated with this station.

        :return: the FQDNs of station beams associated with this station
        :rtype: list(str)
        """
        return self._beam_fqdns

    @attribute(
        dtype=("DevFloat",),
        max_dim_x=2,
    )
    def delayCentre(self):
        """
        Return the WGS84 position of the delay centre of the station.

        :todo: WGS84 is a datum. What is the coordinate system?
            Latitude and longitude? Or is it SUTM50 eastings and
            northings? Either way, do we need to allow for elevation
            too?

        :return: the WGS84 position of the delay centre of the station
        :rtype: list(float)
        """
        return self._delay_centre

    @delayCentre.write
    def delayCentre(self, value):
        """
        Set the delay centre of the station.

        :param value: WGS84 position
        :type value: list(float)
        """
        self._delay_centre = value

    @attribute(
        dtype=("DevFloat",),
        max_dim_x=512,
    )
    def calibrationCoefficients(self):
        """
        Return the calibration coefficients for the station.

        :todo: How big should this array be? Gain and offset per antenna
            per channel. This station can have up to 16 tiles of up to
            16 antennas, so that is 2 x 16 x 16 = 512 coefficients per
            channel. But how many channels?

        :return: the calibration coefficients
        :rtype: list(float)
        """
        return self._calibration_coefficients

    @attribute(dtype="DevString")
    def aPoolStats(self):
        """
        Return the aPoolStats attribute.

        :return: aPoolStats attribute
        """
        return self.device_pool.pool_stats()

    @attribute(dtype="DevString")
    def aQueueDebug(self):
        """
        Return the queueDebug attribute.

        :return: queueDebug attribute
        """
        return self.queue_debug

    @aQueueDebug.write
    def aQueueDebug(self, debug_string):
        """
        Update the queue debug attribute.

        :param debug_string: the new debug string for this attribute
        :type debug_string: str
        """
        self.queue_debug = debug_string

    @attribute(
        dtype="DevUShort",
        label="Command progress percentage",
        rel_change=2,
        abs_change=5,
        max_value=100,
        min_value=0,
    )
    def commandProgress(self):
        """
        Return the commandProgress attribute value.

        :return: command progress as a percentage
        """
        return self._progress

    # --------
    # Commands
    # --------
    def init_command_objects(self):
        """Set up the handler objects for Commands."""
        super().init_command_objects()

        args = (self, self.state_model, self.logger)
        self.register_command_object("InitialSetup", self.InitialSetupCommand(*args))
        self.register_command_object("Configure", self.ConfigureCommand(*args))
        self.register_command_object("ApplyPointing", self.ApplyPointingCommand(*args))
        self.register_command_object("On", self.OnCommand(*args))
        self.register_command_object("Off", self.OffCommand(*args))
        self.register_command_object("Callback", self.CallbackCommand(*args))

        pool_args = (self.device_pool, self.state_model, self.logger)
        self.register_command_object("Disable", self.DisableCommand(*pool_args))
        self.register_command_object("Standby", self.StandbyCommand(*pool_args))

    def _store_callback_send_message(self, command, json_args):
        """
        Helper method that stores callback specifics and then sends a message with the
        specified command.

        This is a special case where Station has pools of devices.
        Only when all of the devices in all of the pools complete can we
        return a message to the caller of Station.
        For this reason, we cache the command callback arguments.

        :param command: the command to send a message for
        :type command: str
        :param json_args: arguments to pass with the command
        :type json_args: str

        :return: A tuple containing a return code, a string
            message indicating status and message UID.
            The string message is for information purposes only, but
            the message UID is for message management use.
        :rtype:
            (:py:class:`~ska_tango_base.commands.ResultCode`, [str, str])
        """
        # TODO: The callback parameters here could be empty as this
        #       command is used by the StartUp command that is still
        #       executed sequentially.
        kwargs = json.loads(json_args)
        self._cmd_respond_to_fqdn = kwargs.get("respond_to_fqdn")
        self._cmd_callback = kwargs.get("callback")

        if self._cmd_respond_to_fqdn and self._cmd_callback:
            (
                result_code,
                message_uid,
                status,
            ) = self._message_queue.send_message(command=command)
            # Because the responses back to the requester will be from a callback
            # command, we cache the message uid and return this UID with the
            # response when the pool commands have been completed.
            self._cmd_message_uid = message_uid
            return [[result_code], [status, message_uid]]
        else:
            # Call command sequentially
            handler = self.get_command_object(command)
            (result_code, status) = handler(json_args)
            return [[result_code], [status]]

    @command(dtype_in="DevString", dtype_out="DevVarLongStringArray")
    @DebugIt()
    def On(self, json_args):
        """
        Send a message to turn the station on.

        Method returns as soon as the message has been enqueued.

        :param json_args: JSON encoded messaging system and command arguments
        :return: A tuple containing a return code and a string
            message indicating status. The message is for
            information purpose only.
        :rtype:
            (:py:class:`~ska_tango_base.commands.ResultCode`, str)
        """
        return self._store_callback_send_message("On", json_args=json_args)

    class OnCommand(SKABaseDevice.OnCommand):
        """Class for handling the On() command."""

        QUEUED_MESSAGE = "Station On command queued"
        SUCCEEDED_MESSAGE = "Station On command complete"
        FAILED_MESSAGE = "Station On command failed"
        QUEUE_FAIL_MESSAGE = "Station device pool On command not queued"

        def do(self, argin):
            """
            Stateless hook implementing the functionality of the (inherited)
            :py:meth:`ska_tango_base.SKABaseDevice.On` command for this
            :py:class:`.MccsStation` device.

            :param argin: JSON encoded messaging system and command arguments
            :type argin: str

            :return: A tuple containing a return code and a string
                message indicating status. The message is for
                information purpose only.
            :rtype:
                (:py:class:`~ska_tango_base.commands.ResultCode`, str)
            """
            device = self.target
            device_pool = device.device_pool

            if device._cmd_respond_to_fqdn and device._cmd_callback:
                fqdn = device.get_name()
                self.logger.debug(
                    f"Pool invoke_command_with_callback('On', fqdn={fqdn}, 'Callback')"
                )
                if device_pool.invoke_command_with_callback(
                    command_name="On",
                    fqdn=fqdn,
                    callback="Callback",
                ):
                    return (ResultCode.OK, self.QUEUED_MESSAGE)
                else:
                    self.logger.error(self.QUEUE_FAIL_MESSAGE)
                    return (ResultCode.FAILED, self.QUEUE_FAIL_MESSAGE)
            else:
                self.logger.debug("Calling device_pool.on()...")
                if device_pool.on():
                    return (ResultCode.OK, self.SUCCEEDED_MESSAGE)
                else:
                    return (ResultCode.FAILED, self.FAILED_MESSAGE)

    @command(dtype_in="DevString", dtype_out="DevVarLongStringArray")
    @DebugIt()
    def Callback(self, json_args):
        """
        Callback method.

        :param json_args: Argument containing JSON encoded command message and result
        :return: A tuple containing a return code and a string
            message indicating status. The message is for
            information purpose only.
        :rtype:
            (:py:class:`~ska_tango_base.commands.ResultCode`, str)
        """
        self.logger.debug(f"Station Callback json_args={json_args}")
        (result_code, message_uid, status) = self._message_queue.send_message(
            command="Callback", json_args=json_args
        )
        return [[result_code], [status, message_uid]]

    class CallbackCommand(ResponseCommand):
        """Class for handling the Callback command."""

        def do(self, argin):
            """
            Stateless do hook for implementing the functionality of the
            :py:meth:`.MccsStation.Callback` command.

            :param argin: Argument containing JSON encoded command message and result
            :type argin: str

            :return: A tuple containing a return code and a string
                message indicating status. The message is for
                information purpose only.
            :rtype:
                (:py:class:`~ska_tango_base.commands.ResultCode`, str)
            """
            device = self.target
            device_pool = device.device_pool

            device.logger.debug("Station CallbackCommand class do()")
            # Defer callback to our pool device
            (command_complete, result_code, _) = device_pool.callback(argin)

            # Cache the original status message from the caller
            kwargs = json.loads(argin)
            status = kwargs.get("status")

            if command_complete:
                # Programming error if these aren't set
                assert device._cmd_respond_to_fqdn
                assert device._cmd_callback

                # Post response back to requestor
                try:
                    response_device = MccsDeviceProxy(
                        device._cmd_respond_to_fqdn, device.logger
                    )
                    # response_device = tango.DeviceProxy(device._cmd_respond_to_fqdn)
                except DevFailed:
                    assert (
                        False
                    ), f"Response device {device._cmd_respond_to_fqdn} not found"
                else:
                    # As this response is to the original requestor, we need to reply
                    # with the message ID that was given to the requester
                    command = device._cmd_message_uid.split(":")[1]
                    message = MessageQueue.Message(
                        command=f"{command}",
                        json_args="",
                        message_uid=f"{device._cmd_message_uid}",
                        notifications=False,
                        respond_to_fqdn="",
                        callback="",
                    )
                    response = {
                        "message_object": message,
                        "result_code": result_code,
                        "status": status,
                    }
                    json_string = json.dumps(response, default=lambda obj: obj.__dict__)
                    # Call the specified command asynchronously
                    (rc, stat) = response_device.command_inout(
                        device._cmd_callback, json_string
                    )
                    device.logger.debug(
                        f"Station CallbackCommand posted message to {response_device},rc={rc},status={stat}"
                    )

                device.logger.debug(
                    f"Station CallbackCommand class do(),rc={result_code.name},status={status}"
                )
                device._cmd_respond_to_fqdn = None
                device._cmd_callback = None
                return (result_code, status)
            else:
                device.logger.debug(
                    f"Station CallbackCommand class do() STARTED, status={status}"
                )
                return (ResultCode.STARTED, status)

    @command(dtype_in="DevString", dtype_out="DevVarLongStringArray")
    @DebugIt()
    def Off(self, json_args):
        """
        Send a message to turn the station off.

        Method returns as soon as the message has been enqueued.

        :param json_args: JSON encoded messaging system and command arguments
        :type json_args: str
        :return: A tuple containing a return code and a string
            message indicating status. The message is for
            information purpose only.
        :rtype:
            (:py:class:`~ska_tango_base.commands.ResultCode`, str)
        """
        return self._store_callback_send_message("Off", json_args=json_args)

    class OffCommand(SKABaseDevice.OffCommand):
        """Class for handling the Off() command."""

        QUEUED_MESSAGE = "Station Off command queued"
        SUCCEEDED_MESSAGE = "Station Off command complete"
        FAILED_MESSAGE = "Station Off command failed"
        QUEUE_FAIL_MESSAGE = "Station device pool Off command not queued"

        def do(self, argin):
            """
            Stateless hook implementing the functionality of the (inherited)
            :py:meth:`ska_tango_base.SKABaseDevice.Off` command for this
            :py:class:`.MccsStation` device.

            :param argin: JSON encoded messaging system and command arguments
            :type argin: str

            :return: A tuple containing a return code and a string
                message indicating status. The message is for
                information purpose only.
            :rtype:
                (:py:class:`~ska_tango_base.commands.ResultCode`, str)
            """
            device = self.target
            device_pool = device.device_pool

            if device._cmd_respond_to_fqdn and device._cmd_callback:
                fqdn = device.get_name()
                self.logger.debug(
                    f"Pool invoke_command_with_callback('Off', fqdn={fqdn}, 'Callback')"
                )
                if device_pool.invoke_command_with_callback(
                    command_name="Off",
                    fqdn=fqdn,
                    callback="Callback",
                ):
                    return (ResultCode.OK, self.QUEUED_MESSAGE)
                else:
                    self.logger.error(self.QUEUE_FAIL_MESSAGE)
                    return (ResultCode.FAILED, self.QUEUE_FAIL_MESSAGE)
            else:
                self.logger.debug("Calling device_pool.off()...")
                if device_pool.off():
                    return (ResultCode.OK, self.SUCCEEDED_MESSAGE)
                else:
                    return (ResultCode.FAILED, self.FAILED_MESSAGE)

    class StandbyCommand(SKABaseDevice.StandbyCommand):
        """Class for handling the Standby() command."""

        SUCCEEDED_MESSAGE = "Standby command completed OK"
        FAILED_MESSAGE = "Standby command failed"

        def do(self):
            """
            Stateless hook implementing the functionality of the (inherited)
            :py:meth:`ska_tango_base.SKABaseDevice.Standby` command for this
            :py:class:`.MccsStation` device.

            :return: A tuple containing a return code and a string
                message indicating status. The message is for
                information purpose only.
            :rtype:
                (:py:class:`~ska_tango_base.commands.ResultCode`, str)
            """
            device_pool = self.target

            if device_pool.standby():
                return (ResultCode.OK, self.SUCCEEDED_MESSAGE)
            else:
                return (ResultCode.FAILED, self.FAILED_MESSAGE)

    class DisableCommand(SKABaseDevice.DisableCommand):
        """Class for handling the Disable() command."""

        SUCCEEDED_MESSAGE = "Disable command completed OK"
        FAILED_MESSAGE = "Disable command failed"

        def do(self):
            """
            Stateless hook implementing the functionality of the (inherited)
            :py:meth:`ska_tango_base.SKABaseDevice.Disable` command for this
            :py:class:`.MccsStation` device.

            :return: A tuple containing a return code and a string
                message indicating status. The message is for
                information purpose only.
            :rtype:
                (:py:class:`~ska_tango_base.commands.ResultCode`, str)
            """
            device_pool = self.target

            if device_pool.disable():
                return (ResultCode.OK, self.SUCCEEDED_MESSAGE)
            else:
                return (ResultCode.FAILED, self.FAILED_MESSAGE)

    class ConfigureCommand(ResponseCommand):
        """Class for handling the Configure() command."""

        SUCCEEDED_MESSAGE = "Configure command completed OK"
        FAILED_WRONG_STATION_MESSAGE = "Configure failed: wrong station_id"

        def do(self, argin):
            """
            Stateless hook implementing the functionality of the
            :py:meth:`.MccsStation.Configure` command

            :param argin: Configuration specification dict as a json string
            :type argin: str

            :return: A tuple containing a return code and a string
                message indicating status. The message is for
                information purpose only.
            :rtype:
                (:py:class:`~ska_tango_base.commands.ResultCode`, str)
            """
            config_dict = json.loads(argin)
            stn_id = config_dict.get("station_id")
            device = self.target
            # Make sure we're configuring the correct station
            if stn_id != device._station_id:
                return (ResultCode.FAILED, self.FAILED_WRONG_STATION_MESSAGE)
            device._is_configured = True
            return (ResultCode.OK, self.SUCCEEDED_MESSAGE)

    @command(
        dtype_in="DevString",
        dtype_out="DevVarLongStringArray",
    )
    def Configure(self, argin):
        """
        Configure the station with all relevant parameters.

        :param argin: Configuration parameters encoded in a json string
        :type argin: str

        :return: A tuple containing a return code and a string
            message indicating status. The message is for
            information purpose only.
        :rtype: (:py:class:`~ska_tango_base.commands.ResultCode`, str)

        :example:

        >>> dp = tango.DeviceProxy("mccs/station/01")
        >>> dp.command_inout("Configure", json_str)
        """
        handler = self.get_command_object("Configure")
        (return_code, message) = handler(argin)
        return [[return_code], [message]]

    class InitialSetupCommand(ResponseCommand):
        """Class for handling the InitialSetup() command."""

        SUCCEEDED_MESSAGE = "InitialSetup command completed OK"

        def do(self):
            """
            Stateless hook implementing the functionality of the
            :py:meth:`.MccsStation.InitialSetup` command

            :return: A tuple containing a return code and a string
                message indicating status. The message is for
                information purpose only.
            :rtype:
                (:py:class:`~ska_tango_base.commands.ResultCode`, str)
            """
            device = self.target
            for tile_id, tile in enumerate(device.TileFQDNs):
                proxy = MccsDeviceProxy(tile, self.logger)
                proxy.stationId = device._station_id
                proxy.logicalTileId = tile_id + 1

            #             self._beams = []
            #             for id, beam in enumerate(self._beam_fqdns):
            #                 proxy = tango.DeviceProxy(beam)
            #                 self._beam.append(proxy)
            #                 proxy.stationId = self.StationId
            #                 proxy.logicalBeamId = id + 1

            return (ResultCode.OK, self.SUCCEEDED_MESSAGE)

    @command(
        dtype_out="DevVarLongStringArray",
    )
    def InitialSetup(self):
        """
        Initial setup the station.

        :return: A tuple containing a return code and a string
            message indicating status. The message is for
            information purpose only.
        :rtype: (:py:class:`~ska_tango_base.commands.ResultCode`, str)

        :example:

        >>> dp = tango.DeviceProxy("mccs/station/01")
        >>> dp.command_inout("InitialSetup")
        """
        handler = self.get_command_object("InitialSetup")
        (return_code, message) = handler()
        return [[return_code], [message]]

    class ApplyPointingCommand(ResponseCommand):
        """Class for handling the ApplyPointing(argin) command."""

        SUCCEEDED_MESSAGE = "ApplyPointing command completed OK"
        FAILED_MESSAGE = "ApplyPointing command failed: ValueError in Tile"

        def do(self, argin):
            """
            Implementation of :py:meth:`.MccsStation.ApplyPointing` command
            functionality.

            :param argin: an array containing a beam index and antenna
                delays
            :type argin: list(float)

            :return: A tuple containing a return code and a string
                message indicating status. The message is for
                information purpose only.
            :rtype:
                (:py:class:`~ska_tango_base.commands.ResultCode`, str)
            """
            device = self.target
            for tile_fqdn in device.TileFQDNs:
                proxy = MccsDeviceProxy(tile_fqdn, self.logger)
                try:
                    proxy.SetPointingDelay(argin)
                except ValueError:
                    return (ResultCode.FAILED, self.FAILED_MESSAGE)
            return (ResultCode.OK, self.SUCCEEDED_MESSAGE)

    @command(
        dtype_in="DevVarDoubleArray",
        dtype_out="DevVarLongStringArray",
    )
    def ApplyPointing(self, argin):
        """
        Set the pointing delay parameters of this Station's Tiles.

        :param argin: an array containing a beam index followed by antenna delays
        :type argin: list(float)

        :return: A tuple containing a return code and a string
            message indicating status. The message is for
            information purpose only.
        :rtype: (:py:class:`~ska_tango_base.commands.ResultCode`, str)

        :example:

        >>> dp = tango.DeviceProxy("mccs/station/01")
        >>> dp.command_inout("ApplyPointing", delay_list)
        """
        handler = self.get_command_object("ApplyPointing")
        (return_code, message) = handler(argin)
        return [[return_code], [message]]


# ----------
# Run server
# ----------
def main(args=None, **kwargs):
    """
    Entry point for module.

    :param args: positional arguments
    :type args: list
    :param kwargs: named arguments
    :type kwargs: dict

    :return: exit code
    :rtype: int
    """
    return MccsStation.run_server(args=args, **kwargs)


if __name__ == "__main__":
    main()<|MERGE_RESOLUTION|>--- conflicted
+++ resolved
@@ -323,13 +323,9 @@
         :type subarray_id: int
         """
         self._subarray_id = subarray_id
-<<<<<<< HEAD
-        # self._tile_group.write_attribute_asynch("subarrayID", subarray_id)
         for fqdn in self._tile_fqdns:
             tile = MccsDeviceProxy(fqdn, self.logger)
             tile.subarrayId = subarray_id
-=======
->>>>>>> 738bb8e9
 
     @attribute(
         dtype="float",
