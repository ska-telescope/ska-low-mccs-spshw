# -*- coding: utf-8 -*-
#
# This file is part of the SKA Low MCCS project
#
#
# Distributed under the terms of the BSD 3-clause new license.
# See LICENSE for more info.
"""This module implements component management for stations."""
from __future__ import annotations

import functools
import json
import logging
import threading
from typing import Callable, Optional, Sequence

import tango
from ska_tango_base.commands import ResultCode
from ska_tango_base.control_model import CommunicationStatus, PowerState
from ska_tango_base.executor import TaskStatus

from ska_low_mccs.component import (
    DeviceComponentManager,
    MccsComponentManager,
    check_communicating,
    check_on,
)
from ska_low_mccs.utils import threadsafe

__all__ = ["StationComponentManager"]


class _TileProxy(DeviceComponentManager):
    """A proxy to a tile, for a station to use."""

    def __init__(
        self: _TileProxy,
        fqdn: str,
        station_id: int,
        logical_tile_id: int,
        logger: logging.Logger,
        max_workers: int,
        communication_status_changed_callback: Callable[[CommunicationStatus], None],
        component_state_changed_callback: Callable[[PowerState], None],
    ) -> None:
        """
        Initialise a new instance.

        :param fqdn: the FQDN of the device
        :param station_id: the id of the station to which this station
            is to be assigned
        :param logical_tile_id: the id of the tile within this station.
        :param logger: the logger to be used by this object.
        :param max_workers: the maximum worker threads for the slow commands
            associated with this component manager.
        :param component_state_changed_callback: callback to be
            called when the component state changes
        :param communication_status_changed_callback: callback to be
            called when the status of the communications channel between
            the component manager and its component changes
        :param component_state_changed_callback: callback to be
            called when the component state changes
        """
        self._station_id = station_id
        self._logical_tile_id = logical_tile_id
        self._connecting = False

        super().__init__(
            fqdn,
            logger,
            max_workers,
            communication_status_changed_callback,
            component_state_changed_callback,
        )

    class ConnectToDevice(DeviceComponentManager.ConnectToDeviceBase):
        """
        General connection command class.

        Class that can be overridden by a derived class or instantiated
        at the DeviceComponentManager level.
        """

        def do(  # type: ignore[override]
            self: _TileProxy.ConnectToDevice,
        ) -> tuple[ResultCode, str]:
            """
            Establish communication with the component, then start monitoring.

            This contains the actual communication logic that is enqueued to
            be run asynchronously.

            :return: a result code and message
            """
            self.target._connecting = True
            result_code, message = super().do()
            return result_code, message

    def _device_state_changed(
        self: _TileProxy,
        event_name: str,
        event_value: tango.DevState,
        event_quality: tango.AttrQuality,
    ) -> None:
        if self._connecting and event_value == tango.DevState.ON:
            assert self._proxy is not None  # for the type checker
            self._proxy.stationId = self._station_id
            self._proxy.logicalTileId = self._logical_tile_id
            self._connecting = False
        super()._device_state_changed(event_name, event_value, event_quality)

    @check_communicating
    @check_on
    def set_pointing_delay(self: _TileProxy, delays: list[float]) -> ResultCode:
        """
        Set the tile's pointing delays.

        :param delays: an array containing a beam index and antenna
            delays

        :return: a result code
        """
        assert self._proxy is not None  # for the type checker
        ([result_code], _) = self._proxy.SetPointingDelay(delays)
        return result_code


class StationComponentManager(MccsComponentManager):
    """A component manager for a station."""

    def __init__(
        self: StationComponentManager,
        station_id: int,
        apiu_fqdn: str,
        antenna_fqdns: Sequence[str],
        tile_fqdns: Sequence[str],
        logger: logging.Logger,
        max_workers: int,
        communication_status_changed_callback: Callable[[CommunicationStatus], None],
        component_state_changed_callback: Callable[[CommunicationStatus], None],
    ) -> None:
        """
        Initialise a new instance.

        :param station_id: the id of this station
        :param apiu_fqdn: FQDN of the Tango device that manages this
            station's APIU
        :param antenna_fqdns: FQDNs of the Tango devices and manage this
            station's antennas
        :param tile_fqdns: FQDNs of the Tango devices and manage this
            station's TPMs
        :param logger: the logger to be used by this object.
        :param max_workers: the maximum worker threads for the slow commands
            associated with this component manager.
        :param communication_status_changed_callback: callback to be
            called when the status of the communications channel between
            the component manager and its component changes
        :param component_state_changed_callback: callback to be
            called when the component state changes
        """
        self._station_id = station_id

        self._is_configured = False
        self._on_called = False
        self.component_state_changed_callback = component_state_changed_callback

        self._communication_status_lock = threading.Lock()
        self._communication_statuses = {
            fqdn: CommunicationStatus.DISABLED
            for fqdn in [apiu_fqdn] + list(antenna_fqdns) + list(tile_fqdns)
        }

        self._apiu_power_state = PowerState.UNKNOWN
        self._antenna_power_states = {
            fqdn: PowerState.UNKNOWN for fqdn in antenna_fqdns
        }
        self._tile_power_states = {fqdn: PowerState.UNKNOWN for fqdn in tile_fqdns}

        self._apiu_proxy = DeviceComponentManager(
            apiu_fqdn,
            logger,
            max_workers,
            functools.partial(self._device_communication_status_changed, apiu_fqdn),
            functools.partial(self.component_state_changed_callback, fqdn=apiu_fqdn),
        )
        self._antenna_proxies = [
            DeviceComponentManager(
                antenna_fqdn,
                logger,
                max_workers,
                functools.partial(
                    self._device_communication_status_changed, antenna_fqdn
                ),
                functools.partial(
                    self.component_state_changed_callback, fqdn=antenna_fqdn
                ),
            )
            for antenna_fqdn in antenna_fqdns
        ]
        self._tile_proxies = [
            _TileProxy(
                tile_fqdn,
                station_id,
                logical_tile_id,
                logger,
                max_workers,
                functools.partial(self._device_communication_status_changed, tile_fqdn),
                functools.partial(
                    self.component_state_changed_callback, fqdn=tile_fqdn
                ),
            )
            for logical_tile_id, tile_fqdn in enumerate(tile_fqdns)
        ]

        super().__init__(
            logger,
            max_workers,
            communication_status_changed_callback,
            component_state_changed_callback,
        )

    def start_communicating(self: StationComponentManager) -> None:
        """Establish communication with the station components."""
        super().start_communicating()

        self._apiu_proxy.start_communicating()
        for tile_proxy in self._tile_proxies:
            tile_proxy.start_communicating()
        for antenna_proxy in self._antenna_proxies:
            antenna_proxy.start_communicating()

    def stop_communicating(self: StationComponentManager) -> None:
        """Break off communication with the station components."""
        super().stop_communicating()

        for antenna_proxy in self._antenna_proxies:
            antenna_proxy.stop_communicating()
        for tile_proxy in self._tile_proxies:
            tile_proxy.stop_communicating()
        self._apiu_proxy.stop_communicating()

    def _device_communication_status_changed(
        self: StationComponentManager,
        fqdn: str,
        communication_status: CommunicationStatus,
    ) -> None:
        # Many callback threads could be hitting this method at the same time, so it's
        # possible (likely) that the GIL will suspend a thread between checking if it
        # need to update, and actually updating. This leads to callbacks appearing out
        # of order, which breaks tests. Therefore we need to serialise access.
        with self._communication_status_lock:
            self._communication_statuses[fqdn] = communication_status

            if self.communication_status == CommunicationStatus.DISABLED:
                return

            if CommunicationStatus.DISABLED in self._communication_statuses.values():
                self.update_communication_status(CommunicationStatus.NOT_ESTABLISHED)
            elif (
                CommunicationStatus.NOT_ESTABLISHED
                in self._communication_statuses.values()
            ):
                self.update_communication_status(CommunicationStatus.NOT_ESTABLISHED)
            else:
                self.update_communication_status(CommunicationStatus.ESTABLISHED)

    def update_communication_status(
        self: StationComponentManager,
        communication_status: CommunicationStatus,
    ) -> None:
        """
        Update the status of communication with the component.

        Overridden here to fire the "is configured" callback whenever
        communication is freshly established

        :param communication_status: the status of communication with
            the component
        """
        super().update_communication_status(communication_status)

        if communication_status == CommunicationStatus.ESTABLISHED:
            self.component_state_changed_callback({"is_configured": self.is_configured})

    @threadsafe
    def _antenna_power_state_changed(
        self: StationComponentManager,
        fqdn: str,
        power_state: PowerState,
    ) -> None:
        with self._power_state_lock:
            self._antenna_power_states[fqdn] = power_state
        self._evaluate_power_state()

    @threadsafe
    def _tile_power_state_changed(
        self: StationComponentManager,
        fqdn: str,
        power_state: PowerState,
    ) -> None:
        with self._power_state_lock:
            self._tile_power_states[fqdn] = power_state
        self._evaluate_power_state()

    @threadsafe
    def _apiu_power_state_changed(
        self: StationComponentManager,
        power_state: PowerState,
    ) -> None:
        with self._power_state_lock:
            self._apiu_power_state = power_state
        self._evaluate_power_state()
        if power_state is PowerState.ON and self._on_called:
            self._on_called = False
            _ = self._turn_on_tiles_and_antennas()

    def _evaluate_power_state(
        self: StationComponentManager,
    ) -> None:
        with self._power_state_lock:
            power_states = (
                [self._apiu_power_state]
                + list(self._antenna_power_states.values())
                + list(self._tile_power_states.values())
            )
            if all(power_state == PowerState.ON for power_state in power_states):
                evaluated_power_state = PowerState.ON
            elif all(power_state == PowerState.OFF for power_state in power_states):
                evaluated_power_state = PowerState.OFF
            else:
                evaluated_power_state = PowerState.UNKNOWN

            self.logger.info(
                "In StationComponentManager._evaluatePowerState with:\n"
                f"\tapiu: {self._apiu_power_state}\n"
                f"\tantennas: {self._antenna_power_states}\n"
                f"\tiles: {self._tile_power_states}\n"
                f"\tresult: {str(evaluated_power_state)}"
            )
            self.update_component_state({"power_state": evaluated_power_state})

    def off(
        self: StationComponentManager,
        task_callback: Optional[Callable] = None,
    ) -> ResultCode:
        """
        Submit the _off method.

        This method returns immediately after it submitted
        `self._off` for execution.

        :param task_callback: Update task state, defaults to None
        :type task_callback: Callable, optional
        :return: a result code and response message
        """
        task_status, response = self.submit_task(self._off, task_callback=task_callback)
        return task_status, response

    @check_communicating
    def _off(
        self: StationComponentManager,
        task_callback: Optional[Callable] = None,
    ) -> ResultCode:
        """
        Turn off this station.

        :param task_callback: Update task state, defaults to None
        :return: a result code
        """
        task_callback(status=TaskStatus.IN_PROGRESS)
        results = [proxy.off() for proxy in self._tile_proxies] + [
            self._apiu_proxy.off()
        ]  # Never mind antennas, turning off APIU suffices

        if ResultCode.FAILED in results:
            return ResultCode.FAILED
        elif ResultCode.QUEUED in results:
            return ResultCode.QUEUED
        else:
            return ResultCode.OK

        task_callback(status=TaskStatus.IN_PROGRESS)
        with self._power_state_lock:
            self._target_power_state = PowerState.ON
        self._review_power()
        task_callback(
            status=TaskStatus.COMPLETED, result="This slow task has completed"
        )
        return ResultCode.OK

    def on(
        self: StationComponentManager,
        task_callback: Optional[Callable] = None,
    ) -> ResultCode:
        """
        Submit the _on method.

        This method returns immediately after it submitted
        `self._on` for execution.

        :param task_callback: Update task state, defaults to None
        :type task_callback: Callable, optional
        :return: a result code and response message
        """
        task_status, response = self.submit_task(self._on, task_callback=task_callback)
        return task_status, response

    @check_communicating
    def _on(
        self: StationComponentManager,
    ) -> ResultCode:
        """
        Turn on this station.

        The order to turn a station on is: APIU, then tiles and antennas.

        :return: a result code
        """
        if self._apiu_power_state == PowerState.ON:
            return self._turn_on_tiles_and_antennas()
        self._on_called = True
        result_code = self._apiu_proxy.on()
        if result_code:
            return result_code
        return ResultCode.OK

    @check_communicating
    def _turn_on_tiles_and_antennas(
        self: StationComponentManager,
    ) -> ResultCode:
        """
        Turn on tiles and antennas if not already on.

        :return: a result code
        """
        with self._power_state_lock:
            if not all(
                power_state == PowerState.ON
                for power_state in self._tile_power_states.values()
            ):
                results = []
                for proxy in self._tile_proxies:
                    result_code = proxy.on()
                    results.append(result_code)
                if ResultCode.FAILED in results:
                    return ResultCode.FAILED
            if not all(
                power_state == PowerState.ON
                for power_state in self._antenna_power_states.values()
            ):
                results = [proxy.on() for proxy in self._antenna_proxies]
                if ResultCode.FAILED in results:
                    return ResultCode.FAILED
            return ResultCode.QUEUED

    def apply_pointing(
        self: StationComponentManager,
        delays: list[float],
        task_callback: Optional[Callable] = None,
    ) -> ResultCode:
        """
        Submit the apply_pointing method.

        This method returns immediately after it submitted
        `self._apply_pointing` for execution.

        :param delays: an array containing a beam index and antenna
            delays
        :param task_callback: Update task state, defaults to None

        :return: a task status and response message
        """
        return self.submit_task(
            self._apply_pointing, [delays], task_callback=task_callback
        )

    @check_communicating
    @check_on
    def _apply_pointing(
        self: StationComponentManager,
        delays: list[float],
        task_callback: Optional[Callable] = None,
    ) -> tuple[ResultCode, str]:
        """
        Apply the pointing configuration by setting the delays on each tile.

        :param delays: an array containing a beam index and antenna
            delays
        :param task_callback: :param task_callback:

        :return: a result code
        """
        results = [
            tile_proxy.set_pointing_delay(delays) for tile_proxy in self._tile_proxies
        ]
        if ResultCode.FAILED in results:
            return ResultCode.FAILED
        elif ResultCode.QUEUED in results:
            return ResultCode.QUEUED
        return ResultCode.OK

    @property  # type:ignore[misc]
    @check_communicating
    def is_configured(self: StationComponentManager) -> bool:
        """
        Return whether this station component manager is configured.

        :return: whether this station component manager is configured.
        """
        return self._is_configured

    def _update_is_configured(
        self: StationComponentManager,
        is_configured: bool,
    ) -> None:
        if self._is_configured != is_configured:
            self._is_configured = is_configured
            self.component_state_changed_callback({"is_configured": is_configured})

    def configure(
        self: StationComponentManager, argin: str, task_callback: Optional[Callable] = None
    ) -> tuple[ResultCode, str]:
        """
        Submit the configure method.

        This method returns immediately after it submitted
        `self._configure` for execution.

        :param argin: Configuration specification dict as a json string.
        :param task_callback: Update task state, defaults to None

        :return: a result code and response string
        """
        print("%%%%%%%%%%%%%%%%%%%%%%%%%%%%%%%%%%%%%%%%%%%%%%%%%%", argin)
        configuration = json.loads(argin)
        print("%%%%%%%%%%%%%%%%%%%%%%%%%%%%%%%%%%%%%%%%%%%%%%%%%%", configuration)
        print("%%%%%%%%%%%%%%%",self._configure) 
        station_id = configuration.get("station_id")
        return self.submit_task(
            self._configure, args=[station_id], task_callback=task_callback
        )

    #@check_communicating
    def _configure(
<<<<<<< HEAD
        self: StationComponentManager, station_id: int, task_callback: Optional[Callable] = None, task_abort_event: threading.Event = None,
=======
        self,
        station_id: int,
        task_callback: Optional[Callable] = None,
        task_abort_event: threading.Event = None,
>>>>>>> 26b0ff73
    ) -> None:
        """
        Configure the station.

        This is a placeholder for a real implementation. At present all
        it accepts is the station id, which it checks.

        :param station_id: the id of the station for which the provided
            configuration is intended.
        :param task_callback: Update task state, defaults to None
        :param task_abort_event: abort event
        """
        task_callback(status=TaskStatus.IN_PROGRESS)
        try:
            if station_id != self._station_id:
                raise ValueError("Wrong station id")
            self._update_is_configured(True)
        except ValueError as value_error:
            task_callback(
                status=TaskStatus.FAILED,
                result=f"Configure command has failed: {value_error}",
            )
            return

        task_callback(
            status=TaskStatus.COMPLETED, result="Configure command has completed"
        )<|MERGE_RESOLUTION|>--- conflicted
+++ resolved
@@ -542,14 +542,7 @@
 
     #@check_communicating
     def _configure(
-<<<<<<< HEAD
         self: StationComponentManager, station_id: int, task_callback: Optional[Callable] = None, task_abort_event: threading.Event = None,
-=======
-        self,
-        station_id: int,
-        task_callback: Optional[Callable] = None,
-        task_abort_event: threading.Event = None,
->>>>>>> 26b0ff73
     ) -> None:
         """
         Configure the station.
