# -*- coding: utf-8 -*-
#
# This file is part of the SKA Low MCCS project
#
#
# Distributed under the terms of the BSD 3-clause new license.
# See LICENSE for more info.
"""This module implements component management for stations."""
from __future__ import annotations

import functools
import json
import logging
import threading
from typing import Callable, Optional, Sequence

import tango
from ska_tango_base.commands import ResultCode
from ska_tango_base.control_model import CommunicationStatus, PowerState
from ska_tango_base.executor import TaskStatus

from ska_low_mccs.component import (
    DeviceComponentManager,
    MccsComponentManager,
    check_communicating,
    check_on,
)
from ska_low_mccs.utils import threadsafe

__all__ = ["StationComponentManager"]


class _TileProxy(DeviceComponentManager):
    """A proxy to a tile, for a station to use."""

    def __init__(
        self: _TileProxy,
        fqdn: str,
        station_id: int,
        logical_tile_id: int,
        logger: logging.Logger,
        max_workers: int,
        communication_status_changed_callback: Callable[[CommunicationStatus], None],
        component_state_changed_callback: Callable[[PowerState], None],
    ) -> None:
        """
        Initialise a new instance.

        :param fqdn: the FQDN of the device
        :param station_id: the id of the station to which this station
            is to be assigned
        :param logical_tile_id: the id of the tile within this station.
        :param logger: the logger to be used by this object.
        :param max_workers: the maximum worker threads for the slow commands
            associated with this component manager.
        :param component_state_changed_callback: callback to be
            called when the component state changes
        :param communication_status_changed_callback: callback to be
            called when the status of the communications channel between
            the component manager and its component changes
        :param component_state_changed_callback: callback to be
            called when the component state changes
        """
        self._station_id = station_id
        self._logical_tile_id = logical_tile_id
        self._connecting = False

        super().__init__(
            fqdn,
            logger,
            max_workers,
            communication_status_changed_callback,
            component_state_changed_callback,
        )

<<<<<<< HEAD
    #     class ConnectToDevice(DeviceComponentManager.ConnectToDeviceBase):
    #         """
    #         General connection command class.
    #
    #         Class that can be overridden by a derived class or instantiated
    #         at the DeviceComponentManager level.
    #         """
    #
    #         def do(  # type: ignore[override]
    #             self: _TileProxy.ConnectToDevice,
    #         ) -> tuple[ResultCode, str]:
    #             """
    #             Establish communication with the component, then start monitoring.
    #
    #             This contains the actual communication logic that is enqueued to
    #             be run asynchronously.
    #
    #             :return: a result code and message
    #             """
    #             self.target._connecting = True
    #             result_code, message = super().do()
    #             return result_code, message
=======
    def start_communicating(self: _TileProxy) -> None:
        self._connecting = True
        super().start_communicating()
>>>>>>> 561caf4f

    def _device_state_changed(
        self: _TileProxy,
        event_name: str,
        event_value: tango.DevState,
        event_quality: tango.AttrQuality,
    ) -> None:
        if self._connecting and event_value == tango.DevState.ON:
            assert self._proxy is not None  # for the type checker
            self._proxy.stationId = self._station_id
            self._proxy.logicalTileId = self._logical_tile_id
            self._connecting = False
        super()._device_state_changed(event_name, event_value, event_quality)

    @check_communicating
    @check_on
    def set_pointing_delay(self: _TileProxy, delays: list[float]) -> ResultCode:
        """
        Set the tile's pointing delays.

        :param delays: an array containing a beam index and antenna
            delays

        :return: a result code
        """
        assert self._proxy is not None  # for the type checker
        ([result_code], _) = self._proxy.SetPointingDelay(delays)
        return result_code


class StationComponentManager(MccsComponentManager):
    """A component manager for a station."""

    def __init__(
        self: StationComponentManager,
        station_id: int,
        apiu_fqdn: str,
        antenna_fqdns: Sequence[str],
        tile_fqdns: Sequence[str],
        logger: logging.Logger,
        max_workers: int,
        communication_status_changed_callback: Callable[[CommunicationStatus], None],
        component_state_changed_callback: Callable[[CommunicationStatus], None],
    ) -> None:
        """
        Initialise a new instance.

        :param station_id: the id of this station
        :param apiu_fqdn: FQDN of the Tango device that manages this
            station's APIU
        :param antenna_fqdns: FQDNs of the Tango devices and manage this
            station's antennas
        :param tile_fqdns: FQDNs of the Tango devices and manage this
            station's TPMs
        :param logger: the logger to be used by this object.
        :param max_workers: the maximum worker threads for the slow commands
            associated with this component manager.
        :param communication_status_changed_callback: callback to be
            called when the status of the communications channel between
            the component manager and its component changes
        :param component_state_changed_callback: callback to be
            called when the component state changes
        """
        self._station_id = station_id

        self._is_configured = False
        self._on_called = False
        self.component_state_changed_callback = component_state_changed_callback

        self._communication_status_lock = threading.Lock()
        self._communication_statuses = {
            fqdn: CommunicationStatus.DISABLED
            for fqdn in [apiu_fqdn] + list(antenna_fqdns) + list(tile_fqdns)
        }

        self._apiu_power_state = PowerState.UNKNOWN
        self._antenna_power_states = {
            fqdn: PowerState.UNKNOWN for fqdn in antenna_fqdns
        }
        self._tile_power_states = {fqdn: PowerState.UNKNOWN for fqdn in tile_fqdns}

        self._apiu_proxy = DeviceComponentManager(
            apiu_fqdn,
            logger,
            max_workers,
            functools.partial(self._device_communication_status_changed, apiu_fqdn),
            functools.partial(self.component_state_changed_callback, fqdn=apiu_fqdn),
        )
        self._antenna_proxies = [
            DeviceComponentManager(
                antenna_fqdn,
                logger,
                max_workers,
                functools.partial(
                    self._device_communication_status_changed, antenna_fqdn
                ),
                functools.partial(
                    self.component_state_changed_callback, fqdn=antenna_fqdn
                ),
            )
            for antenna_fqdn in antenna_fqdns
        ]
        self._tile_proxies = [
            _TileProxy(
                tile_fqdn,
                station_id,
                logical_tile_id,
                logger,
                max_workers,
                functools.partial(self._device_communication_status_changed, tile_fqdn),
                functools.partial(
                    self.component_state_changed_callback, fqdn=tile_fqdn
                ),
            )
            for logical_tile_id, tile_fqdn in enumerate(tile_fqdns)
        ]

        super().__init__(
            logger,
            max_workers,
            communication_status_changed_callback,
            component_state_changed_callback,
        )

    def start_communicating(self: StationComponentManager) -> None:
        """Establish communication with the station components."""
        super().start_communicating()

        self._apiu_proxy.start_communicating()
        for tile_proxy in self._tile_proxies:
            tile_proxy.start_communicating()
        for antenna_proxy in self._antenna_proxies:
            antenna_proxy.start_communicating()

    def stop_communicating(self: StationComponentManager) -> None:
        """Break off communication with the station components."""
        super().stop_communicating()

        for antenna_proxy in self._antenna_proxies:
            antenna_proxy.stop_communicating()
        for tile_proxy in self._tile_proxies:
            tile_proxy.stop_communicating()
        self._apiu_proxy.stop_communicating()

    def _device_communication_status_changed(
        self: StationComponentManager,
        fqdn: str,
        communication_status: CommunicationStatus,
    ) -> None:
        # Many callback threads could be hitting this method at the same time, so it's
        # possible (likely) that the GIL will suspend a thread between checking if it
        # need to update, and actually updating. This leads to callbacks appearing out
        # of order, which breaks tests. Therefore we need to serialise access.
        with self._communication_status_lock:
            self._communication_statuses[fqdn] = communication_status

            if self.communication_status == CommunicationStatus.DISABLED:
                return

            if CommunicationStatus.DISABLED in self._communication_statuses.values():
                self.update_communication_status(CommunicationStatus.NOT_ESTABLISHED)
            elif (
                CommunicationStatus.NOT_ESTABLISHED
                in self._communication_statuses.values()
            ):
                self.update_communication_status(CommunicationStatus.NOT_ESTABLISHED)
            else:
                self.update_communication_status(CommunicationStatus.ESTABLISHED)

    def update_communication_status(
        self: StationComponentManager,
        communication_status: CommunicationStatus,
    ) -> None:
        """
        Update the status of communication with the component.

        Overridden here to fire the "is configured" callback whenever
        communication is freshly established

        :param communication_status: the status of communication with
            the component
        """
        super().update_communication_status(communication_status)

        if communication_status == CommunicationStatus.ESTABLISHED:
            self.component_state_changed_callback({"is_configured": self.is_configured})

    @threadsafe
    def _antenna_power_state_changed(
        self: StationComponentManager,
        fqdn: str,
        power_state: PowerState,
    ) -> None:
        with self._power_state_lock:
            self._antenna_power_states[fqdn] = power_state
        self._evaluate_power_state()

    @threadsafe
    def _tile_power_state_changed(
        self: StationComponentManager,
        fqdn: str,
        power_state: PowerState,
    ) -> None:
        with self._power_state_lock:
            self._tile_power_states[fqdn] = power_state
        self._evaluate_power_state()

    @threadsafe
    def _apiu_power_state_changed(
        self: StationComponentManager,
        power_state: PowerState,
    ) -> None:
        with self._power_state_lock:
            self._apiu_power_state = power_state
        self._evaluate_power_state()
        if power_state is PowerState.ON and self._on_called:
            self._on_called = False
            _ = self._turn_on_tiles_and_antennas()

    def _evaluate_power_state(
        self: StationComponentManager,
    ) -> None:
        with self._power_state_lock:
            power_states = (
                [self._apiu_power_state]
                + list(self._antenna_power_states.values())
                + list(self._tile_power_states.values())
            )
            if all(power_state == PowerState.ON for power_state in power_states):
                evaluated_power_state = PowerState.ON
            elif all(power_state == PowerState.OFF for power_state in power_states):
                evaluated_power_state = PowerState.OFF
            else:
                evaluated_power_state = PowerState.UNKNOWN

            self.logger.info(
                "In StationComponentManager._evaluatePowerState with:\n"
                f"\tapiu: {self._apiu_power_state}\n"
                f"\tantennas: {self._antenna_power_states}\n"
                f"\tiles: {self._tile_power_states}\n"
                f"\tresult: {str(evaluated_power_state)}"
            )
            self.update_component_state({"power_state": evaluated_power_state})

    def off(
        self: StationComponentManager,
        task_callback: Optional[Callable] = None,
    ) -> ResultCode:
        """
        Submit the _off method.

        This method returns immediately after it submitted
        `self._off` for execution.

        :param task_callback: Update task state, defaults to None
        :type task_callback: Callable, optional
        :return: a result code and response message
        """
        task_status, response = self.submit_task(self._off, task_callback=task_callback)
        return task_status, response

    @check_communicating
    def _off(
        self: StationComponentManager,
        task_callback: Optional[Callable] = None,
    ) -> ResultCode:
        """
        Turn off this station.

        :param task_callback: Update task state, defaults to None
        :return: a result code
        """
        task_callback(status=TaskStatus.IN_PROGRESS)
        results = [proxy.off() for proxy in self._tile_proxies] + [
            self._apiu_proxy.off()
        ]  # Never mind antennas, turning off APIU suffices

        if ResultCode.FAILED in results:
            return ResultCode.FAILED
        elif ResultCode.QUEUED in results:
            return ResultCode.QUEUED
        else:
            return ResultCode.OK

        task_callback(status=TaskStatus.IN_PROGRESS)
        with self._power_state_lock:
            self._target_power_state = PowerState.ON
        self._review_power()
        task_callback(
            status=TaskStatus.COMPLETED, result="This slow task has completed"
        )
        return ResultCode.OK

    def on(
        self: StationComponentManager,
        task_callback: Optional[Callable] = None,
    ) -> ResultCode:
        """
        Submit the _on method.

        This method returns immediately after it submitted
        `self._on` for execution.

        :param task_callback: Update task state, defaults to None
        :type task_callback: Callable, optional
        :return: a result code and response message
        """
        task_status, response = self.submit_task(self._on, task_callback=task_callback)
        return task_status, response

    @check_communicating
    def _on(
        self: StationComponentManager,
    ) -> ResultCode:
        """
        Turn on this station.

        The order to turn a station on is: APIU, then tiles and antennas.

        :return: a result code
        """
        if self._apiu_power_state == PowerState.ON:
            return self._turn_on_tiles_and_antennas()
        self._on_called = True
        result_code = self._apiu_proxy.on()
        if result_code:
            return result_code
        return ResultCode.OK

    @check_communicating
    def _turn_on_tiles_and_antennas(
        self: StationComponentManager,
    ) -> ResultCode:
        """
        Turn on tiles and antennas if not already on.

        :return: a result code
        """
        with self._power_state_lock:
            if not all(
                power_state == PowerState.ON
                for power_state in self._tile_power_states.values()
            ):
                results = []
                for proxy in self._tile_proxies:
                    result_code = proxy.on()
                    results.append(result_code)
                if ResultCode.FAILED in results:
                    return ResultCode.FAILED
            if not all(
                power_state == PowerState.ON
                for power_state in self._antenna_power_states.values()
            ):
                results = [proxy.on() for proxy in self._antenna_proxies]
                if ResultCode.FAILED in results:
                    return ResultCode.FAILED
            return ResultCode.QUEUED

    def apply_pointing(
        self: StationComponentManager,
        delays: list[float],
        task_callback: Optional[Callable] = None,
    ) -> ResultCode:
        """
        Submit the apply_pointing method.

        This method returns immediately after it submitted
        `self._apply_pointing` for execution.

        :param delays: an array containing a beam index and antenna
            delays
        :param task_callback: Update task state, defaults to None

        :return: a task status and response message
        """
        return self.submit_task(
            self._apply_pointing, [delays], task_callback=task_callback
        )

    @check_communicating
    @check_on
    def _apply_pointing(
        self: StationComponentManager,
        delays: list[float],
        task_callback: Optional[Callable] = None,
    ) -> tuple[ResultCode, str]:
        """
        Apply the pointing configuration by setting the delays on each tile.

        :param delays: an array containing a beam index and antenna
            delays
        :param task_callback: :param task_callback:

        :return: a result code
        """
        results = [
            tile_proxy.set_pointing_delay(delays) for tile_proxy in self._tile_proxies
        ]
        if ResultCode.FAILED in results:
            return ResultCode.FAILED
        elif ResultCode.QUEUED in results:
            return ResultCode.QUEUED
        return ResultCode.OK

    @property  # type:ignore[misc]
    @check_communicating
    def is_configured(self: StationComponentManager) -> bool:
        """
        Return whether this station component manager is configured.

        :return: whether this station component manager is configured.
        """
        return self._is_configured

    def _update_is_configured(
        self: StationComponentManager,
        is_configured: bool,
    ) -> None:
        if self._is_configured != is_configured:
            self._is_configured = is_configured
            self.component_state_changed_callback({"is_configured": is_configured})

    def configure(
        self: StationComponentManager,
        argin: str,
        task_callback: Optional[Callable] = None,
    ) -> tuple[ResultCode, str]:
        """
        Submit the configure method.

        This method returns immediately after it submitted
        `self._configure` for execution.

        :param argin: Configuration specification dict as a json string.
        :param task_callback: Update task state, defaults to None

        :return: a result code and response string
        """
        print("%%%%%%%%%%%%%%%%%%%%%%%%%%%%%%%%%%%%%%%%%%%%%%%%%%", argin)
        configuration = json.loads(argin)
        print("%%%%%%%%%%%%%%%%%%%%%%%%%%%%%%%%%%%%%%%%%%%%%%%%%%", configuration)
        print("%%%%%%%%%%%%%%%", self._configure)
        station_id = configuration.get("station_id")
        return self.submit_task(
            self._configure, args=[station_id], task_callback=task_callback
        )

    # @check_communicating
    def _configure(
        self: StationComponentManager,
        station_id: int,
        task_callback: Optional[Callable] = None,
        task_abort_event: threading.Event = None,
    ) -> None:
        """
        Configure the station.

        This is a placeholder for a real implementation. At present all
        it accepts is the station id, which it checks.

        :param station_id: the id of the station for which the provided
            configuration is intended.
        :param task_callback: Update task state, defaults to None
        :param task_abort_event: abort event
        """
        task_callback(status=TaskStatus.IN_PROGRESS)
        try:
            if station_id != self._station_id:
                raise ValueError("Wrong station id")
            self._update_is_configured(True)
        except ValueError as value_error:
            task_callback(
                status=TaskStatus.FAILED,
                result=f"Configure command has failed: {value_error}",
            )
            return

        task_callback(
            status=TaskStatus.COMPLETED, result="Configure command has completed"
        )<|MERGE_RESOLUTION|>--- conflicted
+++ resolved
@@ -73,34 +73,9 @@
             component_state_changed_callback,
         )
 
-<<<<<<< HEAD
-    #     class ConnectToDevice(DeviceComponentManager.ConnectToDeviceBase):
-    #         """
-    #         General connection command class.
-    #
-    #         Class that can be overridden by a derived class or instantiated
-    #         at the DeviceComponentManager level.
-    #         """
-    #
-    #         def do(  # type: ignore[override]
-    #             self: _TileProxy.ConnectToDevice,
-    #         ) -> tuple[ResultCode, str]:
-    #             """
-    #             Establish communication with the component, then start monitoring.
-    #
-    #             This contains the actual communication logic that is enqueued to
-    #             be run asynchronously.
-    #
-    #             :return: a result code and message
-    #             """
-    #             self.target._connecting = True
-    #             result_code, message = super().do()
-    #             return result_code, message
-=======
     def start_communicating(self: _TileProxy) -> None:
         self._connecting = True
         super().start_communicating()
->>>>>>> 561caf4f
 
     def _device_state_changed(
         self: _TileProxy,
