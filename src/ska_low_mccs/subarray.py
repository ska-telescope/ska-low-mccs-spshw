--- conflicted
+++ resolved
@@ -14,12 +14,7 @@
 
 __all__ = [
     "MccsSubarray",
-<<<<<<< HEAD
-    "StationBeamsResourceManager",
-=======
-    "StationsResourceManager",
     "SubarrayBeamsResourceManager",
->>>>>>> 096895e7
     "main",
 ]
 
@@ -46,96 +41,7 @@
 from ska_low_mccs.resource import ResourceManager
 
 
-<<<<<<< HEAD
-class StationBeamsResourceManager(ResourceManager):
-=======
-class StationsResourceManager(ResourceManager):
-    """
-    A simple manager for the pool of stations that are assigned to a
-    subarray.
-
-    Inherits from ResourceManager.
-    """
-
-    def __init__(
-        self: StationsResourceManager,
-        health_monitor: HealthMonitor,
-        station_fqdns: List[str],
-        logger: logging.Logger,
-    ) -> None:
-        """
-        Initialise a new StationsResourceManager.
-
-        :param health_monitor: Provides for monitoring of health states
-        :param station_fqdns: the FQDNs of the stations that this
-            subarray manages
-        :param logger: the logger to be used by the object under test
-        """
-        self._devices = dict()
-        stations = {}
-        for station_fqdn in station_fqdns:
-            station_id = int(station_fqdn.split("/")[-1:][0])
-            stations[station_id] = station_fqdn
-        super().__init__(health_monitor, "Stations Resource Manager", stations, logger)
-
-    def items(self: StationsResourceManager):
-        """
-        Return the stations managed by this device.
-
-        :return: A dictionary of Station IDs, FQDNs managed by this
-            StationsResourceManager
-        :rtype: dict
-        """
-        devices = dict()
-        for key, resource in self._resources.items():
-            devices[key] = resource._fqdn
-        return devices
-
-    def add_to_managed(self, stations):
-        """
-        Add new stations(s) to be managed by this resource manager, will
-        also run InitialSetup() on stations.
-
-        :param stations: The IDs and FQDNs of devices to add
-        :type stations: dict
-        """
-        for station_fqdn in stations.values():
-            if station_fqdn not in self.station_fqdns:
-                # TODO: Establishment of connections should happen at initialization
-                station = MccsDeviceProxy(station_fqdn, logger=self._logger)
-                station.InitialSetup()
-                self._devices[station_fqdn] = station
-        super()._add_to_managed(stations)
-
-    def release_all(self):
-        """
-        Remove all stations from this resource manager.
-        """
-        self._remove_from_managed(self.get_all_fqdns())
-
-    @property
-    def station_fqdns(self):
-        """
-        Returns the FQDNs of currently assigned stations.
-
-        :return: FQDNs of currently assigned stations
-        :rtype: list(str)
-        """
-        return sorted(self.get_all_fqdns())
-
-    @property
-    def station_ids(self):
-        """
-        Returns the device IDs of currently assigned stations.
-
-        :return: IDs of currently assigned stations
-        :rtype: list(str)
-        """
-        return sorted(self._resources.keys())
-
-
 class SubarrayBeamsResourceManager(ResourceManager):
->>>>>>> 096895e7
     """
     A simple manager for the pool of subarray beams that are assigned to
     a subarray.
@@ -143,47 +49,26 @@
     Inherits from ResourceManager.
     """
 
-<<<<<<< HEAD
-    def __init__(self, health_monitor, station_beam_fqdns, logger):
-=======
-    def __init__(
-        self: SubarrayBeamsResourceManager,
-        health_monitor: HealthMonitor,
-        subarray_beam_fqdns: List[str],
-        stations_manager: StationsResourceManager,
-        logger: logging.Logger,
-    ) -> None:
->>>>>>> 096895e7
+    def __init__(self: SubarrayBeamsResourceManager, health_monitor: HealthMonitor,
+    subarray_beam_fqdns: List[str],
+    logger: logging.Logger, ) -> None:
         """
         Initialise a new SubarrayBeamsResourceManager.
 
         :param health_monitor: Provides for monitoring of health states
         :param subarray_beam_fqdns: the FQDNs of the subarray_beams that this
             subarray manages
-<<<<<<< HEAD
-        :type station_beam_fqdns: list(str)
-=======
-        :param stations_manager: the StationResourceManager holding the station
-            devices belonging to the parent Subarray
->>>>>>> 096895e7
+        :type subarray_beam_fqdns: list(str)
         :param logger: the logger to be used by the object under test
         """
-<<<<<<< HEAD
         self.assigned_station_fqdns = []
-        station_beams = {}
-        for station_beam_fqdn in station_beam_fqdns:
-            station_beam_id = int(station_beam_fqdn.split("/")[-1:][0])
-            station_beams[station_beam_id] = station_beam_fqdn
-=======
-        self._stations = stations_manager
         subarray_beams = {}
         for subarray_beam_fqdn in subarray_beam_fqdns:
             subarray_beam_id = int(subarray_beam_fqdn.split("/")[-1:][0])
             subarray_beams[subarray_beam_id] = subarray_beam_fqdn
->>>>>>> 096895e7
         super().__init__(
             health_monitor,
-            "Subarray Beams Resource Manager",
+            "Station Beams Resource Manager",
             subarray_beams,
             logger,
             [HealthState.OK],
@@ -210,18 +95,7 @@
         :param station_fqdns: list of FQDNs of stations to be assigned
         """
         stations = {}
-<<<<<<< HEAD
-        for station_fqdn in station_fqdns:
-            station_id = int(station_fqdn.split("/")[-1:][0])
-            stations[station_id] = station_fqdn
-            if station_fqdn not in self.assigned_station_fqdns:
-                self.assigned_station_fqdns.append(station_fqdn)
-
-        station_beams = {}
-        for station_beam_fqdn in station_beam_fqdns:
-            station_beam_id = int(station_beam_fqdn.split("/")[-1:][0])
-            station_beams[station_beam_id] = station_beam_fqdn
-=======
+
         station_ids_per_beam = []
         for station_sub_fqdns in station_fqdns:
             station_id_sublist = []
@@ -229,14 +103,13 @@
                 station_id = int(station_fqdn.split("/")[-1:][0])
                 stations[station_id] = station_fqdn
                 station_id_sublist.append(station_id)
-                if station_fqdn not in self._stations.station_fqdns:
-                    self._stations.add_to_managed({station_id: station_fqdn})
+                if station_fqdn not in self.assigned_station_fqdns:
+                    self.assigned_station_fqdns.append(station_fqdn)
             station_ids_per_beam.append(station_id_sublist)
         subarray_beams = {}
         for index, subarray_beam_fqdn in enumerate(subarray_beam_fqdns):
             subarray_beam_id = int(subarray_beam_fqdn.split("/")[-1:][0])
             subarray_beams[subarray_beam_id] = subarray_beam_fqdn
->>>>>>> 096895e7
 
             # TODO: Establishment of connections should happen at initialization
             subarray_beam = MccsDeviceProxy(subarray_beam_fqdn, logger=self._logger)
@@ -250,13 +123,9 @@
             subarray_beam.isBeamLocked = True
             self.update_resource_health(subarray_beam_fqdn, subarray_beam.healthState)
 
-<<<<<<< HEAD
         self._health_monitor.add_devices(stations.values())
 
-        super().assign(station_beams, list(stations.keys()))
-=======
         super().assign(subarray_beams, list(stations.keys()))
->>>>>>> 096895e7
 
     def configure(
         self: SubarrayBeamsResourceManager, logger: logging.Logger, argin: str
@@ -346,25 +215,14 @@
         :param station_fqdns: list of  FQDNs of the stations which if assigned to,
             subarray_beams should be released
         """
-<<<<<<< HEAD
         station_ids_to_release = [
             int(station_fqdn.split("/")[-1:][0]) for station_fqdn in station_fqdns
         ]
-        for station_beam in self._resources.values():
-            if station_beam._assigned_to in station_ids_to_release:
-                if station_beam.fqdn not in station_beam_fqdns:
-                    station_beam_fqdns.append(station_beam.fqdn)
-=======
-        station_ids_to_release = []
-        # release subarray_beams assigned to station_fqdns
-        for station_id, station_fqdn in self._stations.items().items():
-            if station_fqdn in station_fqdns:
-                station_ids_to_release.append(station_id)
+
         for subarray_beam in self._resources.values():
             if subarray_beam._assigned_to in station_ids_to_release:
                 if subarray_beam.fqdn not in subarray_beam_fqdns:
                     subarray_beam_fqdns.append(subarray_beam.fqdn)
->>>>>>> 096895e7
 
         # release subarray_beams by given fqdns
         for subarray_beam_fqdn in subarray_beam_fqdns:
@@ -489,12 +347,8 @@
             device._scan_id = -1
             device._transient_buffer_manager = TransientBufferManager()
 
-<<<<<<< HEAD
             device._station_beam_fqdns = list()
-=======
-            device._station_fqdns = list()
             device._subarray_beam_fqdns = list()
->>>>>>> 096895e7
 
             device._build_state = release.get_release_info()
             device._version_id = release.version
@@ -553,20 +407,9 @@
                 being initialised
             :type device: :py:class:`ska_tango_base.SKABaseDevice`
             """
-<<<<<<< HEAD
-            device._station_beam_pool_manager = StationBeamsResourceManager(
-                device.health_model._health_monitor,
-                device._station_beam_fqdns,
-=======
-            device._station_pool_manager = StationsResourceManager(
-                device.health_model._health_monitor, device._station_fqdns, self.logger
-            )
-
             device._subarray_beam_resource_manager = SubarrayBeamsResourceManager(
                 device.health_model._health_monitor,
                 device._subarray_beam_fqdns,
-                device._station_pool_manager,
->>>>>>> 096895e7
                 self.logger,
             )
             resourcing_args = (
@@ -700,9 +543,9 @@
         :return: FQDNs of stations assigned to this subarray
         :rtype: list(str)
         """
-        if len(self._station_beam_pool_manager.assigned_station_fqdns or []) == 0:
+        if len(self._subarray_beam_resource_manager.assigned_station_fqdns or []) == 0:
             return list()
-        return list(self._station_beam_pool_manager.assigned_station_fqdns)
+        return list(self._subarray_beam_resource_manager.assigned_station_fqdns)
 
     @stationFQDNs.write
     def stationFQDNs(self, station_fqdns):
@@ -712,7 +555,7 @@
         :param station_fqdns: the new stationFQDNs
         :type station_fqdns: list(str)
         """
-        self._station_beam_pool_manager.assigned_station_fqdns = list(
+        self._subarray_beam_resource_manager.assigned_station_fqdns = list(
             station_fqdns or []
         )
 
