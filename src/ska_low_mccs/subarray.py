--- conflicted
+++ resolved
@@ -43,8 +43,6 @@
 from ska_low_mccs.resource import ResourceManager
 
 
-<<<<<<< HEAD
-=======
 class StationsResourceManager(ResourceManager):
     """
     A simple manager for the pool of stations that are assigned to a subarray.
@@ -127,7 +125,6 @@
         return sorted(self._resources.keys())
 
 
->>>>>>> 508f3136
 class SubarrayBeamsResourceManager(ResourceManager):
     """
     A simple manager for the pool of subarray beams that are assigned to a subarray.
