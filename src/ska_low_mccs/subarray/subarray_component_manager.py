--- conflicted
+++ resolved
@@ -774,13 +774,6 @@
         for subarray_beam_proxy in self._subarray_beams.values():
             proxy_task_status, response = subarray_beam_proxy.configure({})
         self._configured_changed_callback({"configured_changed": False})
-<<<<<<< HEAD
-
-        # TODO: Will need to wait here until all subservient devices indicate they've
-        #   finished and then call the task_callback indicating the results.
-        # Might need the task statuses so leave them in (unused) for now.
-=======
->>>>>>> 18bf7412
         if task_callback is not None:
             task_callback(
                 status=TaskStatus.COMPLETED, result="End/Deconfigure has completed."
@@ -888,22 +881,13 @@
 
         This method returns immediately after it is submitted for execution.
 
-<<<<<<< HEAD
-        :param argin: list of input arguments
-=======
-        :param argin: list of requested segments.
->>>>>>> 18bf7412
         :param task_callback: Update task state. Defaults to None.
 
         :return: Task status and response message.
         """
         return self.submit_task(
             self._send_transient_buffer,
-<<<<<<< HEAD
-            args=[argin],
-=======
             args=argin,
->>>>>>> 18bf7412
             task_callback=task_callback,
         )
 
@@ -917,11 +901,7 @@
         """
         Send the transient buffer.
 
-<<<<<<< HEAD
-        :param argin: list of input arguments
-=======
         :param argin: list of list of requested segment.
->>>>>>> 18bf7412
         :param task_callback: Update task state, defaults to None
         :param task_abort_event: Check for abort, defaults to None
         """
