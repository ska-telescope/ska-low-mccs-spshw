--- conflicted
+++ resolved
@@ -262,11 +262,7 @@
     @check_communicating
     def assign(  # type: ignore[override]
         self: SubarrayComponentManager,
-<<<<<<< HEAD
-        resource_spec: dict[str, list[Any]],
-=======
         resource_spec: dict,
->>>>>>> 067786a0
     ) -> ResultCode:
         """
         Assign resources to this subarray.
