# -*- coding: utf-8 -*-
#
# This file is part of the SKA Low MCCS project
#
#
# Distributed under the terms of the BSD 3-clause new license.
# See LICENSE for more info.
"""This module implements component management for subarrays."""
from __future__ import annotations

import functools
import json
import logging
import threading
from typing import Any, Callable, Optional, Sequence

import ska_tango_base.subarray
from ska_tango_base.commands import ResultCode
from ska_tango_base.control_model import CommunicationStatus, ObsState, PowerState
from ska_tango_base.executor import TaskStatus

from ska_low_mccs.component import (
    MccsComponentManager,
    ObsDeviceComponentManager,
    check_communicating,
    check_on,
)

__all__ = ["SubarrayComponentManager"]


class _StationProxy(ObsDeviceComponentManager):
    """A subarray's proxy to its stations."""

    @check_communicating
    @check_on
    def configure(self: _StationProxy, configuration: dict) -> tuple[TaskStatus, str]:
        """
        Configure the station.

        :param configuration: the configuration to be applied to this
            station

        :return: A task status and response message.
        """
        print("In station proxy configure.")
        assert self._proxy is not None
        configuration_str = json.dumps(configuration)
        (result_code, unique_id) = self._proxy.Configure(configuration_str)
        return (result_code, unique_id)


class _SubarrayBeamProxy(ObsDeviceComponentManager):
    """A subarray's proxy to its subarray beams."""

    @check_communicating
    @check_on
    def configure(
        self: _SubarrayBeamProxy, configuration: dict
    ) -> tuple[TaskStatus, str]:
        """
        Configure the subarray beam.

        :param configuration: the configuration to be applied to this
            subarray beam

        :return: A task status and response message.
        """
        assert self._proxy is not None
        configuration_str = json.dumps(configuration)
        (result_code, unique_id) = self._proxy.Configure(configuration_str)
        return (result_code, unique_id)

    @check_communicating
    @check_on
    def scan(
        self: _SubarrayBeamProxy, scan_id: int, start_time: float
    ) -> tuple[TaskStatus, str]:
        """
        Start the subarray beam scanning.

        :param scan_id: the id of the scan
        :param start_time: the start time of the scan

        :return: A task status and response message.
        """
        assert self._proxy is not None
        scan_arg = json.dumps({"scan_id": scan_id, "start_time": start_time})
        ([result_code], unique_id) = self._proxy.Scan(scan_arg)
        return (result_code, unique_id)


class _StationBeamProxy(ObsDeviceComponentManager):
    """A subarray's proxy to its station beams."""

    @check_communicating
    @check_on
    def configure(
        self: _StationBeamProxy, configuration: dict
    ) -> tuple[TaskStatus, str]:
        """
        Configure the station beam.

        :param configuration: the configuration to be applied to this
            station beam

        :return: A task status and response message.
        """
        assert self._proxy is not None
        configuration_str = json.dumps(configuration)
        ([result_code], unique_id) = self._proxy.Configure(configuration_str)
        return (result_code, unique_id)


class SubarrayComponentManager(
    MccsComponentManager,
    ska_tango_base.subarray.SubarrayComponentManager,
):
    """A component manager for a subarray."""

    def __init__(
        self: SubarrayComponentManager,
        logger: logging.Logger,
        max_workers: int,
        communication_status_changed_callback: Callable[[CommunicationStatus], None],
        component_state_changed_callback: Callable[[dict[str, Any]], None],
    ) -> None:
        """
        Initialise a new instance.

        :param logger: the logger to be used by this object.
        :param communication_status_changed_callback: callback to be
            called when the status of the communications channel between
            the component manager and its component changes
        :param component_state_changed_callback: callback to be called when the
            component state changes.
        :param max_workers: Maximum number of workers in the worker pool. Defaults to None.
        """
        # Not used *yet*. Below self._callbacks to be removed eventually.
        self._component_state_changed_callback = component_state_changed_callback

        self._assign_completed_callback = component_state_changed_callback
        self._release_completed_callback = component_state_changed_callback
        self._configure_completed_callback = component_state_changed_callback
        self._abort_completed_callback = component_state_changed_callback
        self._obsreset_completed_callback = component_state_changed_callback
        self._restart_completed_callback = component_state_changed_callback
        self._resources_changed_callback = component_state_changed_callback
        self._configured_changed_callback = component_state_changed_callback
        self._scanning_changed_callback = component_state_changed_callback
        self._obs_fault_callback = component_state_changed_callback
        self._station_health_changed_callback = component_state_changed_callback
        self._subarray_beam_health_changed_callback = component_state_changed_callback
        self._station_beam_health_changed_callback = component_state_changed_callback

        self._device_communication_statuses: dict[str, CommunicationStatus] = {}
        self._station_power_modes: dict[str, Optional[PowerState]] = {}
        self._device_obs_states: dict[str, Optional[ObsState]] = {}
        self._is_assigning = False
        self._configuring_resources: set[str] = set()
        self._station_groups: list[list[str]] = list()
        self._stations: dict[str, _StationProxy] = dict()
        self._subarray_beams: dict[str, _SubarrayBeamProxy] = dict()
        self._station_beams: dict[str, _StationBeamProxy] = dict()
        self._channel_blocks: list[int] = list()
        self._max_workers = max_workers

        self._scan_id: Optional[int] = None

        super().__init__(
            logger,
            max_workers,
            communication_status_changed_callback,
            component_state_changed_callback,
        )

    def start_communicating(self: SubarrayComponentManager) -> None:
        """Establish communication with the station components."""
        super().start_communicating()
        if self._stations or self._subarray_beams:
            for station_proxy in self._stations.values():
                station_proxy.start_communicating()
            for subarray_beam_proxy in self._subarray_beams.values():
                subarray_beam_proxy.start_communicating()
            for station_beam_proxy in self._station_beams.values():
                station_beam_proxy.start_communicating()
        else:
            self.update_communication_status(CommunicationStatus.ESTABLISHED)
            with self._power_state_lock:
                self._component_state_changed_callback({"power_state": PowerState.ON})

    def stop_communicating(self: SubarrayComponentManager) -> None:
        """Break off communication with the station components."""
        super().stop_communicating()

        for fqdn in self._stations:
            self._stations[fqdn].stop_communicating()

        for fqdn in self._subarray_beams:
            self._subarray_beams[fqdn].stop_communicating()

        for fqdn in self._station_beams:
            self._station_beams[fqdn].stop_communicating()

    @property
    def scan_id(self: SubarrayComponentManager) -> Optional[int]:
        """
        Return the scan id, or None if a scan is not current.

        :return: the scan id, or None if a scan is not current.
        """
        return self._scan_id

    @property
    def station_fqdns(self: SubarrayComponentManager) -> set[str]:
        """
        Return the set of FQDNs of stations assigned to this subarray.

        :return: the set of FQDNs of stations assigned to this subarray.
        """
        return set(self._stations.keys())

    @check_communicating
    def assign(
        self: SubarrayComponentManager,
        resource_spec: dict,
        task_callback: Optional[Callable] = None,
    ) -> tuple[TaskStatus, str]:
        """
        Submit the `AssignResources` slow command.

        This method returns immediately after it is submitted for execution.

        :param resource_spec: resource specification; for example

            .. code-block:: python

                {
                    "subarray_beams": ["low-mccs/subarraybeam/01"],
                    "stations": [["low-mccs/station/001", "low-mccs/station/002"]],
                    "station_beams": ["low-mccs/beam/01","low-mccs/beam/02"]
                    "channel_blocks": [3]
                }
        :param task_callback: Update task state, defaults to None
        :return: a result code and response message.
        """
        return self.submit_task(
            self._assign,
            args=[resource_spec],
            task_callback=task_callback,
        )

    @check_communicating
    def _assign(  # type: ignore[override]
        self: SubarrayComponentManager,
        resource_spec: dict,
        task_callback: Optional[Callable] = None,
        task_abort_event: threading.Event = None,
    ) -> ResultCode:
        """
        Assign resources to this subarray.

        This is just for communication and health roll-up, resource management is done by controller.

        :param resource_spec: resource specification; for example

            .. code-block:: python

                {
                    "subarray_beams": ["low-mccs/subarraybeam/01"],
                    "stations": [["low-mccs/station/001", "low-mccs/station/002"]],
                    "station_beams": ["low-mccs/beam/01","low-mccs/beam/02"]
                    "channel_blocks": [3]
                }
        :param task_callback: Update task state, defaults to None
        :param task_abort_event: Check for abort, defaults to None
        :return: a result code
        """
        if task_callback is not None:
            task_callback(status=TaskStatus.IN_PROGRESS)

        station_fqdns: list[list[str]] = resource_spec.get("stations", [])
        subarray_beam_fqdns: list[str] = resource_spec.get("subarray_beams", [])
        station_beam_fqdns: list[str] = resource_spec.get("station_beams", [])
        channel_blocks: list[int] = resource_spec.get("channel_blocks", [])

        station_fqdn_set = self._flatten_new_station_groups(station_fqdns)
        self._channel_blocks = self._channel_blocks + channel_blocks

        station_fqdns_to_add = sorted(station_fqdn_set) - self._stations.keys()
        subarray_beam_fqdns_to_add = subarray_beam_fqdns - self._subarray_beams.keys()
        station_beam_fqdns_to_add = station_beam_fqdns - self._station_beams.keys()
        fqdns_to_add = station_fqdns_to_add.union(
            subarray_beam_fqdns_to_add, station_beam_fqdns_to_add
        )

        if fqdns_to_add:
            self.update_communication_status(CommunicationStatus.NOT_ESTABLISHED)
            for fqdn in fqdns_to_add:
                self._device_communication_statuses[fqdn] = CommunicationStatus.DISABLED
                self._device_obs_states[fqdn] = ObsState.IDLE
            self._evaluate_communication_status()

            for fqdn in station_fqdns_to_add:
                self._stations[fqdn] = _StationProxy(
                    fqdn,
                    self.logger,
                    self._max_workers,
                    functools.partial(self._device_communication_status_changed, fqdn),
                    functools.partial(
                        self._component_state_changed_callback, fqdn=fqdn
                    ),
                )
            for fqdn in subarray_beam_fqdns_to_add:
                self._subarray_beams[fqdn] = _SubarrayBeamProxy(
                    fqdn,
                    self.logger,
                    self._max_workers,
                    functools.partial(self._device_communication_status_changed, fqdn),
                    functools.partial(
                        self._component_state_changed_callback, fqdn=fqdn
                    ),
                )
            for fqdn in station_beam_fqdns_to_add:
                self._station_beams[fqdn] = _StationBeamProxy(
                    fqdn,
                    self.logger,
                    self._max_workers,
                    functools.partial(self._device_communication_status_changed, fqdn),
                    functools.partial(
                        self._component_state_changed_callback, fqdn=fqdn
                    ),
                )
            self._resources_changed_callback(
                {
                    "resources_changed": [
                        set(self._stations.keys()),
                        set(self._subarray_beams.keys()),
                        set(self._station_beams.keys()),
                    ]
                }
            )

            self._is_assigning = True
            for fqdn in station_fqdns_to_add:
                self._stations[fqdn].start_communicating()
            for fqdn in subarray_beam_fqdns_to_add:
                self._subarray_beams[fqdn].start_communicating()
            for fqdn in station_beam_fqdns_to_add:
                self._station_beams[fqdn].start_communicating()

        if task_callback is not None:
            task_callback(
                status=TaskStatus.COMPLETED, result="AssignResources has completed."
            )

        return ResultCode.OK

    def _flatten_new_station_groups(
        self: SubarrayComponentManager,
        station_fqdns: list[list[str]],
    ) -> set:
        """
        Add station groups to this subarray component manager's _station_groups.

        This is for housekeeping to store the station heirarchy for the assigned_resources_dict attribute.
        A flattened (1-D) array is returned for adding new fqdns to the component manager's Station Proxies.

        :param station_fqdns: list of lists of stations

        :return: a (1-D) set of station fqdns
        """
        station_fqdn_set = set()
        for station_group in station_fqdns:
            for station_fqdn in station_group:
                station_fqdn_set.add(station_fqdn)
            self._station_groups.append(station_group)

        return station_fqdn_set

    @property  # type: ignore[misc]
    @check_communicating
    def assigned_resources(
        self: SubarrayComponentManager,
    ) -> set:
        """
        Return this subarray's resources.

        :return: this subarray's resources.
        """
        return (
            set(self._stations) | set(self._subarray_beams) | set(self._station_beams)
        )

    @property  # type: ignore[misc]
    @check_communicating
    def assigned_resources_dict(
        self: SubarrayComponentManager,
    ) -> dict[str, Sequence[Any]]:
        """
        Return a dictionary of resource types and fqdns.

        :return: this subarray's resources.
        """
        return {
            "stations": self._station_groups,
            "subarray_beams": sorted(self._subarray_beams.keys()),
            "station_beams": sorted(self._station_beams.keys()),
            "channel_blocks": self._channel_blocks,
        }

    @check_communicating
    def release(  # type: ignore[override]
        self: SubarrayComponentManager,
        argin: str,
        task_callback: Optional[Callable] = None,
    ) -> tuple[TaskStatus, str]:
        """
        Submit the `release` slow command.

        :param argin: list of resource fqdns to release.
        :param task_callback: Update task state, defaults to None

        :return: A task status and response message.
        """
        return self.submit_task(
            self._release,
            args=[argin],
            task_callback=task_callback,
        )

    @check_communicating
    def _release(  # type: ignore[override]
        self: SubarrayComponentManager,
        argin: str,
        task_callback: Optional[Callable] = None,
        task_abort_event: threading.Event = None,
    ) -> None:
        """
        Release resources from this subarray.

        :param argin: list of resource fqdns to release.
        :param task_callback: Update task state, defaults to None
        :param task_abort_event: Check for abort, defaults to None

        :raises NotImplementedError: because MCCS Subarray cannot perform a
            partial release of resources.
        """
        if task_callback is not None:
            task_callback(status=TaskStatus.IN_PROGRESS)

        if task_callback is not None:
            task_callback(
                status=TaskStatus.COMPLETED,
                result="Not Implemented: MCCS Subarray cannot partially release resources.",
            )
        raise NotImplementedError("MCCS Subarray cannot partially release resources.")

    @check_communicating
    def release_all(
        self: SubarrayComponentManager,
        task_callback: Optional[Callable] = None,
    ) -> tuple[TaskStatus, str]:
        """
        Submit the `ReleaseAllResources` slow command.

        Release all resources from this subarray.
        :param task_callback: Update task state, defaults to None

        :return: a result code
        """
        return self.submit_task(
            self._release_all,
            args=[],
            task_callback=task_callback,
        )

    @check_communicating
    def _release_all(  # type: ignore[override]
        self: SubarrayComponentManager,
        task_callback: Optional[Callable] = None,
        task_abort_event: threading.Event = None,
    ) -> ResultCode:
        """
        Release all resources from this subarray.

        :param task_callback: Update task state, defaults to None
        :param task_abort_event: Check for abort, defaults to None

        :return: a result code
        """
        if task_callback is not None:
            task_callback(status=TaskStatus.IN_PROGRESS)

        if self._stations or self._subarray_beams or self._station_beams:
            self._stations.clear()
            self._station_groups.clear()
            self._subarray_beams.clear()
            self._station_beams.clear()
            self._channel_blocks.clear()
            self._device_communication_statuses.clear()
            self._device_obs_states.clear()

            self._resources_changed_callback(
                {
                    "resources_changed": [
                        set(self._stations.keys()),
                        set(self._subarray_beams.keys()),
                        set(self._station_beams.keys()),
                    ]
                }
            )
            self._evaluate_communication_status()
        self._release_completed_callback({"release_completed": None})

        if task_callback is not None:
            task_callback(
                status=TaskStatus.COMPLETED, result="ReleaseAllResources has completed."
            )
        return ResultCode.OK

    @check_communicating
    def configure(  # type: ignore[override]
        self: SubarrayComponentManager,
        configuration: dict[str, Any],
        task_callback: Optional[Callable] = None,
    ) -> tuple[TaskStatus, str]:
        """
        Submit the `configure` slow command.

        :param configuration: the configurations to be applied
        :param task_callback: Update task state, defaults to None

        :return: A task status and response message.
        """
        return self.submit_task(
            self._configure,
            args=[configuration],
            task_callback=task_callback,
        )

    @check_communicating
    def _configure(  # type: ignore[override]
        self: SubarrayComponentManager,
        configuration: dict[str, Any],
        task_callback: Optional[Callable] = None,
        task_abort_event: threading.Event = None,
    ) -> ResultCode:
        """
        Configure the resources for a scan.

        :param configuration: the configurations to be applied
        :param task_callback: Update task state, defaults to None
        :param task_abort_event: Check for abort, defaults to None

        :return: a result code
        """
        print("In _configure")
        if task_callback is not None:
            task_callback(status=TaskStatus.IN_PROGRESS)

        stations = configuration["stations"]
        station_configuration = {station["station_id"]: station for station in stations}
        subarray_beams = configuration["subarray_beams"]
        subarray_beam_configuration = {
            subarray_beam["subarray_beam_id"]: subarray_beam
            for subarray_beam in subarray_beams
        }
        print("Before station config")
        result_code = self._configure_stations(station_configuration)
        print("After station config")
        print(result_code)
        if result_code != ResultCode.FAILED:
            result_code = self._configure_subarray_beams(subarray_beam_configuration)
        self._configured_changed_callback({"configured_changed": True})

        print(result_code)
        if result_code == ResultCode.OK:
            self._configure_completed_callback({"configure_completed": None})

        if task_callback is not None:
            task_callback(
                status=TaskStatus.COMPLETED, result="Configure has completed."
            )
        return result_code

    def _configure_stations(
        self: SubarrayComponentManager,
        station_configuration: dict[str, Any],
    ) -> ResultCode:
        """
        Configure the station resources for a scan.

        :param station_configuration: the station configuration to be applied

        :return: a result code
        """
        print("in _config stations")
        result_code = ResultCode.OK
        for (station_id, configuration) in station_configuration.items():
            station_fqdn = f"low-mccs/station/{station_id:03d}"
            station_proxy = self._stations[station_fqdn]
            print(f"-- before configure call for {station_fqdn}")
            print(station_proxy.communication_status)
            print(station_proxy.power_state)
            proxy_result_code, response = station_proxy.configure(configuration)
            print("-- after configure call")
            if proxy_result_code == ResultCode.FAILED:
                result_code = ResultCode.FAILED
            elif proxy_result_code == ResultCode.QUEUED:
                self._configuring_resources.add(station_fqdn)
                self._device_obs_states[station_fqdn] = ObsState.CONFIGURING
                if result_code == ResultCode.OK:
                    result_code = ResultCode.QUEUED
        return result_code

    def _configure_subarray_beams(
        self: SubarrayComponentManager,
        subarray_beam_configuration: dict[str, Any],
    ) -> ResultCode:
        """
        Configure the subarray beam resources for a scan.

        :param subarray_beam_configuration: the subarray beam configuration to be applied

        :return: a result code
        """
        result_code = ResultCode.OK
        for (
            subarray_beam_id,
            configuration,
        ) in subarray_beam_configuration.items():
            subarray_beam_fqdn = f"low-mccs/subarraybeam/{subarray_beam_id:02d}"
            subarray_beam_proxy = self._subarray_beams[subarray_beam_fqdn]
            proxy_result_code = subarray_beam_proxy.configure(configuration)
            if proxy_result_code == ResultCode.FAILED:
                result_code = ResultCode.FAILED
            elif proxy_result_code == ResultCode.QUEUED:
                self._configuring_resources.add(subarray_beam_fqdn)
                if result_code == ResultCode.OK:
                    result_code = ResultCode.QUEUED
        return result_code

    @check_communicating
    def scan(  # type: ignore[override]
        self: SubarrayComponentManager,
        scan_id: int,
        start_time: float,
        task_callback: Optional[Callable] = None,
    ) -> tuple[TaskStatus, str]:
        """
        Submit the `Scan` command.

        :param scan_id: the id of the scan
        :param start_time: the start time of the scan
        :param task_callback: Update task state, defaults to None

        :return: A task status and response message.
        """
        return self.submit_task(
            self._scan,
            args=[scan_id, start_time],
            task_callback=task_callback,
        )

    @check_communicating
    def _scan(  # type: ignore[override]
        self: SubarrayComponentManager,
        scan_id: int,
        start_time: float,
        task_callback: Optional[Callable] = None,
        task_abort_event: threading.Event = None,
    ) -> ResultCode:
        """
        Start scanning.

        :param scan_id: the id of the scan
        :param start_time: the start time of the scan
        :param task_callback: Update task state, defaults to None
        :param task_abort_event: Check for abort, defaults to None

        :return: a result code
        """
        if task_callback is not None:
            task_callback(status=TaskStatus.IN_PROGRESS)
        self._scan_id = scan_id

        result_code = ResultCode.OK
        for subarray_beam_proxy in self._subarray_beams.values():
            proxy_result_code = subarray_beam_proxy.scan(scan_id, start_time)
            if proxy_result_code == ResultCode.FAILED:
                result_code = ResultCode.FAILED
        self._scanning_changed_callback({"scanning_changed": True})
        if task_callback is not None:
            task_callback(status=TaskStatus.COMPLETED, result="Scan has completed.")
        return result_code

    @check_communicating
    def end_scan(  # type: ignore[override]
        self: SubarrayComponentManager,
        task_callback: Optional[Callable] = None,
    ) -> tuple[TaskStatus, str]:
        """
        Submit the `end_scan` slow command.

        :param task_callback: Update task state, defaults to None

        :return: A task status and response message.
        """
        return self.submit_task(
            self._end_scan,
            args=[],
            task_callback=task_callback,
        )

    @check_communicating
    def _end_scan(  # type: ignore[override]
        self: SubarrayComponentManager,
        task_callback: Optional[Callable] = None,
        task_abort_event: threading.Event = None,
    ) -> ResultCode:
        """
        End scanning.

        :param task_callback: Update task state, defaults to None
        :param task_abort_event: Check for abort, defaults to None

        :return: a result code
        """
        if task_callback is not None:
            task_callback(status=TaskStatus.IN_PROGRESS)
        self._scan_id = None

        # Stuff goes here. This should tell the subarray beam device to
        # stop scanning, but that device doesn't support it yet.
        self._scanning_changed_callback({"scanning_changed": False})
        if task_callback is not None:
            task_callback(status=TaskStatus.COMPLETED, result="EndScan has completed.")
        return ResultCode.OK

    @check_communicating
    def deconfigure(  # type: ignore[override]
        self: SubarrayComponentManager,
        task_callback: Optional[Callable] = None,
    ) -> tuple[TaskStatus, str]:
        """
        Submit the `deconfigure` slow command.

        :param task_callback: Update task state, defaults to None

        :return: A task status and response message.
        """
        return self.submit_task(
            self._deconfigure,
            args=[],
            task_callback=task_callback,
        )

    @check_communicating
    def _deconfigure(  # type: ignore[override]
        self: SubarrayComponentManager,
        task_callback: Optional[Callable] = None,
        task_abort_event: threading.Event = None,
    ) -> None:
        """
        Deconfigure resources.

        :param task_callback: Update task state, defaults to None
        :param task_abort_event: Check for abort, defaults to None
        """
        if task_callback is not None:
            task_callback(status=TaskStatus.IN_PROGRESS)
        for station_proxy in self._stations.values():
            proxy_task_status, response = station_proxy.configure({})
        for subarray_beam_proxy in self._subarray_beams.values():
            proxy_task_status, response = subarray_beam_proxy.configure({})
        self._configured_changed_callback({"configured_changed": False})

<<<<<<< HEAD
        # TODO: Will need to wait here until all subservient devices indicate
        # they've finished and then call the task_callback indicating the results.
=======
        # TODO: Will need to wait here until all subservient devices indicate they've finished and then call the task_callback
        # indicating the results.
>>>>>>> 45839576
        # Might need the task statuses so leave them in (unused) for now.
        if task_callback is not None:
            task_callback(
                status=TaskStatus.COMPLETED, result="End/Deconfigure has completed."
            )

    @check_communicating
    def abort(  # type: ignore[override]
        self: SubarrayComponentManager,
    ) -> ResultCode:
        """
        Abort the observation.

        :return: a result code
        """
        # Stuff goes here. This should tell the subarray beam device to
        # abort scanning, but that device doesn't support it yet.
        self._abort_completed_callback({"abort_completed": None})
        return ResultCode.OK

    @check_communicating
    def obsreset(  # type: ignore[override]
        self: SubarrayComponentManager,
        task_callback: Optional[Callable] = None,
    ) -> tuple[TaskStatus, str]:
        """
        Submit the `ObsReset` slow command.

        :param task_callback: Update task state, defaults to None

        :return: A task status and response message.
        """
        return self.submit_task(
            self._obsreset,
            args=[],
            task_callback=task_callback,
        )

    @check_communicating
    def _obsreset(  # type: ignore[override]
        self: SubarrayComponentManager,
        task_callback: Optional[Callable] = None,
        task_abort_event: threading.Event = None,
    ) -> None:
        """
        Reset the observation by returning to unconfigured state.

        :param task_callback: Update task state, defaults to None
        :param task_abort_event: Check for abort, defaults to None
        """
        if task_callback is not None:
            task_callback(status=TaskStatus.IN_PROGRESS)
        # other stuff here
        self.deconfigure()
        self._obsreset_completed_callback({"obsreset_completed": None})
        if task_callback is not None:
            task_callback(status=TaskStatus.COMPLETED, result="ObsReset has completed.")

    @check_communicating
    def restart(  # type: ignore[override]
        self: SubarrayComponentManager,
        task_callback: Optional[Callable] = None,
    ) -> tuple[TaskStatus, str]:
        """
        Submit the `Restart` slow command.

        :param task_callback: Update task state, defaults to None

        :return: A task status and response message.
        """
        return self.submit_task(
            self._restart,
            args=[],
            task_callback=task_callback,
        )

    @check_communicating
    def _restart(  # type: ignore[override]
        self: SubarrayComponentManager,
        task_callback: Optional[Callable] = None,
        task_abort_event: threading.Event = None,
    ) -> None:
        """
        Restart the subarray by returning to unresourced state.

        :param task_callback: Update task state, defaults to None
        :param task_abort_event: Check for abort, defaults to None
        """
        if task_callback is not None:
            task_callback(status=TaskStatus.IN_PROGRESS)
        # other stuff here
        self.deconfigure()
        self.release_all(task_callback=task_callback)
        self._restart_completed_callback({"restart_completed": None})
        if task_callback is not None:
            task_callback(status=TaskStatus.COMPLETED, result="Restart has completed.")

    def send_transient_buffer(
        self: SubarrayComponentManager,
        argin: list[int],
        task_callback: Optional[Callable] = None,
    ) -> tuple[TaskStatus, str]:
        """
        Submit the send_transient_buffer slow task.

        This method returns immediately after it is submitted for execution.

<<<<<<< HEAD
        :param argin: list of arguments
=======
        :param argin: list of requested segments.
>>>>>>> 45839576
        :param task_callback: Update task state. Defaults to None.

        :return: Task status and response message.
        """
        return self.submit_task(
            self._send_transient_buffer,
            args=[argin],
            task_callback=task_callback,
        )

    @check_communicating
    def _send_transient_buffer(
        self: SubarrayComponentManager,
        argin: list[int],
        task_callback: Optional[Callable] = None,
        task_abort_event: threading.Event = None,
    ) -> None:
        """
        Send the transient buffer.

<<<<<<< HEAD
        :param argin: list of arguments
=======
        :param argin: list of list of requested segment.
>>>>>>> 45839576
        :param task_callback: Update task state, defaults to None
        :param task_abort_event: Check for abort, defaults to None
        """
        if task_callback is not None:
            task_callback(status=TaskStatus.IN_PROGRESS)
        # do stuff here
        if task_callback is not None:
            task_callback(
                status=TaskStatus.COMPLETED,
                result="send_transient_buffer command completed.",
            )

    def _device_communication_status_changed(
        self: SubarrayComponentManager,
        fqdn: str,
        communication_status: CommunicationStatus,
    ) -> None:
        if fqdn not in self._device_communication_statuses:
            self.logger.warning(
                "Received a communication status changed event for a device not "
                "managed by this subarray. Probably it was released just a moment ago. "
                "The event will be discarded."
            )
            return

        self._device_communication_statuses[fqdn] = communication_status
        if self.communication_status == CommunicationStatus.DISABLED:
            return

        self._evaluate_communication_status()

    def _evaluate_communication_status(self: SubarrayComponentManager) -> None:
        if CommunicationStatus.DISABLED in self._device_communication_statuses:
            self.update_communication_status(CommunicationStatus.NOT_ESTABLISHED)
        elif CommunicationStatus.NOT_ESTABLISHED in self._device_communication_statuses:
            self.update_communication_status(CommunicationStatus.NOT_ESTABLISHED)
        else:
            self.update_communication_status(CommunicationStatus.ESTABLISHED)

    def _station_power_state_changed(
        self: SubarrayComponentManager,
        fqdn: str,
        power_mode: PowerState,
    ) -> None:
        self._station_power_modes[fqdn] = power_mode
        if self._is_assigning and all(
            power_mode is not None for power_mode in self._station_power_modes.values()
        ):
            self._is_assigning = False
            self._assign_completed_callback({"assign_completed": None})

    def _device_obs_state_changed(
        self: SubarrayComponentManager,
        fqdn: str,
        obs_state: ObsState,
    ) -> None:
        self._device_obs_states[fqdn] = obs_state
        if obs_state == ObsState.READY and fqdn in self._configuring_resources:
            self._configuring_resources.remove(fqdn)
            if not self._configuring_resources:
                self._configure_completed_callback({"configure_completed": None})<|MERGE_RESOLUTION|>--- conflicted
+++ resolved
@@ -776,13 +776,8 @@
             proxy_task_status, response = subarray_beam_proxy.configure({})
         self._configured_changed_callback({"configured_changed": False})
 
-<<<<<<< HEAD
         # TODO: Will need to wait here until all subservient devices indicate
         # they've finished and then call the task_callback indicating the results.
-=======
-        # TODO: Will need to wait here until all subservient devices indicate they've finished and then call the task_callback
-        # indicating the results.
->>>>>>> 45839576
         # Might need the task statuses so leave them in (unused) for now.
         if task_callback is not None:
             task_callback(
@@ -890,11 +885,7 @@
 
         This method returns immediately after it is submitted for execution.
 
-<<<<<<< HEAD
-        :param argin: list of arguments
-=======
         :param argin: list of requested segments.
->>>>>>> 45839576
         :param task_callback: Update task state. Defaults to None.
 
         :return: Task status and response message.
@@ -915,11 +906,7 @@
         """
         Send the transient buffer.
 
-<<<<<<< HEAD
-        :param argin: list of arguments
-=======
         :param argin: list of list of requested segment.
->>>>>>> 45839576
         :param task_callback: Update task state, defaults to None
         :param task_abort_event: Check for abort, defaults to None
         """
