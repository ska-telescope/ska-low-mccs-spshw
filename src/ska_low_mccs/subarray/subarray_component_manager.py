--- conflicted
+++ resolved
@@ -294,15 +294,11 @@
         subarray_beam_fqdns_to_add = subarray_beam_fqdns - self._subarray_beams.keys()
         station_beam_fqdns_to_add = station_beam_fqdns - self._station_beams.keys()
 
-<<<<<<< HEAD
         if (
             station_fqdns_to_add
             or subarray_beam_fqdns_to_add
             or station_beam_fqdns_to_add
         ):
-=======
-        if station_fqdns_to_add or subarray_beam_fqdns_to_add:
->>>>>>> 41205908
             self.update_communication_status(CommunicationStatus.NOT_ESTABLISHED)
             for fqdn in subarray_beam_fqdns_to_add:
                 self._device_communication_statuses[fqdn] = CommunicationStatus.DISABLED
