# -*- coding: utf-8 -*-
#
# This file is part of the SKA Low MCCS project
#
#
# Distributed under the terms of the BSD 3-clause new license.
# See LICENSE for more info.
"""This module implements MCCS functionality for monitoring and control of subarrays."""

from __future__ import annotations  # allow forward references in type hints

import json
from typing import Any, List, Optional, Tuple

import tango
from ska_tango_base.commands import DeviceInitCommand, ResultCode, SubmittedSlowCommand
from ska_tango_base.control_model import CommunicationStatus, HealthState
from ska_tango_base.executor import TaskStatus
from ska_tango_base.subarray import SKASubarray
from tango.server import attribute, command

import ska_low_mccs.release as release
from ska_low_mccs.subarray import SubarrayComponentManager, SubarrayHealthModel

__all__ = ["MccsSubarray", "main"]


DevVarLongStringArrayType = Tuple[List[ResultCode], List[Optional[str]]]


class MccsSubarray(SKASubarray):
    """MccsSubarray is the Tango device class for the MCCS Subarray prototype."""

    # -----------------
    # Device Properties
    # -----------------

    # ---------------
    # Initialisation
    # ---------------
    def init_device(self: MccsSubarray) -> None:
        """
        Initialise the device.

        This is overridden here to change the Tango serialisation model.
        """
        util = tango.Util.instance()
        util.set_serial_model(tango.SerialModel.NO_SYNC)
        self._max_workers = 1
        super().init_device()

    def _init_state_model(self: MccsSubarray) -> None:
        super()._init_state_model()
        self._health_state = HealthState.UNKNOWN  # InitCommand.do() does this too late.
        self._health_model = SubarrayHealthModel(self._component_state_changed_callback)
        self.set_change_event("healthState", True, False)

    def create_component_manager(
        self: MccsSubarray,
    ) -> SubarrayComponentManager:
        """
        Create and return a component manager for this device.

        :return: a component manager for this device.
        """
        return SubarrayComponentManager(
            self.logger,
            self._max_workers,
            self._component_communication_state_changed,
            self._component_state_changed_callback,
        )

    def init_command_objects(self: MccsSubarray) -> None:
        """Initialise the command handlers for commands supported by this device."""
        super().init_command_objects()

        # The below has commands commented out because it seems they've already been
        # registered by the base classes along with a hook so we don't need to do it
        # again here.
        for (command_name, method_name) in [
            ("SendTransientBuffer", "send_transient_buffer"),
            # ("AssignResources", "assign"),
            # ("ReleaseResources", "release"),
            # ("ReleaseAllResources", "release_all"),
            # ("Configure", "configure"),
            # ("Scan", "scan"),
            # ("EndScan", "end_scan"),
            # ("End", "deconfigure"),
            # ("ObsReset", "obsreset"),
            # ("Restart", "restart"),
        ]:
            self.register_command_object(
                command_name,
                SubmittedSlowCommand(
                    command_name,
                    self._command_tracker,
                    self.component_manager,
                    method_name,
                    callback=None,
                    logger=self.logger,
                ),
            )

    class InitCommand(DeviceInitCommand):
        """Command class for device initialisation."""

        def do(  # type: ignore[override]
            self: MccsSubarray.InitCommand,
        ) -> tuple[ResultCode, str]:
            """
            Initialise the attributes and properties of MccsSubarray.

            :return: A tuple containing a return code and a string
                message indicating status. The message is for
                information purpose only.
            """
            self._device.set_change_event("stationFQDNs", True, True)
            self._device.set_archive_event("stationFQDNs", True, True)

            self._device._build_state = release.get_release_info()
            self._device._version_id = release.version

            return (ResultCode.OK, "Init command started")

    # ----------
    # Callbacks
    # ----------
    def _component_state_changed_callback(
        self: MccsSubarray,
        state_change: dict[str, Any],
        fqdn: Optional[str] = None,
    ) -> None:
        """
        Handle change in this device's state.

        This is a callback hook, called whenever the state changes. It
        is responsible for updating the tango side of things i.e. making
        sure the attribute is up to date, and events are pushed.

        :param state_change: A dictionary containing the name of the state that changed and its new value.
        :param fqdn: The fqdn of the device.
        """
<<<<<<< HEAD
=======
        # print("IN CALLBACK")
        # print(f"state change: {state_change}")
        # print(f"fqdn: {fqdn}")
>>>>>>> 72216aa5
        # The commented out stuff is an idea to solve an issue with proxies that hasn't reared its head yet.
        # valid_device_types = {"station": "station_health_changed",
        #                     "beam": "station_beam_health_changed",
        #                     "subarraybeam": "subarray_beam_health_changed"}
        if "health_state" in state_change.keys():
            health = state_change.get("health_state")
            if self._health_state != health:
                self._health_state = health
                self.push_change_event("healthState", health)
            # If all health states use "health_state" and overwrite each other
            # then the below code should fix it.
            # if fqdn is None:
            #     # Do regular health update. This device called the callback.
            #    if self._health_state != health:
            #         self._health_state = health
            #         self.push_change_event("healthState", health)
            # else:
            #     # Identify and call subservient device method.
            #     device_type = fqdn.split("/")[1]
            #     if device_type in valid_device_types.keys():
            #         valid_device_types[device_type](fqdn, health)

        if "station_health_state" in state_change.keys():
            station_health = state_change.get("station_health_state")
            self._health_model.station_health_changed(fqdn, station_health)

        if "station_beam_health_state" in state_change.keys():
            station_beam_health = state_change.get("station_beam_health_state")
            self._health_model.station_beam_health_changed(fqdn, station_beam_health)

        if "subarray_beam_health_state" in state_change.keys():
            subarray_beam_health = state_change.get("subarray_beam_health_state")
            self._health_model.subarray_beam_health_changed(fqdn, subarray_beam_health)

        # resources should be passed in the dict's value as a list of sets to be extracted here.
        if "resources_changed" in state_change.keys():
            resources = state_change.get("resources_changed")
            station_fqdns = resources[0]
            subarray_beam_fqdns = resources[1]
            station_beam_fqdns = resources[2]
            self._resources_changed(
                station_fqdns, subarray_beam_fqdns, station_beam_fqdns
            )

        if "configured_changed" in state_change.keys():
            is_configured = state_change.get("configured_changed")
            if is_configured:
                self.obs_state_model.perform_action("component_configured")
            else:
                self.obs_state_model.perform_action("component_unconfigured")

        if "scanning_changed" in state_change.keys():
            is_scanning = state_change.get("scanning_changed")
            if is_scanning:
                self.obs_state_model.perform_action("component_scanning")
            else:
                self.obs_state_model.perform_action("component_not_scanning")

        if "assign_completed" in state_change.keys():
            self.obs_state_model.perform_action("assign_completed")

        if "release_completed" in state_change.keys():
            self.obs_state_model.perform_action("release_completed")

        if "configure_completed" in state_change.keys():
            self.obs_state_model.perform_action("configure_completed")

        if "abort_completed" in state_change.keys():
            self.obs_state_model.perform_action("abort_completed")

        if "obsreset_completed" in state_change.keys():
            self.obs_state_model.perform_action("obsreset_completed")

        if "restart_completed" in state_change.keys():
            self.obs_state_model.perform_action("restart_completed")

        if "obsfault" in state_change.keys():
            self.obs_state_model.perform_action("component_obsfault")

        if "obsstate_changed" in state_change.keys():
            obs_state = state_change.get("obsstate_changed")
            self.component_manager._device_obs_state_changed(fqdn, obs_state)

        if "station_power_state" in state_change.keys():
            station_power = state_change.get("station_power_state")
            self.component_manager._station_power_state_changed(fqdn, station_power)

        # This might need changing. Seems that "power_state" changes could come from any subservient device too.
        if "power_state" in state_change.keys():
            power_state = state_change.get("power_state")
            with self.component_manager._power_state_lock:
                if power_state != self.component_manager.power_state:
                    self.component_manager.power_state = power_state

    def _component_communication_state_changed(
        self: MccsSubarray,
        communication_state: CommunicationStatus,
    ) -> None:
        """
        Handle change in communications status between component manager and component.

        This is a callback hook, called by the component manager when
        the communications status changes. It is implemented here to
        drive the op_state.

        :param communication_state: the status of communications
            between the component manager and its component.
        """
        action_map = {
            CommunicationStatus.DISABLED: "component_disconnected",
            CommunicationStatus.NOT_ESTABLISHED: "component_unknown",
            CommunicationStatus.ESTABLISHED: "component_on",
        }

        action = action_map[communication_state]
        if action is not None:
            self.op_state_model.perform_action(action)

        self._health_model.is_communicating(
            communication_state == CommunicationStatus.ESTABLISHED
        )

    def _resources_changed(
        self: MccsSubarray,
        station_fqdns: set[str],
        subarray_beam_fqdns: set[str],
        station_beam_fqdns: set[str],
    ) -> None:
        """
        Handle change in subarray resources.

        This is a callback hook, called by the component manager when
        the resources of the subarray changes.

        :param station_fqdns: the FQDNs of stations assigned to this
            subarray
        :param subarray_beam_fqdns: the FQDNs of subarray beams assigned
            to this subarray
        :param station_beam_fqdns: the FQDNs of station beams assigned
            to this subarray
        """
<<<<<<< HEAD
=======
        print("IN _RESOURCES CHANGED")

>>>>>>> 72216aa5
        if station_fqdns or subarray_beam_fqdns or station_beam_fqdns:
            self.obs_state_model.perform_action("component_resourced")
        else:
            self.obs_state_model.perform_action("component_unresourced")

        self._health_model.resources_changed(
            station_fqdns, subarray_beam_fqdns, station_beam_fqdns
        )

    # def health_changed(self: MccsSubarray, health: HealthState) -> None:
    #     """
    #     Handle the HealthModel's health state changes.

    #     Responsible for updating the tango side of things i.e. making sure the attribute
    #     is up to date, and events are pushed.

    #     :param health: the new health value
    #     """
    #     if self._health_state == health:
    #         return
    #     self._health_state = health
    #     self.push_change_event("healthState", health)

    # ------------------
    # Attribute methods
    # ------------------
    @attribute(dtype="DevLong", format="%i")
    def scanId(self: MccsSubarray) -> int:
        """
        Return the scan id.

        :return: the scan id
        """
        scan_id = self.component_manager.scan_id
        return scan_id if scan_id is not None else -1

    @scanId.write  # type: ignore[no-redef]
    def scanId(self: MccsSubarray, scan_id) -> None:
        """
        Set the scanId attribute.

        :param scan_id: the new scanId
        """
        self.component_manager.scan_id = scan_id

    @attribute(dtype=("DevString",), max_dim_x=512, format="%s")
    def stationFQDNs(self: MccsSubarray) -> list[str]:
        """
        Return the FQDNs of stations assigned to this subarray.

        :return: FQDNs of stations assigned to this subarray
        """
        return sorted(self.component_manager.station_fqdns)

    @attribute(dtype=("DevString"), max_dim_x=1024)
    def assignedResources(self: MccsSubarray) -> str:
        """
        Return this subarray's assigned resources.

        :return: this subarray's assigned resources.
        """
        resource_dict = self.component_manager.assigned_resources_dict
        stations = []
        for station_group in resource_dict["stations"]:
            stations.append(
                [station.split("/")[-1].lstrip("0") for station in station_group]
            )
        subarray_beams = [
            subarray_beam.split("/")[-1].lstrip("0")
            for subarray_beam in resource_dict["subarray_beams"]
        ]
        channel_blocks = resource_dict["channel_blocks"]
        return json.dumps(
            {
                "interface": "https://schema.skao.int/ska-low-mccs-assignedresources/1.0",
                "subarray_beam_ids": subarray_beams,
                "station_ids": stations,
                "channel_blocks": channel_blocks,
            }
        )

    # ------------------
    # Attribute methods
    # ------------------
    @command(dtype_in="DevString", dtype_out="DevVarLongStringArray")
    def AssignResources(self: MccsSubarray, argin: str) -> tuple[ResultCode, str]:
        """
        Assign resources to this subarray.

        :param argin: the resources to be assigned

        :return: A tuple containing a return code and a string
            message indicating status.
        """
        handler = self.get_command_object("AssignResources")
        params = json.loads(argin)
        (return_code, unique_id) = handler(params)
        return ([return_code], [unique_id])

    @command(dtype_in="DevString", dtype_out="DevVarLongStringArray")
    def ReleaseResources(self: MccsSubarray, argin: str) -> tuple[ResultCode, str]:
        """
        Release resources from this subarray.

        :param argin: the resources to be released

        :return: A tuple containing a return code and a string
            message indicating status.
        """
        handler = self.get_command_object("ReleaseResources")
        params = json.loads(argin)
        (return_code, unique_id) = handler(params)
        return ([return_code], [unique_id])

    @command(dtype_out="DevVarLongStringArray")
    def ReleaseAllResources(self: MccsSubarray) -> tuple[ResultCode, str]:
        """
        Release all resources from this subarray.

        :return: A tuple containing a return code and a string
            message indicating status.
        """
        handler = self.get_command_object("ReleaseAllResources")
        (return_code, unique_id) = handler()
        return ([return_code], [unique_id])

    @command(dtype_in="DevString", dtype_out="DevVarLongStringArray")
    def Configure(
        self: MccsSubarray,
        argin: str,
    ) -> tuple[ResultCode, str]:
        """
        Configure this subarray.

        :param argin: Dictionary containing configuration settings.

        :return: A tuple containing a return code and a string
            message indicating status.
        """
        configuration = json.loads(argin)
        handler = self.get_command_object("Configure")
        (return_code, unique_id) = handler(configuration)
        return ([return_code], [unique_id])

    @command(dtype_in="DevString", dtype_out="DevVarLongStringArray")
    def Scan(
        self: MccsSubarray,
        argin: dict[str, Any],
    ) -> tuple[ResultCode, str]:
        """
        Start scanning.

        :param argin: Json string containing scan_id and start_time.

        :return: A tuple containing a return code and a string
            message indicating status.
        """
        scan_id = argin["scan_id"]
        start_time = argin["start_time"]

        handler = self.get_command_object("Scan")
        (return_code, unique_id) = handler(scan_id, start_time)
        return ([return_code], [unique_id])

    @command(dtype_out="DevVarLongStringArray")
    def EndScan(self: MccsSubarray) -> tuple[ResultCode, str]:
        """
        Stop scanning.

        :return: A tuple containing a return code and a string
            message indicating status.
        """
        handler = self.get_command_object("EndScan")
        (return_code, unique_id) = handler()
        return ([return_code], [unique_id])

    @command(dtype_out="DevVarLongStringArray")
    def End(self: MccsSubarray) -> tuple[ResultCode, str]:
        """
        Deconfigure resources.

        :return: A tuple containing a return code and a string
            message indicating status.
        """
        handler = self.get_command_object("End")
        (return_code, unique_id) = handler()
        return ([return_code], [unique_id])

    #     class AbortCommand(FastCommand):
    #         """Class for handling the Abort() command."""
    #
    #         RESULT_MESSAGES = {
    #             ResultCode.OK: "Abort command started",  # Base classes return this
    #             ResultCode.FAILED: "Abort command failed",
    #         }
    #
    #         def do(  # type: ignore[override]
    #             self: MccsSubarray.AbortCommand,
    #         ) -> tuple[ResultCode, str]:
    #             """
    #             Implement the functionality of the AbortCommand.
    #
    #             :py:meth:`ska_tango_base.FastCommand` command for this
    #             :py:class:`.MccsSubarray` device.
    #
    #             An abort command will leave the system in an ABORTED state.
    #             Output to CSP is stopped, as is the beamformer and all running
    #             jobs. The system can then be inspected in the ABORTED state
    #             before it's de-configured and returned to the IDLE state by the
    #             ObsReset command.
    #
    #             :return: A tuple containing a return code and a string
    #                 message indicating status. The message is for
    #                 information purpose only.
    #             """
    #             result_code = self.component_manager.abort()
    #             return (result_code, self.RESULT_MESSAGES[result_code])

    @command(dtype_out="DevVarLongStringArray")
    def ObsReset(self: MccsSubarray) -> tuple[ResultCode, str]:
        """
        Reset the observation by returning to unconfigured state.

        :return: A tuple containing a return code and a string
            message indicating status.
        """
        handler = self.get_command_object("ObsReset")
        (return_code, unique_id) = handler()
        return ([return_code], [unique_id])

    @command(dtype_out="DevVarLongStringArray")
    def Restart(self: MccsSubarray) -> tuple[ResultCode, str]:
        """
        Restart the subarray by returning to unresourced state.

        :return: A tuple containing a return code and a string
            message indicating status.
        """
        handler = self.get_command_object("Restart")
        (return_code, unique_id) = handler()
        return ([return_code], [unique_id])

    @command(dtype_in="DevVarLongArray", dtype_out="DevVarLongStringArray")
    def SendTransientBuffer(
        self: MccsSubarray, argin: list[int]
    ) -> tuple[TaskStatus, str]:
        """
        Cause the subarray to send the requested segment of the transient buffer to SDP.

        The requested segment is specified by:

        1. Start time (timestamp: milliseconds since UNIX epoch)
        2. End time (timestamp: milliseconds since UNIX epoch)
        3. Dispersion measure

        Together, these parameters narrow the selection of transient
        buffer data to the period of time and frequencies that are of
        interest.

        Additional metadata, such as the ID of a triggering Scheduling
        Block, may need to be supplied to allow SDP to assign data
        ownership correctly (TBD75).

        :todo: This method is a stub that does nothing but return a
            dummy string.

        :param argin: Specification of the segment of the transient
            buffer to send

        :return: ASCII String that indicates status, for information
            purposes only
        """
        handler = self.get_command_object("SendTransientBuffer")
        (result_code, unique_id) = handler(argin)
        return ([result_code], [unique_id])


# ----------
# Run server
# ----------
def main(*args: str, **kwargs: str) -> int:  # pragma: no cover
    """
    Entry point for module.

    :param args: positional arguments
    :param kwargs: named arguments

    :return: exit code
    """
    return MccsSubarray.run_server(args=args or None, **kwargs)


if __name__ == "__main__":
    main()<|MERGE_RESOLUTION|>--- conflicted
+++ resolved
@@ -79,15 +79,6 @@
         # again here.
         for (command_name, method_name) in [
             ("SendTransientBuffer", "send_transient_buffer"),
-            # ("AssignResources", "assign"),
-            # ("ReleaseResources", "release"),
-            # ("ReleaseAllResources", "release_all"),
-            # ("Configure", "configure"),
-            # ("Scan", "scan"),
-            # ("EndScan", "end_scan"),
-            # ("End", "deconfigure"),
-            # ("ObsReset", "obsreset"),
-            # ("Restart", "restart"),
         ]:
             self.register_command_object(
                 command_name,
@@ -140,12 +131,6 @@
         :param state_change: A dictionary containing the name of the state that changed and its new value.
         :param fqdn: The fqdn of the device.
         """
-<<<<<<< HEAD
-=======
-        # print("IN CALLBACK")
-        # print(f"state change: {state_change}")
-        # print(f"fqdn: {fqdn}")
->>>>>>> 72216aa5
         # The commented out stuff is an idea to solve an issue with proxies that hasn't reared its head yet.
         # valid_device_types = {"station": "station_health_changed",
         #                     "beam": "station_beam_health_changed",
@@ -287,11 +272,6 @@
         :param station_beam_fqdns: the FQDNs of station beams assigned
             to this subarray
         """
-<<<<<<< HEAD
-=======
-        print("IN _RESOURCES CHANGED")
-
->>>>>>> 72216aa5
         if station_fqdns or subarray_beam_fqdns or station_beam_fqdns:
             self.obs_state_model.perform_action("component_resourced")
         else:
@@ -480,36 +460,6 @@
         (return_code, unique_id) = handler()
         return ([return_code], [unique_id])
 
-    #     class AbortCommand(FastCommand):
-    #         """Class for handling the Abort() command."""
-    #
-    #         RESULT_MESSAGES = {
-    #             ResultCode.OK: "Abort command started",  # Base classes return this
-    #             ResultCode.FAILED: "Abort command failed",
-    #         }
-    #
-    #         def do(  # type: ignore[override]
-    #             self: MccsSubarray.AbortCommand,
-    #         ) -> tuple[ResultCode, str]:
-    #             """
-    #             Implement the functionality of the AbortCommand.
-    #
-    #             :py:meth:`ska_tango_base.FastCommand` command for this
-    #             :py:class:`.MccsSubarray` device.
-    #
-    #             An abort command will leave the system in an ABORTED state.
-    #             Output to CSP is stopped, as is the beamformer and all running
-    #             jobs. The system can then be inspected in the ABORTED state
-    #             before it's de-configured and returned to the IDLE state by the
-    #             ObsReset command.
-    #
-    #             :return: A tuple containing a return code and a string
-    #                 message indicating status. The message is for
-    #                 information purpose only.
-    #             """
-    #             result_code = self.component_manager.abort()
-    #             return (result_code, self.RESULT_MESSAGES[result_code])
-
     @command(dtype_out="DevVarLongStringArray")
     def ObsReset(self: MccsSubarray) -> tuple[ResultCode, str]:
         """
