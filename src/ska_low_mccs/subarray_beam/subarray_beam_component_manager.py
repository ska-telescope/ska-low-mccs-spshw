--- conflicted
+++ resolved
@@ -11,7 +11,7 @@
 import json
 import logging
 from typing import Any, Callable, Optional, cast
-<<<<<<< HEAD
+
 from ska_tango_base.commands import ResultCode
 from ska_tango_base.control_model import CommunicationStatus, HealthState
 
@@ -20,12 +20,6 @@
     MccsComponentManager,
     check_communicating,
 )
-=======
-
-from ska_tango_base.control_model import CommunicationStatus
-
-from ska_low_mccs.component import ObjectComponentManager, check_communicating
->>>>>>> 9d10844a
 from ska_low_mccs.subarray_beam import SubarrayBeam
 
 __all__ = ["SubarrayBeamComponentManager"]
