--- conflicted
+++ resolved
@@ -32,13 +32,8 @@
 from ska_low_mccs.component import (
     ControlMode,
     CommunicationStatus,
-<<<<<<< HEAD
     MccsComponentManager,
-=======
     ExtendedPowerMode,
-    MessageQueue,
-    MessageQueueComponentManager,
->>>>>>> 381a7ede
     WebHardwareClient,
 )
 from ska_low_mccs.subrack import SubrackData
