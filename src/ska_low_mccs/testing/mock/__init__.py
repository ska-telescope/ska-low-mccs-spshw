--- conflicted
+++ resolved
@@ -18,15 +18,11 @@
 ]
 
 
-<<<<<<< HEAD
-from .mock_callable import MockCallable, MockChangeEventCallback, MockCallableDeque
-=======
 from .mock_callable import (
     MockCallable,
     MockChangeEventCallback,
     MockCallableDeque,
 )
->>>>>>> 31ab7271
 from .mock_device import MockDeviceBuilder
 
 from .mock_subarray import MockSubarrayBuilder