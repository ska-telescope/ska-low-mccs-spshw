# -*- coding: utf-8 -*-
#
# This file is part of the SKA Low MCCS project
#
#
# Distributed under the terms of the BSD 3-clause new license.
# See LICENSE for more info.
"""This subpackage contains modules for test mocking in the SKA Low MCCS tests."""


__all__ = [
    "MockCallable",
    "MockChangeEventCallback",
    "MockDeviceBuilder",
    "MockSubarrayBuilder",
    "MockCallableDeque",
    # "MockGroupBuilder",
]


from .mock_callable import (
    MockCallable,
    MockChangeEventCallback,
    MockCallableDeque,
<<<<<<< HEAD
    MockComponentStateChangedCallback,
=======
>>>>>>> 18bf7412
)
from .mock_device import MockDeviceBuilder

from .mock_subarray import MockSubarrayBuilder<|MERGE_RESOLUTION|>--- conflicted
+++ resolved
@@ -22,10 +22,6 @@
     MockCallable,
     MockChangeEventCallback,
     MockCallableDeque,
-<<<<<<< HEAD
-    MockComponentStateChangedCallback,
-=======
->>>>>>> 18bf7412
 )
 from .mock_device import MockDeviceBuilder
 
