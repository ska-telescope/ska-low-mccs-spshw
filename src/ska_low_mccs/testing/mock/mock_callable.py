# -*- coding: utf-8 -*-
#
# This file is part of the SKA Low MCCS project
#
#
# Distributed under the terms of the BSD 3-clause new license.
# See LICENSE for more info.
"""This module implements infrastructure for mocking callbacks and other callables."""
from __future__ import annotations

import collections  # allow forward references in type hints
import queue
import unittest.mock
from typing import Any, Optional, Sequence, Tuple

import tango

__all__ = [
    "MockCallable",
    "MockChangeEventCallback",
    "MockCallableDeque",
    "MockComponentStateChangedCallback",
]


class MockCallable:
    """
    This class implements a mock callable.

    It is useful for when you want to assert that a callable is called,
    but the callback is called asynchronously, so that you might have to
    wait a short time for the call to occur.

    If you use a regular mock for the callback, your tests will end up
    littered with sleeps:

    .. code-block:: python

        antenna_apiu_proxy.start_communicating()
        communication_status_changed_callback.assert_called_once_with(
            CommunicationStatus.NOT_ESTABLISHED
        )
        time.sleep(0.1)
        communication_status_changed_callback.assert_called_once_with(
            CommunicationStatus.ESTABLISHED
        )

    These sleeps waste time, slow down the tests, and they are difficult
    to tune: maybe you only need to sleep 0.1 seconds on your
    development machine, but what if the CI pipeline deploys the tests
    to an environment that needs 0.2 seconds for this?

    This class solves that by putting each call to the callback onto a
    queue. Then, each time we assert that a callback was called, we get
    a call from the queue, waiting if necessary for the call to arrive,
    but with a timeout:

    .. code-block:: python

        antenna_apiu_proxy.start_communicating()
        communication_status_changed_callback.assert_next_call(
            CommunicationStatus.NOT_ESTABLISHED
        )
        communication_status_changed_callback.assert_next_call(
            CommunicationStatus.ESTABLISHED
        )
    """

    def __init__(
        self: MockCallable,
        return_value: Any = None,
        called_timeout: float = 5.0,
        not_called_timeout: float = 1.0,
    ):
        """
        Initialise a new instance.

        :param return_value: what to return when called
        :param called_timeout: how long to wait for a call to occur when
            we are expecting one. It makes sense to wait a long time for
            the expected call, as it will generally arrive much much
            sooner anyhow, and failure for the call to arrive in time
            will cause the assertion to fail. The default is 5 seconds.
        :param not_called_timeout: how long to wait for a callback when
            we are *not* expecting one. Since we need to wait the full
            timeout period in order to determine that a callback has not
            arrived, asserting that a call has not been made can
            severely slow down your tests. By keeping this timeout quite
            short, we can speed up our tests, at the risk of prematurely
            passing an assertion. The default is 0.5
        """
        self._return_value: Any = return_value
        self._called_timeout = called_timeout
        self._not_called_timeout = not_called_timeout
        self._queue: queue.SimpleQueue = queue.SimpleQueue()

    def __call__(self: MockCallable, *args: Any, **kwargs: Any) -> Any:
        """
        Handle a callback call.

        Create a standard mock, call it, and put it on the queue. (This
        approach lets us take advantange of the mock's assertion
        functionality later.)

        :param args: positional args in the call
        :param kwargs: keyword args in the call

        :return: the object's return calue
        """
        called_mock = unittest.mock.Mock()
        called_mock(*args, **kwargs)
        self._queue.put(called_mock)
        return self._return_value

    def _fetch_call(self: MockCallable, timeout: float) -> Optional[unittest.mock.Mock]:
        try:
            return self._queue.get(timeout=timeout)
        except queue.Empty:
            return None

    def assert_not_called(self: MockCallable, timeout: Optional[float] = None) -> None:
        """
        Assert that the callback still has not been called after the timeout period.

        This is a slow method because it has to wait the full timeout
        period in order to determine that the call is not coming. An
        optional timeout parameter is provided for the situation where
        you are happy for the assertion to pass after a shorter wait
        time.

        :param timeout: optional timeout for the check. If not provided, the
            default is the class setting
        """
        timeout = self._not_called_timeout if timeout is None else timeout
        called_mock = self._fetch_call(timeout)
        if called_mock is None:
            return
        called_mock.assert_not_called()  # we know this will fail and raise an exception

    def assert_next_call(self: MockCallable, *args: Any, **kwargs: Any) -> None:
        """
        Assert the arguments of the next call to this mock callback.

        If the call has not been made, this method will wait up to the
        specified timeout for a call to arrive.

        :param args: positional args that the call is asserted to have
        :param kwargs: keyword args that the call is asserted to have

        :raises AssertionError: if the callback has not been called.
        """
        called_mock = self._fetch_call(self._called_timeout)
        assert called_mock is not None, "Callback has not been called."
        called_mock.assert_called_once_with(*args, **kwargs)

    def get_next_call(
        self: MockCallable,
    ) -> Tuple[Sequence[Any], Sequence[Any]]:
        """
        Return the arguments of the next call to this mock callback.

        This is useful for situations where you do not know exactly what
        the arguments of the next call will be, so you cannot use the
        :py:meth:`.assert_next_call` method. Instead you want to assert
        some specific properties on the arguments:

        .. code-block:: python

            (args, kwargs) = mock_callback.get_next_call()
            event_data = args[0].attr_value
            assert event_data.name == "healthState"
            assert event_data.value == HealthState.UNKNOWN
            assert event_data.quality == tango.AttrQuality.ATTR_VALID

        If the call has not been made, this method will wait up to the
        specified timeout for a call to arrive.

        :raises AssertionError: if the callback has not been called
        :return: an (args, kwargs) tuple
        """
        called_mock = self._fetch_call(self._called_timeout)
        assert called_mock is not None, "Callback has not been called."
        return called_mock.call_args

    def get_whole_queue(
        self: MockCallable,
    ) -> list[Tuple[Sequence[Any], Sequence[Any]]]:
        """
        Return the arguments of all calls to this mock callback currently in the queue.

        This is useful for situations where you do not know exactly what order
        the calls will happen but you do know what the arguments will be.
        Instead you want to assert that your call is somewhere in the queue.

        If the call has not been made, this method will wait up to the
        specified timeout for a call to arrive.

        :return: a list of (args, kwargs) tuple
        """
        arg_list = []
        while True:
            called_mock = self._fetch_call(self._not_called_timeout)
            if called_mock is None:
                break
            arg_list.append(called_mock.call_args)
        return arg_list

    def calls_in_queue(
        self: MockCallable,
        expected_arguments_list: list[Any],
    ) -> bool:
        """
        Docstring.

        :param expected_arguments_list: A list of arguments this mock is expected to be called with and found in the queue.

        :returns: True if all arguments provided were found in the queue else returns False.
        """
        callbacks_found = 0
        callbacks_to_find = len(expected_arguments_list)
        call_list = self.get_whole_queue()
        for call in call_list:
            if call[0][0] in expected_arguments_list:
                # A callback has been found in the queue.
                callbacks_found += 1
                # When we have found the number of listed callbacks we're done.
                # We assume that we're not expecting exact duplicates.
                if callbacks_found >= callbacks_to_find:
                    break
        return callbacks_found == callbacks_to_find

    def assert_last_call(self: MockCallable, *args: Any, **kwargs: Any) -> None:
        """
        Assert the arguments of the last call to this mock callback.

        The "last" call is the last call before an attempt to get the
        next event times out.

        This is useful for situations where we know a device may call a
        callback several time, and we don't care too much about the
        exact order of calls, but we do know what the final call should
        be.

        :param args: positional args that the call is asserted to have
        :param kwargs: keyword args that the call is asserted to have

        :raises AssertionError: if the callback has not been called.
        """
        called_mock = None
        while True:
            next_called_mock = self._fetch_call(self._not_called_timeout)
            if next_called_mock is None:
                break
            called_mock = next_called_mock
        assert called_mock is not None, "Callback has not been called."
        called_mock.assert_called_once_with(*args, **kwargs)


class MockChangeEventCallback(MockCallable):
    """
    This class implements a mock change event callback.

    It is a special case of a :py:class:`MockCallable` where the
    callable expects to be called with event_name, event_value and
    event_quality arguments (which is how
    :py:class:`ska_low_mccs.device_proxy.MccsDeviceProxy` calls its change event
    callbacks).
    """

    def __init__(
        self: MockChangeEventCallback,
        event_name: str,
        called_timeout: float = 5.0,
        not_called_timeout: float = 0.5,
        filter_for_change: bool = False,
    ):
        """
        Initialise a new instance.

        :param event_name: the name of the event for which this callable
            is a callback
        :param called_timeout: how long to wait for a call to occur when
            we are expecting one. It makes sense to wait a long time for
            the expected call, as it will generally arrive much much
            sooner anyhow, and failure for the call to arrive in time
            will cause the assertion to fail. The default is 5 seconds.
        :param not_called_timeout: how long to wait for a callback when
            we are *not* expecting one. Since we need to wait the full
            timeout period in order to determine that a callback has not
            arrived, asserting that a call has not been made can
            severely slow down your tests. By keeping this timeout quite
            short, we can speed up our tests, at the risk of prematurely
            passing an assertion. The default is 0.5
        :param filter_for_change: filtered?
        """
        self._event_name = event_name.lower()
        self._filter_for_change = filter_for_change
        self._previous_value = None

        super().__init__(None, called_timeout, not_called_timeout)

    def _fetch_change_event(
        self: MockChangeEventCallback, timeout: float
    ) -> None | tuple[str, Any, tango.AttrQuality]:
        while True:
            called_mock = self._fetch_call(timeout)
            if called_mock is None:
                return called_mock

            (args, kwargs) = called_mock.call_args
            assert len(args) == 1
            assert not kwargs

            event = args[0]
            assert (
                not event.err
            ), f"Received failed change event: error stack is {event.errors}."

            attribute_data = event.attr_value

            if self._filter_for_change and attribute_data.value == self._previous_value:
                continue

            self._previous_value = attribute_data.value
            return (attribute_data.name, attribute_data.value, attribute_data.quality)

    def get_next_change_event(self: MockChangeEventCallback) -> Any:
        """
        Return the attribute value in the next call to this mock change event callback.

        This is useful for situations where you do not know exactly what
        the value will be, so you cannot use the
        :py:meth:`.assert_next_change_event` method. Instead you want to
        assert some specific properties on the arguments.

        :raises AssertionError: if the callback has not been called

        :return: an (args, kwargs) tuple
        """
        call_data = self._fetch_change_event(self._called_timeout)
        assert call_data is not None, "Change event callback has not been called"
        (call_name, call_value, _) = call_data
        assert (
            call_name.lower() == self._event_name
        ), f"Event name '{call_name.lower()}'' does not match expected name '{self._event_name}'"
        return call_value

    def assert_next_change_event(
        self: MockChangeEventCallback,
        value: Any,
        quality: tango.AttrQuality = tango.AttrQuality.ATTR_VALID,
    ) -> None:
        """
        Assert the arguments of the next call to this mock callback.

        If the call has not been made, this method will wait up to the
        specified timeout for a call to arrive.

        :param value: the asserted value of the change event
        :param quality: the asserted quality of the change event. This
            is optional, with a default of ATTR_VALID.

        :raises AssertionError: if the callback has not been called.
        """
        (args, kwargs) = self.get_next_call()
        assert not kwargs
        (call_name, call_value, call_quality) = args
        assert (
            call_name.lower() == self._event_name
        ), f"Event name '{call_name.lower()}'' does not match expected name '{self._event_name}'"
        assert (
            call_value == value
        ), f"Call value {call_value} does not match expected value {value}"
        assert (
            call_quality == quality
        ), f"Call quality {call_quality} does not match expected quality {quality}"

    def assert_not_called(self: MockChangeEventCallback) -> None:  # type: ignore[override]
        """
        Assert if not called.

        :raises AssertionError: change event callback
        """
        call_data = self._fetch_change_event(self._not_called_timeout)
        if call_data is not None:
            (_, call_value, _) = call_data
            raise AssertionError(
                f"Change event callback has been called with {call_value}"
            )

    def assert_last_change_event(
        self: MockChangeEventCallback,
        value: Any,
        _do_assert: bool = True,
        quality: tango.AttrQuality = tango.AttrQuality.ATTR_VALID,
    ) -> None:
        """
        Assert the arguments of the last call to this mock callback.

        The "last" call is the last call before an attempt to get the
        next event times out.

        This is useful for situations where we know a device may fire
        several events, and we don't know or care about the exact order
        of events, but we do know what the final event should be. For
        example, when we tell MccsController to turn on, it has to turn
        many devices on, which have to turn many devices on, etc. With
        so m

        :param value: the asserted value of the change event
        :param quality: the asserted quality of the change event. This
            is optional, with a default of ATTR_VALID.
        :param _do_assert: option to not perform an assert (useful for debugging).

        :raises AssertionError: if the callback has not been called.
        """
        called_mock = None
        failure_message = "Callback has not been called"

        while True:
            timeout = (
                self._called_timeout
                if called_mock is None
                else self._not_called_timeout
            )
            try:
                called_mock = self._queue.get(timeout=timeout)
            except queue.Empty:
                break

            (args, kwargs) = called_mock.call_args
            (call_name, call_value, call_quality) = args

            if call_name.lower() != self._event_name:
                failure_message = (
                    f"Event name '{call_name.lower()}' does not match expected name "
                    f"'{self._event_name}'"
                )
                called_mock = None
                continue

            if call_value != value:
                failure_message = (
                    f"Call value {call_value} does not match expected value {value}"
                )
                called_mock = None
                continue

            if call_quality != quality:
                failure_message = (
                    f"Call quality {call_quality} does not match expected quality "
                    f"{quality}"
                )
                called_mock = None
                continue

        if called_mock is None and _do_assert:
            raise AssertionError(failure_message)


class MockCallableDeque(MockCallable):
    """
<<<<<<< HEAD
    An extension to the MockCallable class to allow the queue to be interrogated.

    This class alters MockCallable to use a deque instead of a queue and adds the
    `assert_in_deque` method which checks the deque for calls to this mock with specific
    arguments.
=======
    This class alters MockCallable to use a deque instead of a queue.

    It adds the `assert_in_deque` method which checks the deque for calls to
    this mock with specific arguments.
>>>>>>> 55dbdb51

    It is a special case of a :py:class:`MockCallable` where the
    callable will be called in a non-deterministic order.

    This class allows inspection of the deque to find specific calls.
    """

    def __init__(
        self: MockCallableDeque,
        return_value: Any = None,
        called_timeout: float = 5.0,
        not_called_timeout: float = 1.0,
    ):
        """
        Initialise a new instance.

        :param return_value: what to return when called
        :param called_timeout: how long to wait for a call to occur when
            we are expecting one. It makes sense to wait a long time for
            the expected call, as it will generally arrive much much
            sooner anyhow, and failure for the call to arrive in time
            will cause the assertion to fail. The default is 5 seconds.
        :param not_called_timeout: how long to wait for a callback when
            we are *not* expecting one. Since we need to wait the full
            timeout period in order to determine that a callback has not
            arrived, asserting that a call has not been made can
            severely slow down your tests. By keeping this timeout quite
            short, we can speed up our tests, at the risk of prematurely
            passing an assertion. The default is 0.5
        """
        super().__init__(
            return_value=return_value,
            called_timeout=called_timeout,
            not_called_timeout=not_called_timeout,
        )
        self._queue: collections.deque = collections.deque()

    def __call__(self: MockCallableDeque, *args: Any, **kwargs: Any) -> Any:
        """
        Handle a callback call.

        Create a standard mock, call it, and put it on the deque. (This
        approach lets us take advantange of the mock's assertion
        functionality later.)

        :param args: positional args in the call
        :param kwargs: keyword args in the call

        :return: the object's return value
        """
        called_mock = unittest.mock.Mock()
        called_mock(*args, **kwargs)
        self._queue.append(called_mock)
        return self._return_value

    def _fetch_call(
        self: MockCallableDeque, timeout: float
    ) -> Optional[unittest.mock.Mock]:
        try:
            return self._queue.popleft()
        except IndexError:
            return None

    def assert_all_in_deque(
        self: MockCallableDeque,
        expected_arguments_list: list[Any],
    ) -> None:
        """
<<<<<<< HEAD
        Assert multiple calls with arguments have been made to this mock.

        Assert that a list of calls to the mocked callback with the expected arguments are
        present anywhere in the deque.

        :param expected_arguments_list: A list of arguments this mock is expected to be called with and found in the deque.
=======
        Assert that a list of calls with expected arguments are present in the deque.

        :param expected_arguments_list: A list of arguments this mock is expected to be called
            with and found in the deque.
>>>>>>> 55dbdb51
        """
        for expected_argument in expected_arguments_list:
            self.assert_in_deque(expected_argument)

    def assert_in_deque(self: MockCallableDeque, expected_argument: Any) -> None:
        """
<<<<<<< HEAD
        Assert a single call with argument has been made to this mock.

        Assert that a single call to the callback with the expected argument is present
        in the deque.
=======
        Assert that a single call with the expected argument is present in the deque.
>>>>>>> 55dbdb51

        :param expected_argument: An argument this mock is expected to be called with and found in the deque.

        :raises AssertionError: if the expected argument was not found.
        """
        # Extract a list of all the call arguments currently in the deque.
        call_arguments = [queue_item.call_args[0][0] for queue_item in self._queue]
        if expected_argument in call_arguments:
            # Found the argument in the deque so we remove the entry.
            self._remove_element(call_arguments.index(expected_argument))
        else:
            # We couldn't find an expected argument so raise an AssertionError.
            raise AssertionError(
                f"Could not find {expected_argument} in the queue! Queue contents: {call_arguments}"
            )

    def assert_ordered_in_deque(
        self: MockCallableDeque,
        expected_arguments_list: list[Any],
    ) -> None:
        """
<<<<<<< HEAD
        Assert that the mock has been called with the provided arguments in order.
=======
        Assert the mock is called with the provided arguments in the order specified.
>>>>>>> 55dbdb51

        :param expected_arguments_list: A list of ordered arguments this mock is expected
            to have been called with.

        :raises AssertionError: if any argument is not found or they are in a different order.
        """
        # Extract a list of all the call arguments currently in the deque.
        call_arguments = [queue_item.call_args[0][0] for queue_item in self._queue]
        indices_to_remove = []
        for actual_argument in call_arguments:
            try:
                # We always want to match against the first in the list.
                if actual_argument == expected_arguments_list[0]:
                    indices_to_remove.append(call_arguments.index(actual_argument))
                    # Remove the found item from our list.
                    expected_arguments_list.pop()
            except IndexError as ind_err:
                # Should only get here if expected_arguments_list was passed in empty.
                raise AssertionError(
                    f"IndexError: expected_arguments_list size: {len(expected_arguments_list)}"
                ) from ind_err
            # If we find everything before the end of the queue then no need to keep going.
            if len(expected_arguments_list) == 0:
                break

        # If expected_arguments_list is not empty then we didn't find everything or it wasn't in the order we wanted.
        if len(expected_arguments_list) > 0:
            raise AssertionError(
                f"Could not find some arguments"
                f"in the call queue or they were in the incorrect order: {expected_arguments_list}"
            )
        # Clear found items in ***reverse order***
        indices_to_remove.sort(reverse=True)
        self._remove_elements(indices_to_remove)
        # Found all entries in specified order.
<<<<<<< HEAD

    def _find_next_call_with_keys(
        self: MockCallableDeque,
=======

    def assert_next_call_with_key(
        self: MockCallableDeque, expected_argument: dict[str, Any]
    ) -> None:
        """
        Assert the next call to this mock with a given key has the specified value.

        This method searches the deque for the *next* call to the mock with the specified key while ignoring other keys.
        If a match to the key is found then the value must also match.
        If the key is not found or the value does not match the expected value this method will raise an AssertionError
        otherwise it will return `True`.

        :param expected_argument: A dict containing the key-value argument this mock is expected to be called with.

        :raises AssertionError: If the key is not found or the value does not match the expected value.
        """
        call_arguments: list(dict) = [
            dict(queue_item.call_args[0][0]) for queue_item in self._queue
        ]
        expected_key = list(expected_argument.keys())
        expected_val = list(expected_argument.values())
        # Check if the expected key is somewhere in the deque.
        for call_arg in call_arguments:
            # Should usually be just a single key. This method will require updating if multiple keys occur.
            call_key = list(call_arg.keys())
            call_val = list(call_arg.values())
            # Check if we've found the key we're looking for. We're only considering the first match.
            if expected_key == call_key:
                if expected_val == call_val:
                    # We have an exact match. Remove the entry.
                    self._remove_element(call_arguments.index(call_arg))
                else:
                    # We have matched the key but not the value.
                    raise AssertionError(
                        f"First call with expected key: {expected_key} had actual value: {call_val} "
                        f"not equal to expected value: {expected_val}"
                    )

    def assert_next_calls_with_keys(
        self: MockCallableDeque, expected_arguments_list: list[dict[str, Any]]
    ) -> None:
        """
        Assert the next calls to this mock with a given key have the specified values.

        This method searches the deque for the *next* calls to the mock with the specified key while ignoring other keys.
        If a match to the key is found then the value must also match.
        If the key is not found or the value does not match the expected value this method will raise an AssertionError
        otherwise it will return `True`.

        :param expected_arguments_list: A list of dicts containing the key-value arguments this mock is expected to be called with.
        """
        # Try to match our expected args one at a time.
        for expected_argument in expected_arguments_list:
            # Check if the expected key is somewhere in the deque.
            # If not found this method will raise an exception.
            self.assert_next_call_with_key(expected_argument)

    def _remove_elements(self: MockCallableDeque, indices_to_remove: list[int]) -> None:
        """
        Remove the calls at the index contained in `indices_to_remove`.

        This method is used to clear found calls to the mock.

        :param indices_to_remove: An integer list of indices to be removed from the deque.
        """
        for index in indices_to_remove:
            self._remove_element(index)

    def _remove_element(self: MockCallableDeque, index: int) -> None:
        """
        Remove the call at the index specified.

        This method is used to clear found calls to the mock.

        :param index: An integer index to be removed from the deque.
        """
        self._queue.remove(self._queue[index])


class MockComponentStateChangedCallback(MockCallableDeque):
    """A class used to mock calls to component_state_changed_callback."""

    def _find_next_call_with_state_params(
        self: MockComponentStateChangedCallback,
>>>>>>> 55dbdb51
        *state_change_keys: str,
        fqdn: str = None,
    ):
        """
<<<<<<< HEAD
        Find the next state change with specific keys that this mock was called with.
=======
        Find the next state change with specific keys.
>>>>>>> 55dbdb51

        This method searches the deque for the *next* call to the mock where
        the keys of its state_change argument match the specified keys, and the value of its fqdn
        keyword-argument match the specified fqdn. If found, the full state_change argument is returned
        along with its index in the deque.

        :param state_change_keys: keys to match the state_change argument keys
        :param fqdn: fqdn to be matched

<<<<<<< HEAD
        :return: actual_state_change: matching state_change dictionary
        :return: index: index of the call found in the queue
=======
        :return: index of the call found in the queue and  matching state_change dictionary
>>>>>>> 55dbdb51
        """
        for queue_item in self._queue:
            args, kwargs = queue_item.call_args
            (actual_state_change,) = args
            actual_state_change_keys = tuple(actual_state_change.keys())
            device_fqdn = None if kwargs == {} else kwargs["fqdn"]
            if actual_state_change_keys == state_change_keys and device_fqdn == fqdn:
                index = self._queue.index(queue_item)
                return index, actual_state_change
        return None, None

<<<<<<< HEAD
    def get_next_call_with_keys(
        self: MockCallableDeque,
=======
    def get_next_call_with_state_params(
        self: MockComponentStateChangedCallback,
>>>>>>> 55dbdb51
        *state_change_keys: str,
        fqdn: str = None,
    ) -> tuple[Any] | None:
        """
<<<<<<< HEAD
        Get the next state change with specific keys that this mock was called with.
=======
        Get the next state change with specific keys.
>>>>>>> 55dbdb51

        This method searches the deque for the *next* call to this mock where
        the keys of its state_change argument match the specified keys, and the value of its fqdn
        keyword-argument match the specified fqdn. If a match is found, the corresponding call is removed
        from the deque, and the dictionary values of the state_change argument with matching keys is returned.

<<<<<<< HEAD
        :param state_change_keys: state_change keys to be searched for in the queue
        :param fqdn: fqdn to be searched for in the queue
=======
        :param state_change_keys: state_change keys to be seached for in the queue
        :param fqdn: fqdn to be seached for in the queue
>>>>>>> 55dbdb51

        :return: tuple containing the values of the state_change dictionary with matching keys (or None)
        """
        index, actual_state_change = self._find_next_call_with_keys(
            *state_change_keys, fqdn=fqdn
        )
        if index:
            self._remove_element(index)
            return actual_state_change
        else:
            return None

<<<<<<< HEAD
    def assert_not_called_with_keys(
        self: MockCallableDeque,
        *state_change_keys: str,
        fqdn: str = None,
    ):
        """
        Assert that this mock has not been called with the given key and fqdn.

        Assert that no call to this mock has been made where its state_change
        argument has the given key(s) and its fqdn keyword-argument matches the
        specified fqdn.

        :param state_change_keys: state_change keys to be searched for in the queue
        :param fqdn: fqdn to be searched for in the queue

        :raises AssertionError: If a key is not found or a value does not match an expected value.
        """
        index, actual_state_change = self._find_next_call_with_keys(
=======
    def assert_not_called_with_state_params(
        self: MockComponentStateChangedCallback,
        *state_change_keys: str,
        fqdn: str = None,
    ) -> None:
        """
        Assert that no call to this mock has been made.

        Assert that no call to this mock has been made where its state_change
        argument has the given key(s) and its fqdn keword-argument matches the specified
        fqdn.

        :param state_change_keys: list of keys.
        :param fqdn: string specifying fqdn this mock is expected to be called with.

        :raises AssertionError: if the key-value argument this mock is expected to be called with is not found.
        """
        index, actual_state_change = self._find_next_call_with_state_params(
>>>>>>> 55dbdb51
            *state_change_keys, fqdn=fqdn
        )
        if index is not None:
            raise AssertionError(
                f"Expected call with keys {state_change_keys} for device fqdn {fqdn} to be missing "
<<<<<<< HEAD
                f"from deque, but was found at index: {index} with call: {actual_state_change}"
            )

    def assert_next_call_with_keys(
        self: MockCallableDeque,
        expected_argument: dict[str, Any],
        fqdn: str = None,
    ) -> None:
        """
        Assert that the call to this mock with a given key also has the given value.

        This method searches the deque for the *next* call to the mock with the specified key while ignoring other keys.
        If a match to the key is found then the value must also match.
        If the key is not found or the value does not match the expected value this method will raise an AssertionError.

        :param expected_argument: A dict containing the key-value argument this mock is expected to be called with.
        :param fqdn: fqdn to be searched for in the queue

        :raises AssertionError: If the key is not found or the value does not match the expected value.
=======
                "from deque, but was found at index: {index} with call: {actual_state_change}"
            )

    def assert_next_call_with_state_params(
        self: MockComponentStateChangedCallback,
        state_change: dict[str, Any],
        fqdn: str = None,
    ) -> None:
        """
        Assert the next call with state_change argument.

        Assert that for the next call to this mock where the state_change argument has
        the given key(s) it also has the specified value(s).

        :param state_change: dict containing the key-value arguments this mock is expected to be called with.
        :param fqdn: string specifying fqdn this mock is expected to be called with.

        :raises AssertionError: if the key-value argument this mock is expected to be called with is not found.
>>>>>>> 55dbdb51
        """
        expected_key = list(expected_argument.keys())
        index, actual_state_change = self._find_next_call_with_keys(
            *expected_key, fqdn=fqdn
        )
        if actual_state_change == expected_argument:
            self._remove_element(index)
        else:
            # We have matched the key but not the value.
            raise AssertionError(
                f"First call with expected arg: {expected_argument} had actual argument: {actual_state_change}"
            )

<<<<<<< HEAD
    def assert_next_calls_with_keys(
        self: MockCallableDeque, expected_arguments_list: list[(dict[str, Any], str)]
    ) -> None:
        """
        Assert that the calls to this mock with given keys also have the given values.

        This method searches the deque for the *next* calls to the mock with the specified key while ignoring other keys.
        If a match to the key is found then the value must also match.
        If the key is not found or the value does not match the expected value this method will raise an AssertionError

        :param expected_arguments_list: A list of dicts containing the key-value arguments this mock is expected to be called with.
=======
    def assert_next_calls_with_state_params(
        self: MockComponentStateChangedCallback,
        expected_arguments_list: list[(dict[str, Any], str)],
    ) -> None:
        """
        Assert the next sequence of calls with state_change arguments.

        Assert that for the next sequence of calls to this mock where the state_change
        argument has the given key(s) it also has the specified value(s).

        :param expected_arguments_list: list of tuples containing state_change,
            fqdn this mock is expected to be called with.
>>>>>>> 55dbdb51
        """
        # Try to match our expected args one at a time.
        for expected_argument in expected_arguments_list:
            # Check if the expected key is somewhere in the deque.
            # If not found this method will raise an exception.
            if len(expected_argument) == 1:
                state_change = expected_argument
                fqdn = None
            else:
                state_change, fqdn = expected_argument
            self.assert_next_call_with_keys(state_change, fqdn=fqdn)

    def _remove_elements(self: MockCallableDeque, indices_to_remove: list[int]) -> None:
        """
        Remove the calls at the indices contained in `indices_to_remove`.

        This method is used to clear found calls to the mock.
        :param indices_to_remove: An integer list of indices to be removed from the deque.
        """
        for index in indices_to_remove:
            self._remove_element(index)

    def _remove_element(self: MockCallableDeque, index: int) -> None:
        """
        Remove the calls at the index contained in `index`.

        This method is used to clear a found call to the mock.

        :param index: An integer index to be removed from the deque.
        """
        self._queue.remove(self._queue[index])<|MERGE_RESOLUTION|>--- conflicted
+++ resolved
@@ -460,18 +460,11 @@
 
 class MockCallableDeque(MockCallable):
     """
-<<<<<<< HEAD
     An extension to the MockCallable class to allow the queue to be interrogated.
 
     This class alters MockCallable to use a deque instead of a queue and adds the
     `assert_in_deque` method which checks the deque for calls to this mock with specific
     arguments.
-=======
-    This class alters MockCallable to use a deque instead of a queue.
-
-    It adds the `assert_in_deque` method which checks the deque for calls to
-    this mock with specific arguments.
->>>>>>> 55dbdb51
 
     It is a special case of a :py:class:`MockCallable` where the
     callable will be called in a non-deterministic order.
@@ -540,33 +533,22 @@
         expected_arguments_list: list[Any],
     ) -> None:
         """
-<<<<<<< HEAD
         Assert multiple calls with arguments have been made to this mock.
 
         Assert that a list of calls to the mocked callback with the expected arguments are
         present anywhere in the deque.
 
         :param expected_arguments_list: A list of arguments this mock is expected to be called with and found in the deque.
-=======
-        Assert that a list of calls with expected arguments are present in the deque.
-
-        :param expected_arguments_list: A list of arguments this mock is expected to be called
-            with and found in the deque.
->>>>>>> 55dbdb51
         """
         for expected_argument in expected_arguments_list:
             self.assert_in_deque(expected_argument)
 
     def assert_in_deque(self: MockCallableDeque, expected_argument: Any) -> None:
         """
-<<<<<<< HEAD
         Assert a single call with argument has been made to this mock.
 
         Assert that a single call to the callback with the expected argument is present
         in the deque.
-=======
-        Assert that a single call with the expected argument is present in the deque.
->>>>>>> 55dbdb51
 
         :param expected_argument: An argument this mock is expected to be called with and found in the deque.
 
@@ -588,11 +570,7 @@
         expected_arguments_list: list[Any],
     ) -> None:
         """
-<<<<<<< HEAD
         Assert that the mock has been called with the provided arguments in order.
-=======
-        Assert the mock is called with the provided arguments in the order specified.
->>>>>>> 55dbdb51
 
         :param expected_arguments_list: A list of ordered arguments this mock is expected
             to have been called with.
@@ -628,105 +606,14 @@
         indices_to_remove.sort(reverse=True)
         self._remove_elements(indices_to_remove)
         # Found all entries in specified order.
-<<<<<<< HEAD
 
     def _find_next_call_with_keys(
         self: MockCallableDeque,
-=======
-
-    def assert_next_call_with_key(
-        self: MockCallableDeque, expected_argument: dict[str, Any]
-    ) -> None:
-        """
-        Assert the next call to this mock with a given key has the specified value.
-
-        This method searches the deque for the *next* call to the mock with the specified key while ignoring other keys.
-        If a match to the key is found then the value must also match.
-        If the key is not found or the value does not match the expected value this method will raise an AssertionError
-        otherwise it will return `True`.
-
-        :param expected_argument: A dict containing the key-value argument this mock is expected to be called with.
-
-        :raises AssertionError: If the key is not found or the value does not match the expected value.
-        """
-        call_arguments: list(dict) = [
-            dict(queue_item.call_args[0][0]) for queue_item in self._queue
-        ]
-        expected_key = list(expected_argument.keys())
-        expected_val = list(expected_argument.values())
-        # Check if the expected key is somewhere in the deque.
-        for call_arg in call_arguments:
-            # Should usually be just a single key. This method will require updating if multiple keys occur.
-            call_key = list(call_arg.keys())
-            call_val = list(call_arg.values())
-            # Check if we've found the key we're looking for. We're only considering the first match.
-            if expected_key == call_key:
-                if expected_val == call_val:
-                    # We have an exact match. Remove the entry.
-                    self._remove_element(call_arguments.index(call_arg))
-                else:
-                    # We have matched the key but not the value.
-                    raise AssertionError(
-                        f"First call with expected key: {expected_key} had actual value: {call_val} "
-                        f"not equal to expected value: {expected_val}"
-                    )
-
-    def assert_next_calls_with_keys(
-        self: MockCallableDeque, expected_arguments_list: list[dict[str, Any]]
-    ) -> None:
-        """
-        Assert the next calls to this mock with a given key have the specified values.
-
-        This method searches the deque for the *next* calls to the mock with the specified key while ignoring other keys.
-        If a match to the key is found then the value must also match.
-        If the key is not found or the value does not match the expected value this method will raise an AssertionError
-        otherwise it will return `True`.
-
-        :param expected_arguments_list: A list of dicts containing the key-value arguments this mock is expected to be called with.
-        """
-        # Try to match our expected args one at a time.
-        for expected_argument in expected_arguments_list:
-            # Check if the expected key is somewhere in the deque.
-            # If not found this method will raise an exception.
-            self.assert_next_call_with_key(expected_argument)
-
-    def _remove_elements(self: MockCallableDeque, indices_to_remove: list[int]) -> None:
-        """
-        Remove the calls at the index contained in `indices_to_remove`.
-
-        This method is used to clear found calls to the mock.
-
-        :param indices_to_remove: An integer list of indices to be removed from the deque.
-        """
-        for index in indices_to_remove:
-            self._remove_element(index)
-
-    def _remove_element(self: MockCallableDeque, index: int) -> None:
-        """
-        Remove the call at the index specified.
-
-        This method is used to clear found calls to the mock.
-
-        :param index: An integer index to be removed from the deque.
-        """
-        self._queue.remove(self._queue[index])
-
-
-class MockComponentStateChangedCallback(MockCallableDeque):
-    """A class used to mock calls to component_state_changed_callback."""
-
-    def _find_next_call_with_state_params(
-        self: MockComponentStateChangedCallback,
->>>>>>> 55dbdb51
         *state_change_keys: str,
         fqdn: str = None,
     ):
         """
-<<<<<<< HEAD
         Find the next state change with specific keys that this mock was called with.
-=======
-        Find the next state change with specific keys.
->>>>>>> 55dbdb51
 
         This method searches the deque for the *next* call to the mock where
         the keys of its state_change argument match the specified keys, and the value of its fqdn
@@ -736,12 +623,8 @@
         :param state_change_keys: keys to match the state_change argument keys
         :param fqdn: fqdn to be matched
 
-<<<<<<< HEAD
         :return: actual_state_change: matching state_change dictionary
         :return: index: index of the call found in the queue
-=======
-        :return: index of the call found in the queue and  matching state_change dictionary
->>>>>>> 55dbdb51
         """
         for queue_item in self._queue:
             args, kwargs = queue_item.call_args
@@ -753,35 +636,21 @@
                 return index, actual_state_change
         return None, None
 
-<<<<<<< HEAD
     def get_next_call_with_keys(
         self: MockCallableDeque,
-=======
-    def get_next_call_with_state_params(
-        self: MockComponentStateChangedCallback,
->>>>>>> 55dbdb51
         *state_change_keys: str,
         fqdn: str = None,
     ) -> tuple[Any] | None:
         """
-<<<<<<< HEAD
         Get the next state change with specific keys that this mock was called with.
-=======
-        Get the next state change with specific keys.
->>>>>>> 55dbdb51
 
         This method searches the deque for the *next* call to this mock where
         the keys of its state_change argument match the specified keys, and the value of its fqdn
         keyword-argument match the specified fqdn. If a match is found, the corresponding call is removed
         from the deque, and the dictionary values of the state_change argument with matching keys is returned.
 
-<<<<<<< HEAD
         :param state_change_keys: state_change keys to be searched for in the queue
         :param fqdn: fqdn to be searched for in the queue
-=======
-        :param state_change_keys: state_change keys to be seached for in the queue
-        :param fqdn: fqdn to be seached for in the queue
->>>>>>> 55dbdb51
 
         :return: tuple containing the values of the state_change dictionary with matching keys (or None)
         """
@@ -794,7 +663,6 @@
         else:
             return None
 
-<<<<<<< HEAD
     def assert_not_called_with_keys(
         self: MockCallableDeque,
         *state_change_keys: str,
@@ -813,32 +681,11 @@
         :raises AssertionError: If a key is not found or a value does not match an expected value.
         """
         index, actual_state_change = self._find_next_call_with_keys(
-=======
-    def assert_not_called_with_state_params(
-        self: MockComponentStateChangedCallback,
-        *state_change_keys: str,
-        fqdn: str = None,
-    ) -> None:
-        """
-        Assert that no call to this mock has been made.
-
-        Assert that no call to this mock has been made where its state_change
-        argument has the given key(s) and its fqdn keword-argument matches the specified
-        fqdn.
-
-        :param state_change_keys: list of keys.
-        :param fqdn: string specifying fqdn this mock is expected to be called with.
-
-        :raises AssertionError: if the key-value argument this mock is expected to be called with is not found.
-        """
-        index, actual_state_change = self._find_next_call_with_state_params(
->>>>>>> 55dbdb51
             *state_change_keys, fqdn=fqdn
         )
         if index is not None:
             raise AssertionError(
                 f"Expected call with keys {state_change_keys} for device fqdn {fqdn} to be missing "
-<<<<<<< HEAD
                 f"from deque, but was found at index: {index} with call: {actual_state_change}"
             )
 
@@ -858,26 +705,6 @@
         :param fqdn: fqdn to be searched for in the queue
 
         :raises AssertionError: If the key is not found or the value does not match the expected value.
-=======
-                "from deque, but was found at index: {index} with call: {actual_state_change}"
-            )
-
-    def assert_next_call_with_state_params(
-        self: MockComponentStateChangedCallback,
-        state_change: dict[str, Any],
-        fqdn: str = None,
-    ) -> None:
-        """
-        Assert the next call with state_change argument.
-
-        Assert that for the next call to this mock where the state_change argument has
-        the given key(s) it also has the specified value(s).
-
-        :param state_change: dict containing the key-value arguments this mock is expected to be called with.
-        :param fqdn: string specifying fqdn this mock is expected to be called with.
-
-        :raises AssertionError: if the key-value argument this mock is expected to be called with is not found.
->>>>>>> 55dbdb51
         """
         expected_key = list(expected_argument.keys())
         index, actual_state_change = self._find_next_call_with_keys(
@@ -891,7 +718,6 @@
                 f"First call with expected arg: {expected_argument} had actual argument: {actual_state_change}"
             )
 
-<<<<<<< HEAD
     def assert_next_calls_with_keys(
         self: MockCallableDeque, expected_arguments_list: list[(dict[str, Any], str)]
     ) -> None:
@@ -903,20 +729,6 @@
         If the key is not found or the value does not match the expected value this method will raise an AssertionError
 
         :param expected_arguments_list: A list of dicts containing the key-value arguments this mock is expected to be called with.
-=======
-    def assert_next_calls_with_state_params(
-        self: MockComponentStateChangedCallback,
-        expected_arguments_list: list[(dict[str, Any], str)],
-    ) -> None:
-        """
-        Assert the next sequence of calls with state_change arguments.
-
-        Assert that for the next sequence of calls to this mock where the state_change
-        argument has the given key(s) it also has the specified value(s).
-
-        :param expected_arguments_list: list of tuples containing state_change,
-            fqdn this mock is expected to be called with.
->>>>>>> 55dbdb51
         """
         # Try to match our expected args one at a time.
         for expected_argument in expected_arguments_list:
