# -*- coding: utf-8 -*-
#
# This file is part of the SKA Low MCCS project
#
#
# Distributed under the terms of the BSD 3-clause new license.
# See LICENSE for more info.
"""This module implements infrastructure for mocking callbacks and other callables."""
from __future__ import annotations

import collections  # allow forward references in type hints
import queue
import unittest.mock
from typing import Any, Optional, Sequence, Tuple

import tango

__all__ = [
    "MockCallable",
    "MockChangeEventCallback",
    "MockCallableDeque",
]


class MockCallable:
    """
    This class implements a mock callable.

    It is useful for when you want to assert that a callable is called,
    but the callback is called asynchronously, so that you might have to
    wait a short time for the call to occur.

    If you use a regular mock for the callback, your tests will end up
    littered with sleeps:

    .. code-block:: python

        antenna_apiu_proxy.start_communicating()
        communication_status_changed_callback.assert_called_once_with(
            CommunicationStatus.NOT_ESTABLISHED
        )
        time.sleep(0.1)
        communication_status_changed_callback.assert_called_once_with(
            CommunicationStatus.ESTABLISHED
        )

    These sleeps waste time, slow down the tests, and they are difficult
    to tune: maybe you only need to sleep 0.1 seconds on your
    development machine, but what if the CI pipeline deploys the tests
    to an environment that needs 0.2 seconds for this?

    This class solves that by putting each call to the callback onto a
    queue. Then, each time we assert that a callback was called, we get
    a call from the queue, waiting if necessary for the call to arrive,
    but with a timeout:

    .. code-block:: python

        antenna_apiu_proxy.start_communicating()
        communication_status_changed_callback.assert_next_call(
            CommunicationStatus.NOT_ESTABLISHED
        )
        communication_status_changed_callback.assert_next_call(
            CommunicationStatus.ESTABLISHED
        )
    """

    def __init__(
        self: MockCallable,
        return_value: Any = None,
        called_timeout: float = 5.0,
        not_called_timeout: float = 1.0,
    ):
        """
        Initialise a new instance.

        :param return_value: what to return when called
        :param called_timeout: how long to wait for a call to occur when
            we are expecting one. It makes sense to wait a long time for
            the expected call, as it will generally arrive much much
            sooner anyhow, and failure for the call to arrive in time
            will cause the assertion to fail. The default is 5 seconds.
        :param not_called_timeout: how long to wait for a callback when
            we are *not* expecting one. Since we need to wait the full
            timeout period in order to determine that a callback has not
            arrived, asserting that a call has not been made can
            severely slow down your tests. By keeping this timeout quite
            short, we can speed up our tests, at the risk of prematurely
            passing an assertion. The default is 0.5
        """
        self._return_value: Any = return_value
        self._called_timeout = called_timeout
        self._not_called_timeout = not_called_timeout
        self._queue: queue.SimpleQueue = queue.SimpleQueue()

    def __call__(self: MockCallable, *args: Any, **kwargs: Any) -> Any:
        """
        Handle a callback call.

        Create a standard mock, call it, and put it on the queue. (This
        approach lets us take advantange of the mock's assertion
        functionality later.)

        :param args: positional args in the call
        :param kwargs: keyword args in the call

        :return: the object's return calue
        """
        called_mock = unittest.mock.Mock()
        called_mock(*args, **kwargs)
        self._queue.put(called_mock)
        return self._return_value

    def _fetch_call(self: MockCallable, timeout: float) -> Optional[unittest.mock.Mock]:
        try:
            return self._queue.get(timeout=timeout)
        except queue.Empty:
            return None

    def assert_not_called(self: MockCallable, timeout: Optional[float] = None) -> None:
        """
        Assert that the callback still has not been called after the timeout period.

        This is a slow method because it has to wait the full timeout
        period in order to determine that the call is not coming. An
        optional timeout parameter is provided for the situation where
        you are happy for the assertion to pass after a shorter wait
        time.

        :param timeout: optional timeout for the check. If not provided, the
            default is the class setting
        """
        timeout = self._not_called_timeout if timeout is None else timeout
        called_mock = self._fetch_call(timeout)
        if called_mock is None:
            return
        called_mock.assert_not_called()  # we know this will fail and raise an exception

    def assert_next_call(self: MockCallable, *args: Any, **kwargs: Any) -> None:
        """
        Assert the arguments of the next call to this mock callback.

        If the call has not been made, this method will wait up to the
        specified timeout for a call to arrive.

        :param args: positional args that the call is asserted to have
        :param kwargs: keyword args that the call is asserted to have

        :raises AssertionError: if the callback has not been called.
        """
        called_mock = self._fetch_call(self._called_timeout)
        assert called_mock is not None, "Callback has not been called."
        called_mock.assert_called_once_with(*args, **kwargs)

    def get_next_call(
        self: MockCallable,
    ) -> Tuple[Sequence[Any], Sequence[Any]]:
        """
        Return the arguments of the next call to this mock callback.

        This is useful for situations where you do not know exactly what
        the arguments of the next call will be, so you cannot use the
        :py:meth:`.assert_next_call` method. Instead you want to assert
        some specific properties on the arguments:

        .. code-block:: python

            (args, kwargs) = mock_callback.get_next_call()
            event_data = args[0].attr_value
            assert event_data.name == "healthState"
            assert event_data.value == HealthState.UNKNOWN
            assert event_data.quality == tango.AttrQuality.ATTR_VALID

        If the call has not been made, this method will wait up to the
        specified timeout for a call to arrive.

        :raises AssertionError: if the callback has not been called
        :return: an (args, kwargs) tuple
        """
        called_mock = self._fetch_call(self._called_timeout)
        assert called_mock is not None, "Callback has not been called."
        return called_mock.call_args

    def get_whole_queue(
        self: MockCallable,
    ) -> list[Tuple[Sequence[Any], Sequence[Any]]]:
        """
        Return the arguments of all calls to this mock callback currently in the queue.

        This is useful for situations where you do not know exactly what order
        the calls will happen but you do know what the arguments will be.
        Instead you want to assert that your call is somewhere in the queue.

        If the call has not been made, this method will wait up to the
        specified timeout for a call to arrive.

        :return: a list of (args, kwargs) tuple
        """
        arg_list = []
        while True:
            called_mock = self._fetch_call(self._not_called_timeout)
            if called_mock is None:
                break
            arg_list.append(called_mock.call_args)
        return arg_list

    def calls_in_queue(
        self: MockCallable,
        expected_arguments_list: list[Any],
    ) -> bool:
        """
        Docstring.

        :param expected_arguments_list: A list of arguments this mock is expected to be called with and found in the queue.

        :returns: True if all arguments provided were found in the queue else returns False.
        """
        callbacks_found = 0
        callbacks_to_find = len(expected_arguments_list)
        call_list = self.get_whole_queue()
        for call in call_list:
            if call[0][0] in expected_arguments_list:
                # A callback has been found in the queue.
                callbacks_found += 1
                # When we have found the number of listed callbacks we're done.
                # We assume that we're not expecting exact duplicates.
                if callbacks_found >= callbacks_to_find:
                    break
        return callbacks_found == callbacks_to_find

    def assert_last_call(self: MockCallable, *args: Any, **kwargs: Any) -> None:
        """
        Assert the arguments of the last call to this mock callback.

        The "last" call is the last call before an attempt to get the
        next event times out.

        This is useful for situations where we know a device may call a
        callback several time, and we don't care too much about the
        exact order of calls, but we do know what the final call should
        be.

        :param args: positional args that the call is asserted to have
        :param kwargs: keyword args that the call is asserted to have

        :raises AssertionError: if the callback has not been called.
        """
        called_mock = None
        while True:
            next_called_mock = self._fetch_call(self._not_called_timeout)
            if next_called_mock is None:
                break
            called_mock = next_called_mock
        assert called_mock is not None, "Callback has not been called."
        called_mock.assert_called_once_with(*args, **kwargs)


class MockChangeEventCallback(MockCallable):
    """
    This class implements a mock change event callback.

    It is a special case of a :py:class:`MockCallable` where the
    callable expects to be called with event_name, event_value and
    event_quality arguments (which is how
    :py:class:`ska_low_mccs.device_proxy.MccsDeviceProxy` calls its change event
    callbacks).
    """

    def __init__(
        self: MockChangeEventCallback,
        event_name: str,
        called_timeout: float = 5.0,
        not_called_timeout: float = 0.5,
        filter_for_change: bool = False,
    ):
        """
        Initialise a new instance.

        :param event_name: the name of the event for which this callable
            is a callback
        :param called_timeout: how long to wait for a call to occur when
            we are expecting one. It makes sense to wait a long time for
            the expected call, as it will generally arrive much much
            sooner anyhow, and failure for the call to arrive in time
            will cause the assertion to fail. The default is 5 seconds.
        :param not_called_timeout: how long to wait for a callback when
            we are *not* expecting one. Since we need to wait the full
            timeout period in order to determine that a callback has not
            arrived, asserting that a call has not been made can
            severely slow down your tests. By keeping this timeout quite
            short, we can speed up our tests, at the risk of prematurely
            passing an assertion. The default is 0.5
        :param filter_for_change: filtered?
        """
        self._event_name = event_name.lower()
        self._filter_for_change = filter_for_change
        self._previous_value = None

        super().__init__(None, called_timeout, not_called_timeout)

    def _fetch_change_event(
        self: MockChangeEventCallback, timeout: float
    ) -> None | tuple[str, Any, tango.AttrQuality]:
        while True:
            called_mock = self._fetch_call(timeout)
            if called_mock is None:
                return called_mock

            (args, kwargs) = called_mock.call_args
            assert len(args) == 1
            assert not kwargs

            event = args[0]
            assert (
                not event.err
            ), f"Received failed change event: error stack is {event.errors}."

            attribute_data = event.attr_value

            if self._filter_for_change and attribute_data.value == self._previous_value:
                continue

            self._previous_value = attribute_data.value
            return (attribute_data.name, attribute_data.value, attribute_data.quality)

    def get_next_change_event(self: MockChangeEventCallback) -> Any:
        """
        Return the attribute value in the next call to this mock change event callback.

        This is useful for situations where you do not know exactly what
        the value will be, so you cannot use the
        :py:meth:`.assert_next_change_event` method. Instead you want to
        assert some specific properties on the arguments.

        :raises AssertionError: if the callback has not been called

        :return: an (args, kwargs) tuple
        """
        call_data = self._fetch_change_event(self._called_timeout)
        assert call_data is not None, "Change event callback has not been called"
        (call_name, call_value, _) = call_data
        assert (
            call_name.lower() == self._event_name
        ), f"Event name '{call_name.lower()}'' does not match expected name '{self._event_name}'"
        return call_value

    def assert_next_change_event(
        self: MockChangeEventCallback,
        value: Any,
        quality: tango.AttrQuality = tango.AttrQuality.ATTR_VALID,
    ) -> None:
        """
        Assert the arguments of the next call to this mock callback.

        If the call has not been made, this method will wait up to the
        specified timeout for a call to arrive.

        :param value: the asserted value of the change event
        :param quality: the asserted quality of the change event. This
            is optional, with a default of ATTR_VALID.

        :raises AssertionError: if the callback has not been called.
        """
        (args, kwargs) = self.get_next_call()
        assert not kwargs
        (call_name, call_value, call_quality) = args
        assert (
            call_name.lower() == self._event_name
        ), f"Event name '{call_name.lower()}'' does not match expected name '{self._event_name}'"
        assert (
            call_value == value
        ), f"Call value {call_value} does not match expected value {value}"
        assert (
            call_quality == quality
        ), f"Call quality {call_quality} does not match expected quality {quality}"

    def assert_not_called(self: MockChangeEventCallback) -> None:  # type: ignore[override]
        """
        Assert if not called.

        :raises AssertionError: change event callback
        """
        call_data = self._fetch_change_event(self._not_called_timeout)
        if call_data is not None:
            (_, call_value, _) = call_data
            raise AssertionError(
                f"Change event callback has been called with {call_value}"
            )

    def assert_last_change_event(
        self: MockChangeEventCallback,
        value: Any,
        _do_assert: bool = True,
        quality: tango.AttrQuality = tango.AttrQuality.ATTR_VALID,
    ) -> None:
        """
        Assert the arguments of the last call to this mock callback.

        The "last" call is the last call before an attempt to get the
        next event times out.

        This is useful for situations where we know a device may fire
        several events, and we don't know or care about the exact order
        of events, but we do know what the final event should be. For
        example, when we tell MccsController to turn on, it has to turn
        many devices on, which have to turn many devices on, etc. With
        so m

        :param value: the asserted value of the change event
        :param quality: the asserted quality of the change event. This
            is optional, with a default of ATTR_VALID.
        :param _do_assert: option to not perform an assert (useful for debugging).

        :raises AssertionError: if the callback has not been called.
        """
        called_mock = None
        failure_message = "Callback has not been called"

        while True:
            timeout = (
                self._called_timeout
                if called_mock is None
                else self._not_called_timeout
            )
            try:
                called_mock = self._queue.get(timeout=timeout)
            except queue.Empty:
                break

            (args, kwargs) = called_mock.call_args
            (call_name, call_value, call_quality) = args

            if call_name.lower() != self._event_name:
                failure_message = (
                    f"Event name '{call_name.lower()}' does not match expected name "
                    f"'{self._event_name}'"
                )
                called_mock = None
                continue

            if call_value != value:
                failure_message = (
                    f"Call value {call_value} does not match expected value {value}"
                )
                called_mock = None
                continue

            if call_quality != quality:
                failure_message = (
                    f"Call quality {call_quality} does not match expected quality "
                    f"{quality}"
                )
                called_mock = None
                continue

        if called_mock is None and _do_assert:
            raise AssertionError(failure_message)


class MockCallableDeque(MockCallable):
    """
    An extension to the MockCallable class to allow the queue to be interrogated.

    This class alters MockCallable to use a deque instead of a queue and adds the
    `assert_in_deque` method which checks the deque for calls to this mock with specific
    arguments.

    It is a special case of a :py:class:`MockCallable` where the
    callable will be called in a non-deterministic order.

    This class allows inspection of the deque to find specific calls.
    """

    def __init__(
        self: MockCallableDeque,
        return_value: Any = None,
        called_timeout: float = 5.0,
        not_called_timeout: float = 1.0,
    ):
        """
        Initialise a new instance.

        :param return_value: what to return when called
        :param called_timeout: how long to wait for a call to occur when
            we are expecting one. It makes sense to wait a long time for
            the expected call, as it will generally arrive much much
            sooner anyhow, and failure for the call to arrive in time
            will cause the assertion to fail. The default is 5 seconds.
        :param not_called_timeout: how long to wait for a callback when
            we are *not* expecting one. Since we need to wait the full
            timeout period in order to determine that a callback has not
            arrived, asserting that a call has not been made can
            severely slow down your tests. By keeping this timeout quite
            short, we can speed up our tests, at the risk of prematurely
            passing an assertion. The default is 0.5
        """
        super().__init__(
            return_value=return_value,
            called_timeout=called_timeout,
            not_called_timeout=not_called_timeout,
        )
        self._queue: collections.deque = collections.deque()

    def __call__(self: MockCallableDeque, *args: Any, **kwargs: Any) -> Any:
        """
        Handle a callback call.

        Create a standard mock, call it, and put it on the deque. (This
        approach lets us take advantange of the mock's assertion
        functionality later.)

        :param args: positional args in the call
        :param kwargs: keyword args in the call

        :return: the object's return value
        """
        called_mock = unittest.mock.Mock()
        called_mock(*args, **kwargs)
        self._queue.append(called_mock)
        return self._return_value

    def _fetch_call(
        self: MockCallableDeque, timeout: float
    ) -> Optional[unittest.mock.Mock]:
        try:
            return self._queue.popleft()
        except IndexError:
            return None

    def assert_all_in_deque(
        self: MockCallableDeque,
        expected_arguments_list: list[Any],
    ) -> None:
        """
        Assert multiple calls with arguments have been made to this mock.

        Assert that a list of calls to the mocked callback with the expected arguments are
        present anywhere in the deque.

        :param expected_arguments_list: A list of arguments this mock is expected to be called with and found in the deque.
        """
        for expected_argument in expected_arguments_list:
            self.assert_in_deque(expected_argument)

    def assert_in_deque(self: MockCallableDeque, expected_argument: Any) -> None:
        """
        Assert a single call with argument has been made to this mock.

        Assert that a single call to the callback with the expected argument is present
        in the deque.

        :param expected_argument: An argument this mock is expected to be called with and found in the deque.

        :raises AssertionError: if the expected argument was not found.
        """
        # Extract a list of all the call arguments currently in the deque.
        call_arguments = [queue_item.call_args[0][0] for queue_item in self._queue]
        if expected_argument in call_arguments:
            # Found the argument in the deque so we remove the entry.
            self._remove_element(call_arguments.index(expected_argument))
        else:
            # We couldn't find an expected argument so raise an AssertionError.
            raise AssertionError(
                f"Could not find {expected_argument} in the queue! Queue contents: {call_arguments}"
            )

    def assert_ordered_in_deque(
        self: MockCallableDeque,
        expected_arguments_list: list[Any],
    ) -> None:
        """
        Assert that the mock has been called with the provided arguments in order.

        :param expected_arguments_list: A list of ordered arguments this mock is expected
            to have been called with.

        :raises AssertionError: if any argument is not found or they are in a different order.
        """
        # Extract a list of all the call arguments currently in the deque.
        call_arguments = [queue_item.call_args[0][0] for queue_item in self._queue]
        indices_to_remove = []
        for actual_argument in call_arguments:
            try:
                # We always want to match against the first in the list.
                if actual_argument == expected_arguments_list[0]:
                    indices_to_remove.append(call_arguments.index(actual_argument))
                    # Remove the found item from our list.
                    expected_arguments_list.pop()
            except IndexError as ind_err:
                # Should only get here if expected_arguments_list was passed in empty.
                raise AssertionError(
                    f"IndexError: expected_arguments_list size: {len(expected_arguments_list)}"
                ) from ind_err
            # If we find everything before the end of the queue then no need to keep going.
            if len(expected_arguments_list) == 0:
                break

        # If expected_arguments_list is not empty then we didn't find everything or it wasn't in the order we wanted.
        if len(expected_arguments_list) > 0:
            raise AssertionError(
                f"Could not find some arguments"
                f"in the call queue or they were in the incorrect order: {expected_arguments_list}"
            )
        # Clear found items in ***reverse order***
        indices_to_remove.sort(reverse=True)
        self._remove_elements(indices_to_remove)
        # Found all entries in specified order.

    def _find_next_call_with_keys(
        self: MockCallableDeque,
        *state_change_keys: str,
        fqdn: str = None,
    ):
        """
        Find the next state change with specific keys that this mock was called with.

        This method searches the deque for the *next* call to the mock where
        the keys of its state_change argument match the specified keys, and the value of its fqdn
        keyword-argument match the specified fqdn. If found, the full state_change argument is returned
        along with its index in the deque.

        :param state_change_keys: keys to match the state_change argument keys
        :param fqdn: fqdn to be matched

        :return: actual_state_change: matching state_change dictionary
        :return: index: index of the call found in the queue
        """
        print("QQQQQQQQQQQQQQQQQQQQQQQQQQQQQQQ", self._queue)
        for queue_item in self._queue:
            print("QQQQQQQQQQQQQQQQQQQQQQQQQQQQQQQ2", queue_item)
            args, kwargs = queue_item.call_args
            print("QQQQQQQQQQQQQQQQQQQQQQQQQQQQQQQ3", args, kwargs)
            (actual_state_change,) = args
            actual_state_change_keys = tuple(actual_state_change.keys())
            device_fqdn = None if kwargs == {} else kwargs["fqdn"]
            if actual_state_change_keys == state_change_keys and device_fqdn == fqdn:
                index = self._queue.index(queue_item)
                return index, actual_state_change
        return None, None

    def get_next_call_with_keys(
        self: MockCallableDeque,
        *state_change_keys: str,
        fqdn: str = None,
    ) -> tuple[Any] | None:
        """
        Get the next state change with specific keys that this mock was called with.

        This method searches the deque for the *next* call to this mock where
        the keys of its state_change argument match the specified keys, and the value of its fqdn
        keyword-argument match the specified fqdn. If a match is found, the corresponding call is removed
        from the deque, and the dictionary values of the state_change argument with matching keys is returned.

        :param state_change_keys: state_change keys to be searched for in the queue
        :param fqdn: fqdn to be searched for in the queue
<<<<<<< HEAD
=======

>>>>>>> 31ab7271
        :return: tuple containing the values of the state_change dictionary with matching keys (or None)
        """
        index, actual_state_change = self._find_next_call_with_keys(
            *state_change_keys, fqdn=fqdn
        )
        if index:
            self._remove_element(index)
            return actual_state_change
        else:
            return None

    def assert_not_called_with_keys(
        self: MockCallableDeque,
        *state_change_keys: str,
        fqdn: str = None,
    ):
<<<<<<< HEAD
        """Assert that no call to this mock has been made where its state_change
        argument has the given key(s) and its fqdn keyword-argument matches the specified
        fqdn."""
=======
        """
        Assert that this mock has not been called with the given key and fqdn.

        Assert that no call to this mock has been made where its state_change
        argument has the given key(s) and its fqdn keyword-argument matches the
        specified fqdn.

        :param state_change_keys: state_change keys to be searched for in the queue
        :param fqdn: fqdn to be searched for in the queue

        :raises AssertionError: If a key is not found or a value does not match an expected value.
        """
>>>>>>> 31ab7271
        index, actual_state_change = self._find_next_call_with_keys(
            *state_change_keys, fqdn=fqdn
        )
        if index is not None:
            raise AssertionError(
                f"Expected call with keys {state_change_keys} for device fqdn {fqdn} to be missing "
                f"from deque, but was found at index: {index} with call: {actual_state_change}"
            )

    def assert_next_call_with_keys(
        self: MockCallableDeque,
        expected_argument: dict[str, Any],
        fqdn: str = None,
    ) -> None:
        """
<<<<<<< HEAD
        Assert that the next call to this mock with a given key also has the specified
        value.

        This method searches the deque for the *next* call to the mock with the specified key while ignoring other keys.
        If a match to the key is found then the value must also match.
        If the key is not found or the value does not match the expected value this method will raise an AssertionError otherwise it will return `True`.

        :param expected_argument: A dict containing the key-value argument this mock is expected to be called with.
=======
        Assert that the call to this mock with a given key also has the given value.

        This method searches the deque for the *next* call to the mock with the specified key while ignoring other keys.
        If a match to the key is found then the value must also match.
        If the key is not found or the value does not match the expected value this method will raise an AssertionError.

        :param expected_argument: A dict containing the key-value argument this mock is expected to be called with.
        :param fqdn: fqdn to be searched for in the queue
>>>>>>> 31ab7271

        :raises AssertionError: If the key is not found or the value does not match the expected value.
        """
        expected_key = list(expected_argument.keys())
<<<<<<< HEAD
        index, actual_state_change = self._find_next_call_with_keys(*expected_key, fqdn=fqdn)
        if actual_state_change == expected_argument:
             self._remove_element(index)
=======
        index, actual_state_change = self._find_next_call_with_keys(
            *expected_key, fqdn=fqdn
        )
        if actual_state_change == expected_argument:
            self._remove_element(index)
>>>>>>> 31ab7271
        else:
            # We have matched the key but not the value.
            raise AssertionError(
                f"First call with expected arg: {expected_argument} had actual argument: {actual_state_change}"
            )

    def assert_next_calls_with_keys(
        self: MockCallableDeque, expected_arguments_list: list[(dict[str, Any], str)]
    ) -> None:
        """
<<<<<<< HEAD
        Assert that the next calls to this mock with given keys also have the specified
        values.
=======
        Assert that the calls to this mock with given keys also have the given values.
>>>>>>> 31ab7271

        This method searches the deque for the *next* calls to the mock with the specified key while ignoring other keys.
        If a match to the key is found then the value must also match.
        If the key is not found or the value does not match the expected value this method will raise an AssertionError

        :param expected_arguments_list: A list of dicts containing the key-value arguments this mock is expected to be called with.
        """
        # Try to match our expected args one at a time.
        for expected_argument in expected_arguments_list:
            # Check if the expected key is somewhere in the deque.
            # If not found this method will raise an exception.
            if len(expected_argument) == 1:
                state_change = expected_argument
                fqdn = None
            else:
                state_change, fqdn = expected_argument
            self.assert_next_call_with_keys(state_change, fqdn=fqdn)

    def _remove_elements(self: MockCallableDeque, indices_to_remove: list[int]) -> None:
        """
<<<<<<< HEAD
        Remove the calls at the index contained in `indices_to_remove`.
=======
        Remove the calls at the indices contained in `indices_to_remove`.
>>>>>>> 31ab7271

        This method is used to clear found calls to the mock.
        :param indices_to_remove: An integer list of indices to be removed from the deque.
        """
        for index in indices_to_remove:
            self._remove_element(index)

    def _remove_element(self: MockCallableDeque, index: int) -> None:
        """
<<<<<<< HEAD
        Remove the calls at the index contained in `indices_to_remove`.

        This method is used to clear found calls to the mock.
        :param indices_to_remove: An integer list of indices to be removed from the deque.
=======
        Remove the calls at the index contained in `index`.

        This method is used to clear a found call to the mock.

        :param index: An integer index to be removed from the deque.
>>>>>>> 31ab7271
        """
        self._queue.remove(self._queue[index])<|MERGE_RESOLUTION|>--- conflicted
+++ resolved
@@ -653,10 +653,6 @@
 
         :param state_change_keys: state_change keys to be searched for in the queue
         :param fqdn: fqdn to be searched for in the queue
-<<<<<<< HEAD
-=======
-
->>>>>>> 31ab7271
         :return: tuple containing the values of the state_change dictionary with matching keys (or None)
         """
         index, actual_state_change = self._find_next_call_with_keys(
@@ -673,11 +669,6 @@
         *state_change_keys: str,
         fqdn: str = None,
     ):
-<<<<<<< HEAD
-        """Assert that no call to this mock has been made where its state_change
-        argument has the given key(s) and its fqdn keyword-argument matches the specified
-        fqdn."""
-=======
         """
         Assert that this mock has not been called with the given key and fqdn.
 
@@ -690,7 +681,6 @@
 
         :raises AssertionError: If a key is not found or a value does not match an expected value.
         """
->>>>>>> 31ab7271
         index, actual_state_change = self._find_next_call_with_keys(
             *state_change_keys, fqdn=fqdn
         )
@@ -706,16 +696,6 @@
         fqdn: str = None,
     ) -> None:
         """
-<<<<<<< HEAD
-        Assert that the next call to this mock with a given key also has the specified
-        value.
-
-        This method searches the deque for the *next* call to the mock with the specified key while ignoring other keys.
-        If a match to the key is found then the value must also match.
-        If the key is not found or the value does not match the expected value this method will raise an AssertionError otherwise it will return `True`.
-
-        :param expected_argument: A dict containing the key-value argument this mock is expected to be called with.
-=======
         Assert that the call to this mock with a given key also has the given value.
 
         This method searches the deque for the *next* call to the mock with the specified key while ignoring other keys.
@@ -724,22 +704,15 @@
 
         :param expected_argument: A dict containing the key-value argument this mock is expected to be called with.
         :param fqdn: fqdn to be searched for in the queue
->>>>>>> 31ab7271
 
         :raises AssertionError: If the key is not found or the value does not match the expected value.
         """
         expected_key = list(expected_argument.keys())
-<<<<<<< HEAD
-        index, actual_state_change = self._find_next_call_with_keys(*expected_key, fqdn=fqdn)
-        if actual_state_change == expected_argument:
-             self._remove_element(index)
-=======
         index, actual_state_change = self._find_next_call_with_keys(
             *expected_key, fqdn=fqdn
         )
         if actual_state_change == expected_argument:
             self._remove_element(index)
->>>>>>> 31ab7271
         else:
             # We have matched the key but not the value.
             raise AssertionError(
@@ -750,12 +723,7 @@
         self: MockCallableDeque, expected_arguments_list: list[(dict[str, Any], str)]
     ) -> None:
         """
-<<<<<<< HEAD
-        Assert that the next calls to this mock with given keys also have the specified
-        values.
-=======
         Assert that the calls to this mock with given keys also have the given values.
->>>>>>> 31ab7271
 
         This method searches the deque for the *next* calls to the mock with the specified key while ignoring other keys.
         If a match to the key is found then the value must also match.
@@ -776,11 +744,7 @@
 
     def _remove_elements(self: MockCallableDeque, indices_to_remove: list[int]) -> None:
         """
-<<<<<<< HEAD
-        Remove the calls at the index contained in `indices_to_remove`.
-=======
         Remove the calls at the indices contained in `indices_to_remove`.
->>>>>>> 31ab7271
 
         This method is used to clear found calls to the mock.
         :param indices_to_remove: An integer list of indices to be removed from the deque.
@@ -790,17 +754,10 @@
 
     def _remove_element(self: MockCallableDeque, index: int) -> None:
         """
-<<<<<<< HEAD
-        Remove the calls at the index contained in `indices_to_remove`.
-
-        This method is used to clear found calls to the mock.
-        :param indices_to_remove: An integer list of indices to be removed from the deque.
-=======
         Remove the calls at the index contained in `index`.
 
         This method is used to clear a found call to the mock.
 
         :param index: An integer index to be removed from the deque.
->>>>>>> 31ab7271
         """
         self._queue.remove(self._queue[index])