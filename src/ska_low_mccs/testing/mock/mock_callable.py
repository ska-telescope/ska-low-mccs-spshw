# -*- coding: utf-8 -*-
#
# This file is part of the SKA Low MCCS project
#
#
# Distributed under the terms of the BSD 3-clause new license.
# See LICENSE for more info.
"""This module implements infrastructure for mocking callbacks and other callables."""
from __future__ import annotations

import collections  # allow forward references in type hints
import queue
import unittest.mock
from typing import Any, Optional, Sequence, Tuple

import tango

__all__ = ["MockCallable", "MockChangeEventCallback", "MockCallableDeque"]


class MockCallable:
    """
    This class implements a mock callable.

    It is useful for when you want to assert that a callable is called,
    but the callback is called asynchronously, so that you might have to
    wait a short time for the call to occur.

    If you use a regular mock for the callback, your tests will end up
    littered with sleeps:

    .. code-block:: python

        antenna_apiu_proxy.start_communicating()
        communication_status_changed_callback.assert_called_once_with(
            CommunicationStatus.NOT_ESTABLISHED
        )
        time.sleep(0.1)
        communication_status_changed_callback.assert_called_once_with(
            CommunicationStatus.ESTABLISHED
        )

    These sleeps waste time, slow down the tests, and they are difficult
    to tune: maybe you only need to sleep 0.1 seconds on your
    development machine, but what if the CI pipeline deploys the tests
    to an environment that needs 0.2 seconds for this?

    This class solves that by putting each call to the callback onto a
    queue. Then, each time we assert that a callback was called, we get
    a call from the queue, waiting if necessary for the call to arrive,
    but with a timeout:

    .. code-block:: python

        antenna_apiu_proxy.start_communicating()
        communication_status_changed_callback.assert_next_call(
            CommunicationStatus.NOT_ESTABLISHED
        )
        communication_status_changed_callback.assert_next_call(
            CommunicationStatus.ESTABLISHED
        )
    """

    def __init__(
        self: MockCallable,
        return_value: Any = None,
        called_timeout: float = 5.0,
        not_called_timeout: float = 1.0,
    ):
        """
        Initialise a new instance.

        :param return_value: what to return when called
        :param called_timeout: how long to wait for a call to occur when
            we are expecting one. It makes sense to wait a long time for
            the expected call, as it will generally arrive much much
            sooner anyhow, and failure for the call to arrive in time
            will cause the assertion to fail. The default is 5 seconds.
        :param not_called_timeout: how long to wait for a callback when
            we are *not* expecting one. Since we need to wait the full
            timeout period in order to determine that a callback has not
            arrived, asserting that a call has not been made can
            severely slow down your tests. By keeping this timeout quite
            short, we can speed up our tests, at the risk of prematurely
            passing an assertion. The default is 0.5
        """
        self._return_value: Any = return_value
        self._called_timeout = called_timeout
        self._not_called_timeout = not_called_timeout
        self._queue: queue.SimpleQueue = queue.SimpleQueue()

    def __call__(self: MockCallable, *args: Any, **kwargs: Any) -> Any:
        """
        Handle a callback call.

        Create a standard mock, call it, and put it on the queue. (This
        approach lets us take advantange of the mock's assertion
        functionality later.)

        :param args: positional args in the call
        :param kwargs: keyword args in the call

        :return: the object's return calue
        """
        called_mock = unittest.mock.Mock()
        called_mock(*args, **kwargs)
        self._queue.put(called_mock)
        return self._return_value

    def _fetch_call(self: MockCallable, timeout: float) -> Optional[unittest.mock.Mock]:
        try:
            return self._queue.get(timeout=timeout)
        except queue.Empty:
            return None

    def assert_not_called(self: MockCallable, timeout: Optional[float] = None) -> None:
        """
        Assert that the callback still has not been called after the timeout period.

        This is a slow method because it has to wait the full timeout
        period in order to determine that the call is not coming. An
        optional timeout parameter is provided for the situation where
        you are happy for the assertion to pass after a shorter wait
        time.

        :param timeout: optional timeout for the check. If not provided, the
            default is the class setting
        """
        timeout = self._not_called_timeout if timeout is None else timeout
        called_mock = self._fetch_call(timeout)
        if called_mock is None:
            return
        called_mock.assert_not_called()  # we know this will fail and raise an exception

    def assert_next_call(self: MockCallable, *args: Any, **kwargs: Any) -> None:
        """
        Assert the arguments of the next call to this mock callback.

        If the call has not been made, this method will wait up to the
        specified timeout for a call to arrive.

        :param args: positional args that the call is asserted to have
        :param kwargs: keyword args that the call is asserted to have

        :raises AssertionError: if the callback has not been called.
        """
        called_mock = self._fetch_call(self._called_timeout)
        assert called_mock is not None, "Callback has not been called."
        called_mock.assert_called_once_with(*args, **kwargs)

    def get_next_call(
        self: MockCallable,
    ) -> Tuple[Sequence[Any], Sequence[Any]]:
        """
        Return the arguments of the next call to this mock callback.

        This is useful for situations where you do not know exactly what
        the arguments of the next call will be, so you cannot use the
        :py:meth:`.assert_next_call` method. Instead you want to assert
        some specific properties on the arguments:

        .. code-block:: python

            (args, kwargs) = mock_callback.get_next_call()
            event_data = args[0].attr_value
            assert event_data.name == "healthState"
            assert event_data.value == HealthState.UNKNOWN
            assert event_data.quality == tango.AttrQuality.ATTR_VALID

        If the call has not been made, this method will wait up to the
        specified timeout for a call to arrive.

        :raises AssertionError: if the callback has not been called
        :return: an (args, kwargs) tuple
        """
        called_mock = self._fetch_call(self._called_timeout)
        assert called_mock is not None, "Callback has not been called."
        return called_mock.call_args

    def get_whole_queue(
        self: MockCallable,
    ) -> list[Tuple[Sequence[Any], Sequence[Any]]]:
        """
        Return the arguments of all calls to this mock callback currently in the queue.

        This is useful for situations where you do not know exactly what order
        the calls will happen but you do know what the arguments will be.
        Instead you want to assert that your call is somewhere in the queue.

        If the call has not been made, this method will wait up to the
        specified timeout for a call to arrive.

        :return: a list of (args, kwargs) tuple
        """
        arg_list = []
        while True:
            called_mock = self._fetch_call(self._not_called_timeout)
            if called_mock is None:
                break
            arg_list.append(called_mock.call_args)
        return arg_list

    def calls_in_queue(
        self: MockCallable,
        expected_arguments_list: list[Any],
    ) -> bool:
        """
        Docstring.

        :param expected_arguments_list: A list of arguments this mock is expected to be called with and found in the queue.

        :returns: True if all arguments provided were found in the queue else returns False.
        """
        callbacks_found = 0
        callbacks_to_find = len(expected_arguments_list)
        call_list = self.get_whole_queue()
        print(f"------ Found {len(call_list)} calls in the queue. ------")
        for call in call_list:
            print(call[0][0])
            # print(expected_arguments_list)
            if call[0][0] in expected_arguments_list:
                # A callback has been found in the queue.
                callbacks_found += 1
                # When we have found the number of listed callbacks we're done.
                # We assume that we're not expecting exact duplicates.
                if callbacks_found >= callbacks_to_find:
                    break
        print("-----------------------------------------")
        return callbacks_found == callbacks_to_find

    def assert_last_call(self: MockCallable, *args: Any, **kwargs: Any) -> None:
        """
        Assert the arguments of the last call to this mock callback.

        The "last" call is the last call before an attempt to get the
        next event times out.

        This is useful for situations where we know a device may call a
        callback several time, and we don't care too much about the
        exact order of calls, but we do know what the final call should
        be.

        :param args: positional args that the call is asserted to have
        :param kwargs: keyword args that the call is asserted to have

        :raises AssertionError: if the callback has not been called.
        """
        called_mock = None
        while True:
            next_called_mock = self._fetch_call(self._not_called_timeout)
            if next_called_mock is None:
                break
            called_mock = next_called_mock
        assert called_mock is not None, "Callback has not been called."
        called_mock.assert_called_once_with(*args, **kwargs)


class MockChangeEventCallback(MockCallable):
    """
    This class implements a mock change event callback.

    It is a special case of a :py:class:`MockCallable` where the
    callable expects to be called with event_name, event_value and
    event_quality arguments (which is how
    :py:class:`ska_low_mccs.device_proxy.MccsDeviceProxy` calls its change event
    callbacks).
    """

    def __init__(
        self: MockChangeEventCallback,
        event_name: str,
        called_timeout: float = 5.0,
        not_called_timeout: float = 0.5,
        filter_for_change: bool = False,
    ):
        """
        Initialise a new instance.

        :param event_name: the name of the event for which this callable
            is a callback
        :param called_timeout: how long to wait for a call to occur when
            we are expecting one. It makes sense to wait a long time for
            the expected call, as it will generally arrive much much
            sooner anyhow, and failure for the call to arrive in time
            will cause the assertion to fail. The default is 5 seconds.
        :param not_called_timeout: how long to wait for a callback when
            we are *not* expecting one. Since we need to wait the full
            timeout period in order to determine that a callback has not
            arrived, asserting that a call has not been made can
            severely slow down your tests. By keeping this timeout quite
            short, we can speed up our tests, at the risk of prematurely
            passing an assertion. The default is 0.5
        :param filter_for_change: filtered?
        """
        self._event_name = event_name.lower()
        self._filter_for_change = filter_for_change
        self._previous_value = None

        super().__init__(None, called_timeout, not_called_timeout)

    def _fetch_change_event(
        self: MockChangeEventCallback, timeout: float
    ) -> None | tuple[str, Any, tango.AttrQuality]:
        while True:
            called_mock = self._fetch_call(timeout)
            if called_mock is None:
                return called_mock

            (args, kwargs) = called_mock.call_args
            assert len(args) == 1
            assert not kwargs

            event = args[0]
            assert (
                not event.err
            ), f"Received failed change event: error stack is {event.errors}."

            attribute_data = event.attr_value

            if self._filter_for_change and attribute_data.value == self._previous_value:
                continue

            self._previous_value = attribute_data.value
            return (attribute_data.name, attribute_data.value, attribute_data.quality)

    def get_next_change_event(self: MockChangeEventCallback) -> Any:
        """
        Return the attribute value in the next call to this mock change event callback.

        This is useful for situations where you do not know exactly what
        the value will be, so you cannot use the
        :py:meth:`.assert_next_change_event` method. Instead you want to
        assert some specific properties on the arguments.

        :raises AssertionError: if the callback has not been called
        :return: an (args, kwargs) tuple
        """
        call_data = self._fetch_change_event(self._called_timeout)
        assert call_data is not None, "Change event callback has not been called"
        (call_name, call_value, _) = call_data
        assert (
            call_name.lower() == self._event_name
        ), f"Event name '{call_name.lower()}'' does not match expected name '{self._event_name}'"
        return call_value

    def assert_next_change_event(
        self: MockChangeEventCallback,
        value: Any,
        quality: tango.AttrQuality = tango.AttrQuality.ATTR_VALID,
    ) -> None:
        """
        Assert the arguments of the next call to this mock callback.

        If the call has not been made, this method will wait up to the
        specified timeout for a call to arrive.

        :param value: the asserted value of the change event
        :param quality: the asserted quality of the change event. This
            is optional, with a default of ATTR_VALID.

        :raises AssertionError: if the callback has not been called.
        """
        (args, kwargs) = self.get_next_call()
        assert not kwargs
        (call_name, call_value, call_quality) = args
        assert (
            call_name.lower() == self._event_name
        ), f"Event name '{call_name.lower()}'' does not match expected name '{self._event_name}'"
        assert (
            call_value == value
        ), f"Call value {call_value} does not match expected value {value}"
        assert (
            call_quality == quality
        ), f"Call quality {call_quality} does not match expected quality {quality}"

    def assert_not_called(self: MockChangeEventCallback) -> None:  # type: ignore[override]
        """
        Assert if not called.

        :raises AssertionError: change event callback
        """
        call_data = self._fetch_change_event(self._not_called_timeout)
        if call_data is not None:
            (_, call_value, _) = call_data
            raise AssertionError(
                f"Change event callback has been called with {call_value}"
            )

    def assert_last_change_event(
        self: MockChangeEventCallback,
        value: Any,
        _do_assert: bool = True,
        quality: tango.AttrQuality = tango.AttrQuality.ATTR_VALID,
    ) -> None:
        """
        Assert the arguments of the last call to this mock callback.

        The "last" call is the last call before an attempt to get the
        next event times out.

        This is useful for situations where we know a device may fire
        several events, and we don't know or care about the exact order
        of events, but we do know what the final event should be. For
        example, when we tell MccsController to turn on, it has to turn
        many devices on, which have to turn many devices on, etc. With
        so m

        :param value: the asserted value of the change event
        :param quality: the asserted quality of the change event. This
            is optional, with a default of ATTR_VALID.
        :param _do_assert: option to not perform an assert (useful for debugging).

        :raises AssertionError: if the callback has not been called.
        """
        called_mock = None
        failure_message = "Callback has not been called"

        while True:
            timeout = (
                self._called_timeout
                if called_mock is None
                else self._not_called_timeout
            )
            try:
                called_mock = self._queue.get(timeout=timeout)
            except queue.Empty:
                break

            (args, kwargs) = called_mock.call_args
            (call_name, call_value, call_quality) = args

            if call_name.lower() != self._event_name:
                failure_message = (
                    f"Event name '{call_name.lower()}' does not match expected name "
                    f"'{self._event_name}'"
                )
                called_mock = None
                continue

            if call_value != value:
                failure_message = (
                    f"Call value {call_value} does not match expected value {value}"
                )
                called_mock = None
                continue

            if call_quality != quality:
                failure_message = (
                    f"Call quality {call_quality} does not match expected quality "
                    f"{quality}"
                )
                called_mock = None
                continue

        if called_mock is None and _do_assert:
            raise AssertionError(failure_message)


class MockCallableDeque(MockCallable):
    """
<<<<<<< HEAD
    This class alters MockCallable to use a deque instead of a queue and adds the
    `assert_in_deque` method which checks the deque for calls to this mock with specific
    arguments.
=======
    This class alters MockCallable to use a deque instead of a queue.

    It adds the `assert_in_deque` method which checks the deque for calls to
    this mock with specific arguments.
>>>>>>> 1a702ae2

    It is a special case of a :py:class:`MockCallable` where the
    callable will be called in a non-deterministic order.

    This class allows inspection of the deque to find specific calls.
    """

    def __init__(
        self: MockCallableDeque,
        return_value: Any = None,
        called_timeout: float = 5.0,
        not_called_timeout: float = 1.0,
<<<<<<< HEAD
        config: Optional[dict[str,Any]] = None,
=======
>>>>>>> 1a702ae2
    ):
        """
        Initialise a new instance.

        :param return_value: what to return when called
        :param called_timeout: how long to wait for a call to occur when
            we are expecting one. It makes sense to wait a long time for
            the expected call, as it will generally arrive much much
            sooner anyhow, and failure for the call to arrive in time
            will cause the assertion to fail. The default is 5 seconds.
        :param not_called_timeout: how long to wait for a callback when
            we are *not* expecting one. Since we need to wait the full
            timeout period in order to determine that a callback has not
            arrived, asserting that a call has not been made can
            severely slow down your tests. By keeping this timeout quite
            short, we can speed up our tests, at the risk of prematurely
            passing an assertion. The default is 0.5
        """
        super().__init__(
            return_value=return_value,
            called_timeout=called_timeout,
            not_called_timeout=not_called_timeout,
        )
        self._queue: collections.deque = collections.deque()
<<<<<<< HEAD
        self._configure_kwargs = config
=======
>>>>>>> 1a702ae2

    def __call__(self: MockCallableDeque, *args: Any, **kwargs: Any) -> Any:
        """
        Handle a callback call.

        Create a standard mock, call it, and put it on the deque. (This
        approach lets us take advantange of the mock's assertion
        functionality later.)

        :param args: positional args in the call
        :param kwargs: keyword args in the call

        :return: the object's return value
        """
<<<<<<< HEAD
        if self._configure_kwargs:
            called_mock = unittest.mock.Mock(**self._configure_kwargs)
        else:
            called_mock = unittest.mock.Mock()

=======
        called_mock = unittest.mock.Mock()
>>>>>>> 1a702ae2
        called_mock(*args, **kwargs)
        self._queue.append(called_mock)
        return self._return_value

    def _fetch_call(
        self: MockCallableDeque, timeout: float
    ) -> Optional[unittest.mock.Mock]:
        try:
<<<<<<< HEAD
            return self._queue.popleft()
=======
            return self._queue.pop()
>>>>>>> 1a702ae2
        except IndexError:
            return None

    def assert_in_deque(
        self: MockCallableDeque,
        expected_arguments_list: list[Any],
    ) -> bool:
        """
<<<<<<< HEAD
        Assert that a call (or calls) to the callback with the expected arguments are
        present in the deque.

        This method clears the deque before returning so
        subsequent calls to this method don't match against old calls to the mock.
=======
        Assert that a callback has the expected arguments are present in the deque.

        This method clears matched calls from the deque before returning.
>>>>>>> 1a702ae2

        :param expected_arguments_list: A list of arguments this mock is expected to be called with and found in the deque.

        :returns: `True` if all arguments provided were found in the deque else returns `False`.
        """
        # Extract a list of all the call arguments currently in the deque.
        call_arguments = [queue_item.call_args[0][0] for queue_item in self._queue]
        indices_to_remove = []
        for expected_argument in expected_arguments_list:
            if expected_argument in call_arguments:
                # If we find an expected argument in the list then we remember where in the list it was so we can remove them later.
                # call_arguments will be in the same order as the deque.
                indices_to_remove.append(call_arguments.index(expected_argument))
            else:
                # We couldn't find an expected argument so return False.
<<<<<<< HEAD
                raise AssertionError(f"Could not find {expected_argument} in the queue! Queue contents: {call_arguments}")
=======
                return False
>>>>>>> 1a702ae2

        # Clear found items in ***reverse order***
        indices_to_remove.sort(reverse=True)
        self._remove_elements(indices_to_remove)

        # If we get here then we must have found all of our expected_arguments.
        return True

    def assert_ordered_in_deque(
        self: MockCallableDeque,
        expected_arguments_list: list[Any],
    ) -> bool:
        """
<<<<<<< HEAD
        Assert that the mock has been called with the provided arguments in the order
        specified.
=======
        Assert that the mock has been called with the provided arguments.

        It also mandates the order.
>>>>>>> 1a702ae2

        :param expected_arguments_list: A list of ordered arguments this mock is expected to have been called with.

        :return: `True` if all arguments were found in the deque in the order provided else `False`.
        """
        # Extract a list of all the call arguments currently in the deque.
        call_arguments = [queue_item.call_args[0][0] for queue_item in self._queue]
        indices_to_remove = []
        for actual_argument in call_arguments:
            try:
                # We always want to match against the first in the list.
                if actual_argument == expected_arguments_list[0]:
                    indices_to_remove.append(call_arguments.index(actual_argument))
                    # Remove the found item from our list.
                    expected_arguments_list.pop()
<<<<<<< HEAD
            except IndexError as ind_err:
                # Should only get here if expected_arguments_list was passed in empty.
                raise AssertionError(f"IndexError: expected_arguments_list size: {len(expected_arguments_list)}") from ind_err
            # If we find everything before the end of the queue then no need to keep going.
            if len(expected_arguments_list) == 0:
                break

        # If expected_arguments_list is not empty then we didn't find everything or it wasn't in the order we wanted.
        if len(expected_arguments_list) > 0:
            raise AssertionError(f"Could not find some arguments in the call queue or they were in the incorrect order: {expected_arguments_list}")
=======
            except IndexError:
                return False

        # If expected_arguments_list is not empty then we didn't find everything or it wasn't in the order we wanted.
        if len(expected_arguments_list) > 0:
            return False
>>>>>>> 1a702ae2

        # Clear found items in ***reverse order***
        indices_to_remove.sort(reverse=True)
        self._remove_elements(indices_to_remove)
        # Found all entries in specified order.
        return True

<<<<<<< HEAD
    def assert_next_call_with_keys(
        self: MockCallableDeque, expected_arguments_list: list[dict[str, Any]]
    ) -> bool:
        """
        Assert that the next call(s) to this mock with a given key also has the specified
        value.

        This method searches the deque for the *next* call(s) to the mock with the specified key while ignoring other keywords.
        If a match to the key is found then the value must also match.
        If the key is not found or the value does not match the expected value this method will return `False` otherwise it will return `True`.

        :param expected_arguments_list: A list of dicts containing the key-value arguments this mock is expected to be called with.

        :return: True if the next matching call(s) to the mock all have the specified values else False if the call(s) are not found or have a different value.
        """
        # List of dicts.
        call_arguments: list(dict) = [
            dict(queue_item.call_args[0][0]) for queue_item in self._queue
        ]
        indices_to_remove = []

        # Try to match our expected args one at a time.
        for expected_argument in expected_arguments_list:
            expected_key = list(expected_argument.keys())
            expected_val = list(expected_argument.values())

            # Check if the expected key is somewhere in the deque.
            for call_arg in call_arguments:
                # Should usually be just a single key. This method will require updating if multiple keys occur.
                call_key = list(call_arg.keys())
                call_val = list(call_arg.values())

                # Check if we've found the key we're looking for. We're only considering the first match.
                if expected_key == call_key:
                    if expected_val == call_val:
                        # We have an exact match. Store the index for later removal.
                        indices_to_remove.append(call_arguments.index(call_arg))
                        break  # Move on to next expected argument.
                    else:
                        # We have matched the key but not the value.
                        raise AssertionError(f"First call with expected key: {expected_key} had actual value: {call_val} not equal to expected value: {expected_val}")

        # Clear found items in ***reverse order***
        indices_to_remove.sort(reverse=True)
        self._remove_elements(indices_to_remove)
        # If `indices_to_remove` has an entry for each expected_argument in the list then we've matched everything.
        if len(indices_to_remove) != len(expected_arguments_list):
            raise AssertionError("Could not match all expected calls to their first occurrance in the queue!")
        return True

=======
>>>>>>> 1a702ae2
    def _remove_elements(self: MockCallableDeque, indices_to_remove: list[int]) -> None:
        """
        Remove the calls at the index contained in `indices_to_remove`.

        This method is used to clear found calls to the mock.
        :param indices_to_remove: An integer list of indices to be removed from the deque.
        """
        for index in indices_to_remove:
            self._queue.remove(self._queue[index])<|MERGE_RESOLUTION|>--- conflicted
+++ resolved
@@ -458,16 +458,10 @@
 
 class MockCallableDeque(MockCallable):
     """
-<<<<<<< HEAD
-    This class alters MockCallable to use a deque instead of a queue and adds the
-    `assert_in_deque` method which checks the deque for calls to this mock with specific
-    arguments.
-=======
     This class alters MockCallable to use a deque instead of a queue.
 
     It adds the `assert_in_deque` method which checks the deque for calls to
     this mock with specific arguments.
->>>>>>> 1a702ae2
 
     It is a special case of a :py:class:`MockCallable` where the
     callable will be called in a non-deterministic order.
@@ -480,10 +474,7 @@
         return_value: Any = None,
         called_timeout: float = 5.0,
         not_called_timeout: float = 1.0,
-<<<<<<< HEAD
         config: Optional[dict[str,Any]] = None,
-=======
->>>>>>> 1a702ae2
     ):
         """
         Initialise a new instance.
@@ -508,10 +499,7 @@
             not_called_timeout=not_called_timeout,
         )
         self._queue: collections.deque = collections.deque()
-<<<<<<< HEAD
         self._configure_kwargs = config
-=======
->>>>>>> 1a702ae2
 
     def __call__(self: MockCallableDeque, *args: Any, **kwargs: Any) -> Any:
         """
@@ -526,15 +514,11 @@
 
         :return: the object's return value
         """
-<<<<<<< HEAD
         if self._configure_kwargs:
             called_mock = unittest.mock.Mock(**self._configure_kwargs)
         else:
             called_mock = unittest.mock.Mock()
 
-=======
-        called_mock = unittest.mock.Mock()
->>>>>>> 1a702ae2
         called_mock(*args, **kwargs)
         self._queue.append(called_mock)
         return self._return_value
@@ -543,11 +527,7 @@
         self: MockCallableDeque, timeout: float
     ) -> Optional[unittest.mock.Mock]:
         try:
-<<<<<<< HEAD
             return self._queue.popleft()
-=======
-            return self._queue.pop()
->>>>>>> 1a702ae2
         except IndexError:
             return None
 
@@ -556,17 +536,11 @@
         expected_arguments_list: list[Any],
     ) -> bool:
         """
-<<<<<<< HEAD
         Assert that a call (or calls) to the callback with the expected arguments are
         present in the deque.
 
         This method clears the deque before returning so
         subsequent calls to this method don't match against old calls to the mock.
-=======
-        Assert that a callback has the expected arguments are present in the deque.
-
-        This method clears matched calls from the deque before returning.
->>>>>>> 1a702ae2
 
         :param expected_arguments_list: A list of arguments this mock is expected to be called with and found in the deque.
 
@@ -582,11 +556,7 @@
                 indices_to_remove.append(call_arguments.index(expected_argument))
             else:
                 # We couldn't find an expected argument so return False.
-<<<<<<< HEAD
                 raise AssertionError(f"Could not find {expected_argument} in the queue! Queue contents: {call_arguments}")
-=======
-                return False
->>>>>>> 1a702ae2
 
         # Clear found items in ***reverse order***
         indices_to_remove.sort(reverse=True)
@@ -600,14 +570,8 @@
         expected_arguments_list: list[Any],
     ) -> bool:
         """
-<<<<<<< HEAD
         Assert that the mock has been called with the provided arguments in the order
         specified.
-=======
-        Assert that the mock has been called with the provided arguments.
-
-        It also mandates the order.
->>>>>>> 1a702ae2
 
         :param expected_arguments_list: A list of ordered arguments this mock is expected to have been called with.
 
@@ -623,7 +587,6 @@
                     indices_to_remove.append(call_arguments.index(actual_argument))
                     # Remove the found item from our list.
                     expected_arguments_list.pop()
-<<<<<<< HEAD
             except IndexError as ind_err:
                 # Should only get here if expected_arguments_list was passed in empty.
                 raise AssertionError(f"IndexError: expected_arguments_list size: {len(expected_arguments_list)}") from ind_err
@@ -634,14 +597,6 @@
         # If expected_arguments_list is not empty then we didn't find everything or it wasn't in the order we wanted.
         if len(expected_arguments_list) > 0:
             raise AssertionError(f"Could not find some arguments in the call queue or they were in the incorrect order: {expected_arguments_list}")
-=======
-            except IndexError:
-                return False
-
-        # If expected_arguments_list is not empty then we didn't find everything or it wasn't in the order we wanted.
-        if len(expected_arguments_list) > 0:
-            return False
->>>>>>> 1a702ae2
 
         # Clear found items in ***reverse order***
         indices_to_remove.sort(reverse=True)
@@ -649,7 +604,6 @@
         # Found all entries in specified order.
         return True
 
-<<<<<<< HEAD
     def assert_next_call_with_keys(
         self: MockCallableDeque, expected_arguments_list: list[dict[str, Any]]
     ) -> bool:
@@ -700,8 +654,6 @@
             raise AssertionError("Could not match all expected calls to their first occurrance in the queue!")
         return True
 
-=======
->>>>>>> 1a702ae2
     def _remove_elements(self: MockCallableDeque, indices_to_remove: list[int]) -> None:
         """
         Remove the calls at the index contained in `indices_to_remove`.
