# -*- coding: utf-8 -*-
#
# This file is part of the SKA Low MCCS project
#
#
# Distributed under the terms of the BSD 3-clause new license.
# See LICENSE for more info.
"""This module implements infrastructure for mocking callbacks and other callables."""
from __future__ import annotations

import collections  # allow forward references in type hints
import queue
import unittest.mock
from typing import Any, Optional, Sequence, Tuple

import tango

<<<<<<< HEAD
__all__ = ["MockCallable", "MockChangeEventCallback", "MockCallableDeque"]
=======
__all__ = [
    "MockCallable",
    "MockChangeEventCallback",
    "MockCallableDeque",
]
>>>>>>> 31ab7271


class MockCallable:
    """
    This class implements a mock callable.

    It is useful for when you want to assert that a callable is called,
    but the callback is called asynchronously, so that you might have to
    wait a short time for the call to occur.

    If you use a regular mock for the callback, your tests will end up
    littered with sleeps:

    .. code-block:: python

        antenna_apiu_proxy.start_communicating()
        communication_status_changed_callback.assert_called_once_with(
            CommunicationStatus.NOT_ESTABLISHED
        )
        time.sleep(0.1)
        communication_status_changed_callback.assert_called_once_with(
            CommunicationStatus.ESTABLISHED
        )

    These sleeps waste time, slow down the tests, and they are difficult
    to tune: maybe you only need to sleep 0.1 seconds on your
    development machine, but what if the CI pipeline deploys the tests
    to an environment that needs 0.2 seconds for this?

    This class solves that by putting each call to the callback onto a
    queue. Then, each time we assert that a callback was called, we get
    a call from the queue, waiting if necessary for the call to arrive,
    but with a timeout:

    .. code-block:: python

        antenna_apiu_proxy.start_communicating()
        communication_status_changed_callback.assert_next_call(
            CommunicationStatus.NOT_ESTABLISHED
        )
        communication_status_changed_callback.assert_next_call(
            CommunicationStatus.ESTABLISHED
        )
    """

    def __init__(
        self: MockCallable,
        return_value: Any = None,
        called_timeout: float = 5.0,
        not_called_timeout: float = 1.0,
    ):
        """
        Initialise a new instance.

        :param return_value: what to return when called
        :param called_timeout: how long to wait for a call to occur when
            we are expecting one. It makes sense to wait a long time for
            the expected call, as it will generally arrive much much
            sooner anyhow, and failure for the call to arrive in time
            will cause the assertion to fail. The default is 5 seconds.
        :param not_called_timeout: how long to wait for a callback when
            we are *not* expecting one. Since we need to wait the full
            timeout period in order to determine that a callback has not
            arrived, asserting that a call has not been made can
            severely slow down your tests. By keeping this timeout quite
            short, we can speed up our tests, at the risk of prematurely
            passing an assertion. The default is 0.5
        """
        self._return_value: Any = return_value
        self._called_timeout = called_timeout
        self._not_called_timeout = not_called_timeout
        self._queue: queue.SimpleQueue = queue.SimpleQueue()

    def __call__(self: MockCallable, *args: Any, **kwargs: Any) -> Any:
        """
        Handle a callback call.

        Create a standard mock, call it, and put it on the queue. (This
        approach lets us take advantange of the mock's assertion
        functionality later.)

        :param args: positional args in the call
        :param kwargs: keyword args in the call

        :return: the object's return calue
        """
        called_mock = unittest.mock.Mock()
        called_mock(*args, **kwargs)
        self._queue.put(called_mock)
        return self._return_value

    def _fetch_call(self: MockCallable, timeout: float) -> Optional[unittest.mock.Mock]:
        try:
            return self._queue.get(timeout=timeout)
        except queue.Empty:
            return None

    def assert_not_called(self: MockCallable, timeout: Optional[float] = None) -> None:
        """
        Assert that the callback still has not been called after the timeout period.

        This is a slow method because it has to wait the full timeout
        period in order to determine that the call is not coming. An
        optional timeout parameter is provided for the situation where
        you are happy for the assertion to pass after a shorter wait
        time.

        :param timeout: optional timeout for the check. If not provided, the
            default is the class setting
        """
        timeout = self._not_called_timeout if timeout is None else timeout
        called_mock = self._fetch_call(timeout)
        if called_mock is None:
            return
        called_mock.assert_not_called()  # we know this will fail and raise an exception

    def assert_next_call(self: MockCallable, *args: Any, **kwargs: Any) -> None:
        """
        Assert the arguments of the next call to this mock callback.

        If the call has not been made, this method will wait up to the
        specified timeout for a call to arrive.

        :param args: positional args that the call is asserted to have
        :param kwargs: keyword args that the call is asserted to have

        :raises AssertionError: if the callback has not been called.
        """
        called_mock = self._fetch_call(self._called_timeout)
        assert called_mock is not None, "Callback has not been called."
        called_mock.assert_called_once_with(*args, **kwargs)

    def get_next_call(
        self: MockCallable,
    ) -> Tuple[Sequence[Any], Sequence[Any]]:
        """
        Return the arguments of the next call to this mock callback.

        This is useful for situations where you do not know exactly what
        the arguments of the next call will be, so you cannot use the
        :py:meth:`.assert_next_call` method. Instead you want to assert
        some specific properties on the arguments:

        .. code-block:: python

            (args, kwargs) = mock_callback.get_next_call()
            event_data = args[0].attr_value
            assert event_data.name == "healthState"
            assert event_data.value == HealthState.UNKNOWN
            assert event_data.quality == tango.AttrQuality.ATTR_VALID

        If the call has not been made, this method will wait up to the
        specified timeout for a call to arrive.

        :raises AssertionError: if the callback has not been called
        :return: an (args, kwargs) tuple
        """
        called_mock = self._fetch_call(self._called_timeout)
        assert called_mock is not None, "Callback has not been called."
        return called_mock.call_args

    def get_whole_queue(
        self: MockCallable,
    ) -> list[Tuple[Sequence[Any], Sequence[Any]]]:
        """
        Return the arguments of all calls to this mock callback currently in the queue.

        This is useful for situations where you do not know exactly what order
        the calls will happen but you do know what the arguments will be.
        Instead you want to assert that your call is somewhere in the queue.

        If the call has not been made, this method will wait up to the
        specified timeout for a call to arrive.

        :return: a list of (args, kwargs) tuple
        """
        arg_list = []
        while True:
            called_mock = self._fetch_call(self._not_called_timeout)
            if called_mock is None:
                break
            arg_list.append(called_mock.call_args)
        return arg_list

    def calls_in_queue(
        self: MockCallable,
        expected_arguments_list: list[Any],
    ) -> bool:
        """
        Docstring.

        :param expected_arguments_list: A list of arguments this mock is expected to be called with and found in the queue.

        :returns: True if all arguments provided were found in the queue else returns False.
        """
        callbacks_found = 0
        callbacks_to_find = len(expected_arguments_list)
        call_list = self.get_whole_queue()
        for call in call_list:
            if call[0][0] in expected_arguments_list:
                # A callback has been found in the queue.
                callbacks_found += 1
                # When we have found the number of listed callbacks we're done.
                # We assume that we're not expecting exact duplicates.
                if callbacks_found >= callbacks_to_find:
                    break
        return callbacks_found == callbacks_to_find

    def assert_last_call(self: MockCallable, *args: Any, **kwargs: Any) -> None:
        """
        Assert the arguments of the last call to this mock callback.

        The "last" call is the last call before an attempt to get the
        next event times out.

        This is useful for situations where we know a device may call a
        callback several time, and we don't care too much about the
        exact order of calls, but we do know what the final call should
        be.

        :param args: positional args that the call is asserted to have
        :param kwargs: keyword args that the call is asserted to have

        :raises AssertionError: if the callback has not been called.
        """
        called_mock = None
        while True:
            next_called_mock = self._fetch_call(self._not_called_timeout)
            if next_called_mock is None:
                break
            called_mock = next_called_mock
        assert called_mock is not None, "Callback has not been called."
        called_mock.assert_called_once_with(*args, **kwargs)


class MockChangeEventCallback(MockCallable):
    """
    This class implements a mock change event callback.

    It is a special case of a :py:class:`MockCallable` where the
    callable expects to be called with event_name, event_value and
    event_quality arguments (which is how
    :py:class:`ska_low_mccs.device_proxy.MccsDeviceProxy` calls its change event
    callbacks).
    """

    def __init__(
        self: MockChangeEventCallback,
        event_name: str,
        called_timeout: float = 5.0,
        not_called_timeout: float = 0.5,
        filter_for_change: bool = False,
    ):
        """
        Initialise a new instance.

        :param event_name: the name of the event for which this callable
            is a callback
        :param called_timeout: how long to wait for a call to occur when
            we are expecting one. It makes sense to wait a long time for
            the expected call, as it will generally arrive much much
            sooner anyhow, and failure for the call to arrive in time
            will cause the assertion to fail. The default is 5 seconds.
        :param not_called_timeout: how long to wait for a callback when
            we are *not* expecting one. Since we need to wait the full
            timeout period in order to determine that a callback has not
            arrived, asserting that a call has not been made can
            severely slow down your tests. By keeping this timeout quite
            short, we can speed up our tests, at the risk of prematurely
            passing an assertion. The default is 0.5
        :param filter_for_change: filtered?
        """
        self._event_name = event_name.lower()
        self._filter_for_change = filter_for_change
        self._previous_value = None

        super().__init__(None, called_timeout, not_called_timeout)

    def _fetch_change_event(
        self: MockChangeEventCallback, timeout: float
    ) -> None | tuple[str, Any, tango.AttrQuality]:
        while True:
            called_mock = self._fetch_call(timeout)
            if called_mock is None:
                return called_mock

            (args, kwargs) = called_mock.call_args
            assert len(args) == 1
            assert not kwargs

            event = args[0]
            assert (
                not event.err
            ), f"Received failed change event: error stack is {event.errors}."

            attribute_data = event.attr_value

            if self._filter_for_change and attribute_data.value == self._previous_value:
                continue

            self._previous_value = attribute_data.value
            return (attribute_data.name, attribute_data.value, attribute_data.quality)

    def get_next_change_event(self: MockChangeEventCallback) -> Any:
        """
        Return the attribute value in the next call to this mock change event callback.

        This is useful for situations where you do not know exactly what
        the value will be, so you cannot use the
        :py:meth:`.assert_next_change_event` method. Instead you want to
        assert some specific properties on the arguments.

        :raises AssertionError: if the callback has not been called

        :return: an (args, kwargs) tuple
        """
        call_data = self._fetch_change_event(self._called_timeout)
        assert call_data is not None, "Change event callback has not been called"
        (call_name, call_value, _) = call_data
        assert (
            call_name.lower() == self._event_name
        ), f"Event name '{call_name.lower()}'' does not match expected name '{self._event_name}'"
        return call_value

    def assert_next_change_event(
        self: MockChangeEventCallback,
        value: Any,
        quality: tango.AttrQuality = tango.AttrQuality.ATTR_VALID,
    ) -> None:
        """
        Assert the arguments of the next call to this mock callback.

        If the call has not been made, this method will wait up to the
        specified timeout for a call to arrive.

        :param value: the asserted value of the change event
        :param quality: the asserted quality of the change event. This
            is optional, with a default of ATTR_VALID.

        :raises AssertionError: if the callback has not been called.
        """
        (args, kwargs) = self.get_next_call()
        assert not kwargs
        (call_name, call_value, call_quality) = args
        assert (
            call_name.lower() == self._event_name
        ), f"Event name '{call_name.lower()}'' does not match expected name '{self._event_name}'"
        assert (
            call_value == value
        ), f"Call value {call_value} does not match expected value {value}"
        assert (
            call_quality == quality
        ), f"Call quality {call_quality} does not match expected quality {quality}"

    def assert_not_called(self: MockChangeEventCallback) -> None:  # type: ignore[override]
        """
        Assert if not called.

        :raises AssertionError: change event callback
        """
        call_data = self._fetch_change_event(self._not_called_timeout)
        if call_data is not None:
            (_, call_value, _) = call_data
            raise AssertionError(
                f"Change event callback has been called with {call_value}"
            )

    def assert_last_change_event(
        self: MockChangeEventCallback,
        value: Any,
        _do_assert: bool = True,
        quality: tango.AttrQuality = tango.AttrQuality.ATTR_VALID,
    ) -> None:
        """
        Assert the arguments of the last call to this mock callback.

        The "last" call is the last call before an attempt to get the
        next event times out.

        This is useful for situations where we know a device may fire
        several events, and we don't know or care about the exact order
        of events, but we do know what the final event should be. For
        example, when we tell MccsController to turn on, it has to turn
        many devices on, which have to turn many devices on, etc. With
        so m

        :param value: the asserted value of the change event
        :param quality: the asserted quality of the change event. This
            is optional, with a default of ATTR_VALID.
        :param _do_assert: option to not perform an assert (useful for debugging).

        :raises AssertionError: if the callback has not been called.
        """
        called_mock = None
        failure_message = "Callback has not been called"

        while True:
            timeout = (
                self._called_timeout
                if called_mock is None
                else self._not_called_timeout
            )
            try:
                called_mock = self._queue.get(timeout=timeout)
            except queue.Empty:
                break

            (args, kwargs) = called_mock.call_args
            (call_name, call_value, call_quality) = args

            if call_name.lower() != self._event_name:
                failure_message = (
                    f"Event name '{call_name.lower()}' does not match expected name "
                    f"'{self._event_name}'"
                )
                called_mock = None
                continue

            if call_value != value:
                failure_message = (
                    f"Call value {call_value} does not match expected value {value}"
                )
                called_mock = None
                continue

            if call_quality != quality:
                failure_message = (
                    f"Call quality {call_quality} does not match expected quality "
                    f"{quality}"
                )
                called_mock = None
                continue

        if called_mock is None and _do_assert:
            raise AssertionError(failure_message)


class MockCallableDeque(MockCallable):
    """
    An extension to the MockCallable class to allow the queue to be interrogated.

    This class alters MockCallable to use a deque instead of a queue and adds the
    `assert_in_deque` method which checks the deque for calls to this mock with specific
    arguments.

    It is a special case of a :py:class:`MockCallable` where the
    callable will be called in a non-deterministic order.

    This class allows inspection of the deque to find specific calls.
    """

    def __init__(
        self: MockCallableDeque,
        return_value: Any = None,
        called_timeout: float = 5.0,
        not_called_timeout: float = 1.0,
    ):
        """
        Initialise a new instance.

        :param return_value: what to return when called
        :param called_timeout: how long to wait for a call to occur when
            we are expecting one. It makes sense to wait a long time for
            the expected call, as it will generally arrive much much
            sooner anyhow, and failure for the call to arrive in time
            will cause the assertion to fail. The default is 5 seconds.
        :param not_called_timeout: how long to wait for a callback when
            we are *not* expecting one. Since we need to wait the full
            timeout period in order to determine that a callback has not
            arrived, asserting that a call has not been made can
            severely slow down your tests. By keeping this timeout quite
            short, we can speed up our tests, at the risk of prematurely
            passing an assertion. The default is 0.5
        """
        super().__init__(
            return_value=return_value,
            called_timeout=called_timeout,
            not_called_timeout=not_called_timeout,
        )
        self._queue: collections.deque = collections.deque()

    def __call__(self: MockCallableDeque, *args: Any, **kwargs: Any) -> Any:
        """
        Handle a callback call.

        Create a standard mock, call it, and put it on the deque. (This
        approach lets us take advantange of the mock's assertion
        functionality later.)

        :param args: positional args in the call
        :param kwargs: keyword args in the call

        :return: the object's return value
        """
        called_mock = unittest.mock.Mock()
        called_mock(*args, **kwargs)
        self._queue.append(called_mock)
        return self._return_value

    def _fetch_call(
        self: MockCallableDeque, timeout: float
    ) -> Optional[unittest.mock.Mock]:
        try:
            return self._queue.popleft()
        except IndexError:
            return None

    def assert_all_in_deque(
        self: MockCallableDeque,
        expected_arguments_list: list[Any],
    ) -> None:
        """
        Assert multiple calls with arguments have been made to this mock.

        Assert that a list of calls to the mocked callback with the expected arguments are
        present anywhere in the deque.

        :param expected_arguments_list: A list of arguments this mock is expected to be called with and found in the deque.
        """
        for expected_argument in expected_arguments_list:
            self.assert_in_deque(expected_argument)

    def assert_in_deque(self: MockCallableDeque, expected_argument: Any) -> None:
        """
        Assert a single call with argument has been made to this mock.

        Assert that a single call to the callback with the expected argument is present
        in the deque.

        :param expected_argument: An argument this mock is expected to be called with and found in the deque.

        :raises AssertionError: if the expected argument was not found.
        """
        # Extract a list of all the call arguments currently in the deque.
        call_arguments = [queue_item.call_args[0][0] for queue_item in self._queue]
        if expected_argument in call_arguments:
            # Found the argument in the deque so we remove the entry.
            self._remove_element(call_arguments.index(expected_argument))
        else:
            # We couldn't find an expected argument so raise an AssertionError.
            raise AssertionError(
                f"Could not find {expected_argument} in the queue! Queue contents: {call_arguments}"
            )

    def assert_ordered_in_deque(
        self: MockCallableDeque,
        expected_arguments_list: list[Any],
    ) -> None:
        """
        Assert that the mock has been called with the provided arguments in order.

        :param expected_arguments_list: A list of ordered arguments this mock is expected
            to have been called with.

        :raises AssertionError: if any argument is not found or they are in a different order.
        """
        # Extract a list of all the call arguments currently in the deque.
        call_arguments = [queue_item.call_args[0][0] for queue_item in self._queue]
        indices_to_remove = []
        for actual_argument in call_arguments:
            try:
                # We always want to match against the first in the list.
                if actual_argument == expected_arguments_list[0]:
                    indices_to_remove.append(call_arguments.index(actual_argument))
                    # Remove the found item from our list.
                    expected_arguments_list.pop()
            except IndexError as ind_err:
                # Should only get here if expected_arguments_list was passed in empty.
                raise AssertionError(
                    f"IndexError: expected_arguments_list size: {len(expected_arguments_list)}"
                ) from ind_err
            # If we find everything before the end of the queue then no need to keep going.
            if len(expected_arguments_list) == 0:
                break

        # If expected_arguments_list is not empty then we didn't find everything or it wasn't in the order we wanted.
        if len(expected_arguments_list) > 0:
            raise AssertionError(
                f"Could not find some arguments"
                f"in the call queue or they were in the incorrect order: {expected_arguments_list}"
            )
        # Clear found items in ***reverse order***
        indices_to_remove.sort(reverse=True)
        self._remove_elements(indices_to_remove)
        # Found all entries in specified order.

    def _find_next_call_with_keys(
        self: MockCallableDeque,
        *state_change_keys: str,
        fqdn: str = None,
    ):
        """
        Find the next state change with specific keys that this mock was called with.

        This method searches the deque for the *next* call to the mock where
        the keys of its state_change argument match the specified keys, and the value of its fqdn
        keyword-argument match the specified fqdn. If found, the full state_change argument is returned
        along with its index in the deque.

        :param state_change_keys: keys to match the state_change argument keys
        :param fqdn: fqdn to be matched

        :return: actual_state_change: matching state_change dictionary
        :return: index: index of the call found in the queue
        """
        print("QQQQQQQQQQQQQQQQQQQQQQQQQQQQQQQ", self._queue)
        for queue_item in self._queue:
            print("QQQQQQQQQQQQQQQQQQQQQQQQQQQQQQQ2", queue_item)
            args, kwargs = queue_item.call_args
            print("QQQQQQQQQQQQQQQQQQQQQQQQQQQQQQQ3", args, kwargs)
            (actual_state_change,) = args
            actual_state_change_keys = tuple(actual_state_change.keys())
            device_fqdn = None if kwargs == {} else kwargs["fqdn"]
            if actual_state_change_keys == state_change_keys and device_fqdn == fqdn:
                index = self._queue.index(queue_item)
                return index, actual_state_change
        return None, None

    def get_next_call_with_keys(
        self: MockCallableDeque,
        *state_change_keys: str,
        fqdn: str = None,
    ) -> tuple[Any] | None:
        """
        Get the next state change with specific keys that this mock was called with.

        This method searches the deque for the *next* call to this mock where
        the keys of its state_change argument match the specified keys, and the value of its fqdn
        keyword-argument match the specified fqdn. If a match is found, the corresponding call is removed
        from the deque, and the dictionary values of the state_change argument with matching keys is returned.

        :param state_change_keys: state_change keys to be searched for in the queue
        :param fqdn: fqdn to be searched for in the queue

        :return: tuple containing the values of the state_change dictionary with matching keys (or None)
        """
        index, actual_state_change = self._find_next_call_with_keys(
            *state_change_keys, fqdn=fqdn
        )
        if index:
            self._remove_element(index)
            return actual_state_change
        else:
            return None

    def assert_not_called_with_keys(
        self: MockCallableDeque,
        *state_change_keys: str,
        fqdn: str = None,
    ):
<<<<<<< HEAD
        """Assert that no call to this mock has been made where its state_change
        argument has the given key(s) and its fqdn keword-argument matches the specified
        fqdn."""
=======
        """
        Assert that this mock has not been called with the given key and fqdn.

        Assert that no call to this mock has been made where its state_change
        argument has the given key(s) and its fqdn keyword-argument matches the
        specified fqdn.

        :param state_change_keys: state_change keys to be searched for in the queue
        :param fqdn: fqdn to be searched for in the queue

        :raises AssertionError: If a key is not found or a value does not match an expected value.
        """
>>>>>>> 31ab7271
        index, actual_state_change = self._find_next_call_with_keys(
            *state_change_keys, fqdn=fqdn
        )
        if index is not None:
            raise AssertionError(
                f"Expected call with keys {state_change_keys} for device fqdn {fqdn} to be missing "
                f"from deque, but was found at index: {index} with call: {actual_state_change}"
            )

    def assert_next_call_with_keys(
        self: MockCallableDeque,
        expected_argument: dict[str, Any],
        fqdn: str = None,
    ) -> None:
        """
        Assert that the call to this mock with a given key also has the given value.

        This method searches the deque for the *next* call to the mock with the specified key while ignoring other keys.
        If a match to the key is found then the value must also match.
        If the key is not found or the value does not match the expected value this method will raise an AssertionError.

        :param expected_argument: A dict containing the key-value argument this mock is expected to be called with.
        :param fqdn: fqdn to be searched for in the queue

        :raises AssertionError: If the key is not found or the value does not match the expected value.
        """
        expected_key = list(expected_argument.keys())
        index, actual_state_change = self._find_next_call_with_keys(
            *expected_key, fqdn=fqdn
        )
        if actual_state_change == expected_argument:
            self._remove_element(index)
        else:
            # We have matched the key but not the value.
            raise AssertionError(
                f"First call with expected arg: {expected_argument} had actual argument: {actual_state_change}"
            )

    def assert_next_calls_with_keys(
        self: MockCallableDeque, expected_arguments_list: list[(dict[str, Any], str)]
    ) -> None:
        """
        Assert that the calls to this mock with given keys also have the given values.

        This method searches the deque for the *next* calls to the mock with the specified key while ignoring other keys.
        If a match to the key is found then the value must also match.
        If the key is not found or the value does not match the expected value this method will raise an AssertionError

        :param expected_arguments_list: A list of dicts containing the key-value arguments this mock is expected to be called with.
        """
        # Try to match our expected args one at a time.
        for expected_argument in expected_arguments_list:
            # Check if the expected key is somewhere in the deque.
            # If not found this method will raise an exception.
            if len(expected_argument) == 1:
                state_change = expected_argument
                fqdn = None
            else:
                state_change, fqdn = expected_argument
            self.assert_next_call_with_keys(state_change, fqdn=fqdn)

    def _remove_elements(self: MockCallableDeque, indices_to_remove: list[int]) -> None:
        """
        Remove the calls at the indices contained in `indices_to_remove`.

        This method is used to clear found calls to the mock.
        :param indices_to_remove: An integer list of indices to be removed from the deque.
        """
        for index in indices_to_remove:
            self._remove_element(index)

    def _remove_element(self: MockCallableDeque, index: int) -> None:
        """
        Remove the calls at the index contained in `index`.

        This method is used to clear a found call to the mock.

        :param index: An integer index to be removed from the deque.
        """
        self._queue.remove(self._queue[index])<|MERGE_RESOLUTION|>--- conflicted
+++ resolved
@@ -15,15 +15,11 @@
 
 import tango
 
-<<<<<<< HEAD
-__all__ = ["MockCallable", "MockChangeEventCallback", "MockCallableDeque"]
-=======
 __all__ = [
     "MockCallable",
     "MockChangeEventCallback",
     "MockCallableDeque",
 ]
->>>>>>> 31ab7271
 
 
 class MockCallable:
@@ -674,11 +670,6 @@
         *state_change_keys: str,
         fqdn: str = None,
     ):
-<<<<<<< HEAD
-        """Assert that no call to this mock has been made where its state_change
-        argument has the given key(s) and its fqdn keword-argument matches the specified
-        fqdn."""
-=======
         """
         Assert that this mock has not been called with the given key and fqdn.
 
@@ -691,7 +682,6 @@
 
         :raises AssertionError: If a key is not found or a value does not match an expected value.
         """
->>>>>>> 31ab7271
         index, actual_state_change = self._find_next_call_with_keys(
             *state_change_keys, fqdn=fqdn
         )
