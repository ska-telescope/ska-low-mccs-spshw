# -*- coding: utf-8 -*-
#
# This file is part of the SKA Low MCCS project
#
#
# Distributed under the terms of the BSD 3-clause new license.
# See LICENSE for more info.
"""This module implements infrastructure for mocking callbacks and other callables."""
from __future__ import annotations

import collections  # allow forward references in type hints
import queue
import unittest.mock
from typing import Any, Optional, Sequence, Tuple

import tango

__all__ = ["MockCallable", "MockChangeEventCallback", "MockCallableDeque", "MockComponentStateChangedCallback"]


class MockCallable:
    """
    This class implements a mock callable.

    It is useful for when you want to assert that a callable is called,
    but the callback is called asynchronously, so that you might have to
    wait a short time for the call to occur.

    If you use a regular mock for the callback, your tests will end up
    littered with sleeps:

    .. code-block:: python

        antenna_apiu_proxy.start_communicating()
        communication_status_changed_callback.assert_called_once_with(
            CommunicationStatus.NOT_ESTABLISHED
        )
        time.sleep(0.1)
        communication_status_changed_callback.assert_called_once_with(
            CommunicationStatus.ESTABLISHED
        )

    These sleeps waste time, slow down the tests, and they are difficult
    to tune: maybe you only need to sleep 0.1 seconds on your
    development machine, but what if the CI pipeline deploys the tests
    to an environment that needs 0.2 seconds for this?

    This class solves that by putting each call to the callback onto a
    queue. Then, each time we assert that a callback was called, we get
    a call from the queue, waiting if necessary for the call to arrive,
    but with a timeout:

    .. code-block:: python

        antenna_apiu_proxy.start_communicating()
        communication_status_changed_callback.assert_next_call(
            CommunicationStatus.NOT_ESTABLISHED
        )
        communication_status_changed_callback.assert_next_call(
            CommunicationStatus.ESTABLISHED
        )
    """

    def __init__(
        self: MockCallable,
        return_value: Any = None,
        called_timeout: float = 5.0,
        not_called_timeout: float = 1.0,
    ):
        """
        Initialise a new instance.

        :param return_value: what to return when called
        :param called_timeout: how long to wait for a call to occur when
            we are expecting one. It makes sense to wait a long time for
            the expected call, as it will generally arrive much much
            sooner anyhow, and failure for the call to arrive in time
            will cause the assertion to fail. The default is 5 seconds.
        :param not_called_timeout: how long to wait for a callback when
            we are *not* expecting one. Since we need to wait the full
            timeout period in order to determine that a callback has not
            arrived, asserting that a call has not been made can
            severely slow down your tests. By keeping this timeout quite
            short, we can speed up our tests, at the risk of prematurely
            passing an assertion. The default is 0.5
        """
        self._return_value: Any = return_value
        self._called_timeout = called_timeout
        self._not_called_timeout = not_called_timeout
        self._queue: queue.SimpleQueue = queue.SimpleQueue()

    def __call__(self: MockCallable, *args: Any, **kwargs: Any) -> Any:
        """
        Handle a callback call.

        Create a standard mock, call it, and put it on the queue. (This
        approach lets us take advantange of the mock's assertion
        functionality later.)

        :param args: positional args in the call
        :param kwargs: keyword args in the call

        :return: the object's return calue
        """
        called_mock = unittest.mock.Mock()
        called_mock(*args, **kwargs)
        self._queue.put(called_mock)
        return self._return_value

    def _fetch_call(self: MockCallable, timeout: float) -> Optional[unittest.mock.Mock]:
        try:
            return self._queue.get(timeout=timeout)
        except queue.Empty:
            return None

    def assert_not_called(self: MockCallable, timeout: Optional[float] = None) -> None:
        """
        Assert that the callback still has not been called after the timeout period.

        This is a slow method because it has to wait the full timeout
        period in order to determine that the call is not coming. An
        optional timeout parameter is provided for the situation where
        you are happy for the assertion to pass after a shorter wait
        time.

        :param timeout: optional timeout for the check. If not provided, the
            default is the class setting
        """
        timeout = self._not_called_timeout if timeout is None else timeout
        called_mock = self._fetch_call(timeout)
        if called_mock is None:
            return
        called_mock.assert_not_called()  # we know this will fail and raise an exception

    def assert_next_call(self: MockCallable, *args: Any, **kwargs: Any) -> None:
        """
        Assert the arguments of the next call to this mock callback.

        If the call has not been made, this method will wait up to the
        specified timeout for a call to arrive.

        :param args: positional args that the call is asserted to have
        :param kwargs: keyword args that the call is asserted to have

        :raises AssertionError: if the callback has not been called.
        """
        called_mock = self._fetch_call(self._called_timeout)
        assert called_mock is not None, "Callback has not been called."
        called_mock.assert_called_once_with(*args, **kwargs)

    def get_next_call(
        self: MockCallable,
    ) -> Tuple[Sequence[Any], Sequence[Any]]:
        """
        Return the arguments of the next call to this mock callback.

        This is useful for situations where you do not know exactly what
        the arguments of the next call will be, so you cannot use the
        :py:meth:`.assert_next_call` method. Instead you want to assert
        some specific properties on the arguments:

        .. code-block:: python

            (args, kwargs) = mock_callback.get_next_call()
            event_data = args[0].attr_value
            assert event_data.name == "healthState"
            assert event_data.value == HealthState.UNKNOWN
            assert event_data.quality == tango.AttrQuality.ATTR_VALID

        If the call has not been made, this method will wait up to the
        specified timeout for a call to arrive.

        :raises AssertionError: if the callback has not been called
        :return: an (args, kwargs) tuple
        """
        called_mock = self._fetch_call(self._called_timeout)
        assert called_mock is not None, "Callback has not been called."
        return called_mock.call_args

    def get_whole_queue(
        self: MockCallable,
    ) -> list[Tuple[Sequence[Any], Sequence[Any]]]:
        """
        Return the arguments of all calls to this mock callback currently in the queue.

        This is useful for situations where you do not know exactly what order
        the calls will happen but you do know what the arguments will be.
        Instead you want to assert that your call is somewhere in the queue.

        If the call has not been made, this method will wait up to the
        specified timeout for a call to arrive.

        :return: a list of (args, kwargs) tuple
        """
        arg_list = []
        while True:
            called_mock = self._fetch_call(self._not_called_timeout)
            if called_mock is None:
                break
            arg_list.append(called_mock.call_args)
        return arg_list

    def calls_in_queue(
        self: MockCallable,
        expected_arguments_list: list[Any],
    ) -> bool:
        """
        Docstring.

        :param expected_arguments_list: A list of arguments this mock is expected to be called with and found in the queue.

        :returns: True if all arguments provided were found in the queue else returns False.
        """
        callbacks_found = 0
        callbacks_to_find = len(expected_arguments_list)
        call_list = self.get_whole_queue()
        print(f"------ Found {len(call_list)} calls in the queue. ------")
        for call in call_list:
            print(call[0][0])
            # print(expected_arguments_list)
            if call[0][0] in expected_arguments_list:
                # A callback has been found in the queue.
                callbacks_found += 1
                # When we have found the number of listed callbacks we're done.
                # We assume that we're not expecting exact duplicates.
                if callbacks_found >= callbacks_to_find:
                    break
        print("-----------------------------------------")
        return callbacks_found == callbacks_to_find

    def assert_last_call(self: MockCallable, *args: Any, **kwargs: Any) -> None:
        """
        Assert the arguments of the last call to this mock callback.

        The "last" call is the last call before an attempt to get the
        next event times out.

        This is useful for situations where we know a device may call a
        callback several time, and we don't care too much about the
        exact order of calls, but we do know what the final call should
        be.

        :param args: positional args that the call is asserted to have
        :param kwargs: keyword args that the call is asserted to have

        :raises AssertionError: if the callback has not been called.
        """
        called_mock = None
        while True:
            next_called_mock = self._fetch_call(self._not_called_timeout)
            if next_called_mock is None:
                break
            called_mock = next_called_mock
        assert called_mock is not None, "Callback has not been called."
        called_mock.assert_called_once_with(*args, **kwargs)


class MockChangeEventCallback(MockCallable):
    """
    This class implements a mock change event callback.

    It is a special case of a :py:class:`MockCallable` where the
    callable expects to be called with event_name, event_value and
    event_quality arguments (which is how
    :py:class:`ska_low_mccs.device_proxy.MccsDeviceProxy` calls its change event
    callbacks).
    """

    def __init__(
        self: MockChangeEventCallback,
        event_name: str,
        called_timeout: float = 5.0,
        not_called_timeout: float = 0.5,
        filter_for_change: bool = False,
    ):
        """
        Initialise a new instance.

        :param event_name: the name of the event for which this callable
            is a callback
        :param called_timeout: how long to wait for a call to occur when
            we are expecting one. It makes sense to wait a long time for
            the expected call, as it will generally arrive much much
            sooner anyhow, and failure for the call to arrive in time
            will cause the assertion to fail. The default is 5 seconds.
        :param not_called_timeout: how long to wait for a callback when
            we are *not* expecting one. Since we need to wait the full
            timeout period in order to determine that a callback has not
            arrived, asserting that a call has not been made can
            severely slow down your tests. By keeping this timeout quite
            short, we can speed up our tests, at the risk of prematurely
            passing an assertion. The default is 0.5
        :param filter_for_change: filtered?
        """
        self._event_name = event_name.lower()
        self._filter_for_change = filter_for_change
        self._previous_value = None

        super().__init__(None, called_timeout, not_called_timeout)

    def _fetch_change_event(
        self: MockChangeEventCallback, timeout: float
    ) -> None | tuple[str, Any, tango.AttrQuality]:
        while True:
            called_mock = self._fetch_call(timeout)
            if called_mock is None:
                return called_mock

            (args, kwargs) = called_mock.call_args
            assert len(args) == 1
            assert not kwargs

            event = args[0]
            assert (
                not event.err
            ), f"Received failed change event: error stack is {event.errors}."

            attribute_data = event.attr_value

            if self._filter_for_change and attribute_data.value == self._previous_value:
                continue

            self._previous_value = attribute_data.value
            return (attribute_data.name, attribute_data.value, attribute_data.quality)

    def get_next_change_event(self: MockChangeEventCallback) -> Any:
        """
        Return the attribute value in the next call to this mock change event callback.

        This is useful for situations where you do not know exactly what
        the value will be, so you cannot use the
        :py:meth:`.assert_next_change_event` method. Instead you want to
        assert some specific properties on the arguments.

        :raises AssertionError: if the callback has not been called
        :return: an (args, kwargs) tuple
        """
        call_data = self._fetch_change_event(self._called_timeout)
        assert call_data is not None, "Change event callback has not been called"
        (call_name, call_value, _) = call_data
        assert (
            call_name.lower() == self._event_name
        ), f"Event name '{call_name.lower()}'' does not match expected name '{self._event_name}'"
        return call_value

    def assert_next_change_event(
        self: MockChangeEventCallback,
        value: Any,
        quality: tango.AttrQuality = tango.AttrQuality.ATTR_VALID,
    ) -> None:
        """
        Assert the arguments of the next call to this mock callback.

        If the call has not been made, this method will wait up to the
        specified timeout for a call to arrive.

        :param value: the asserted value of the change event
        :param quality: the asserted quality of the change event. This
            is optional, with a default of ATTR_VALID.

        :raises AssertionError: if the callback has not been called.
        """
        (args, kwargs) = self.get_next_call()
        assert not kwargs
        (call_name, call_value, call_quality) = args
        assert (
            call_name.lower() == self._event_name
        ), f"Event name '{call_name.lower()}'' does not match expected name '{self._event_name}'"
        assert (
            call_value == value
        ), f"Call value {call_value} does not match expected value {value}"
        assert (
            call_quality == quality
        ), f"Call quality {call_quality} does not match expected quality {quality}"

    def assert_not_called(self: MockChangeEventCallback) -> None:  # type: ignore[override]
        """
        Assert if not called.

        :raises AssertionError: change event callback
        """
        call_data = self._fetch_change_event(self._not_called_timeout)
        if call_data is not None:
            (_, call_value, _) = call_data
            raise AssertionError(
                f"Change event callback has been called with {call_value}"
            )

    def assert_last_change_event(
        self: MockChangeEventCallback,
        value: Any,
        _do_assert: bool = True,
        quality: tango.AttrQuality = tango.AttrQuality.ATTR_VALID,
    ) -> None:
        """
        Assert the arguments of the last call to this mock callback.

        The "last" call is the last call before an attempt to get the
        next event times out.

        This is useful for situations where we know a device may fire
        several events, and we don't know or care about the exact order
        of events, but we do know what the final event should be. For
        example, when we tell MccsController to turn on, it has to turn
        many devices on, which have to turn many devices on, etc. With
        so m

        :param value: the asserted value of the change event
        :param quality: the asserted quality of the change event. This
            is optional, with a default of ATTR_VALID.
        :param _do_assert: option to not perform an assert (useful for debugging).

        :raises AssertionError: if the callback has not been called.
        """
        called_mock = None
        failure_message = "Callback has not been called"

        while True:
            timeout = (
                self._called_timeout
                if called_mock is None
                else self._not_called_timeout
            )
            try:
                called_mock = self._queue.get(timeout=timeout)
            except queue.Empty:
                break

            (args, kwargs) = called_mock.call_args
            (call_name, call_value, call_quality) = args

            if call_name.lower() != self._event_name:
                failure_message = (
                    f"Event name '{call_name.lower()}' does not match expected name "
                    f"'{self._event_name}'"
                )
                called_mock = None
                continue

            if call_value != value:
                failure_message = (
                    f"Call value {call_value} does not match expected value {value}"
                )
                called_mock = None
                continue

            if call_quality != quality:
                failure_message = (
                    f"Call quality {call_quality} does not match expected quality "
                    f"{quality}"
                )
                called_mock = None
                continue

        if called_mock is None and _do_assert:
            raise AssertionError(failure_message)


class MockCallableDeque(MockCallable):
    """
    This class alters MockCallable to use a deque instead of a queue.

    It adds the `assert_in_deque` method which checks the deque for calls to
    this mock with specific arguments.

    It is a special case of a :py:class:`MockCallable` where the
    callable will be called in a non-deterministic order.

    This class allows inspection of the deque to find specific calls.
    """

    def __init__(
        self: MockCallableDeque,
        return_value: Any = None,
        called_timeout: float = 5.0,
        not_called_timeout: float = 1.0,
    ):
        """
        Initialise a new instance.

        :param return_value: what to return when called
        :param called_timeout: how long to wait for a call to occur when
            we are expecting one. It makes sense to wait a long time for
            the expected call, as it will generally arrive much much
            sooner anyhow, and failure for the call to arrive in time
            will cause the assertion to fail. The default is 5 seconds.
        :param not_called_timeout: how long to wait for a callback when
            we are *not* expecting one. Since we need to wait the full
            timeout period in order to determine that a callback has not
            arrived, asserting that a call has not been made can
            severely slow down your tests. By keeping this timeout quite
            short, we can speed up our tests, at the risk of prematurely
            passing an assertion. The default is 0.5
        :param config: An optional configuration string to apply to the mock.
        """
        super().__init__(
            return_value=return_value,
            called_timeout=called_timeout,
            not_called_timeout=not_called_timeout,
        )
        self._queue: collections.deque = collections.deque()

    def __call__(self: MockCallableDeque, *args: Any, **kwargs: Any) -> Any:
        """
        Handle a callback call.

        Create a standard mock, call it, and put it on the deque. (This
        approach lets us take advantange of the mock's assertion
        functionality later.)

        :param args: positional args in the call
        :param kwargs: keyword args in the call

        :return: the object's return value
        """
        called_mock = unittest.mock.Mock()
        called_mock(*args, **kwargs)
        self._queue.append(called_mock)
        return self._return_value

    def _fetch_call(
        self: MockCallableDeque, timeout: float
    ) -> Optional[unittest.mock.Mock]:
        try:
            return self._queue.popleft()
        except IndexError:
            return None

    def assert_all_in_deque(
        self: MockCallableDeque,
        expected_arguments_list: list[Any],
    ) -> None:
        """
        Assert that a list of calls to the callback with the expected arguments are
        present in the deque.

        :param expected_arguments_list: A list of arguments this mock is expected to be called with and found in the deque.

        :raises: AssertionError if any argument was not found.
        """
<<<<<<< HEAD
        # Extract a list of all the call arguments currently in the deque.
        call_arguments = [queue_item.call_args[0][0] for queue_item in self._queue]
        print("############################", call_arguments)
        indices_to_remove = []
=======
>>>>>>> 60fb7879
        for expected_argument in expected_arguments_list:
            self.assert_in_deque(expected_argument)

    def assert_in_deque(self: MockCallableDeque, expected_argument: Any) -> None:
        """
        Assert that a single call to the callback with the expected argument is present
        in the deque.

        :param expected_argument: An argument this mock is expected to be called with and found in the deque.

        :raises: AssertionError if the expected argument was not found.
        """
        # Extract a list of all the call arguments currently in the deque.
        call_arguments = [queue_item.call_args[0][0] for queue_item in self._queue]
        if expected_argument in call_arguments:
            # Found the argument in the deque so we remove the entry.
            self._remove_element(call_arguments.index(expected_argument))
        else:
            # We couldn't find an expected argument so raise an AssertionError.
            raise AssertionError(
                f"Could not find {expected_argument} in the queue! Queue contents: {call_arguments}"
            )

    def assert_ordered_in_deque(
        self: MockCallableDeque,
        expected_arguments_list: list[Any],
    ) -> None:
        """
        Assert that the mock has been called with the provided arguments in the order
        specified.

        :param expected_arguments_list: A list of ordered arguments this mock is expected to have been called with.

        :raises: AssertionError if any argument is not found or they are in a different order.
        """
        # Extract a list of all the call arguments currently in the deque.
        call_arguments = [queue_item.call_args[0][0] for queue_item in self._queue]
        print(call_arguments)
        indices_to_remove = []
        for actual_argument in call_arguments:
            try:
                # We always want to match against the first in the list.
                if actual_argument == expected_arguments_list[0]:
                    indices_to_remove.append(call_arguments.index(actual_argument))
                    # Remove the found item from our list.
                    expected_arguments_list.pop()
            except IndexError as ind_err:
                # Should only get here if expected_arguments_list was passed in empty.
                raise AssertionError(
                    f"IndexError: expected_arguments_list size: {len(expected_arguments_list)}"
                ) from ind_err
            # If we find everything before the end of the queue then no need to keep going.
            if len(expected_arguments_list) == 0:
                break

        # If expected_arguments_list is not empty then we didn't find everything or it wasn't in the order we wanted.
        if len(expected_arguments_list) > 0:
            raise AssertionError(
                f"Could not find some arguments in the call queue or they were in the incorrect order: {expected_arguments_list}"
            )

        # Clear found items in ***reverse order***
        indices_to_remove.sort(reverse=True)
        self._remove_elements(indices_to_remove)
        # Found all entries in specified order.

    def assert_next_call_with_key(
        self: MockCallableDeque, expected_argument: dict[str, Any]
    ) -> None:
        """
        Assert that the next call to this mock with a given key also has the specified
        value.

        This method searches the deque for the *next* call to the mock with the specified key while ignoring other keys.
        If a match to the key is found then the value must also match.
        If the key is not found or the value does not match the expected value this method will raise an AssertionError otherwise it will return `True`.

        :param expected_argument: A dict containing the key-value argument this mock is expected to be called with.

        :raises AssertionError: If the key is not found or the value does not match the expected value.
        """
        call_arguments: list(dict) = [
            dict(queue_item.call_args[0][0]) for queue_item in self._queue
        ]
        expected_key = list(expected_argument.keys())
        expected_val = list(expected_argument.values())
        # Check if the expected key is somewhere in the deque.
        for call_arg in call_arguments:
            # Should usually be just a single key. This method will require updating if multiple keys occur.
            call_key = list(call_arg.keys())
            call_val = list(call_arg.values())
            # Check if we've found the key we're looking for. We're only considering the first match.
            if expected_key == call_key:
                if expected_val == call_val:
                    # We have an exact match. Remove the entry.
                    self._remove_element(call_arguments.index(call_arg))
                else:
                    # We have matched the key but not the value.
                    raise AssertionError(
                        f"First call with expected key: {expected_key} had actual value: {call_val} not equal to expected value: {expected_val}"
                    )

    def assert_next_calls_with_keys(
        self: MockCallableDeque, expected_arguments_list: list[dict[str, Any]]
    ) -> None:
        """
        Assert that the next calls to this mock with a given key also have the specified
        values.

        This method searches the deque for the *next* calls to the mock with the specified key while ignoring other keys.
        If a match to the key is found then the value must also match.
        If the key is not found or the value does not match the expected value this method will raise an AssertionError otherwise it will return `True`.

        :param expected_arguments_list: A list of dicts containing the key-value arguments this mock is expected to be called with.
        """
        # Try to match our expected args one at a time.
        for expected_argument in expected_arguments_list:
            # Check if the expected key is somewhere in the deque.
            # If not found this method will raise an exception.
            self.assert_next_call_with_key(expected_argument)

    def _remove_elements(self: MockCallableDeque, indices_to_remove: list[int]) -> None:
        """
        Remove the calls at the index contained in `indices_to_remove`.

        This method is used to clear found calls to the mock.
        :param indices_to_remove: An integer list of indices to be removed from the deque.
        """
        for index in indices_to_remove:
            self._remove_element(index)

    def _remove_element(self: MockCallableDeque, index: int) -> None:
        """
        Remove the calls at the index contained in `indices_to_remove`.

        This method is used to clear found calls to the mock.
        :param indices_to_remove: An integer list of indices to be removed from the deque.
        """
        self._queue.remove(self._queue[index])


class MockComponentStateChangedCallback(MockCallableDeque):
    """A class used to mock calls to component_state_changed_callback."""

    def _find_next_call_with_state_params(
        self: MockComponentStateChangedCallback,
        *state_change_keys: str,
        fqdn: str = None,
    ):
        """
        Find the next state change with specific keys that
        component_state_change_callback was called with.

        This method searches the deque for the *next* call to component_state_change_callback where
        the keys of its state_change argument match the specified keys, and the value of its fqdn
        keyword-argmment match the specified fqdn. If found, the full state_change argument is returned
        along with its index in the deque.

        :param state_change_keys: keys to match the state_change argument keys
        :param fqdn: fqdn to be matched
        :return actual_state_change: matching state_change dictionary
        :return index: index of the call found in the queue
        """
        for queue_item in self._queue:
            args, kwargs = queue_item.call_args
            (actual_state_change,) = args
            actual_state_change_keys = tuple(actual_state_change.keys())
            device_fqdn = None if kwargs == {} else kwargs["fqdn"]
            if actual_state_change_keys == state_change_keys and device_fqdn == fqdn:
                index = self._queue.index(queue_item)
                return index, actual_state_change
        return None, None

    def get_next_call_with_state_params(
        self: MockComponentStateChangedCallback,
        *state_change_keys: str,
        fqdn: str = None,
    ):
        """
        Get the next state change with specific keys that
        component_state_change_callback was called with.

        This method searches the deque for the *next* call to component_state_change_callback where
        the keys of its state_change argument match the specified keys, and the value of its fqdn
        keyword-argument match the specified fqdn. If a match is found, the corresponding call is removed
        from the deque, and the dictionary values of the state_change argument with matching keys is returned.

        :param state_change_keys: state_change keys to be seached for in the queue
        :param fqdn: fqdn to be seached for in the queue
        :return: tuple containing the values of the state_change dictionary with matching keys (or None)
        """
        index, actual_state_change = self._find_next_call_with_state_params(
            *state_change_keys, fqdn=fqdn
        )
        if index:
            self._queue.remove(self._queue[index])
            return tuple(actual_state_change.values())
        else:
            return None

    def assert_not_called_with_state_params(
        self: MockComponentStateChangedCallback,
        *state_change_keys: str,
        fqdn: str = None,
    ):
        """Assert that no call to this mock has been made where its state_change
        argument has the given key(s) and its fqdn keword-argument matches the specified
        fqdn."""
        index, actual_state_change = self._find_next_call_with_state_params(
            *state_change_keys, fqdn=fqdn
        )
        if index is not None:
            raise AssertionError(
                f"Expected call with keys {state_change_keys} for device fqdn {fqdn} to be missing "\
                "from deque, but was found at index: {index} with call: {actual_state_change}"
            )

    def assert_next_call_with_state_params(
        self: MockComponentStateChangedCallback,
        state_change: dict[str, Any],
        fqdn: str = None,
    ):
        """
        Assert that for the next call to this mock where the state_change argument has
        the given key(s) it also has the specified value(s).

        :param state_change: dict containing the key-value arguments this mock is expected to be called with.
        :param fqdn: string specifying fqdn this mock is expected to be called with.
        :raises: AssertionError if the key-value argument this mock is expected to be called with is not found.
        """
        call_values = self.get_next_call_with_state_params(
            *state_change.keys(), fqdn=fqdn
        )
        if call_values != tuple(state_change.values()):
            raise AssertionError(
                f"First call with expected key: {state_change.keys()} and fqdn: {fqdn} had actual "
                "value: {call_values} not equal to expected value: {tuple(state_change.values())}"
            )

    def assert_next_calls_with_state_params(
        self: MockComponentStateChangedCallback, expected_arguments_list: list[(dict[str, Any], str)]
    ):
        """
        Assert that for the next sequence of calls to this mock where the state_change
        argument has the given key(s) it also has the specified value(s).

        :param expected_arguments_list: list of tuples containing state_change, fqdn this mock is expected to be called with.
        """
        for expected_argument in expected_arguments_list:
            state_change, fqdn = expected_argument
            self.assert_next_call_with_state_params(state_change, fqdn=fqdn)<|MERGE_RESOLUTION|>--- conflicted
+++ resolved
@@ -538,13 +538,6 @@
 
         :raises: AssertionError if any argument was not found.
         """
-<<<<<<< HEAD
-        # Extract a list of all the call arguments currently in the deque.
-        call_arguments = [queue_item.call_args[0][0] for queue_item in self._queue]
-        print("############################", call_arguments)
-        indices_to_remove = []
-=======
->>>>>>> 60fb7879
         for expected_argument in expected_arguments_list:
             self.assert_in_deque(expected_argument)
 
