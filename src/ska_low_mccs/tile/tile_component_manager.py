# -*- coding: utf-8 -*-
#
# This file is part of the SKA Low MCCS project
#
#
#
# Distributed under the terms of the GPL license.
# See LICENSE.txt for more info.

"""This module implements component management for tiles."""
from __future__ import annotations

import logging
from typing import Any, Callable, Optional, Tuple, cast

import tango

from ska_tango_base.commands import ResultCode
from ska_tango_base.control_model import PowerMode, SimulationMode, TestMode

from ska_low_mccs import MccsDeviceProxy

from ska_low_mccs.component import (
    CommunicationStatus,
    ExtendedPowerMode,
    MccsComponentManagerProtocol,
<<<<<<< HEAD
=======
    MessageQueue,
    MessageQueueComponentManager,
>>>>>>> 381a7ede
    ObjectComponentManager,
    SwitchingComponentManager,
    check_communicating,
    check_on,
)
from ska_low_mccs.tile import (
    TpmDriver,
    BaseTpmSimulator,
    DynamicTpmSimulator,
    StaticTpmSimulator,
)
from ska_low_mccs.tile.tile_orchestrator import TileOrchestrator

__all__ = [
    "DynamicTpmSimulatorComponentManager",
    "StaticTpmSimulatorComponentManager",
    "SwitchingTpmComponentManager",
    "TileComponentManager",
]


class _TpmSimulatorComponentManager(ObjectComponentManager):
    """
    A component manager for a TPM simulator.

    This is a private class that supports the public component manager
    classes for static and dynamic TPM simulators.
    """

    def __init__(
        self: _TpmSimulatorComponentManager,
        tpm_simulator: BaseTpmSimulator,
        logger: logging.Logger,
        push_change_event: Optional[Callable],
        communication_status_changed_callback: Callable[[CommunicationStatus], None],
        component_fault_callback: Callable[[bool], None],
    ) -> None:
        """
        Initialise a new instance.

        :param tpm_simulator: the TPM simulator component managed by
            this component manager
        :param logger: a logger for this object to use
        :param push_change_event: method to call when the base classes
            want to send an event
        :param communication_status_changed_callback: callback to be
            called when the status of the communications channel between
            the component manager and its component changes
        :param component_fault_callback: callback to be called when the
            component faults (or stops faulting)
        """
        super().__init__(
            tpm_simulator,
            logger,
            push_change_event,
            communication_status_changed_callback,
            None,
            component_fault_callback,
        )

    __PASSTHROUGH = [
        "adc_rms",
        "arp_table",
        "board_temperature",
        "calculate_delay",
        "check_pending_data_requests",
        "compute_calibration_coefficients",
        "configure_40g_core",
        "configure_integrated_beam_data",
        "configure_integrated_channel_data",
        "configure_test_generator",
        "cpld_flash_write",
        "current_tile_beamformer_frame",
        "current",
        "download_firmware",
        "firmware_available",
        "firmware_name",
        "firmware_version",
        "fpga1_temperature",
        "fpga2_temperature",
        "fpgas_time",
        "get_40g_configuration",
        "tpm_version",
        "initialise_beamformer",
        "initialise",
        "is_beamformer_running",
        "is_programmed",
        "load_antenna_tapering",
        "load_beam_angle",
        "load_calibration_coefficients",
        "load_calibration_curve",
        "load_pointing_delay",
        "phase_terminal_count",
        "post_synchronisation",
        "pps_delay",
        "read_address",
        "read_register",
        "register_list",
        "send_beam_data",
        "send_channelised_data_continuous",
        "send_channelised_data_narrowband",
        "send_channelised_data",
        "send_raw_data_synchronised",
        "send_raw_data",
        "set_beamformer_regions",
        "set_channeliser_truncation",
        "set_csp_rounding",
        "set_lmc_download",
        "set_lmc_integrated_download",
        "set_pointing_delay",
        "set_time_delays",
        "start_acquisition",
        "start_beamformer",
        "station_id",
        "stop_beamformer",
        "stop_data_transmission",
        "stop_integrated_data",
        "switch_calibration_bank",
        "sync_fpgas",
        "test_generator_active",
        "test_generator_input_select",
        "tile_id",
        "tweak_transceivers",
        "voltage",
        "write_address",
        "write_register",
    ]

    def __getattr__(
        self: _TpmSimulatorComponentManager,
        name: str,
        default_value: Any = None,
    ) -> Any:
        """
        Get value for an attribute not found in the usual way.

        Implemented to check against a list of attributes to pass down
        to the simulator. The intent is to avoid having to implement a
        whole lot of methods that simply call the corresponding method
        on the simulator. The only reason this is possible is because
        the simulator has much the same interface as its component
        manager.

        :param name: name of the requested attribute
        :param default_value: value to return if the attribute is not
            found

        :return: the requested attribute
        """
        if name in self.__PASSTHROUGH:
            return self._get_from_component(name)
        return default_value

    @check_communicating
    def _get_from_component(
        self: _TpmSimulatorComponentManager,
        name: str,
    ) -> Any:
        """
        Get an attribute from the component (if we are communicating with it).

        :param name: name of the attribute to get.

        :return: the attribute value
        """
        # This one-liner is only a method so that we can decorate it.
        return getattr(self._component, name)

    def __setattr__(
        self: _TpmSimulatorComponentManager,
        name: str,
        value: Any,
    ) -> Any:
        """
        Set an attribute on this TPM simulator component manager.

        This is implemented to pass writes to certain attributes to the
        underlying TPM simulator.

        :param name: name of the attribute for which the value is to be
            set
        :param value: new value of the attribute
        """
        if name in self.__PASSTHROUGH:
            self._set_in_component(name, value)
        else:
            super().__setattr__(name, value)

    @check_communicating
    def _set_in_component(
        self: _TpmSimulatorComponentManager, name: str, value: Any
    ) -> None:
        """
        Set an attribute in the component (if we are communicating with it).

        :param name: name of the attribute to set.
        :param value: new value for the attribute
        """
        # This one-liner is only a method so that we can decorate it.
        setattr(self._component, name, value)


class StaticTpmSimulatorComponentManager(_TpmSimulatorComponentManager):
    """A component manager for a static TPM simulator."""

    def __init__(
        self: StaticTpmSimulatorComponentManager,
        logger: logging.Logger,
        push_change_event: Optional[Callable],
        communication_status_changed_callback: Callable[[CommunicationStatus], None],
        component_fault_callback: Callable[[bool], None],
    ) -> None:
        """
        Initialise a new instance.

        :param logger: a logger for this object to use
        :param push_change_event: method to call when the base classes
            want to send an event
        :param communication_status_changed_callback: callback to be
            called when the status of the communications channel between
            the component manager and its component changes
        :param component_fault_callback: callback to be called when the
            component faults (or stops faulting)
        """
        super().__init__(
            StaticTpmSimulator(
                logger,
            ),
            logger,
            push_change_event,
            communication_status_changed_callback,
            component_fault_callback,
        )


class DynamicTpmSimulatorComponentManager(_TpmSimulatorComponentManager):
    """A component manager for a dynamic TPM simulator."""

    def __init__(
        self: DynamicTpmSimulatorComponentManager,
        logger: logging.Logger,
        push_change_event: Optional[Callable],
        communication_status_changed_callback: Callable[[CommunicationStatus], None],
        component_fault_callback: Callable[[bool], None],
    ) -> None:
        """
        Initialise a new instance.

        :param logger: a logger for this object to use
        :param push_change_event: method to call when the base classes
            want to send an event
        :param communication_status_changed_callback: callback to be
            called when the status of the communications channel between
            the component manager and its component changes
        :param component_fault_callback: callback to be called when the
            component faults (or stops faulting)
        """
        super().__init__(
            DynamicTpmSimulator(
                logger,
            ),
            logger,
            push_change_event,
            communication_status_changed_callback,
            component_fault_callback,
        )


class SwitchingTpmComponentManager(SwitchingComponentManager):
    """
    A component manager that switches between TPM simulators and TPM driver.

    The component managers provided for are
    * static TPM simulator
    * dynamic TPM simulator
    * TPM driver
    """

    def __init__(
        self: SwitchingTpmComponentManager,
        initial_simulation_mode: SimulationMode,
        initial_test_mode: TestMode,
        logger: logging.Logger,
        push_change_event: Optional[Callable],
        tpm_ip: str,
        tpm_cpld_port: int,
        tpm_version: str,
        communication_status_changed_callback: Callable[[CommunicationStatus], None],
        component_fault_callback: Callable[[bool], None],
    ) -> None:
        """
        Initialise a new instance.

        :param initial_simulation_mode: the simulation mode that the
            component should start in
        :param initial_test_mode: the simulation mode that the component
            should start in
        :param logger: a logger for this object to use
        :param push_change_event: method to call when the base classes
            want to send an event
        :param tpm_ip: the IP address of the tile
        :param tpm_cpld_port: the port at which the tile is accessed for control
        :param tpm_version: TPM version: "tpm_v1_2" or "tpm_v1_6"
        :param communication_status_changed_callback: callback to be
            called when the status of the communications channel between
            the component manager and its component changes
        :param component_fault_callback: callback to be called when the
            component faults (or stops faulting)
        """
        tpm_driver = TpmDriver(
            logger,
            push_change_event,
            tpm_ip,
            tpm_cpld_port,
            tpm_version,
            communication_status_changed_callback,
            component_fault_callback,
        )

        dynamic_tpm_simulator_component_manager = DynamicTpmSimulatorComponentManager(
            logger,
            push_change_event,
            communication_status_changed_callback,
            component_fault_callback,
        )

        static_tpm_simulator_component_manager = StaticTpmSimulatorComponentManager(
            logger,
            push_change_event,
            communication_status_changed_callback,
            component_fault_callback,
        )

        super().__init__(
            {
                (SimulationMode.FALSE, TestMode.NONE): tpm_driver,
                (SimulationMode.FALSE, TestMode.TEST): tpm_driver,
                (
                    SimulationMode.TRUE,
                    TestMode.NONE,
                ): dynamic_tpm_simulator_component_manager,
                (
                    SimulationMode.TRUE,
                    TestMode.TEST,
                ): static_tpm_simulator_component_manager,
            },
            (initial_simulation_mode, initial_test_mode),
        )

    @property
    def simulation_mode(self: SwitchingTpmComponentManager) -> SimulationMode:
        """
        Return the simulation mode.

        :return: the simulation mode
        """
        simulation_mode: SimulationMode  # typehint only

        (simulation_mode, _) = cast(Tuple[SimulationMode, TestMode], self.switcher_mode)
        return simulation_mode

    @simulation_mode.setter
    def simulation_mode(
        self: SwitchingTpmComponentManager,
        value: SimulationMode,
    ) -> None:
        """
        Set the simulation mode.

        :param value: the new value for the simulation mode.
        """
        simulation_mode: SimulationMode  # typehints only
        test_mode: TestMode  # typehints only

        (simulation_mode, test_mode) = cast(
            Tuple[SimulationMode, TestMode], self.switcher_mode
        )
        if simulation_mode != value:
            communicating = self.is_communicating
            if communicating:
                self.stop_communicating()
            self.switcher_mode = (value, test_mode)
            if communicating:
                self.start_communicating()

    @property
    def test_mode(self: SwitchingTpmComponentManager) -> TestMode:
        """
        Return the test mode.

        :return: the test mode
        """
        test_mode: TestMode  # typehint only
        (_, test_mode) = cast(Tuple[SimulationMode, TestMode], self.switcher_mode)
        return cast(TestMode, test_mode)

    @test_mode.setter
    def test_mode(
        self: SwitchingTpmComponentManager,
        value: TestMode,
    ) -> None:
        """
        Set the test mode.

        :param value: the new value for the test mode.
        """
        simulation_mode: SimulationMode  # typehint only
        test_mode: TestMode  # typehint only

        (simulation_mode, test_mode) = cast(
            Tuple[SimulationMode, TestMode], self.switcher_mode
        )

        if test_mode != value:
            communicating = self.is_communicating
            if communicating:
                self.stop_communicating()
            self.switcher_mode = (simulation_mode, value)
            if communicating:
                self.start_communicating()


<<<<<<< HEAD
class _SubrackProxy(PowerSupplyProxyComponentManager, DeviceComponentManager):
    """A component manager for a subrack's tile power control functionality."""

    def __init__(
        self: _SubrackProxy,
        fqdn: str,
        tpm_bay: int,
        logger: logging.Logger,
        push_change_event: Optional[Callable],
        communication_status_changed_callback: Callable[[CommunicationStatus], None],
        component_power_mode_changed_callback: Callable[[PowerMode], None],
        tpm_power_mode_changed_callback: Callable[[PowerMode], None],
    ) -> None:
        """
        Initialise a new subrack proxy instance.

        :param fqdn: the FQDN of the subrack
        :param tpm_bay: the position of the TPM in the subrack
        :param logger: the logger to be used by this object.
        :param push_change_event: method to call when the base classes
            want to send an event
        :param communication_status_changed_callback: callback to be
            called when the status of the communications channel between
            the component manager and its component changes
        :param component_power_mode_changed_callback: callback to be
            called when the component power mode changes
        :param tpm_power_mode_changed_callback: callback to be called
            when the power mode of the TPM changes.

        :raises AssertionError: if parameters are out of bounds
        """
        assert tpm_bay > 0, "An subrack's logical tile id must be positive integer."
        self._tpm_bay = tpm_bay

        self._tpm_change_registered = False

        super().__init__(
            fqdn,
            logger,
            push_change_event,
            communication_status_changed_callback,
            component_power_mode_changed_callback,
            None,
            supplied_power_mode_changed_callback=tpm_power_mode_changed_callback,
        )

    def stop_communicating(self: _SubrackProxy) -> None:
        """Cease communicating with the subrack device."""
        super().stop_communicating()
        self._tpm_change_registered = False

    @check_communicating
    def power_off(self: _SubrackProxy) -> ResultCode | None:
        """
        Tell the subrack to power off this tile's TPM.

        :return: a result code.
        """
        if self.supplied_power_mode == PowerMode.OFF:
            return None
        return self._power_off_tpm()

    def _power_off_tpm(self: _SubrackProxy) -> ResultCode | None:
        try:
            assert self._proxy is not None  # for the type checker
            ([result_code], [message]) = self._proxy.PowerOffTpm(self._tpm_bay)
        except tango.DevFailed:
            # HACK: If an upstream device Off command is turning off subracks and tiles
            # all at once, the subrack might have been turned off since we last received
            # an event notifying us that it is ON. Let's consume the exception in that
            # case.
            assert self._proxy is not None  # for the type checker
            if self._proxy.state() == tango.DevState.OFF:
                return None
            raise
        return result_code

    @check_communicating
    def power_on(self: _SubrackProxy) -> ResultCode | None:
        """
        Tell the subrack to power on this tile's TPM.

        :return: a result code.
        """
        if self.supplied_power_mode == PowerMode.ON:
            return None
        return self._power_on_tpm()

    def _power_on_tpm(self: _SubrackProxy) -> ResultCode:
        assert self._proxy is not None  # for the type checker
        ([result_code], [message]) = self._proxy.PowerOnTpm(self._tpm_bay)
        return result_code

    def _device_state_changed(
        self: _SubrackProxy,
        event_name: str,
        event_value: tango.DevState,
        event_quality: tango.AttrQuality,
    ) -> None:
        assert self._proxy is not None  # type-hint
        assert (
            event_name.lower() == "state"
        ), "state changed callback called but event_name is {event_name}."

        super()._device_state_changed(event_name, event_value, event_quality)
        if event_value == tango.DevState.ON and not self._tpm_change_registered:
            self._register_are_tpms_on_callback()
        elif event_value == tango.DevState.OFF:
            self.update_supplied_power_mode(PowerMode.OFF)

    def _register_are_tpms_on_callback(self: _SubrackProxy) -> None:
        assert self._proxy is not None  # for the type checker
        self._proxy.add_change_event_callback(
            "areTpmsOn",
            self._tpm_power_mode_changed,
            stateless=True,
        )
        self._tpm_change_registered = True

    def _tpm_power_mode_changed(
        self: _SubrackProxy,
        event_name: str,
        event_value: list[bool],
        event_quality: tango.AttrQuality,
    ) -> None:
        """
        Handle change in tpm power mode.

        This is a callback that is triggered by an event subscription
        on the subrack device.

        :param event_name: name of the event; will always be
            "areTpmsOn" for this callback
        :param event_value: the new attribute value
        :param event_quality: the quality of the change event
        """
        assert event_name.lower() == "areTpmsOn".lower(), (
            "subrack 'areTpmsOn' attribute changed callback called but "
            f"event_name is {event_name}."
        )
        self.update_supplied_power_mode(
            PowerMode.ON if event_value[self._tpm_bay - 1] else PowerMode.OFF
        )


class TileComponentManager(ComponentManagerWithUpstreamPowerSupply):
=======
class TileComponentManager(MessageQueueComponentManager):
>>>>>>> 381a7ede
    """A component manager for a TPM (simulator or driver) and its power supply."""

    def __init__(
        self: TileComponentManager,
        initial_simulation_mode: SimulationMode,
        initial_test_mode: TestMode,
        logger: logging.Logger,
        push_change_event: Optional[Callable],
        tpm_ip: str,
        tpm_cpld_port: int,
        tpm_version: str,
        subrack_fqdn: str,
        subrack_tpm_id: int,
        communication_status_changed_callback: Callable[[CommunicationStatus], None],
        component_power_mode_changed_callback: Callable[[PowerMode], None],
        component_fault_callback: Callable[[bool], None],
<<<<<<< HEAD
        _hardware_component_manager: Optional[MccsComponentManagerProtocol] = None,
=======
        message_queue_size_callback: Callable[[int], None],
        _tpm_component_manager: Optional[MccsComponentManagerProtocol] = None,
>>>>>>> 381a7ede
    ) -> None:
        """
        Initialise a new instance.

        :param initial_simulation_mode: the simulation mode that the
            component should start in
        :param initial_test_mode: the test mode that the component
            should start in
        :param logger: a logger for this object to use
        :param push_change_event: method to call when the base classes
            want to send an event
        :param tpm_ip: the IP address of the tile
        :param tpm_cpld_port: the port at which the tile is accessed for control
        :param tpm_version: TPM version: "tpm_v1_2" or "tpm_v1_6"
        :param subrack_fqdn: FQDN of the subrack that controls power to
            this tile
        :param subrack_tpm_id: This tile's position in its subrack
        :param communication_status_changed_callback: callback to be
            called when the status of the communications channel between
            the component manager and its component changes
        :param component_power_mode_changed_callback: callback to be
            called when the component power mode changes
        :param component_fault_callback: callback to be called when the
            component faults (or stops faulting)
<<<<<<< HEAD
        :param _hardware_component_manager: a hardware component manager
            to use instead of creating one. This is provided for testing
=======
        :param message_queue_size_callback: callback to be called when
            the size of the message queue changes
        :param _tpm_component_manager: a tpm component manager to use
            instead of creating one. This is provided for testing
>>>>>>> 381a7ede
            purposes only.
        """
        self._subrack_fqdn = subrack_fqdn
        self._subrack_tpm_id = subrack_tpm_id

        self._subrack_proxy: Optional[MccsDeviceProxy] = None

<<<<<<< HEAD
        hardware_component_manager = (
            _hardware_component_manager
            or SwitchingTpmComponentManager(
                initial_simulation_mode,
                initial_test_mode,
=======
        message_queue = MessageQueue(
            logger,
            queue_size_callback=message_queue_size_callback,
        )

        self._subrack_communication_status = CommunicationStatus.DISABLED
        self._tpm_communication_status = CommunicationStatus.DISABLED

        self._tpm_component_manager = (
            _tpm_component_manager
            or SwitchingTpmComponentManager(
                initial_simulation_mode,
                initial_test_mode,
                message_queue,
>>>>>>> 381a7ede
                logger,
                push_change_event,
                tpm_ip,
                tpm_cpld_port,
                tpm_version,
                self._tpm_communication_status_changed,
                self.component_fault_changed,
            )
        )

<<<<<<< HEAD
        power_supply_component_manager = _SubrackProxy(
            subrack_fqdn,
            subrack_tpm_id,
            logger,
            push_change_event,
            self._power_supply_communication_status_changed,
            self._subrack_power_mode_changed,
            self.component_power_mode_changed,
=======
        self._tile_orchestrator = TileOrchestrator(
            self._start_communicating_with_subrack,
            self._stop_communicating_with_subrack,
            self._start_communicating_with_tpm,
            self._stop_communicating_with_tpm,
            self._turn_off_tpm,
            self._turn_on_tpm,
            self.update_communication_status,
            self.update_component_power_mode,
            self.update_component_fault,
            logger,
>>>>>>> 381a7ede
        )

        super().__init__(
            message_queue,
            logger,
            push_change_event,
            communication_status_changed_callback,
            component_power_mode_changed_callback,
            component_fault_callback,
        )

    def start_communicating(self: TileComponentManager) -> None:
        """Establish communication with the tpm and the upstream power supply."""
        self._tile_orchestrator.desire_online()

    def stop_communicating(self: TileComponentManager) -> None:
        """Establish communication with the tpm and the upstream power supply."""
        self._tile_orchestrator.desire_offline()

    @check_communicating  # TODO: orchestrator should handle this
    def off(self: TileComponentManager) -> ResultCode:
        """
        Tell the upstream power supply proxy to turn the tpm off.

        :return: a result code, or None if there was nothing to do.
        """
        return self._tile_orchestrator.desire_off()

    @check_communicating  # TODO: orchestrator should handle this
    def on(self: TileComponentManager) -> ResultCode:
        """
        Tell the upstream power supply proxy to turn the tpm off.

        :return: a result code, or None if there was nothing to do.
        """
        return self._tile_orchestrator.desire_on()

    def component_progress_changed(self: TileComponentManager, progress: int) -> None:
        """
        Handle notification that the component's progress value has changed.

        This is a callback hook, to be passed to the managed component.

        :param progress: The progress percentage of the long-running command
        """
        if self._component_progress_changed_callback is not None:
            self._component_progress_changed_callback(progress)

    def _subrack_communication_status_changed(
        self: TileComponentManager,
        communication_status: CommunicationStatus,
    ) -> None:
<<<<<<< HEAD
        with self._power_mode_lock:
            self._subrack_power_mode = subrack_power_mode
=======
        """
        Handle a change in status of communication with the antenna via the APIU.
>>>>>>> 381a7ede

        :param communication_status: the status of communication with
            the antenna via the APIU.
        """
        self._tile_orchestrator.update_subrack_communication_status(
            communication_status
        )

    def _start_communicating_with_tpm(self: TileComponentManager) -> None:
        # Pass this as a callback, rather than the method that is calls,
        # so that self._tpm_component_manager is resolved when the
        # callback is called, not when it is registered.
        self._tpm_component_manager.start_communicating()

    def _stop_communicating_with_tpm(self: TileComponentManager) -> None:
        # Pass this as a callback, rather than the method that is calls,
        # so that self._tpm_component_manager is resolved when the
        # callback is called, not when it is registered.
        self._tpm_component_manager.stop_communicating()

    @enqueue
    def _start_communicating_with_subrack(self: TileComponentManager) -> None:
        """
        Establish communication with the subrack, then start monitoring.

<<<<<<< HEAD
    def _review_power(self: TileComponentManager) -> ResultCode | None:
        with self._power_mode_lock:
            if self._target_power_mode is None:
                return None
            if self._subrack_power_mode != PowerMode.ON:
                return ResultCode.QUEUED
        return super()._review_power()
=======
        This contains the actual communication logic that is enqueued to
        be run asynchronously.

        :raises ConnectionError: if the attempt to establish
            communication with the channel fails.
        """
        self._subrack_proxy = MccsDeviceProxy(
            self._subrack_fqdn, self._logger, connect=False
        )
        try:
            self._subrack_proxy.connect()
        except tango.DevFailed as dev_failed:
            self._subrack_proxy = None
            raise ConnectionError(
                f"Could not connect to '{self._subrack_fqdn}'"
            ) from dev_failed

        self._subrack_proxy.add_change_event_callback(
            f"tpm{self._subrack_tpm_id}PowerMode",
            self._tpm_power_mode_change_event_received,
        )
        self._tile_orchestrator.update_subrack_communication_status(
            CommunicationStatus.ESTABLISHED
        )

    def _tpm_power_mode_change_event_received(
        self: TileComponentManager,
        event_name: str,
        event_value: ExtendedPowerMode,
        event_quality: tango.AttrQuality,
    ) -> None:
        """
        Handle change in tpm power modes.

        This is a callback that is triggered by an event subscription
        on the subrack device.

        :param event_name: name of the event; will always be
            "areTpmsOn" for this callback
        :param event_value: the new attribute value
        :param event_quality: the quality of the change event
        """
        assert event_name.lower() == f"tpm{self._subrack_tpm_id}PowerMode".lower(), (
            f"subrack 'tpm{self._subrack_tpm_id}PowerMode' attribute changed callback "
            f"called but event_name is {event_name}."
        )
        self._tpm_power_mode_changed(event_value)

    def _stop_communicating_with_subrack(self: TileComponentManager) -> None:
        self._subrack_proxy = None
        self._tile_orchestrator.update_subrack_communication_status(
            CommunicationStatus.DISABLED
        )

    @enqueue
    def _turn_off_tpm(self: TileComponentManager) -> ResultCode:
        assert self._subrack_proxy is not None  # for the type checker
        ([result_code], [message]) = self._subrack_proxy.PowerOffTpm(
            self._subrack_tpm_id
        )
        # TODO better handling of result code and exceptions.
        return result_code

    @enqueue
    def _turn_on_tpm(self: TileComponentManager) -> ResultCode:
        assert self._subrack_proxy is not None  # for the type checker
        ([result_code], [message]) = self._subrack_proxy.PowerOnTpm(
            self._subrack_tpm_id
        )
        # TODO better handling of result code and exceptions.
        return result_code

    def _tpm_power_mode_changed(
        self: TileComponentManager,
        power_mode: ExtendedPowerMode,
    ) -> None:
        self._tile_orchestrator.update_tpm_power_mode(power_mode)

    def _tpm_communication_status_changed(
        self: TileComponentManager,
        communication_status: CommunicationStatus,
    ) -> None:
        """
        Handle a change in status of communication with the tpm.

        :param communication_status: the status of communication with
            the tpm.
        """
        self._tile_orchestrator.update_tpm_communication_status(communication_status)
>>>>>>> 381a7ede

    @property
    def simulation_mode(self: TileComponentManager) -> SimulationMode:
        """
        Return the simulation mode.

        :return: the simulation mode
        """
        return cast(
            SwitchingTpmComponentManager, self._tpm_component_manager
        ).simulation_mode

    @simulation_mode.setter
    def simulation_mode(self: TileComponentManager, value: SimulationMode) -> None:
        """
        Set the simulation mode.

        :param value: the new value for the simulation mode.
        """
        cast(
            SwitchingTpmComponentManager, self._tpm_component_manager
        ).simulation_mode = value

    @property
    def test_mode(self: TileComponentManager) -> TestMode:
        """
        Return the test mode.

        :return: the test mode
        """
        return cast(SwitchingTpmComponentManager, self._tpm_component_manager).test_mode

    @test_mode.setter
    def test_mode(
        self: TileComponentManager,
        value: TestMode,
    ) -> None:
        """
        Set the test mode.

        :param value: the new value for the test mode.
        """
        cast(
            SwitchingTpmComponentManager, self._tpm_component_manager
        ).test_mode = value

    __PASSTHROUGH = [
        "adc_rms",
        "arp_table",
        "board_temperature",
        "calculate_delay",
        "check_pending_data_requests",
        "compute_calibration_coefficients",
        "configure_40g_core",
        "configure_integrated_beam_data",
        "configure_integrated_channel_data",
        "configure_test_generator",
        "cpld_flash_write",
        "current_tile_beamformer_frame",
        "current",
        "download_firmware",
        "firmware_available",
        "firmware_name",
        "firmware_version",
        "fpga1_temperature",
        "fpga2_temperature",
        "fpgas_time",
        "get_40g_configuration",
        "hardware_version",
        "initialise_beamformer",
        "initialise",
        "is_beamformer_running",
        "is_programmed",
        "load_antenna_tapering",
        "load_beam_angle",
        "load_calibration_coefficients",
        "load_calibration_curve",
        "load_pointing_delay",
        "phase_terminal_count",
        "post_synchronisation",
        "pps_delay",
        "read_address",
        "read_register",
        "register_list",
        "send_beam_data",
        "send_channelised_data_continuous",
        "send_channelised_data_narrowband",
        "send_channelised_data",
        "send_raw_data_synchronised",
        "send_raw_data",
        "set_beamformer_regions",
        "set_channeliser_truncation",
        "set_csp_rounding",
        "set_lmc_download",
        "set_lmc_integrated_download",
        "set_pointing_delay",
        "set_time_delays",
        "start_acquisition",
        "start_beamformer",
        "station_id",
        "stop_beamformer",
        "stop_data_transmission",
        "stop_integrated_data",
        "switch_calibration_bank",
        "sync_fpgas",
        "test_generator_active",
        "test_generator_input_select",
        "tile_id",
        "tweak_transceivers",
        "voltage",
        "write_address",
        "write_register",
    ]

    def __getattr__(
        self: TileComponentManager,
        name: str,
        default_value: Any = None,
    ) -> Any:
        """
        Get value for an attribute not found in the usual way.

        Implemented to check against a list of attributes to pass down
        to the simulator. The intent is to avoid having to implement a
        whole lot of methods that simply call the corresponding method
        on the simulator. The only reason this is possible is because
        the simulator has much the same interface as its component
        manager.

        :param name: name of the requested attribute
        :param default_value: value to return if the attribute is not
            found

        :return: the requested attribute
        """
        if name in self.__PASSTHROUGH:
            return self._get_from_hardware(name)
        return default_value

    @check_communicating
    @check_on
    def _get_from_hardware(self: TileComponentManager, name: str) -> Any:
        """
        Get an attribute from the component (if we are communicating with it).

        :param name: name of the attribute to get.

        :return: the attribute value
        """
        # This one-liner is only a method so that we can decorate it.
        return getattr(self._tpm_component_manager, name)

    def __setattr__(
        self: TileComponentManager,
        name: str,
        value: Any,
    ) -> None:
        """
        Set an attribute on this tile component manager.

        This is implemented to pass writes to certain attributes to the
        underlying hardware component manager.

        :param name: name of the attribute for which the value is to be
            set
        :param value: new value of the attribute
        """
        if name in self.__PASSTHROUGH:
            self._set_in_hardware(name, value)
        else:
            super().__setattr__(name, value)

    @check_communicating
    @check_on
    def _set_in_hardware(self: TileComponentManager, name: str, value: Any) -> None:
        """
        Set an attribute in the component (if we are communicating with it).

        :param name: name of the attribute to set.
        :param value: new value for the attribute
        """
        # This one-liner is only a method so that we can decorate it.
        setattr(self._tpm_component_manager, name, value)<|MERGE_RESOLUTION|>--- conflicted
+++ resolved
@@ -24,16 +24,12 @@
     CommunicationStatus,
     ExtendedPowerMode,
     MccsComponentManagerProtocol,
-<<<<<<< HEAD
-=======
-    MessageQueue,
-    MessageQueueComponentManager,
->>>>>>> 381a7ede
     ObjectComponentManager,
     SwitchingComponentManager,
     check_communicating,
     check_on,
 )
+from ska_low_mccs.component.component_manager import MccsComponentManager
 from ska_low_mccs.tile import (
     TpmDriver,
     BaseTpmSimulator,
@@ -450,157 +446,7 @@
             if communicating:
                 self.start_communicating()
 
-
-<<<<<<< HEAD
-class _SubrackProxy(PowerSupplyProxyComponentManager, DeviceComponentManager):
-    """A component manager for a subrack's tile power control functionality."""
-
-    def __init__(
-        self: _SubrackProxy,
-        fqdn: str,
-        tpm_bay: int,
-        logger: logging.Logger,
-        push_change_event: Optional[Callable],
-        communication_status_changed_callback: Callable[[CommunicationStatus], None],
-        component_power_mode_changed_callback: Callable[[PowerMode], None],
-        tpm_power_mode_changed_callback: Callable[[PowerMode], None],
-    ) -> None:
-        """
-        Initialise a new subrack proxy instance.
-
-        :param fqdn: the FQDN of the subrack
-        :param tpm_bay: the position of the TPM in the subrack
-        :param logger: the logger to be used by this object.
-        :param push_change_event: method to call when the base classes
-            want to send an event
-        :param communication_status_changed_callback: callback to be
-            called when the status of the communications channel between
-            the component manager and its component changes
-        :param component_power_mode_changed_callback: callback to be
-            called when the component power mode changes
-        :param tpm_power_mode_changed_callback: callback to be called
-            when the power mode of the TPM changes.
-
-        :raises AssertionError: if parameters are out of bounds
-        """
-        assert tpm_bay > 0, "An subrack's logical tile id must be positive integer."
-        self._tpm_bay = tpm_bay
-
-        self._tpm_change_registered = False
-
-        super().__init__(
-            fqdn,
-            logger,
-            push_change_event,
-            communication_status_changed_callback,
-            component_power_mode_changed_callback,
-            None,
-            supplied_power_mode_changed_callback=tpm_power_mode_changed_callback,
-        )
-
-    def stop_communicating(self: _SubrackProxy) -> None:
-        """Cease communicating with the subrack device."""
-        super().stop_communicating()
-        self._tpm_change_registered = False
-
-    @check_communicating
-    def power_off(self: _SubrackProxy) -> ResultCode | None:
-        """
-        Tell the subrack to power off this tile's TPM.
-
-        :return: a result code.
-        """
-        if self.supplied_power_mode == PowerMode.OFF:
-            return None
-        return self._power_off_tpm()
-
-    def _power_off_tpm(self: _SubrackProxy) -> ResultCode | None:
-        try:
-            assert self._proxy is not None  # for the type checker
-            ([result_code], [message]) = self._proxy.PowerOffTpm(self._tpm_bay)
-        except tango.DevFailed:
-            # HACK: If an upstream device Off command is turning off subracks and tiles
-            # all at once, the subrack might have been turned off since we last received
-            # an event notifying us that it is ON. Let's consume the exception in that
-            # case.
-            assert self._proxy is not None  # for the type checker
-            if self._proxy.state() == tango.DevState.OFF:
-                return None
-            raise
-        return result_code
-
-    @check_communicating
-    def power_on(self: _SubrackProxy) -> ResultCode | None:
-        """
-        Tell the subrack to power on this tile's TPM.
-
-        :return: a result code.
-        """
-        if self.supplied_power_mode == PowerMode.ON:
-            return None
-        return self._power_on_tpm()
-
-    def _power_on_tpm(self: _SubrackProxy) -> ResultCode:
-        assert self._proxy is not None  # for the type checker
-        ([result_code], [message]) = self._proxy.PowerOnTpm(self._tpm_bay)
-        return result_code
-
-    def _device_state_changed(
-        self: _SubrackProxy,
-        event_name: str,
-        event_value: tango.DevState,
-        event_quality: tango.AttrQuality,
-    ) -> None:
-        assert self._proxy is not None  # type-hint
-        assert (
-            event_name.lower() == "state"
-        ), "state changed callback called but event_name is {event_name}."
-
-        super()._device_state_changed(event_name, event_value, event_quality)
-        if event_value == tango.DevState.ON and not self._tpm_change_registered:
-            self._register_are_tpms_on_callback()
-        elif event_value == tango.DevState.OFF:
-            self.update_supplied_power_mode(PowerMode.OFF)
-
-    def _register_are_tpms_on_callback(self: _SubrackProxy) -> None:
-        assert self._proxy is not None  # for the type checker
-        self._proxy.add_change_event_callback(
-            "areTpmsOn",
-            self._tpm_power_mode_changed,
-            stateless=True,
-        )
-        self._tpm_change_registered = True
-
-    def _tpm_power_mode_changed(
-        self: _SubrackProxy,
-        event_name: str,
-        event_value: list[bool],
-        event_quality: tango.AttrQuality,
-    ) -> None:
-        """
-        Handle change in tpm power mode.
-
-        This is a callback that is triggered by an event subscription
-        on the subrack device.
-
-        :param event_name: name of the event; will always be
-            "areTpmsOn" for this callback
-        :param event_value: the new attribute value
-        :param event_quality: the quality of the change event
-        """
-        assert event_name.lower() == "areTpmsOn".lower(), (
-            "subrack 'areTpmsOn' attribute changed callback called but "
-            f"event_name is {event_name}."
-        )
-        self.update_supplied_power_mode(
-            PowerMode.ON if event_value[self._tpm_bay - 1] else PowerMode.OFF
-        )
-
-
-class TileComponentManager(ComponentManagerWithUpstreamPowerSupply):
-=======
-class TileComponentManager(MessageQueueComponentManager):
->>>>>>> 381a7ede
+class TileComponentManager(MccsComponentManager):
     """A component manager for a TPM (simulator or driver) and its power supply."""
 
     def __init__(
@@ -617,12 +463,7 @@
         communication_status_changed_callback: Callable[[CommunicationStatus], None],
         component_power_mode_changed_callback: Callable[[PowerMode], None],
         component_fault_callback: Callable[[bool], None],
-<<<<<<< HEAD
-        _hardware_component_manager: Optional[MccsComponentManagerProtocol] = None,
-=======
-        message_queue_size_callback: Callable[[int], None],
         _tpm_component_manager: Optional[MccsComponentManagerProtocol] = None,
->>>>>>> 381a7ede
     ) -> None:
         """
         Initialise a new instance.
@@ -647,33 +488,14 @@
             called when the component power mode changes
         :param component_fault_callback: callback to be called when the
             component faults (or stops faulting)
-<<<<<<< HEAD
-        :param _hardware_component_manager: a hardware component manager
-            to use instead of creating one. This is provided for testing
-=======
-        :param message_queue_size_callback: callback to be called when
-            the size of the message queue changes
         :param _tpm_component_manager: a tpm component manager to use
             instead of creating one. This is provided for testing
->>>>>>> 381a7ede
             purposes only.
         """
         self._subrack_fqdn = subrack_fqdn
         self._subrack_tpm_id = subrack_tpm_id
 
         self._subrack_proxy: Optional[MccsDeviceProxy] = None
-
-<<<<<<< HEAD
-        hardware_component_manager = (
-            _hardware_component_manager
-            or SwitchingTpmComponentManager(
-                initial_simulation_mode,
-                initial_test_mode,
-=======
-        message_queue = MessageQueue(
-            logger,
-            queue_size_callback=message_queue_size_callback,
-        )
 
         self._subrack_communication_status = CommunicationStatus.DISABLED
         self._tpm_communication_status = CommunicationStatus.DISABLED
@@ -683,8 +505,6 @@
             or SwitchingTpmComponentManager(
                 initial_simulation_mode,
                 initial_test_mode,
-                message_queue,
->>>>>>> 381a7ede
                 logger,
                 push_change_event,
                 tpm_ip,
@@ -695,16 +515,6 @@
             )
         )
 
-<<<<<<< HEAD
-        power_supply_component_manager = _SubrackProxy(
-            subrack_fqdn,
-            subrack_tpm_id,
-            logger,
-            push_change_event,
-            self._power_supply_communication_status_changed,
-            self._subrack_power_mode_changed,
-            self.component_power_mode_changed,
-=======
         self._tile_orchestrator = TileOrchestrator(
             self._start_communicating_with_subrack,
             self._stop_communicating_with_subrack,
@@ -716,11 +526,10 @@
             self.update_component_power_mode,
             self.update_component_fault,
             logger,
->>>>>>> 381a7ede
+            # TODO RCL: May need push_change_event injected in?
         )
 
         super().__init__(
-            message_queue,
             logger,
             push_change_event,
             communication_status_changed_callback,
@@ -769,13 +578,8 @@
         self: TileComponentManager,
         communication_status: CommunicationStatus,
     ) -> None:
-<<<<<<< HEAD
-        with self._power_mode_lock:
-            self._subrack_power_mode = subrack_power_mode
-=======
         """
         Handle a change in status of communication with the antenna via the APIU.
->>>>>>> 381a7ede
 
         :param communication_status: the status of communication with
             the antenna via the APIU.
@@ -801,15 +605,6 @@
         """
         Establish communication with the subrack, then start monitoring.
 
-<<<<<<< HEAD
-    def _review_power(self: TileComponentManager) -> ResultCode | None:
-        with self._power_mode_lock:
-            if self._target_power_mode is None:
-                return None
-            if self._subrack_power_mode != PowerMode.ON:
-                return ResultCode.QUEUED
-        return super()._review_power()
-=======
         This contains the actual communication logic that is enqueued to
         be run asynchronously.
 
@@ -899,7 +694,6 @@
             the tpm.
         """
         self._tile_orchestrator.update_tpm_communication_status(communication_status)
->>>>>>> 381a7ede
 
     @property
     def simulation_mode(self: TileComponentManager) -> SimulationMode:
