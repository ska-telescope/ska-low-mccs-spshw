# -*- coding: utf-8 -*-
#
# This file is part of the SKA Low MCCS project
#
#
#
# Distributed under the terms of the GPL license.
# See LICENSE.txt for more info.

"""
SKA MCCS Tile Device Server.

The Tile Device represents the TANGO interface to a Tile (TPM) unit
"""
__all__ = ["MccsTile", "TilePowerManager", "main"]


import json
import numpy as np
import threading
import os.path

from tango import DebugIt, DevFailed, DevState, EnsureOmniThread, SerialModel, Util
from tango.server import attribute, command
from tango.server import device_property

from ska_tango_base import SKABaseDevice
from ska_tango_base.control_model import HealthState, SimulationMode, AdminMode
from ska_tango_base.commands import BaseCommand, ResponseCommand, ResultCode

from ska_low_mccs import MccsDeviceProxy
from ska_low_mccs.events import EventManager, EventSubscriptionHandler
from ska_low_mccs.hardware import ConnectionStatus, PowerMode
from ska_low_mccs.health import HealthModel
from ska_low_mccs.tile import TileHardwareManager


class TilePowerManager:
    """
    This class performs power management of the TPM on behalf of the
    MCCS Tile device.

    It has a simple job; all it needs to do is talk to the subrack that
    houses this TPM, to keep track of ensure that the TPM is
    supplied/denied power as required,
    """

    def __init__(self, subrack_fqdn, subrack_bay, logger, callback):
        """
        Initialise a new TilePowerManager.

        :param subrack_fqdn: FQDN of the subrack TANGO device that
            manages the subrack that houses this Tile device's TPM
        :type subrack_fqdn: str
        :param subrack_bay: then number of the subrack bay in which this
            Tile device's TPM is installed. We count from one, so a
            value of 1 means the TPM is installed in the first subrack
            bay
        :type subrack_bay: int
        :param logger: the logger to be used by this object.
        :type logger: :py:class:`logging.Logger`
        :param callback: to be called when the power mode changes
        :type callback: callable
        """
        self._subrack_fqdn = subrack_fqdn
        self._subrack = None
        self._subrack_bay = subrack_bay

        self._logger = logger
        self._callback = callback

        self._power_mode = PowerMode.UNKNOWN

    def connect(self):
        """
        Establish a connection to the subrack that powers this tile
        device's TPM.
        """
        self._subrack = MccsDeviceProxy(self._subrack_fqdn, self._logger)
        self._subrack.check_initialised()

        self._power_mode = self._read_power_mode()
        self._callback(self._power_mode)

        self.subrack_event_handler = EventSubscriptionHandler(
            self._subrack, "areTpmsOn", self._logger
        )
        self.subrack_event_handler.register_callback(self._subrack_power_changed)

    def off(self):
        """
        Turn off power to the TPM.

        :return: whether the command was successful or not, or None if
            there was nothing to do.
        :rtype: bool

        :raises NotImplementedError: if our call to PowerOffTpm gets a
            ResultCode other than OK or FAILED
        """
        if self._power_mode == PowerMode.OFF:
            return None  # already off

        [[result_code], [_]] = self._subrack.PowerOffTpm(self._subrack_bay)
        if result_code == ResultCode.OK:
            self._update_power_mode(PowerMode.OFF)
            return True
        elif result_code == ResultCode.FAILED:
            return False
        else:
            raise NotImplementedError(
                f"Subrack.PowerOffTpm returned unexpected ResultCode {result_code}."
            )

    def on(self):
        """
        Turn on power to the TPM.

        :return: whether the command was successful or not, or None if
            there was nothing to do.
        :rtype: bool

        :raises NotImplementedError: if our call to PowerOnTpm gets a
            ResultCode other than OK or FAILED
        """
        if self._power_mode == PowerMode.ON:
            return None  # already on

        [[result_code], [_]] = self._subrack.PowerOnTpm(self._subrack_bay)
        if result_code == ResultCode.OK:
            self._update_power_mode(PowerMode.ON)
            return True
        elif result_code == ResultCode.FAILED:
            return False
        else:
            raise NotImplementedError(
                f"Subrack.PowerOnTpm returned unexpected ResultCode {result_code}."
            )

    @property
    def power_mode(self):
        """
        Return the power mode of this PowerManager object.

        :return: the power mode of thei PowerManager object
        :rtype: :py:class:`~ska_low_mccs.hardware.power_mode_hardware.PowerMode`
        """
        return self._power_mode

    def _subrack_power_changed(self, event_name, event_value, event_quality):
        """
        Callback that this device registers with the event manager, so
        that it is informed when the subrack power changes.

        Because events may be delayed, a rapid off-on command sequence
        can result in an "off" event arriving after the on() command has
        been executed. We therefore don't put our full trust in these
        events.

        :param event_name: name of the event; will always be
            "areTpmsOn" for this callback
        :type event_name: str
        :param event_value: the new attribute value
        :type event_value: list(bool)
        :param event_quality: the quality of the change event
        :type event_quality: :py:class:`tango.AttrQuality`
        """
        assert event_name.lower() == "areTpmsOn".lower(), (
            "subrack 'areTpmsOn' attribute changed callback called but "
            f"event_name is {event_name}."
        )

        according_to_event = (
            PowerMode.ON if event_value[self._subrack_bay - 1] else PowerMode.OFF
        )
        according_to_command = self._read_power_mode()
        if according_to_command == PowerMode.UNKNOWN:
            self._update_power_mode(according_to_event)
        elif according_to_event != according_to_command:
            self._logger.warning(
                f"Received a TPM power change event for {according_to_event.name} but "
                f"a manual read says {according_to_command.name}; discarding."
            )
        else:
            self._update_power_mode(according_to_command)

    def _read_power_mode(self):
        """
        Helper method to read and interpret the power mode of the
        hardware.

        :return: the power mode of the hardware
        :rtype: :py:class:`ska_low_mccs.hardware.power_mode_hardware.PowerMode`
        """
        try:
            subrack_state = self._subrack.state()
        except DevFailed:
            self._logger.warning("Reading subrack state failed")
            return PowerMode.UNKNOWN

        if subrack_state == DevState.DISABLE:
            return PowerMode.OFF
        # Subrack power state is on, can provide power state
        elif subrack_state not in [DevState.OFF, DevState.ON, DevState.STANDBY]:
            self._logger.warning(
                f"Cannot determine TPM power as subrack is in {subrack_state} state"
            )
            return PowerMode.UNKNOWN

        try:
            is_tpm_on = self._subrack.IsTpmOn(self._subrack_bay)
        except DevFailed:
            self._logger.warning("IsTpmOn command failed for subrack")
            return PowerMode.UNKNOWN

        return PowerMode.ON if is_tpm_on else PowerMode.OFF

    def _update_power_mode(self, power_mode):
        """
        Update the power mode, ensuring that callbacks are called.

        :param power_mode: the power mode of the hardware
        :type power_mode:
            :py:class:`ska_low_mccs.hardware.power_mode_hardware.PowerMode`
        """
        if self._power_mode != power_mode:
            self._power_mode = power_mode
            self._callback(power_mode)


class MccsTile(SKABaseDevice):
    """
    The Tile Device represents the TANGO interface to a Tile (TPM) unit.

    This class is a subclass of :py:class:`ska_tango_base.SKABaseDevice`.

    **Properties:**

    - Device Property
    """

    # -----------------
    # Device Properties
    # -----------------
    AntennasPerTile = device_property(dtype=int, default_value=16)

    SubrackFQDN = device_property(dtype=str)
    SubrackBay = device_property(dtype=int)

    TileId = device_property(dtype=int, default_value=0)
    TpmIp = device_property(dtype=str, default_value="0.0.0.0")
    TpmCpldPort = device_property(dtype=int, default_value=10000)
    TpmVersion = device_property(dtype=str, default_value="tpm_v1_6")

    # ---------------
    # General methods
    # ---------------
    def init_device(self):
        """
        Initialise the device; overridden here to change the Tango
        serialisation model.
        """
        util = Util.instance()
        util.set_serial_model(SerialModel.NO_SYNC)
        super().init_device()

    class InitCommand(SKABaseDevice.InitCommand):
        """
        Class that implements device initialisation for the MCCS Tile is
        managed under the hood; the basic sequence is:

        1. Device state is set to INIT
        2. The do() method is run
        3. Device state is set to the appropriate outgoing state,
           usually off
        """

        def __init__(self, target, state_model, logger=None):
            """
            Create a new InitCommand.

            :param target: the object that this command acts upon; for
                example, the device for which this class implements the
                command
            :type target: object
            :param state_model: the state model that this command uses
                 to check that it is allowed to run, and that it drives
                 with actions.
            :type state_model:
                :py:class:`~ska_tango_base.DeviceStateModel`
            :param logger: the logger to be used by this Command. If not
                provided, then a default module logger will be used.
            :type logger: :py:class:`logging.Logger`
            """
            super().__init__(target, state_model, logger)

            self._thread = None
            self._lock = threading.Lock()
            self._interrupt = False

        def do(self):
            """
            Initialises the attributes and properties of the MCCS Tile
            device.

            :return: A tuple containing a return code and a string
                message indicating status. The message is for
                information purpose only.
            :rtype:
                (:py:class:`~ska_tango_base.commands.ResultCode`, str)
            """
            (result_code, message) = super().do()
            device = self.target

            device._simulation_mode = SimulationMode.FALSE

            device._logical_tile_id = 0
            device._subarray_id = 0
            device._station_id = 0

            device._csp_destination_ip = ""
            device._csp_destination_mac = ""
            device._csp_destination_port = 0

            device._antenna_ids = []

            device.hardware_manager = TileHardwareManager(
                device._simulation_mode,
                device._test_mode,
                device.logger,
                device.TpmIp,
                device.TpmCpldPort,
                device.TpmVersion,
            )

            device.power_manager = TilePowerManager(
                device.SubrackFQDN, device.SubrackBay, self.logger, device.power_changed
            )

            self._thread = threading.Thread(
                target=self._initialise_connections, args=(device,)
            )
            with self._lock:
                self._thread.start()
                return (ResultCode.STARTED, "Init command started")

        def _initialise_connections(self, device):
            """
            Thread target for asynchronous initialisation of connections
            to external entities such as hardware and other devices.

            :param device: the device being initialised
            :type device: :py:class:`ska_tango_base.SKABaseDevice`
            """
            # https://pytango.readthedocs.io/en/stable/howto.html
            # #using-clients-with-multithreading
            with EnsureOmniThread():
                self._initialise_health_monitoring(device)
                if self._interrupt:
                    self._thread = None
                    self._interrupt = False
                    return
                self._initialise_power_management(device)
                if self._interrupt:
                    self._thread = None
                    self._interrupt = False
                    return
                with self._lock:
                    self.succeeded()

        def _initialise_health_monitoring(self, device):
            """
            Initialise the health model for this device.

            :param device: the device for which the health model is
                being initialised
            :type device: :py:class:`ska_tango_base.SKABaseDevice`
            """
            device.event_manager = EventManager(self.logger)
            device._health_state = HealthState.UNKNOWN
            device.set_change_event("healthState", True, False)
            device.health_model = HealthModel(
                device.hardware_manager,
                None,
                device.event_manager,
                device.health_changed,
            )

        def _initialise_power_management(self, device):
            """
            Initialise power management for this device.

            :param device: the device for which power management is
                being initialised
            :type device: :py:class:`ska_tango_base.SKABaseDevice`
            """
            device.power_manager.connect()

            if device.power_manager.power_mode == PowerMode.ON:
                device.hardware_manager.set_connectible(True)

        def interrupt(self):
            """
            Interrupt the initialisation thread (if one is running)

            :return: whether the initialisation thread was interrupted
            :rtype: bool
            """
            if self._thread is None:
                return False
            self._interrupt = True
            return True

        def succeeded(self):
            """
            Called when initialisation completes.

            Here we override the base class default implementation to
            ensure that MccsTile transitions to a state that reflects
            the state of its hardware
            """
            device = self.target
            if device.hardware_manager.connection_status != ConnectionStatus.CONNECTED:
                action = "init_succeeded_disable"
            else:
                if device.hardware_manager.is_programmed:
                    action = "init_succeeded_off"
                else:
                    action = "init_succeeded_standby"
            self.state_model.perform_action(action)

    class DisableCommand(SKABaseDevice.DisableCommand):
        """
        Class for handling the Disable() command.
        """

        REDUNDANT_MESSAGE = "TPM was already off: nothing to do to disable device."
        FAILED_MESSAGE = "Failed to disable device: could not turn TPM off"
        SUCCEEDED_MESSAGE = "Device disabled; TPM has been turned off"

        def do(self):
            """
            Stateless hook implementing the functionality of the
            (inherited) :py:meth:`ska_tango_base.SKABaseDevice.Disable`
            command for this :py:class:`.MccsTile` device.

            :return: A tuple containing a return code and a string
                message indicating status. The message is for
                information purpose only.
            :rtype: (:py:class:`~ska_tango_base.commands.ResultCode`, str)
            """
            result = self.target.power_manager.off()
            if result is None:
                self.target.hardware_manager.set_connectible(False)
                return (ResultCode.OK, self.REDUNDANT_MESSAGE)

            if not result:
                return (ResultCode.FAILED, self.FAILED_MESSAGE)

            return (ResultCode.OK, self.SUCCEEDED_MESSAGE)

    class StandbyCommand(SKABaseDevice.StandbyCommand):
        """
        Class for handling the Standby() command.

        Actually the TPM has no standby mode, so when this device is
        told to go to standby mode, it switches on / remains on.
        """

        SUCCEEDED_FROM_ON_MESSAGE = "TPM was re-initialised; device is now on standby."
        FAILED_MESSAGE = "Failed to go to standby: could not turn TPM on"
        SUCCEEDED_FROM_OFF_MESSAGE = "TPM has been turned on"

        def do(self):
            """
            Stateless hook implementing the functionality of the
            (inherited) :py:meth:`ska_tango_base.SKABaseDevice.Standby`
            command for this :py:class:`.MccsTile` device.

            :return: A tuple containing a return code and a string
                message indicating status. The message is for
                information purpose only.
            :rtype: (:py:class:`~ska_tango_base.commands.ResultCode`, str)
            """
            device = self.target
            result = device.power_manager.on()
            if result is None:
                # TODO: The TPM was already powered, so it might
                # already be programmed!
                # Putting in Standby could mean deprogram it, in order
                # to reduce power usage
                # This needs attention from an expert.
                if device.hardware_manager.is_programmed:
                    # deprogram FPGAs
                    pass

                return (
                    ResultCode.OK,
                    self.SUCCEEDED_FROM_ON_MESSAGE,
                )
            if not result:
                return (ResultCode.FAILED, self.FAILED_MESSAGE)

            device.hardware_manager.set_connectible(True)
            return (ResultCode.OK, self.SUCCEEDED_FROM_OFF_MESSAGE)

    @command(
        dtype_out="DevVarLongStringArray",
    )
    @DebugIt()
    def On(self):
        """
        Turn device on and program TPM firmware.

        This command will transition a Tile from Off/Standby to
        On and program the TPM firmware.

        :return: A tuple containing a return code and a string
            message indicating status. The message is for
            information purpose only.
        :rtype: (:py:class:`~ska_tango_base.commands.ResultCode`, str)
        """
        command_sequence = ["On", "Initialise"]
        if self.state_model.op_state == DevState.STANDBY:
            command_sequence.insert(0, "Off")

        # Execute the following commands to:
        # 1. Off - Transition out of Standby state (if required)
        # 2. On - Turn the power on to the Tile
        # 3. Initialise - Download TPM firmware and initialise
        return_code = ResultCode.UNKNOWN
        message = ""
        for step in command_sequence:
            command = self.get_command_object(step)
            (return_code, message) = command()
            if return_code == ResultCode.FAILED:
                return [[return_code], [message]]
        return [[return_code], ["On command completed OK"]]

    class OnCommand(SKABaseDevice.OnCommand):
        """
        Class for handling the On() command.
        """

        SUCCEEDED_MESSAGE = "On command completed OK"
        FAILED_MESSAGE = "On command failed"

        def do(self):
            """
            Stateless hook implementing the functionality of the
            (inherited) :py:meth:`ska_tango_base.SKABaseDevice.On`
            command for this :py:class:`.MccsTile` device.

            At present this does nothing but call its `super().do()`
            method, and interfere in the return message.

            :return: A tuple containing a return code and a string
                message indicating status. The message is for
                information purpose only.
            :rtype:
                (:py:class:`~ska_tango_base.commands.ResultCode`, str)
            """
            (result_code, message) = super().do()

            if result_code == ResultCode.OK:
                return (ResultCode.OK, self.SUCCEEDED_MESSAGE)
            else:
                return (ResultCode.FAILED, self.FAILED_MESSAGE)

    class OffCommand(SKABaseDevice.OffCommand):
        """
        Class for handling the Off() command.

        This command will transition a Tile from Standby to Off and
        program the TPM firmware. Off status means that the TPM is
        powered and programmed
        """

        SUCCEEDED_FROM_ON_MESSAGE = "TPM is on and programmed; device is now off."
        SUCCEEDED_FROM_DISABLE_MESSAGE = "TPM has been turned on"
        FAILED_MESSAGE = "Failed to go to OFF: could not turn TPM on"

        def do(self):
            """
            Stateless hook implementing the functionality of the
            (inherited) :py:meth:`ska_tango_base.SKABaseDevice.Off`
            command for this :py:class:`.MccsTile` device.

            :return: A tuple containing a return code and a string
                message indicating status. The message is for
                information purpose only.
            :rtype: (:py:class:`~ska_tango_base.commands.ResultCode`, str)
            """
            # TODO: We maybe shouldn't be allowing transition straight
            # from Disable to Off, without going through Standby.
            device = self.target
            result = device.power_manager.on()
            if result is None:
                # What does it mean to put it into "off" mode?
                # FOr now, program it using the current default firmware
                # programmed yet. i.e. it might still be in standby mode
                if not device.hardware_manager.is_programmed:
                    device.hardware_manager.download_firmware(
                        device.hardware_manager._default_firmware
                    )
                return (ResultCode.OK, self.SUCCEEDED_FROM_ON_MESSAGE)

            if not result:
                return (ResultCode.FAILED, self.FAILED_MESSAGE)

            device.hardware_manager.set_connectible(True)

            # TODO: Okay, the TPM was been powered on. Now we need to
            # get it fully operational.
            # This needs attention from an expert.
            # But for now, let's initialise it and pretend to flash some firmware.
            device.hardware_manager.download_firmware(
                device.hardware_manager._default_firmware
            )

            # TODO: This is a sad state of affairs. We need to wait a sec here to drain
            # the events system. Otherwise we run the risk of transitioning as a result
            # of command success, only to receive an old event telling us of an earlier
            # change in TPM power mode, making us transition again.
            return (ResultCode.OK, self.SUCCEEDED_FROM_DISABLE_MESSAGE)

    def always_executed_hook(self):
        """
        Method always executed before any TANGO command is executed.
        """
        if self.hardware_manager is not None:
            self.hardware_manager.poll()

    def delete_device(self):
        """
        Hook to delete resources allocated in the
        :py:meth:`~.MccsTile.InitCommand.do` method of the nested
        :py:class:`~.MccsTile.InitCommand` class.

        This method allows for any memory or other resources allocated
        in the
        :py:meth:`~.MccsTile.InitCommand.do` method to be released. This
        method is called by the device destructor, and by the Init
        command when the Tango device server is re-initialised.
        """
        pass

    # ----------
    # Callbacks
    # ----------
    def health_changed(self, health):
        """
        Callback to be called whenever the HealthModel's health state
        changes; responsible for updating the tango side of things i.e.
        making sure the attribute is up to date, and events are pushed.

        :param health: the new health value
        :type health: :py:class:`~ska_tango_base.control_model.HealthState`
        """
        if self._health_state == health:
            return
        self._health_state = health
        self.push_change_event("healthState", health)

    def power_changed(self, power_mode):
        """
        Callback to be called whenever the TilePowerManager's record of
        the power mode of the TPM changes; responsible for updating the
        tango side of things i.e. making sure the attribute is up to
        date, and events are pushed.

        :todo: There's way too much explicit management of state in this
            callback. We need to get this into the state machine so we
            can simply
            ``self.state_model.perform_action("tpm_was_turned_off")``.

        :param power_mode: the new power_mode
        :type power_mode:
            :py:class:`~ska_low_mccs.hardware.power_mode_hardware.PowerMode`
        """
        if self.get_state() == DevState.INIT:
            # Don't respond to power mode changes while initialising.
            # We'll worry about it when it comes time to transition out
            # of INIT.
            return

        # TODO: For now, we need to get our devices to OFF state
        # (the highest state of device readiness for a device that
        # isn't actually on) before we can put them into ON state.
        # This is a counterintuitive mess that will be fixed in
        # SP-1501.
        if power_mode == PowerMode.UNKNOWN:
            self.state_model.perform_action("fatal_error")
        elif power_mode == PowerMode.OFF:
            self.hardware_manager.set_connectible(False)
            if self.get_state() == DevState.ON:
                self.state_model.perform_action("off_succeeded")
            self.state_model.perform_action("disable_succeeded")
        elif power_mode == PowerMode.ON:
            self.hardware_manager.set_connectible(True)
            self.state_model.perform_action("off_succeeded")

    def _update_admin_mode(self, admin_mode):
        """
        Helper method for changing admin_mode; passed to the state model
        as a callback Deselect test generator if mode is not
        MAINTENANCE.

        :param admin_mode: the new admin_mode value
        :type admin_mode: :py:class:`~ska_tango_base.control_model.AdminMode`
        """
        if not (admin_mode == AdminMode.MAINTENANCE) and self.TestGeneratorActive:
            self.TestGeneratorActive = False
            if self.hardware_manager is not None:
                self.hardware_manager.test_generator_input_select(0)
                self.hardware_manager.test_generator_active = False

        super()._update_admin_mode(admin_mode)

    # ----------
    # Attributes
    # ----------
    @attribute(dtype="DevLong")
    def logicalTileId(self):
        """
        Return the logical tile id.

        :todo: This documentation should differentiate this from the
            tile id

        :return: the logical tile id
        :rtype: int
        """
        return self.hardware_manager.tile_id

    @logicalTileId.write
    def logicalTileId(self, value):
        """
        Set the logicalTileId attribute.

        :todo: This documentation should differentiate this from the
            tile id

        :param value: the new logical tile id
        :type value: int
        """
        self.hardware_manager.tile_id = value

    @attribute(dtype="DevLong")
    def subarrayId(self):
        """
        Return the id of the subarray to which this tile is assigned.

        :return: the id of the subarray to which this tile is assigned
        :rtype: int
        """
        return self._subarray_id

    @subarrayId.write
    def subarrayId(self, value):
        """
        Set the id of the subarray to which this tile is assigned.

        :param value: the subarray id
        :type value: int
        """
        self._subarray_id = value

    @attribute(dtype="DevLong")
    def stationId(self):
        """
        Return the id of the station to which this tile is assigned.

        :return: the id of the station to which this tile is assigned
        :rtype: int
        """
        return self.hardware_manager.station_id

    @stationId.write
    def stationId(self, value):
        """
        Set the id of the station to which this tile is assigned.

        :param value: the station id
        :type value: int
        """
        self.hardware_manager.station_id = value

    @attribute(
        dtype="DevString",
    )
    def cspDestinationIp(self):
        """
        Return the CSP destination IP address.

        :return: the CSP destination IP address
        :rtype: str
        """
        return self._csp_destination_ip

    @cspDestinationIp.write
    def cspDestinationIp(self, value):
        """
        Set the CSP destination IP address.

        :param value: the new IP address
        :type value: str
        """
        self._csp_destination_ip = value

    @attribute(
        dtype="DevString",
    )
    def cspDestinationMac(self):
        """
        Return the CSP destination MAC address.

        :return: a MAC address
        :rtype: str
        """
        return self._csp_destination_mac

    @cspDestinationMac.write
    def cspDestinationMac(self, value):
        """
        Set the CSP destination MAC address.

        :param value: MAC address
        :type value: str
        """
        self._csp_destination_mac = value

    @attribute(
        dtype="DevLong",
    )
    def cspDestinationPort(self):
        """
        Return the cspDestinationPort attribute.

        :return: CSP destination port
        :rtype: int
        """
        return self._csp_destination_port

    @cspDestinationPort.write
    def cspDestinationPort(self, value):
        """
        Set the CSP destination port.

        :param value: CSP destination port
        :type value: int
        """
        self._csp_destination_port = value

    @attribute(dtype="DevString")
    def firmwareName(self):
        """
        Return the firmware name.

        :return: firmware name
        :rtype: str
        """
        return self.hardware_manager.firmware_name

    @firmwareName.write
    def firmwareName(self, value):
        """
        Set the firmware name.

        :param value: firmware name
        :type value: str
        """
        self.hardware_manager.firmware_name = value

    @attribute(dtype="DevString")
    def firmwareVersion(self):
        """
        Return the firmware version.

        :return: firmware version
        :rtype: str
        """
        return self.hardware_manager.firmware_version

    @firmwareVersion.write
    def firmwareVersion(self, value):
        """
        Set the firmware version.

        :param value: firmware version
        :type value: str
        """
        self.hardware_manager.firmware_version = value

    @attribute(
        dtype="DevDouble",
        abs_change=0.05,
        min_value=4.5,
        max_value=5.5,
        min_alarm=4.55,
        max_alarm=5.45,
    )
    def voltage(self):
        """
        Return the voltage.

        :return: voltage
        :rtype: float
        """
        return self.hardware_manager.voltage

    @attribute(
        dtype="DevDouble",
        abs_change=0.05,
        min_value=0.0,
        max_value=3.0,
        min_warning=0.1,
        max_warning=2.85,
        min_alarm=0.05,
        max_alarm=2.95,
    )
    def current(self):
        """
        Return the current.

        :return: current
        :rtype: float
        """
        return self.hardware_manager.current

    @attribute(
        dtype="DevBoolean",
    )
    def isProgrammed(self):
        """
        Return a flag indicating whether of not the board is programmed.

        :return: whether of not the board is programmed
        :rtype: bool
        """
        return self.hardware_manager.is_programmed

    @attribute(
        dtype="DevDouble",
        abs_change=0.1,
        min_value=15.0,
        max_value=50.0,
        min_alarm=16.0,
        max_alarm=47.0,
    )
    def board_temperature(self):
        """
        Return the board temperature.

        :return: the board temperature
        :rtype: float
        """
        return self.hardware_manager.board_temperature

    @attribute(
        dtype="DevDouble",
        abs_change=0.1,
        min_value=15.0,
        max_value=50.0,
        min_alarm=16.0,
        max_alarm=47.0,
    )
    def fpga1_temperature(self):
        """
        Return the temperature of FPGA 1.

        :return: the temperature of FPGA 1
        :rtype: float
        """
        return self.hardware_manager.fpga1_temperature

    @attribute(
        dtype="DevDouble",
        abs_change=0.2,
        min_value=15.0,
        max_value=50.0,
        min_alarm=16.0,
        max_alarm=47.0,
    )
    def fpga2_temperature(self):
        """
        Return the temperature of FPGA 2.

        :return: the temperature of FPGA 2
        :rtype: float
        """
        return self.hardware_manager.fpga2_temperature

    @attribute(dtype="DevLong")
    def fpga1_time(self):
        """
        Return the time for FPGA 1.

        :return: the time for FPGA 1
        :rtype: int
        """
        return self.hardware_manager.fpga1_time

    @attribute(dtype="DevLong")
    def fpga2_time(self):
        """
        Return the time for FPGA 2.

        :return: the time for FPGA 2
        :rtype: int
        """
        return self.hardware_manager.fpga2_time

    @attribute(
        dtype=("DevLong",),
        max_dim_x=8,
        label="Antenna ID's",
    )
    def antennaIds(self):
        """
        Return the antenna IDs.

        :return: the antenna IDs
        :rtype: list(int)
        """
        return tuple(self._antenna_ids)

    @antennaIds.write
    def antennaIds(self, antenna_ids):
        """
        Set the antenna IDs.

        :param antenna_ids: the antenna IDs
        :type antenna_ids: list(int)
        """
        self._antenna_ids = list(antenna_ids)

    @attribute(
        dtype=("DevString",),
        max_dim_x=256,
    )
    def fortyGbDestinationIps(self):
        """
        Return the destination IPs for all 40Gb ports on the tile.

        :return: IP addresses
        :rtype: list(str)
        """
        return tuple(
            item["DstIP"] for item in self.hardware_manager.get_40g_configuration()
        )

    @attribute(
        dtype=("DevLong",),
        max_dim_x=256,
    )
    def fortyGbDestinationPorts(self):
        """
        Return the destination ports for all 40Gb ports on the tile.

        :return: ports
        :rtype: list(int)
        """
        return tuple(
            item["DstPort"] for item in self.hardware_manager.get_40g_configuration()
        )

    @attribute(
        dtype=("DevDouble",),
        max_dim_x=32,
    )
    def adcPower(self):
        """
        Return the RMS power of every ADC signal (so a TPM processes 16
        antennas, this should return 32 RMS value.

        :return: RMP power of ADC signals
        :rtype: list(float)
        """
        return self.hardware_manager.adc_rms

    @attribute(
        dtype="DevLong",
    )
    def currentTileBeamformerFrame(self):
        """
        Return current frame, in units of 256 ADC frames (276,48 us)
        Currently this is required, not sure if it will remain so.

        :return: current frame
        :rtype: int
        """
        return self.hardware_manager.current_tile_beamformer_frame

    @attribute(dtype="DevBoolean")
    def checkPendingDataRequests(self):
        """
        Check for pending data requests.

        :return: whether there are data requests pending
        :rtype: bool
        """
        return self.hardware_manager.check_pending_data_requests()

    @attribute(dtype="DevBoolean")
    def isBeamformerRunning(self):
        """
        Check if beamformer is running.

        :return: whether the beamformer is running
        :rtype: bool
        """
        return self.hardware_manager.is_beamformer_running

    @attribute(dtype="DevLong")
    def phaseTerminalCount(self):
        """
        Get phase terminal count.

        :return: phase terminal count
        :rtype: int
        """
        return self.hardware_manager.phase_terminal_count

    @phaseTerminalCount.write
    def phaseTerminalCount(self, value):
        """
        Set the phase terminal count.

        :param value: the phase terminal count
        :type value: int
        """
        self.hardware_manager.phase_terminal_count = value

    @attribute(dtype="DevLong")
    def ppsDelay(self):
        """
        Return the PPS delay.

        :return: Return the PPS delay
        :rtype: int
        """
        return self.hardware_manager.pps_delay

    @attribute(
        dtype="DevLong",
        memorized=True,
        hw_memorized=True,
    )
    def simulationMode(self):
        """
        Reports the simulation mode of the device.

        :return: Return the current simulation mode
        :rtype: int
        """
        return super().read_simulationMode()

    @simulationMode.write
    def simulationMode(self, value):
        """
        Set the simulation mode.

        :param value: The simulation mode, as a SimulationMode value
        """
        super().write_simulationMode(value)
        self.logger.info("Switching simulation mode to " + str(value))
        self.hardware_manager.simulation_mode = value

    @attribute(dtype="DevLong")
    def testMode(self):
        """
        Reports the test mode of the device.

        :return: Return the current test mode of this device
        :rtype: int
        """
        return super().read_testMode()

    @testMode.write
    def testMode(self, value):
        """
        Set the test mode.

        :param value: The test mode, as a TestMode value
        """
        super().write_testMode(value)
        self.logger.info("Switching test mode to " + str(value))
        self.hardware_manager.test_mode = value

    @attribute(dtype="DevBoolean")
    def TestGeneratorActive(self):
        """
        Reports if the test generator is used for some channels.

        :return: test generator status
        :rtype: bool
        """
        return self.hardware_manager.test_generator_active

    # # --------
    # # Commands
    # # --------
    def init_command_objects(self):
        """
        Set up the handler objects for Commands.
        """
        super().init_command_objects()

        for (command_name, command_object) in [
            ("Initialise", self.InitialiseCommand),
            ("GetFirmwareAvailable", self.GetFirmwareAvailableCommand),
            ("DownloadFirmware", self.DownloadFirmwareCommand),
            ("ProgramCPLD", self.ProgramCPLDCommand),
            ("GetRegisterList", self.GetRegisterListCommand),
            ("ReadRegister", self.ReadRegisterCommand),
            ("WriteRegister", self.WriteRegisterCommand),
            ("ReadAddress", self.ReadAddressCommand),
            ("WriteAddress", self.WriteAddressCommand),
            ("Configure40GCore", self.Configure40GCoreCommand),
            ("Get40GCoreConfiguration", self.Get40GCoreConfigurationCommand),
            ("SetLmcDownload", self.SetLmcDownloadCommand),
            ("SetChanneliserTruncation", self.SetChanneliserTruncationCommand),
            ("SetBeamFormerRegions", self.SetBeamFormerRegionsCommand),
            ("ConfigureStationBeamformer", self.ConfigureStationBeamformerCommand),
            ("LoadCalibrationCoefficients", self.LoadCalibrationCoefficientsCommand),
            ("LoadCalibrationCurve", self.LoadCalibrationCurveCommand),
            ("LoadBeamAngle", self.LoadBeamAngleCommand),
            ("SwitchCalibrationBank", self.SwitchCalibrationBankCommand),
            ("LoadPointingDelay", self.LoadPointingDelayCommand),
            ("StartBeamformer", self.StartBeamformerCommand),
            ("StopBeamformer", self.StopBeamformerCommand),
            (
                "ConfigureIntegratedChannelData",
                self.ConfigureIntegratedChannelDataCommand,
            ),
            ("StopIntegratedChannelData", self.StopIntegratedChannelDataCommand),
            ("ConfigureIntegratedBeamData", self.ConfigureIntegratedBeamDataCommand),
            ("StopIntegratedBeamData", self.StopIntegratedBeamDataCommand),
            ("StopIntegratedData", self.StopIntegratedDataCommand),
            ("SendRawData", self.SendRawDataCommand),
            ("SendChannelisedData", self.SendChannelisedDataCommand),
            (
                "SendChannelisedDataContinuous",
                self.SendChannelisedDataContinuousCommand,
            ),
            ("SendBeamData", self.SendBeamDataCommand),
            ("StopDataTransmission", self.StopDataTransmissionCommand),
            (
                "ComputeCalibrationCoefficients",
                self.ComputeCalibrationCoefficientsCommand,
            ),
            ("StartAcquisition", self.StartAcquisitionCommand),
            ("SetTimeDelays", self.SetTimeDelaysCommand),
            ("SetCspRounding", self.SetCspRoundingCommand),
            ("SetLmcIntegratedDownload", self.SetLmcIntegratedDownloadCommand),
            ("SendRawDataSynchronised", self.SendRawDataSynchronisedCommand),
            (
                "SendChannelisedDataNarrowband",
                self.SendChannelisedDataNarrowbandCommand,
            ),
            ("TweakTransceivers", self.TweakTransceiversCommand),
            ("PostSynchronisation", self.PostSynchronisationCommand),
            ("SyncFpgas", self.SyncFpgasCommand),
            ("CalculateDelay", self.CalculateDelayCommand),
            ("ConfigureTestGenerator", self.ConfigureTestGeneratorCommand),
        ]:
            self.register_command_object(
                command_name,
                command_object(self.hardware_manager, self.state_model, self.logger),
            )

        antenna_args = (
            self.hardware_manager,
            self.state_model,
            self.logger,
            self.AntennasPerTile,
        )
        self.register_command_object(
            "LoadAntennaTapering", self.LoadAntennaTaperingCommand(*antenna_args)
        )
        self.register_command_object(
            "SetPointingDelay", self.SetPointingDelayCommand(*antenna_args)
        )

        power_args = (self, self.state_model, self.logger)
        self.register_command_object("Disable", self.DisableCommand(*power_args))
        self.register_command_object("Standby", self.StandbyCommand(*power_args))
        self.register_command_object("Off", self.OffCommand(*power_args))

    class InitialiseCommand(ResponseCommand):
        """
        Class for handling the Initialise() command.
        """

        SUCCEEDED_MESSAGE = "Initialise command completed OK"

        def do(self):
            """
            Implementation of
            :py:meth:`.MccsTile.Initialise` command
            functionality.

            :return: A tuple containing a return code and a string
                message indicating status. The message is for
                information purpose only.
            :rtype:
                (:py:class:`~ska_tango_base.commands.ResultCode`, str)
            """
            hardware_manager = self.target
            hardware_manager.initialise()
            return (ResultCode.OK, self.SUCCEEDED_MESSAGE)

    @command(
        dtype_out="DevVarLongStringArray",
    )
    @DebugIt()
    def Initialise(self):
        """
        Performs all required initialisation (switches on on-board
        devices, locks PLL, performs synchronisation and other
        operations required to start configuring the signal processing
        functions of the firmware, such as channelisation and
        beamforming)

        :return: A tuple containing a return code and a string
            message indicating status. The message is for
            information purpose only.
        :rtype: (:py:class:`~ska_tango_base.commands.ResultCode`, str)

        :example:

        >>> dp = tango.DeviceProxy("mccs/tile/01")
        >>> dp.command_inout("Initialise")
        """
        handler = self.get_command_object("Initialise")
        (return_code, message) = handler()
        return [[return_code], [message]]

    class GetFirmwareAvailableCommand(BaseCommand):
        """
        Class for handling the GetFirmwareAvailable() command.
        """

        def do(self):
            """
            Implementation of
            :py:meth:`.MccsTile.GetFirmwareAvailable` command
            functionality.

            :return: json encoded string containing list of dictionaries
            :rtype: str
            """
            hardware_manager = self.target
            return json.dumps(hardware_manager.firmware_available)

    @command(dtype_out="DevString")
    @DebugIt()
    def GetFirmwareAvailable(self):
        """
        Return a dictionary containing the following information for
        each firmware stored on the board (such as in Flash memory). For
        each firmware, a dictionary containing the following keys with
        their respective values should be provided: ‘design’, which is a
        textual name for the firmware, ‘major’, which is the major
        version number, and ‘minor’.

        :return: a JSON-encoded dictionary of firmware details
        :rtype: str

        :example:
            >>> dp = tango.DeviceProxy("mccs/tile/01")
            >>> jstr = dp.command_inout("GetFirmwareAvailable")
            >>> dict = json.load(jstr)
            {
            "firmware1": {"design": "model1", "major": 2, "minor": 3},
            "firmware2": {"design": "model2", "major": 3, "minor": 7},
            "firmware3": {"design": "model3", "major": 2, "minor": 6},
            }
        """
        handler = self.get_command_object("GetFirmwareAvailable")
        return handler()

    class DownloadFirmwareCommand(ResponseCommand):
        """
        Class for handling the DownloadFirmware(argin) command.
        """

        SUCCEEDED_MESSAGE = "DownloadFirmware command completed OK"

        def do(self, argin):
            """
            Implementation of
            :py:meth:`.MccsTile.DownloadFirmware` command
            functionality.

            :param argin: path to the bitfile to be downloaded
            :type argin: str

            :return: A tuple containing a return code and a string
                message indicating status. The message is for
                information purpose only.
            :rtype:
                (:py:class:`~ska_tango_base.commands.ResultCode`, str)
            """
            hardware_manager = self.target
            bitfile = argin
            if os.path.isfile(bitfile):
                hardware_manager.download_firmware(bitfile)
                return (ResultCode.OK, self.SUCCEEDED_MESSAGE)
            else:
                return (ResultCode.FAILED, f"{bitfile} doesn't exist")

    @command(
        dtype_in="DevString",
        dtype_out="DevVarLongStringArray",
    )
    @DebugIt()
    def DownloadFirmware(self, argin):
        """
        Downloads the firmware contained in bitfile to all FPGAs on the
        board. This should also update the internal register mapping,
        such that registers become available for use.

        :param argin: can either be the design name returned from
            :py:meth:`.GetFirmwareAvailable` command, or a path to a
            file
        :type argin: str

        :return: A tuple containing a return code and a string
            message indicating status. The message is for
            information purpose only.
        :rtype: (:py:class:`~ska_tango_base.commands.ResultCode`, str)

        :example:

        >>> dp = tango.DeviceProxy("mccs/tile/01")
        >>> dp.command_inout("DownloadFirmware", "/tmp/firmware/bitfile")
        """
        handler = self.get_command_object("DownloadFirmware")
        (return_code, message) = handler(argin)
        return [[return_code], [message]]

    class ProgramCPLDCommand(ResponseCommand):
        """
        Class for handling the ProgramCPLD(argin) command.
        """

        SUCCEEDED_MESSAGE = "ProgramCPLD command completed OK"

        def do(self, argin):
            """
            Implementation of
            :py:meth:`.MccsTile.ProgramCPLD` command
            functionality.

            :param argin: path to the bitfile to be loaded
            :type argin: str

            :return: A tuple containing a return code and a string
                message indicating status. The message is for
                information purpose only.
            :rtype:
                (:py:class:`~ska_tango_base.commands.ResultCode`, str)
            """
            hardware_manager = self.target
            bitfile = argin
            self.logger.info("Downloading bitstream to CPLD FLASH")
            hardware_manager.cpld_flash_write(bitfile)
            return (ResultCode.OK, self.SUCCEEDED_MESSAGE)

    @command(
        dtype_in="DevString",
        dtype_out="DevVarLongStringArray",
    )
    @DebugIt()
    def ProgramCPLD(self, argin):
        """
        If the TPM has a CPLD (or other management chip which need
        firmware), this function program it with the provided bitfile.

        :param argin: is the path to a file containing the required CPLD firmware
        :type argin: str

        :return: A tuple containing a return code and a string
            message indicating status. The message is for
            information purpose only.
        :rtype: (:py:class:`~ska_tango_base.commands.ResultCode`, str)

        :example:

        >>> dp = tango.DeviceProxy("mccs/tile/01")
        >>> dp.command_inout("ProgramCPLD", "/tmp/firmware/bitfile")
        """
        handler = self.get_command_object("ProgramCPLD")
        (return_code, message) = handler(argin)
        return [[return_code], [message]]

    class GetRegisterListCommand(BaseCommand):
        """
        Class for handling the GetRegisterList() command.
        """

        def do(self):
            """
            Implementation of
            :py:meth:`.MccsTile.GetRegisterList` command
            functionality.

            :return:a list of firmware & cpld registers
            :rtype: list(str)
            """
            hardware_manager = self.target
            return hardware_manager.register_list

    @command(dtype_out="DevVarStringArray")
    @DebugIt()
    def GetRegisterList(self):
        """
        Return a list containing description of the exposed firmware
        (and CPLD) registers.

        :return: a list of register names
        :rtype: list(str)

        :example:

        >>> dp = tango.DeviceProxy("mccs/tile/01")
        >>> reglist = dp.command_inout("GetRegisterList")
        """
        handler = self.get_command_object("GetRegisterList")
        return handler()

    class ReadRegisterCommand(BaseCommand):
        """
        Class for handling the ReadRegister(argin) command.
        """

        def do(self, argin):
            """
            Implementation of
            :py:meth:`.MccsTile.ReadRegister` command
            functionality.

            :param argin: a JSON-encoded dictionary of arguments
                including RegisterName, NbRead, Offset, Device
            :type argin: str
            :return: list of register values
            :rtype: list(int)

            :raises ValueError: if the JSON input lacks mandatory parameters

            :todo: Mandatory JSON parameters should be handled by validation
                against a schema
            """
            hardware_manager = self.target

            params = json.loads(argin)
            name = params.get("RegisterName", None)
            if name is None:
                self.logger.error("RegisterName is a mandatory parameter")
                raise ValueError("RegisterName is a mandatory parameter")
            nb_read = params.get("NbRead", None)
            if nb_read is None:
                self.logger.error("NbRead is a mandatory parameter")
                raise ValueError("NbRead is a mandatory parameter")
            offset = params.get("Offset", None)
            if offset is None:
                self.logger.error("Offset is a mandatory parameter")
                raise ValueError("Offset is a mandatory parameter")
            device = params.get("Device", None)
            if device is None:
                self.logger.error("Device is a mandatory parameter")
                raise ValueError("Device is a mandatory parameter")

            return hardware_manager.read_register(name, nb_read, offset, device)

    @command(
        dtype_in="DevString",
        dtype_out="DevVarLongArray",
    )
    @DebugIt()
    def ReadRegister(self, argin):
        """
        Return the value(s) of the specified register.

        :param argin: json dictionary with mandatory keywords:

        * RegisterName - (string) register_name is the registers string representation
        * NbRead - (int) is the number of 32-bit values to read
        * Offset - (int) offset is the address offset within the register to write to
        * Device - (int) device is the FPGA to write to (0 or 1)

        :type argin: str

        :return: a list of register values
        :rtype: list(int)

        :example:

        >>> dp = tango.DeviceProxy("mccs/tile/01")
        >>> dict = {"RegisterName": "test-reg1", "NbRead": nb_read,
                    "Offset": offset, "Device":device}
        >>> jstr = json.dumps(dict)
        >>> values = dp.command_inout("ReadRegister", jstr)
        """
        handler = self.get_command_object("ReadRegister")
        return handler(argin)

    class WriteRegisterCommand(ResponseCommand):
        """
        Class for handling the WriteRegister(argin) command.
        """

        SUCCEEDED_MESSAGE = "WriteRegister command completed OK"

        def do(self, argin):
            """
            Implementation of
            :py:meth:`.MccsTile.WriteRegister` command
            functionality.

            :param argin: a JSON-encoded dictionary of arguments
                including RegisterName, Values, Offset, Device
            :type argin: str

            :return: A tuple containing a return code and a string
                message indicating status. The message is for
                information purpose only.
            :rtype: (:py:class:`~ska_tango_base.commands.ResultCode`, str)

            :raises ValueError: if the JSON input lacks
                mandatory parameters

            :todo: Mandatory JSON parameters should be handled by validation
                against a schema

            """
            hardware_manager = self.target

            params = json.loads(argin)
            name = params.get("RegisterName", None)
            if name is None:
                self.logger.error("RegisterName is a mandatory parameter")
                raise ValueError("RegisterName is a mandatory parameter")
            values = params.get("Values", None)
            if values is None:
                self.logger.error("Values is a mandatory parameter")
                raise ValueError("Values is a mandatory parameter")
            offset = params.get("Offset", None)
            if offset is None:
                self.logger.error("Offset is a mandatory parameter")
                raise ValueError("Offset is a mandatory parameter")
            device = params.get("Device", None)
            if device is None:
                self.logger.error("Device is a mandatory parameter")
                raise ValueError("Device is a mandatory parameter")

            hardware_manager.write_register(name, values, offset, device)
            return (ResultCode.OK, self.SUCCEEDED_MESSAGE)

    @command(
        dtype_in="DevString",
        dtype_out="DevVarLongStringArray",
    )
    @DebugIt()
    def WriteRegister(self, argin):
        """
        Write values to the specified register.

        :param argin: json dictionary with mandatory keywords:

        * RegisterName - (string) register_name is the registers string representation
        * Values - (list) is a list containing the 32-bit values to write
        * Offset - (int) offset is the address offset within the register to write to
        * Device - (int) device is the FPGA to write to (0 or 1)

        :type argin: str

        :return: A tuple containing a return code and a string
            message indicating status. The message is for
            information purpose only.
        :rtype: (:py:class:`~ska_tango_base.commands.ResultCode`, str)

        :example:

        >>> dp = tango.DeviceProxy("mccs/tile/01")
        >>> dict = {"RegisterName": "test-reg1", "Values": values,
                    "Offset": offset, "Device":device}
        >>> jstr = json.dumps(dict)
        >>> dp.command_inout("WriteRegister", jstr)
        """
        handler = self.get_command_object("WriteRegister")
        (return_code, message) = handler(argin)
        return [[return_code], [message]]

    class ReadAddressCommand(BaseCommand):
        """
        Class for handling the ReadAddress(argin) command.
        """

        def do(self, argin):
            """
            Implementation of
            :py:meth:`.MccsTile.ReadAddress` command
            functionality.

            :param argin: sequence of length two, containing an address and
                a value
            :type argin: list

            :return: [values, ]

            :raises ValueError: if the argin argument has the wrong length
                or structure
            """
            hardware_manager = self.target

            if len(argin) < 2:
                self.logger.error("Two parameters are required")
                raise ValueError("Two parameters are required")
            address = argin[0]
            nvalues = argin[1]
            return hardware_manager.read_address(address, nvalues)

    @command(
        dtype_in="DevVarLongArray",
        dtype_out="DevVarULongArray",
    )
    @DebugIt()
    def ReadAddress(self, argin):
        """
        Read n 32-bit values from address.

        :param argin: [0] = address to read from
                      [1] = number of values to read

        :return: list of values
        :rtype: list(int)

        :example:

        >>> dp = tango.DeviceProxy("mccs/tile/01")
        >>> reglist = dp.command_inout("ReadAddress", [address, nvalues]])
        """
        handler = self.get_command_object("ReadAddress")
        return handler(argin)

    class WriteAddressCommand(ResponseCommand):
        """
        Class for handling the WriteAddress(argin) command.
        """

        SUCCEEDED_MESSAGE = "WriteAddress command completed OK"

        def do(self, argin):
            """
            Implementation of
            :py:meth:`.MccsTile.WriteAddress` command
            functionality.

            :param argin: sequence of length two, containing an address and
                a value
            :type argin: list

            :return: A tuple containing a return code and a string
                message indicating status. The message is for
                information purpose only.
            :rtype:
                (:py:class:`~ska_tango_base.commands.ResultCode`, str)

            :raises ValueError: if the argin has the wrong length/structure
            """
            hardware_manager = self.target
            if len(argin) < 2:
                self.logger.error("A minimum of two parameters are required")
                raise ValueError("A minium of two parameters are required")
            hardware_manager.write_address(argin[0], argin[1:])
            return (ResultCode.OK, self.SUCCEEDED_MESSAGE)

    @command(
        dtype_in="DevVarULongArray",
        dtype_out="DevVarLongStringArray",
    )
    @DebugIt()
    def WriteAddress(self, argin):
        """
        Write list of values at address.

        :param argin: [0] = address to write to
                      [1..n] = list of values to write

        :return: A tuple containing a return code and a string
            message indicating status. The message is for
            information purpose only.
        :rtype: (:py:class:`~ska_tango_base.commands.ResultCode`, str)

        :example:

        >>> values = [.....]
        >>> address = 0xfff
        >>> dp = tango.DeviceProxy("mccs/tile/01")
        >>> dp.command_inout("WriteAddress", [address, values])
        """
        handler = self.get_command_object("WriteAddress")
        (return_code, message) = handler(argin)
        return [[return_code], [message]]

    class Configure40GCoreCommand(ResponseCommand):
        """
        Class for handling the Configure40GCore(argin) command.
        """

        SUCCEEDED_MESSAGE = "Configure40GCore command completed OK"

        def do(self, argin):
            """
            Implementation of
            :py:meth:`.MccsTile.Configure40GCore` command
            functionality.

            :param argin: a JSON-encoded dictionary of arguments
            :type argin: str

            :return: A tuple containing a return code and a string
                message indicating status. The message is for
                information purpose only.
            :rtype:
                (:py:class:`~ska_tango_base.commands.ResultCode`, str)

            :raises ValueError: if the JSON input lacks mandatory parameters

            :todo: Mandatory JSON parameters should be handled by validation
                against a schema
            """
            params = json.loads(argin)
            core_id = params.get("CoreID", None)
            if core_id is None:
                self.logger.error("CoreID is a mandatory parameter")
                raise ValueError("CoreID is a mandatory parameter")
            arp_table_entry = params.get("ArpTableEntry", 0)
            if arp_table_entry is None:
                self.logger.error("ArpTableEntry is a mandatory parameter")
                raise ValueError("ArpTableEntry is a mandatory parameter")
            src_mac = params.get("SrcMac", None)
            if src_mac is None:
                self.logger.error("SrcMac is a mandatory parameter")
                raise ValueError("SrcMac is a mandatory parameter")
            src_ip = params.get("SrcIP", None)
            src_port = params.get("SrcPort", None)
            if src_port is None:
                self.logger.error("SrcPort is a mandatory parameter")
                raise ValueError("SrcPort is a mandatory parameter")
<<<<<<< HEAD
            dst_mac = params.get("DstMac", None)
=======
>>>>>>> 43f7fadb
            dst_ip = params.get("DstIP", None)
            if dst_ip is None:
                self.logger.error("DstIP is a mandatory parameter")
                raise ValueError("DstIP is a mandatory parameter")
            dst_port = params.get("DstPort", None)
            if dst_port is None:
                self.logger.error("DstPort is a mandatory parameter")
                raise ValueError("DstPort is a mandatory parameter")

            hardware_manager = self.target
            hardware_manager.configure_40g_core(
                core_id, arp_table_entry, src_mac, src_ip, src_port, dst_ip,
                dst_port
            )
            return (ResultCode.OK, self.SUCCEEDED_MESSAGE)

    @command(
        dtype_in="DevString",
        dtype_out="DevVarLongStringArray",
    )
    @DebugIt()
    def Configure40GCore(self, argin):
        """
        Configure 40g core_id with specified parameters.

        :param argin: json dictionary with optional keywords:

        * CoreID - (int) core id
        * ArpTableEntry - (int) ARP table entry ID
        * SrcMac - (string) mac address dot notation
<<<<<<< HEAD
        * SrcIP - (string) IP dot notation. Default taken from main IP address
        * SrcPort - (int) src port.
        * DstMac - (string) mac address dot notation. Not used if ARP present
=======
        * SrcIP - (string) IP dot notation
        * SrcPort - (int) src port
>>>>>>> 43f7fadb
        * DstIP - (string) IP dot notation
        * DstPort - (int) dest port

        :type argin: str

        :return: A tuple containing a return code and a string
            message indicating status. The message is for
            information purpose only.
        :rtype: (:py:class:`~ska_tango_base.commands.ResultCode`, str)

        :example:

        >>> dp = tango.DeviceProxy("mccs/tile/01")
        >>> dict = {"CoreID":2, "ArpTableEntry":0, "SrcMac":"10:fe:ed:08:0a:58",
        "SrcIP":"10.0.99.3",
                    "SrcPort":4000, "DstMac":"10:fe:ed:08:0a:58", "DstIP":"10.0.99.3",
                    "DstPort":5000}
        >>> jstr = json.dumps(dict)
        >>> dp.command_inout("Configure40GCore", jstr)
        """
        handler = self.get_command_object("Configure40GCore")
        (return_code, message) = handler(argin)
        return [[return_code], [message]]

    class Get40GCoreConfigurationCommand(BaseCommand):
        """
        Class for handling the Get40GCoreConfiguration(argin) command.
        """

        def do(self, argin):
            """
            Implementation of
            :py:meth:`.MccsTile.Get40GCoreConfiguration`
            command functionality.

            :param argin: a JSON-encoded dictionary of arguments
            :type argin: str

            :return: json string with configuration
            :rtype: str

            :raises ValueError: if the argin is an invalid code id
            """
            params = json.loads(argin)
            core_id = params.get("CoreID", None)
            arp_table_entry = params.get("ArpTableEntry", 0)

            hardware_manager = self.target
            item = hardware_manager.get_40g_configuration(core_id, arp_table_entry)
            if item is not None:
                return json.dumps(item.pop("CoreID"))
            raise ValueError("Invalid core id or arp table entry specified")

    @command(
        dtype_in="DevString",
        dtype_out="DevString",
    )
    @DebugIt()
    def Get40GCoreConfiguration(self, argin):
        """
        Get 40g core configuration for core_id. This is required to
        chain up TPMs to form a station.

        :param argin: json dictionary with optional keywords:

        * CoreID - (int) core id
        * ArpTableEntry - (int) ARP table entry ID to use

        :return: the configuration is a json string comprising:
                 src_mac, src_ip, src_port, dest_ip, dest_port
        :rtype: str

        :example:

        >>> dp = tango.DeviceProxy("mccs/tile/01")
        >>> core_id = 2
        >>> arp_table_entry = 0
        >>> argout = dp.command_inout("Get40GCoreConfiguration, core_id,
        arp_table_entry)
        >>> params = json.loads(argout)
        """
        handler = self.get_command_object("Get40GCoreConfiguration")
        return handler(argin)

    class SetLmcDownloadCommand(ResponseCommand):
        """
        Class for handling the SetLmcDownload(argin) command.
        """

        SUCCEEDED_MESSAGE = "SetLmcDownload command completed OK"

        def do(self, argin):
            """
            Implementation of
            :py:meth:`.MccsTile.SetLmcDownload` command
            functionality.


            :return: A tuple containing a return code and a string
                message indicating status. The message is for
                information purpose only.
            :rtype:
                (:py:class:`~ska_tango_base.commands.ResultCode`, str)

            :raises ValueError: if the JSON input lacks mandatory parameters

            :todo: Mandatory JSON parameters should be handled by validation
                against a schema
            """
            params = json.loads(argin)
            mode = params.get("Mode", None)
            if mode is None:
                self.logger.error("Mode is a mandatory parameter")
                raise ValueError("Mode is a mandatory parameter")
            payload_length = params.get("PayloadLength", 1024)
            dst_ip = params.get("DstIP", None)
            src_port = params.get("SrcPort", 0xF0D0)
            dst_port = params.get("DstPort", 4660)
            lmc_mac = params.get("LmcMac", None)

            hardware_manager = self.target
            hardware_manager.set_lmc_download(
                mode, payload_length, dst_ip, src_port, dst_port, lmc_mac
            )
            return (ResultCode.OK, self.SUCCEEDED_MESSAGE)

    @command(
        dtype_in="DevString",
        dtype_out="DevVarLongStringArray",
    )
    @DebugIt()
    def SetLmcDownload(self, argin):
        """
        Specify whether control data will be transmitted over 1G or 40G
        networks.

        :param argin: json dictionary with optional keywords:

        * Mode - (string) '1g' or '10g' (Mandatory) (use '10g' for 40g also)
        * PayloadLength - (int) SPEAD payload length for channel data
        * DstIP - (string) Destination IP.
        * SrcPort - (int) Source port for integrated data streams
        * DstPort - (int) Destination port for integrated data streams
        * LmcMac: - (int) LMC Mac address is required for 10G lane configuration

        :type argin: str

        :return: A tuple containing a return code and a string
            message indicating status. The message is for
            information purpose only.
        :rtype: (:py:class:`~ska_tango_base.commands.ResultCode`, str)

        :example:

        >>> dp = tango.DeviceProxy("mccs/tile/01")
        >>> dict = {"Mode": "1G", "PayloadLength":4,DstIP="10.0.1.23"}
        >>> jstr = json.dumps(dict)
        >>> dp.command_inout("SetLmcDownload", jstr)
        """
        handler = self.get_command_object("SetLmcDownload")
        (return_code, message) = handler(argin)
        return [[return_code], [message]]

    class SetChanneliserTruncationCommand(ResponseCommand):
        """
        Class for handling the SetChanneliserTruncation(argin) command.
        """

        SUCCEEDED_MESSAGE = "SetChanneliserTruncation command completed OK"

        def do(self, argin):
            """
            Implementation of
            :py:meth:`.MccsTile.SetChanneliserTruncation`
            command functionality.

            :param argin: a truncation array
            :type argin: list(int)

            :return: A tuple containing a return code and a string
                message indicating status. The message is for
                information purpose only.
            :rtype:
                (:py:class:`~ska_tango_base.commands.ResultCode`, str)

            :raises ValueError: if the argin argument does not have the
                right length / structure
            """
            if len(argin) < 3:
                self.logger.error("Insufficient values supplied")
                raise ValueError("Insufficient values supplied")
            nb_chan = argin[0]
            nb_freq = argin[1]
            arr = np.array(argin[2:])
            np.reshape(arr, (nb_chan, nb_freq))

            hardware_manager = self.target
            hardware_manager.set_channeliser_truncation(arr)
            return (ResultCode.OK, self.SUCCEEDED_MESSAGE)

    @command(
        dtype_in="DevVarLongArray",
        dtype_out="DevVarLongStringArray",
    )
    @DebugIt()
    def SetChanneliserTruncation(self, argin):
        """
        Set the coefficients to modify (flatten) the bandpass.

        :param argin: truncation is a N x M array

        * argin[0] - is N, the number of input channels
        * argin[1] - is M, the number of frequency channel
        * argin[2:] - is the data

        :type argin: list(int)

        :return: A tuple containing a return code and a string
            message indicating status. The message is for
            information purpose only.
        :rtype: (:py:class:`~ska_tango_base.commands.ResultCode`, str)

        :example:

        >>> n=4
        >>> m=3
        >>> trunc = [[0, 1, 2], [3, 4, 5],[6, 7, 0], [1, 2, 3],]
        >>> arr = np.array(trunc).ravel()
        >>> argin = np.concatenate([np.array((4, 3)), arr])
        >>> dp = tango.DeviceProxy("mccs/tile/01")
        >>> dp.command_inout("SetChanneliserTruncation", argin)
        """
        handler = self.get_command_object("SetChanneliserTruncation")
        (return_code, message) = handler(argin)
        return [[return_code], [message]]

    class SetBeamFormerRegionsCommand(ResponseCommand):
        """
        Class for handling the SetBeamFormerRegions(argin) command.
        """

        SUCCEEDED_MESSAGE = "SetBeamFormerRegions command completed OK"

        def do(self, argin):
            """
            Implementation of
            :py:meth:`.MccsTile.SetBeamFormerRegions`
            command functionality.

            :param argin: a region array
            :type argin: list(int)

            :return: A tuple containing a return code and a string
                message indicating status. The message is for
                information purpose only.
            :rtype:
                (:py:class:`~ska_tango_base.commands.ResultCode`, str)

            :raises ValueError: if the argin argument does not have the
                right length / structure
            """
            if len(argin) < 4:
                self.logger.error("Insufficient parameters specified")
                raise ValueError("Insufficient parameters specified")
            if len(argin) > 192:
                self.logger.error("Too many regions specified")
                raise ValueError("Too many regions specified")
            if len(argin) % 4 != 0:
                self.logger.error("Incomplete specification of region")
                raise ValueError("Incomplete specification of region")
            regions = []
            total_chan = 0
            for i in range(0, len(argin), 4):
                region = argin[i : i + 4]  # noqa: E203
                start_channel = region[0]
                if start_channel % 2 != 0:
                    self.logger.error("Start channel in region must be even")
                    raise ValueError("Start channel in region must be even")
                nchannels = region[1]
                if nchannels % 8 != 0:
                    self.logger.error(
                        "Nos. of channels in region must be multiple of 8"
                    )
                    raise ValueError("Nos. of channels in region must be multiple of 8")
                beam_index = region[2]
                if beam_index < 0 or beam_index > 47:
                    self.logger.error("Beam_index is out side of range 0-47")
                    raise ValueError("Beam_index is out side of range 0-47")
                total_chan += nchannels
                if total_chan > 384:
                    self.logger.error("Too many channels specified > 384")
                    raise ValueError("Too many channels specified > 384")
                regions.append(region)

            hardware_manager = self.target
            hardware_manager.set_beamformer_regions(regions)
            return (ResultCode.OK, self.SUCCEEDED_MESSAGE)

    @command(
        dtype_in="DevVarLongArray",
        dtype_out="DevVarLongStringArray",
    )
    @DebugIt()
    def SetBeamFormerRegions(self, argin):
        """
        Set the frequency regions which are going to be beamformed into
        each beam. region_array is defined as a 2D array, for a maximum
        of 48 regions. Total number of channels must be <= 384.

        :param argin: list of regions. Each region comprises:

        * start_channel - (int) region starting channel, must be even in range 0 to 510
        * num_channels - (int) size of the region, must be a multiple of 8
        * beam_index - (int) beam used for this region with range 0 to 47
        * substation_id - (int) Substation

        :type argin: list(int)

        :return: A tuple containing a return code and a string
            message indicating status. The message is for
            information purpose only.
        :rtype: (:py:class:`~ska_tango_base.commands.ResultCode`, str)

        :example:

        >>> regions = [[4, 24, 0, 0],[26, 40, 1, 0]]
        >>> input = list(itertools.chain.from_iterable(regions))
        >>> dp = tango.DeviceProxy("mccs/tile/01")
        >>> dp.command_inout("SetBeamFormerRegions", input)
        """
        handler = self.get_command_object("SetBeamFormerRegions")
        (return_code, message) = handler(argin)
        return [[return_code], [message]]

    class ConfigureStationBeamformerCommand(ResponseCommand):
        """
        Class for handling the ConfigureStationBeamformer(argin)
        command.
        """

        SUCCEEDED_MESSAGE = "LoadCalibrationCoefficients command completed OK"

        def do(self, argin):
            """
            Implementation of
            :py:meth:`.MccsTile.ConfigureStationBeamformer`
            command functionality.

            :param argin: a JSON-encoded dictionary of arguments
            :type argin: str

            :return: A tuple containing a return code and a string
                message indicating status. The message is for
                information purpose only.
            :rtype:
                (:py:class:`~ska_tango_base.commands.ResultCode`, str)

            :raises ValueError: if the argin argument does not have the
                right length / structure
            """
            params = json.loads(argin)
            start_channel = params.get("StartChannel", None)
            if start_channel is None:
                self.logger.error("StartChannel is a mandatory parameter")
                raise ValueError("StartChannel is a mandatory parameter")
            ntiles = params.get("NumTiles", None)
            if ntiles is None:
                self.logger.error("NumTiles is a mandatory parameter")
                raise ValueError("NumTiles is a mandatory parameter")
            is_first = params.get("IsFirst", None)
            if is_first is None:
                self.logger.error("IsFirst is a mandatory parameter")
                raise ValueError("IsFirst is a mandatory parameter")
            is_last = params.get("IsLast", None)
            if is_last is None:
                self.logger.error("IsLast is a mandatory parameter")
                raise ValueError("IsLast is a mandatory parameter")

            hardware_manager = self.target
            hardware_manager.initialise_beamformer(
                start_channel, ntiles, is_first, is_last
            )
            return (ResultCode.OK, self.SUCCEEDED_MESSAGE)

    @command(
        dtype_in="DevString",
        dtype_out="DevVarLongStringArray",
    )
    @DebugIt()
    def ConfigureStationBeamformer(self, argin):
        """
        Initialise and start the station beamformer.

        :param argin: json dictionary with mandatory keywords:

        * StartChannel - (int) start channel
        * NumTiles - (int) is the number of tiles in the station
        * IsFirst - (bool) specifies whether the tile is the first one in the station
        * IsLast - (bool) specifies whether the tile is the last one in the station

        :type argin: str

        :return: A tuple containing a return code and a string
            message indicating status. The message is for
            information purpose only.
        :rtype: (:py:class:`~ska_tango_base.commands.ResultCode`, str)

        :example:

        >>> dp = tango.DeviceProxy("mccs/tile/01")
        >>> dict = {"StartChannel":1, "NumTiles":10, "IsTile":True}
        >>> jstr = json.dumps(dict)
        >>> dp.command_inout("ConfigureStationBeamformer", jstr)
        """
        handler = self.get_command_object("ConfigureStationBeamformer")
        (return_code, message) = handler(argin)
        return [[return_code], [message]]

    class LoadCalibrationCoefficientsCommand(ResponseCommand):
        """
        Class for handling the LoadCalibrationCoefficients(argin)
        command.
        """

        SUCCEEDED_MESSAGE = "ConfigureStationBeamformer command completed OK"

        def do(self, argin):
            """
            Implementation of
            :py:meth:`.MccsTile.LoadCalibrationCoefficients`
            command functionality.

            :param argin: calibration coefficients
            :type argin: list(float)

            :return: A tuple containing a return code and a string
                message indicating status. The message is for
                information purpose only.
            :rtype:
                (:py:class:`~ska_tango_base.commands.ResultCode`, str)

            :raises ValueError: if the argin argument does not have the
                right length / structure
            """
            if len(argin) < 9:
                self.logger.error("Insufficient calibration coefficients")
                raise ValueError("Insufficient calibration coefficients")
            if len(argin[1:]) % 8 != 0:
                self.logger.error("Incomplete specification of coefficient")
                raise ValueError("Incomplete specification of coefficient")
            antenna = int(argin[0])
            calibration_coefficients = [
                [
                    complex(argin[i], argin[i + 1]),
                    complex(argin[i + 2], argin[i + 3]),
                    complex(argin[i + 4], argin[i + 5]),
                    complex(argin[i + 6], argin[i + 7]),
                ]
                for i in range(1, len(argin), 8)
            ]

            hardware_manager = self.target
            hardware_manager.load_calibration_coefficients(
                antenna, calibration_coefficients
            )
            return (ResultCode.OK, self.SUCCEEDED_MESSAGE)

    @command(
        dtype_in="DevVarDoubleArray",
        dtype_out="DevVarLongStringArray",
    )
    @DebugIt()
    def LoadCalibrationCoefficients(self, argin):
        """
        Loads calibration coefficients (but does not apply them, this is
        performed by switch_calibration_bank). The calibration
        coefficients may include any rotation matrix (e.g. the
        parallactic angle), but do not include the geometric delay.

        :param argin: list comprises:

        * antenna - (int) is the antenna to which the coefficients will be applied.
        * calibration_coefficients - [array] a bidimensional complex array comprising
            calibration_coefficients[channel, polarization], with each element
            representing a normalized coefficient, with (1.0, 0.0) being the
            normal, expected response for an ideal antenna.

            * channel - (int) channel is the index specifying the channels at the
                              beamformer output, i.e. considering only those channels
                              actually processed and beam assignments.
            * polarization index ranges from 0 to 3.

                * 0: X polarization direct element
                * 1: X->Y polarization cross element
                * 2: Y->X polarization cross element
                * 3: Y polarization direct element

        :type argin: list(float)

        :return: A tuple containing a return code and a string
            message indicating status. The message is for
            information purpose only.
        :rtype: (:py:class:`~ska_tango_base.commands.ResultCode`, str)

        :example:

        >>> antenna = 2
        >>> complex_coefficients = [[complex(3.4, 1.2), complex(2.3, 4.1),
        >>>            complex(4.6, 8.2), complex(6.8, 2.4)]]*5
        >>> inp = list(itertools.chain.from_iterable(complex_coefficients))
        >>> out = [[v.real, v.imag] for v in inp]
        >>> coefficients = list(itertools.chain.from_iterable(out))
        >>> coefficients.insert(0, float(antenna))
        >>> input = list(itertools.chain.from_iterable(coefficients))
        >>> dp = tango.DeviceProxy("mccs/tile/01")
        >>> dp.command_inout("LoadCalibrationCoefficients", input)
        """
        handler = self.get_command_object("LoadCalibrationCoefficients")
        (return_code, message) = handler(argin)
        return [[return_code], [message]]

    class LoadCalibrationCurveCommand(ResponseCommand):
        """
        Class for handling the LoadCalibrationCurve(argin) command.
        """

        SUCCEEDED_MESSAGE = "LoadCalibrationCurve command completed OK"

        def do(self, argin):
            """
            Implementation of
            :py:meth:`.MccsTile.LoadCalibrationCurve`
            command functionality.

            :param argin: antenna, beam, calibration coefficients
            :type argin: list(float)

            :return: A tuple containing a return code and a string
                message indicating status. The message is for
                information purpose only.
            :rtype:
                (:py:class:`~ska_tango_base.commands.ResultCode`, str)

            :raises ValueError: if the argin argument does not have the
                right length / structure
            """
            if len(argin) < 10:
                self.logger.error("Insufficient calibration coefficients")
                raise ValueError("Insufficient calibration coefficients")
            if len(argin[2:]) % 8 != 0:
                self.logger.error("Incomplete specification of coefficient")
                raise ValueError("Incomplete specification of coefficient")
            antenna = int(argin[0])
            beam = int(argin[1])
            calibration_coefficients = [
                [
                    complex(argin[i], argin[i + 1]),
                    complex(argin[i + 2], argin[i + 3]),
                    complex(argin[i + 4], argin[i + 5]),
                    complex(argin[i + 6], argin[i + 7]),
                ]
                for i in range(2, len(argin), 8)
            ]

            hardware_manager = self.target
            hardware_manager.load_calibration_curve(
                antenna, beam, calibration_coefficients
            )
            return (ResultCode.OK, self.SUCCEEDED_MESSAGE)

    @command(dtype_in="DevVarDoubleArray", dtype_out="DevVarLongStringArray")
    @DebugIt()
    def LoadCalibrationCurve(self, argin):
        """
        Load calibration curve. This is the frequency dependent response
        for a single antenna and beam, as a function of frequency. It
        will be combined together with tapering coefficients and beam
        angles by ComputeCalibrationCoefficients, which will also make
        them active like SwitchCalibrationBank. The calibration
        coefficients do not include the geometric delay.

        :param argin: list comprises:

        * antenna - (int) is the antenna to which the coefficients will be applied.
        * beam    - (int) is the beam to which the coefficients will be applied.
        * calibration_coefficients - [array] a bidimensional complex array comprising
            calibration_coefficients[channel, polarization], with each element
            representing a normalized coefficient, with (1.0, 0.0) being the
            normal, expected response for an ideal antenna.

            * channel - (int) channel is the index specifying the channels at the
                              beamformer output, i.e. considering only those channels
                              actually processed and beam assignments.
            * polarization index ranges from 0 to 3.

                * 0: X polarization direct element
                * 1: X->Y polarization cross element
                * 2: Y->X polarization cross element
                * 3: Y polarization direct element

        :type argin: list(float)

        :return: A tuple containing a return code and a string
            message indicating status. The message is for
            information purpose only.
        :rtype: (:py:class:`~ska_tango_base.commands.ResultCode`, str)

        :example:

        >>> antenna = 2
        >>> beam = 3
        >>> complex_coefficients = [[complex(3.4, 1.2), complex(2.3, 4.1),
        >>>            complex(4.6, 8.2), complex(6.8, 2.4)]]*5
        >>> inp = list(itertools.chain.from_iterable(complex_coefficients))
        >>> out = [[v.real, v.imag] for v in inp]
        >>> coefficients = list(itertools.chain.from_iterable(out))
        >>> coefficients.insert(0, float(antenna))
        >>> coefficients.insert(1, float(beam))
        >>> input = list(itertools.chain.from_iterable(coefficients))
        >>> dp = tango.DeviceProxy("mccs/tile/01")
        >>> dp.command_inout("LoadCalbrationCurve", input)
        """
        handler = self.get_command_object("LoadCalibrationCurve")
        (return_code, message) = handler(argin)
        return [[return_code], [message]]

    class LoadBeamAngleCommand(ResponseCommand):
        """
        Class for handling the LoadBeamAngle(argin) command.
        """

        SUCCEEDED_MESSAGE = "LoadBeamAngle command completed OK"

        def do(self, argin):
            """
            Implementation of
            :py:meth:`.MccsTile.LoadBeamAngle` command
            functionality.

            :param argin: angle coefficients
            :type argin: list(float)

            :return: A tuple containing a return code and a string
                message indicating status. The message is for
                information purpose only.
            :rtype:
                (:py:class:`~ska_tango_base.commands.ResultCode`, str)
            """
            hardware_manager = self.target
            hardware_manager.load_beam_angle(argin)
            return (ResultCode.OK, self.SUCCEEDED_MESSAGE)

    @command(
        dtype_in="DevVarDoubleArray",
        dtype_out="DevVarLongStringArray",
    )
    @DebugIt()
    def LoadBeamAngle(self, argin):
        """
        angle_coefficients is an array of one element per beam,
        specifying a rotation angle, in radians, for the specified beam.
        The rotation is the same for all antennas. Default is 0 (no
        rotation). A positive pi/4 value transfers the X polarization to
        the Y polarization. The rotation is applied after regular
        calibration.

        :param argin: list of angle coefficients for each beam
        :type argin: list(float)

        :return: A tuple containing a return code and a string
            message indicating status. The message is for
            information purpose only.
        :rtype: (:py:class:`~ska_tango_base.commands.ResultCode`, str)

        :example:

        >>> angle_coefficients = [3.4] * 16
        >>> dp = tango.DeviceProxy("mccs/tile/01")
        >>> dp.command_inout("LoadBeamAngle", angle_coefficients)
        """
        handler = self.get_command_object("LoadBeamAngle")
        (return_code, message) = handler(argin)
        return [[return_code], [message]]

    class LoadAntennaTaperingCommand(ResponseCommand):
        """
        Class for handling the LoadAntennaTapering(argin) command.
        """

        SUCCEEDED_MESSAGE = "LoadAntennaTapering command completed OK"

        def __init__(self, target, state_model, logger, antennas_per_tile):
            """
            Initialise a new LoadAntennaTaperingCommand instance.

            :param target: the object that this command acts upon; for
                example, the device for which this class implements the
                command
            :type target: object
            :param state_model: the state model that this command uses
                 to check that it is allowed to run, and that it drives
                 with actions.
            :type state_model:
                :py:class:`~ska_tango_base.DeviceStateModel`
            :param logger: the logger to be used by this Command. If not
                provided, then a default module logger will be used.
            :type logger: :py:class:`logging.Logger`
            :param antennas_per_tile: the number of antennas per tile
            :type antennas_per_tile: int
            """
            super().__init__(target, state_model, logger)
            self._antennas_per_tile = antennas_per_tile

        def do(self, argin):
            """
            Implementation of
            :py:meth:`.MccsTile.LoadAntennaTapering`
            command functionality.

            :param argin: beam index, antenna tapering coefficients
            :type argin: list(float)

            :return: A tuple containing a return code and a string
                message indicating status. The message is for
                information purpose only.
            :rtype:
                (:py:class:`~ska_tango_base.commands.ResultCode`, str)

            :raises ValueError: if the argin argument does not have the
                right length / structure
            """
            if len(argin) < self._antennas_per_tile + 1:
                self.logger.error(
                    f"Insufficient coefficients should be {self._antennas_per_tile+1}"
                )
                raise ValueError(
                    f"Insufficient coefficients should be {self._antennas_per_tile+1}"
                )

            beam = int(argin[0])
            if beam < 0 or beam > 47:
                self.logger.error("Beam index should be in range 0 to 47")
                raise ValueError("Beam index should be in range 0 to 47")

            tapering = argin[1:]
            hardware_manager = self.target
            hardware_manager.load_antenna_tapering(beam, tapering)
            return (ResultCode.OK, self.SUCCEEDED_MESSAGE)

    @command(
        dtype_in="DevVarDoubleArray",
        dtype_out="DevVarLongStringArray",
    )
    @DebugIt()
    def LoadAntennaTapering(self, argin):
        """
        tapering_coefficients is a vector contains a value for each
        antenna the TPM processes. Default at initialisation is 1.0.

        :param argin: beam index, list of tapering coefficients for each antenna
        :type argin: list(float)

        :return: A tuple containing a return code and a string
            message indicating status. The message is for
            information purpose only.
        :rtype: (:py:class:`~ska_tango_base.commands.ResultCode`, str)

        :example:

        >>> beam = 2
        >>> tapering_coefficients = [3.4] * 16
        >>> tapering_coefficients.insert(0, float(beam))
        >>> dp = tango.DeviceProxy("mccs/tile/01")
        >>> dp.command_inout("LoadAntennaTapering", tapering_coefficients)
        """
        handler = self.get_command_object("LoadAntennaTapering")
        (return_code, message) = handler(argin)
        return [[return_code], [message]]

    class SwitchCalibrationBankCommand(ResponseCommand):
        """
        Class for handling the SwitchCalibrationBank(argin) command.
        """

        SUCCEEDED_MESSAGE = "SwitchCalibrationBank command completed OK"

        def do(self, argin):
            """
            Implementation of
            :py:meth:`.MccsTile.SwitchCalibrationBank`
            command functionality.

            :param argin: switch time
            :type argin: int

            :return: A tuple containing a return code and a string
                message indicating status. The message is for
                information purpose only.
            :rtype:
                (:py:class:`~ska_tango_base.commands.ResultCode`, str)
            """
            switch_time = argin
            hardware_manager = self.target
            hardware_manager.switch_calibration_bank(switch_time)
            return (ResultCode.OK, self.SUCCEEDED_MESSAGE)

    @command(
        dtype_in="DevLong",
        dtype_out="DevVarLongStringArray",
    )
    @DebugIt()
    def SwitchCalibrationBank(self, argin):
        """
        Load the calibration coefficients at the specified time delay.

        :param argin: switch time
        :type argin: int

        :return: A tuple containing a return code and a string
            message indicating status. The message is for
            information purpose only.
        :rtype: (:py:class:`~ska_tango_base.commands.ResultCode`, str)

        :example:

        >>> dp = tango.DeviceProxy("mccs/tile/01")
        >>> dp.command_inout("SwitchCalibrationBank", 10)
        """
        handler = self.get_command_object("SwitchCalibrationBank")
        (return_code, message) = handler(argin)
        return [[return_code], [message]]

    class SetPointingDelayCommand(ResponseCommand):
        """
        Class for handling the SetPointingDelay(argin) command.
        """

        SUCCEEDED_MESSAGE = "SetPointingDelay command completed OK"

        def __init__(self, target, state_model, logger, antennas_per_tile):
            """
            Initialise a new SetPointingDelayCommand instance.

            :param target: the object that this command acts upon; for
                example, the device for which this class implements the
                command
            :type target: object
            :param state_model: the state model that this command uses
                 to check that it is allowed to run, and that it drives
                 with actions.
            :type state_model:
                :py:class:`~ska_tango_base.DeviceStateModel`
            :param logger: the logger to be used by this Command. If not
                provided, then a default module logger will be used.
            :type logger: :py:class:`logging.Logger`
            :param antennas_per_tile: the number of antennas per tile
            :type antennas_per_tile: int
            """
            super().__init__(target, state_model, logger)
            self._antennas_per_tile = antennas_per_tile

        def do(self, argin):
            """
            Implementation of
            :py:meth:`.MccsTile.SetPointingDelay` command
            functionality.

            :param argin: an array containing a beam index and antenna
                delays
            :type argin: list(float)

            :return: A tuple containing a return code and a string
                message indicating status. The message is for
                information purpose only.
            :rtype:
                (:py:class:`~ska_tango_base.commands.ResultCode`, str)

            :raises ValueError: if the argin argument does not have the
                right length / structure
            """
            if len(argin) != self._antennas_per_tile * 2 + 1:
                self.logger.error("Insufficient parameters")
                raise ValueError("Insufficient parameters")
            beam_index = int(argin[0])
            if beam_index < 0 or beam_index > 7:
                self.logger.error("Invalid beam index")
                raise ValueError("Invalid beam index")
            delay_array = []
            for i in range(self._antennas_per_tile):
                delay_array.append([argin[i * 2 + 1], argin[i * 2 + 2]])

            hardware_manager = self.target
            hardware_manager.set_pointing_delay(delay_array, beam_index)
            return (ResultCode.OK, self.SUCCEEDED_MESSAGE)

    @command(
        dtype_in="DevVarDoubleArray",
        dtype_out="DevVarLongStringArray",
    )
    @DebugIt()
    def SetPointingDelay(self, argin):
        """
        Specifies the delay in seconds and the delay rate in
        seconds/second. The delay_array specifies the delay and delay
        rate for each antenna. beam_index specifies which beam is
        desired (range 0-7)

        :param argin: the delay in seconds and the delay rate in
            seconds/second.
        :type argin: list(float)

        :return: A tuple containing a return code and a string
            message indicating status. The message is for
            information purpose only.
        :rtype: (:py:class:`~ska_tango_base.commands.ResultCode`, str)
        """
        handler = self.get_command_object("SetPointingDelay")
        (return_code, message) = handler(argin)
        return [[return_code], [message]]

    class LoadPointingDelayCommand(ResponseCommand):
        """
        Class for handling the LoadPointingDelay(argin) command.
        """

        SUCCEEDED_MESSAGE = "LoadPointingDelay command completed OK"

        def do(self, argin):
            """
            Implementation of
            :py:meth:`.MccsTile.LoadPointingDelay` command
            functionality.

            :param argin: load time
            :type argin: int

            :return: A tuple containing a return code and a string
                message indicating status. The message is for
                information purpose only.
            :rtype:
                (:py:class:`~ska_tango_base.commands.ResultCode`, str)
            """
            load_time = argin
            hardware_manager = self.target
            hardware_manager.load_pointing_delay(load_time)
            return (ResultCode.OK, self.SUCCEEDED_MESSAGE)

    @command(
        dtype_in="DevLong",
        dtype_out="DevVarLongStringArray",
    )
    @DebugIt()
    def LoadPointingDelay(self, argin):
        """
        Loads the pointing delays at the specified time delay.

        :param argin: time delay (default = 0)
        :type argin: int

        :return: A tuple containing a return code and a string
            message indicating status. The message is for
            information purpose only.
        :rtype: (:py:class:`~ska_tango_base.commands.ResultCode`, str)

        :example:

        >>> dp = tango.DeviceProxy("mccs/tile/01")
        >>> dp.command_inout("LoadPointingDelay", 10)
        """
        handler = self.get_command_object("LoadPointingDelay")
        (return_code, message) = handler(argin)
        return [[return_code], [message]]

    class StartBeamformerCommand(ResponseCommand):
        """
        Class for handling the StartBeamformer(argin) command.
        """

        SUCCEEDED_MESSAGE = "StartBeamformer command completed OK"

        def do(self, argin):
            """
            Implementation of
            :py:meth:`.MccsTile.StartBeamformer` command
            functionality.

            :param argin: a JSON-encoded dictionary of arguments
                "StartTime" and "Duration"
            :type argin: str

            :return: A tuple containing a return code and a string
                message indicating status. The message is for
                information purpose only.
            :rtype:
                (:py:class:`~ska_tango_base.commands.ResultCode`, str)
            """
            hardware_manager = self.target

            params = json.loads(argin)
            start_time = params.get("StartTime", 0)
            duration = params.get("Duration", -1)
            hardware_manager.start_beamformer(start_time, duration)
            return (ResultCode.OK, self.SUCCEEDED_MESSAGE)

    @command(
        dtype_in="DevString",
        dtype_out="DevVarLongStringArray",
    )
    @DebugIt()
    def StartBeamformer(self, argin):
        """
        Start the beamformer at the specified time delay.

        :param argin: json dictionary with optional keywords:

        * StartTime - (int) start time
        * Duration - (int) if > 0 is a duration in frames * 256 (276.48 us)
                           if == -1 run forever

        :return: A tuple containing a return code and a string
            message indicating status. The message is for
            information purpose only.
        :rtype: (:py:class:`~ska_tango_base.commands.ResultCode`, str)

        :example:

        >>> dp = tango.DeviceProxy("mccs/tile/01")
        >>> dict = {"StartTime":10, "Duration":20}
        >>> jstr = json.dumps(dict)
        >>> dp.command_inout("StartBeamformer", jstr)
        """
        handler = self.get_command_object("StartBeamformer")
        (return_code, message) = handler(argin)
        return [[return_code], [message]]

    class StopBeamformerCommand(ResponseCommand):
        """
        Class for handling the StopBeamformer() command.
        """

        SUCCEEDED_MESSAGE = "StopBeamformer command completed OK"

        def do(self):
            """
            Implementation of
            :py:meth:`.MccsTile.StopBeamformer` command
            functionality.

            :return: A tuple containing a return code and a string
                message indicating status. The message is for
                information purpose only.
            :rtype:
                (:py:class:`~ska_tango_base.commands.ResultCode`, str)
            """
            hardware_manager = self.target
            hardware_manager.stop_beamformer()
            return (ResultCode.OK, self.SUCCEEDED_MESSAGE)

    @command(
        dtype_out="DevVarLongStringArray",
    )
    @DebugIt()
    def StopBeamformer(self):
        """
        Stop the beamformer.

        :return: A tuple containing a return code and a string
            message indicating status. The message is for
            information purpose only.
        :rtype: (:py:class:`~ska_tango_base.commands.ResultCode`, str)

        :example:

        >>> dp = tango.DeviceProxy("mccs/tile/01")
        >>> dp.command_inout("StopBeamformer")
        """
        handler = self.get_command_object("StopBeamformer")
        (return_code, message) = handler()
        return [[return_code], [message]]

    class ConfigureIntegratedChannelDataCommand(ResponseCommand):
        """
        Class for handling the ConfigureIntegratedChannelData(argin)
        command.
        """

        SUCCEEDED_MESSAGE = "ConfigureIntegratedChannelData command completed OK"

        def do(self, argin):
            """
            Stateless do-hook for implementation of
            :py:meth:`.MccsTile.ConfigureIntegratedChannelData`
            command functionality.

            :param argin: a JSON-encoded dictionary of arguments
                "integration time", "first_channel", "last_channel"
            :type argin: str

            :return: A tuple containing a return code and a string
                message indicating status. The message is for
                information purpose only.
            :rtype:
                (:py:class:`~ska_tango_base.commands.ResultCode`, str)
            """
            params = json.loads(argin)
            integration_time = params.get("IntegrationTime", 0.5)
            first_channel = params.get("FirstChannel", 0)
            last_channel = params.get("LastChannel", 511)

            hardware_manager = self.target
            hardware_manager.configure_integrated_channel_data(
                integration_time,
                first_channel,
                last_channel,
            )
            return (ResultCode.OK, self.SUCCEEDED_MESSAGE)

    @command(
        dtype_in="DevString",
        dtype_out="DevVarLongStringArray",
    )
    @DebugIt()
    def ConfigureIntegratedChannelData(self, argin):
        """
        Configure and start the transmission of integrated channel data
        with the provided integration time, first channel and last
        channel. Data are sent continuously until the
        StopIntegratedChannelData command is run.

        :param argin: json dictionary with optional keywords:

        * integration time - (float) in seconds (default = 0.5)
        * first_channel - (int) default 0
        * last_channel - (int) default 511

        :return: A tuple containing a return code and a string
            message indicating status. The message is for
            information purpose only.
        :rtype: (:py:class:`~ska_tango_base.commands.ResultCode`, str)

        :example:

        >>> dp = tango.DeviceProxy("mccs/tile/01")
        >>> dp.command_inout("ConfigureIntegratedChannelData", 6.284, 0, 511)
        """
        handler = self.get_command_object("ConfigureIntegratedChannelData")
        (return_code, message) = handler(argin)
        return [[return_code], [message]]

    class StopIntegratedChannelDataCommand(ResponseCommand):
        """
        Class for handling the StopIntegratedChannelData command.
        """

        SUCCEEDED_MESSAGE = "StopIntegratedChannelData command completed OK"

        def do(self):
            """
            Implementation of
            :py:meth:`.MccsTile.StopIntegratedChannelData`
            command functionality.

            :return: A tuple containing a return code and a string
                message indicating status. The message is for
                information purpose only.
            :rtype:
                (:py:class:`~ska_tango_base.commands.ResultCode`, str)
            """
            hardware_manager = self.target
            hardware_manager.stop_integrated_channel_data()
            return (ResultCode.OK, self.SUCCEEDED_MESSAGE)

    @command(
        dtype_out="DevVarLongStringArray",
    )
    @DebugIt()
    def StopIntegratedChannelData(self):
        """
        Stop the integrated channel data.

        :return: A tuple containing a return code and a string
            message indicating status. The message is for
            information purpose only.
        :rtype: (:py:class:`~ska_tango_base.commands.ResultCode`, str)
        """
        handler = self.get_command_object("StopIntegratedChannelData")
        (return_code, message) = handler()
        return [[return_code], [message]]

    class ConfigureIntegratedBeamDataCommand(ResponseCommand):
        """
        Class for handling the ConfigureIntegratedBeamData(argin)
        command.
        """

        SUCCEEDED_MESSAGE = "ConfigureIntegratedBeamData command completed OK"

        def do(self, argin):
            """
            Implementation of
            :py:meth:`.MccsTile.ConfigureIntegratedBeamData`
            command functionality.

            :param argin: a JSON-encoded dictionary of arguments
                "integration time", "first_channel", "last_channel"
            :type argin: str

            :return: A tuple containing a return code and a string
                message indicating status. The message is for
                information purpose only.
            :rtype:
                (:py:class:`~ska_tango_base.commands.ResultCode`, str)
            """
            params = json.loads(argin)
            integration_time = params.get("IntegrationTime", 0.5)
            first_channel = params.get("FirstChannel", 0)
            last_channel = params.get("LastChannel", 191)

            hardware_manager = self.target
            hardware_manager.configure_integrated_beam_data(
                integration_time,
                first_channel,
                last_channel,
            )
            return (ResultCode.OK, self.SUCCEEDED_MESSAGE)

    @command(
        dtype_in="DevString",
        dtype_out="DevVarLongStringArray",
    )
    @DebugIt()
    def ConfigureIntegratedBeamData(self, argin):
        """
        Configure the transmission of integrated beam data with the
        provided integration time, the first channel and the last
        channel. The data are sent continuously until the
        StopIntegratedBeamData command is run.

        :param argin: json dictionary with optional keywords:

        * integration time - (float) in seconds (default = 0.5)
        * first_channel - (int) default 0
        * last_channel - (int) default 191

        :return: A tuple containing a return code and a string
            message indicating status. The message is for
            information purpose only.
        :rtype: (:py:class:`~ska_tango_base.commands.ResultCode`, str)

        :example:

        >>> dp = tango.DeviceProxy("mccs/tile/01")
        >>> dp.command_inout("ConfigureIntegratedBeamData", 3.142, 0, 191)
        """
        handler = self.get_command_object("ConfigureIntegratedBeamData")
        (return_code, message) = handler(argin)
        return [[return_code], [message]]

    class StopIntegratedBeamDataCommand(ResponseCommand):
        """
        Class for handling the StopIntegratedBeamData command.
        """

        SUCCEEDED_MESSAGE = "StopIntegratedBeamData command completed OK"

        def do(self):
            """
            Implementation of
            :py:meth:`.MccsTile.StopIntegratedBeamData`
            command functionality.

            :return: A tuple containing a return code and a string
                message indicating status. The message is for
                information purpose only.
            :rtype:
                (:py:class:`~ska_tango_base.commands.ResultCode`, str)
            """
            hardware_manager = self.target
            hardware_manager.stop_integrated_beam_data()
            return (ResultCode.OK, self.SUCCEEDED_MESSAGE)

    @command(
        dtype_out="DevVarLongStringArray",
    )
    @DebugIt()
    def StopIntegratedBeamData(self):
        """
        Stop the integrated beam data.

        :return: A tuple containing a return code and a string
            message indicating status. The message is for
            information purpose only.
        :rtype: (:py:class:`~ska_tango_base.commands.ResultCode`, str)
        """
        handler = self.get_command_object("StopIntegratedBeamData")
        (return_code, message) = handler()
        return [[return_code], [message]]

    class StopIntegratedDataCommand(ResponseCommand):
        """
        Class for handling the StopIntegratedData command.
        """

        SUCCEEDED_MESSAGE = "StopIntegratedData command completed OK"

        def do(self):
            """
            Implementation of
            :py:meth:`.MccsTile.StopIntegratedData`
            command functionality.

            :return: A tuple containing a return code and a string
                message indicating status. The message is for
                information purpose only.
            :rtype:
                (:py:class:`~ska_tango_base.commands.ResultCode`, str)
            """
            hardware_manager = self.target
            hardware_manager.stop_integrated_data()
            return (ResultCode.OK, self.SUCCEEDED_MESSAGE)

    @command(
        dtype_out="DevVarLongStringArray",
    )
    @DebugIt()
    def StopIntegratedData(self):
        """
        Stop the integrated  data.

        :return: A tuple containing a return code and a string
            message indicating status. The message is for
            information purpose only.
        :rtype: (:py:class:`~ska_tango_base.commands.ResultCode`, str)
        """
        handler = self.get_command_object("StopIntegratedData")
        (return_code, message) = handler()
        return [[return_code], [message]]

    class SendRawDataCommand(ResponseCommand):
        """
        Class for handling the SendRawData(argin) command.
        """

        SUCCEEDED_MESSAGE = "SendRawData command completed OK"

        def do(self, argin):
            """
            Implementation of
            :py:meth:`.MccsTile.SendRawData` command
            functionality.

            :param argin: a JSON-encoded dictionary of arguments
            :type argin: str

            :return: A tuple containing a return code and a string
                message indicating status. The message is for
                information purpose only.
            :rtype:
                (:py:class:`~ska_tango_base.commands.ResultCode`, str)
            """
            params = json.loads(argin)
            sync = params.get("Sync", False)
            timestamp = params.get("Timestamp", None)
            seconds = params.get("Seconds", 0.2)

            hardware_manager = self.target
            hardware_manager.send_raw_data(sync, timestamp, seconds)
            return (ResultCode.OK, self.SUCCEEDED_MESSAGE)

    @command(
        dtype_in="DevString",
        dtype_out="DevVarLongStringArray",
    )
    @DebugIt()
    def SendRawData(self, argin):
        """
        Transmit a snapshot containing raw antenna data.

        :param argin: json dictionary with optional keywords:

        * Sync - (bool) synchronised flag
        * Timestamp - (int??) When to start
        * Seconds - (float) When to synchronise

        :return: A tuple containing a return code and a string
            message indicating status. The message is for
            information purpose only.
        :rtype: (:py:class:`~ska_tango_base.commands.ResultCode`, str)

        :example:

        >>> dp = tango.DeviceProxy("mccs/tile/01")
        >>> dict = {"Sync":True, "Seconds": 0.2}
        >>> jstr = json.dumps(dict)
        >>> dp.command_inout("SendRawData", jstr)
        """
        handler = self.get_command_object("SendRawData")
        (return_code, message) = handler(argin)
        return [[return_code], [message]]

    class SendChannelisedDataCommand(ResponseCommand):
        """
        Class for handling the SendChannelisedData(argin) command.
        """

        SUCCEEDED_MESSAGE = "SendChannelisedData command completed OK"

        def do(self, argin):
            """
            Implementation of
            :py:meth:`.MccsTile.SendChannelisedData` command
            functionality.

            :param argin: a JSON-encoded dictionary of arguments
            :type argin: str

            :return: A tuple containing a return code and a string
                message indicating status. The message is for
                information purpose only.
            :rtype:
                (:py:class:`~ska_tango_base.commands.ResultCode`, str)
            """
            params = json.loads(argin)
            number_of_samples = params.get("NSamples", 1024)
            first_channel = params.get("FirstChannel", 0)
            last_channel = params.get("LastChannel", 511)
            timestamp = params.get("Timestamp", None)
            seconds = params.get("Seconds", 0.2)

            hardware_manager = self.target
            hardware_manager.send_channelised_data(
                number_of_samples,
                first_channel,
                last_channel,
                timestamp,
                seconds,
            )
            return (ResultCode.OK, self.SUCCEEDED_MESSAGE)

    @command(
        dtype_in="DevString",
        dtype_out="DevVarLongStringArray",
    )
    @DebugIt()
    def SendChannelisedData(self, argin):
        """
        Transmit a snapshot containing channelized data totalling
        number_of_samples spectra.

        :param argin: json dictionary with optional keywords:

        * NSamples - (int) number of spectra to send
        * FirstChannel - (int) first channel to send
        * LastChannel - (int) last channel to send
        * Timestamp - (int??) When to start
        * Seconds - (float) When to synchronise

        :return: A tuple containing a return code and a string
            message indicating status. The message is for
            information purpose only.
        :rtype: (:py:class:`~ska_tango_base.commands.ResultCode`, str)

        :example:

        >>> dp = tango.DeviceProxy("mccs/tile/01")
        >>> dict = {"FirstChannel":10, "LastChannel": 200, "Seconds": 0.5}
        >>> jstr = json.dumps(dict)
        >>> dp.command_inout("SendChannelisedData", jstr)
        """
        handler = self.get_command_object("SendChannelisedData")
        (return_code, message) = handler(argin)
        return [[return_code], [message]]

    class SendChannelisedDataContinuousCommand(ResponseCommand):
        """
        Class for handling the SendChannelisedDataContinuous(argin)
        command.
        """

        SUCCEEDED_MESSAGE = "SendChannelisedDataContinuous command completed OK"

        def do(self, argin):
            """
            Implementation of
            :py:meth:`.MccsTile.SendChannelisedDataContinuous`
            command functionality.

            :param argin: a JSON-encoded dictionary of arguments
            :type argin: str

            :return: A tuple containing a return code and a string
                message indicating status. The message is for
                information purpose only.
            :rtype:
                (:py:class:`~ska_tango_base.commands.ResultCode`, str)

            :raises ValueError: if the JSON input lacks mandatory parameters

            :todo: Mandatory JSON parameters should be handled by validation
                against a schema
            """
            params = json.loads(argin)
            channel_id = params.get("ChannelID")
            if channel_id is None:
                self.logger.error("ChannelID is a mandatory parameter")
                raise ValueError("ChannelID is a mandatory parameter")
            number_of_samples = params.get("NSamples", 128)
            wait_seconds = params.get("WaitSeconds", 0)
            timestamp = params.get("Timestamp", None)
            seconds = params.get("Seconds", 0.2)

            hardware_manager = self.target
            hardware_manager.send_channelised_data_continuous(
                channel_id, number_of_samples, wait_seconds, timestamp, seconds
            )
            return (ResultCode.OK, self.SUCCEEDED_MESSAGE)

    @command(
        dtype_in="DevString",
        dtype_out="DevVarLongStringArray",
    )
    @DebugIt()
    def SendChannelisedDataContinuous(self, argin):
        """
        Send data from channel channel continuously (until stopped)

        :param argin: json dictionary with 1 mandatory and optional keywords:

        * ChannelID - (int) channel_id (Mandatory)
        * NSamples -  (int) number of spectra to send
        * WaitSeconds - (int) Wait time before sending data
        * Timestamp - (int??) When to start
        * Seconds - (float) When to synchronise

        :type argin: str

        :return: A tuple containing a return code and a string
            message indicating status. The message is for
            information purpose only.
        :rtype: (:py:class:`~ska_tango_base.commands.ResultCode`, str)

        :example:

        >>> dp = tango.DeviceProxy("mccs/tile/01")
        >>> dict = {"ChannelID":2, "NSamples":256, "Seconds": 0.5}
        >>> jstr = json.dumps(dict)
        >>> dp.command_inout("SendChannelisedDataContinuous", jstr)
        """
        handler = self.get_command_object("SendChannelisedDataContinuous")
        (return_code, message) = handler(argin)
        return [[return_code], [message]]

    class SendBeamDataCommand(ResponseCommand):
        """
        Class for handling the SendBeamData(argin) command.
        """

        SUCCEEDED_MESSAGE = "SendBeamData command completed OK"

        def do(self, argin):
            """
            Implementation of
            :py:meth:`.MccsTile.SendBeamData` command
            functionality.

            :param argin: a JSON-encoded dictionary of arguments
            :type argin: str

            :return: A tuple containing a return code and a string
                message indicating status. The message is for
                information purpose only.
            :rtype:
                (:py:class:`~ska_tango_base.commands.ResultCode`, str)
            """
            params = json.loads(argin)
            timestamp = params.get("Timestamp", None)
            seconds = params.get("Seconds", 0.2)

            hardware_manager = self.target
            hardware_manager.send_beam_data(timestamp, seconds)
            return (ResultCode.OK, self.SUCCEEDED_MESSAGE)

    @command(
        dtype_in="DevString",
        dtype_out="DevVarLongStringArray",
    )
    @DebugIt()
    def SendBeamData(self, argin):
        """
        Transmit a snapshot containing beamformed data.

        :param argin: json dictionary with optional keywords:

        * Timestamp - (string??) When to send
        * Seconds - (float) When to synchronise

        :type argin: str

        :return: A tuple containing a return code and a string
            message indicating status. The message is for
            information purpose only.
        :rtype: (:py:class:`~ska_tango_base.commands.ResultCode`, str)

        :example:

        >>> dp = tango.DeviceProxy("mccs/tile/01")
        >>> dict = {"Seconds": 0.5}
        >>> jstr = json.dumps(dict)
        >>> dp.command_inout("SendBeamData", jstr)
        """
        handler = self.get_command_object("SendBeamData")
        (return_code, message) = handler(argin)
        return [[return_code], [message]]

    class StopDataTransmissionCommand(ResponseCommand):
        """
        Class for handling the StopDataTransmission() command.
        """

        SUCCEEDED_MESSAGE = "StopDataTransmission command completed OK"

        def do(self):
            """
            Implementation of
            :py:meth:`.MccsTile.StopDataTransmission`
            command functionality.

            :return: A tuple containing a return code and a string
                message indicating status. The message is for
                information purpose only.
            :rtype:
                (:py:class:`~ska_tango_base.commands.ResultCode`, str)
            """
            hardware_manager = self.target
            hardware_manager.stop_data_transmission()
            return (ResultCode.OK, self.SUCCEEDED_MESSAGE)

    @command(
        dtype_out="DevVarLongStringArray",
    )
    @DebugIt()
    def StopDataTransmission(self):
        """
        Stop data transmission from board.

        :return: A tuple containing a return code and a string
            message indicating status. The message is for
            information purpose only.
        :rtype: (:py:class:`~ska_tango_base.commands.ResultCode`, str)

        :example:

        >>> dp = tango.DeviceProxy("mccs/tile/01")
        >>> dp.command_inout("StopDataTransmission")
        """
        handler = self.get_command_object("StopDataTransmission")
        (return_code, message) = handler()
        return [[return_code], [message]]

    class ComputeCalibrationCoefficientsCommand(ResponseCommand):
        """
        Class for handling the ComputeCalibrationCoefficients() command.
        """

        SUCCEEDED_MESSAGE = "ComputeCalibrationCoefficients command completed OK"

        def do(self):
            """
            Implementation of
            :py:meth:`.MccsTile.ComputeCalibrationCoefficients`
            command functionality.

            :return: A tuple containing a return code and a string
                message indicating status. The message is for
                information purpose only.
            :rtype:
                (:py:class:`~ska_tango_base.commands.ResultCode`, str)
            """
            hardware_manager = self.target
            hardware_manager.compute_calibration_coefficients()
            return (ResultCode.OK, self.SUCCEEDED_MESSAGE)

    @command(
        dtype_out="DevVarLongStringArray",
    )
    @DebugIt()
    def ComputeCalibrationCoefficients(self):
        """
        Compute the calibration coefficients from previously specified
        gain curves, tapering weights and beam angles, load them in the
        hardware. It must be followed by switch_calibration_bank() to
        make these active.

        :return: A tuple containing a return code and a string
            message indicating status. The message is for
            information purpose only.
        :rtype: (:py:class:`~ska_tango_base.commands.ResultCode`, str)

        :example:

        >>> dp = tango.DeviceProxy("mccs/tile/01")
        >>> dp.command_inout("ComputeCalibrationCoefficients")
        """
        handler = self.get_command_object("ComputeCalibrationCoefficients")
        (return_code, message) = handler()
        return [[return_code], [message]]

    class StartAcquisitionCommand(ResponseCommand):
        """
        Class for handling the StartAcquisition(argin) command.
        """

        SUCCEEDED_MESSAGE = "StartAcquisition command completed OK"

        def do(self, argin):
            """
            Implementation of
            :py:meth:`.MccsTile.StartAcquisition` command
            functionality.

            :param argin: a JSON-encoded dictionary of arguments
            :type argin: str

            :return: A tuple containing a return code and a string
                message indicating status. The message is for
                information purpose only.
            :rtype:
                (:py:class:`~ska_tango_base.commands.ResultCode`, str)
            """
            params = json.loads(argin)
            start_time = params.get("StartTime", None)
            delay = params.get("Delay", 2)

            hardware_manager = self.target
            hardware_manager.start_acquisition(start_time, delay)
            return (ResultCode.OK, self.SUCCEEDED_MESSAGE)

    @command(
        dtype_in="DevString",
        dtype_out="DevVarLongStringArray",
    )
    @DebugIt()
    def StartAcquisition(self, argin):
        """
        Start data acquisition.

        :param argin: json dictionary with optional keywords:

        * StartTime - (int) start time
        * Delay - (int) delay start

        :type argin: str

        :return: A tuple containing a return code and a string
            message indicating status. The message is for
            information purpose only.
        :rtype: (:py:class:`~ska_tango_base.commands.ResultCode`, str)

        :example:

        >>> dp = tango.DeviceProxy("mccs/tile/01")
        >>> dict = {"StartTime":10, "Delay":20}
        >>> jstr = json.dumps(dict)
        >>> dp.command_inout("StartAcquisition", jstr)
        """
        handler = self.get_command_object("StartAcquisition")
        (return_code, message) = handler(argin)
        return [[return_code], [message]]

    class SetTimeDelaysCommand(ResponseCommand):
        """
        Class for handling the SetTimeDelays(argin) command.
        """

        SUCCEEDED_MESSAGE = "SetTimeDelays command completed OK"

        def do(self, argin):
            """
            Implementation of
            :py:meth:`.MccsTile.SetTimeDelays` command
            functionality.

            :param argin: time delays
            :type argin: list(float)

            :return: A tuple containing a return code and a string
                message indicating status. The message is for
                information purpose only.
            :rtype:
                (:py:class:`~ska_tango_base.commands.ResultCode`, str)
            """
            delays = argin
            hardware_manager = self.target
            hardware_manager.set_time_delays(delays)
            return (ResultCode.OK, self.SUCCEEDED_MESSAGE)

    @command(
        dtype_in="DevVarDoubleArray",
        dtype_out="DevVarLongStringArray",
    )
    @DebugIt()
    def SetTimeDelays(self, argin):
        """
        Set coarse zenith delay for input ADC streams Delay specified in
        nanoseconds, nominal is 0.

        :param argin: the delay in samples, positive delay adds delay
                       to the signal stream
        :type argin: list(int)

        :return: A tuple containing a return code and a string
            message indicating status. The message is for
            information purpose only.
        :rtype: (:py:class:`~ska_tango_base.commands.ResultCode`, str)

        :example:

        >>> delays = [3.4] * n (How many & int or float : Alessio?)
        >>> dp = tango.DeviceProxy("mccs/tile/01")
        >>> dp.command_inout("SetTimedelays", delays)
        """
        handler = self.get_command_object("SetTimeDelays")
        (return_code, message) = handler(argin)
        return [[return_code], [message]]

    class SetCspRoundingCommand(ResponseCommand):
        """
        Class for handling the SetCspRounding(argin) command.
        """

        SUCCEEDED_MESSAGE = "SetCspRounding command completed OK"

        def do(self, argin):
            """
            Implementation of
            :py:meth:`.MccsTile.SetCspRounding` command
            functionality.

            :param argin: csp rounding
            :type argin: float

            :return: A tuple containing a return code and a string
                message indicating status. The message is for
                information purpose only.
            :rtype:
                (:py:class:`~ska_tango_base.commands.ResultCode`, str)
            """
            rounding = argin
            hardware_manager = self.target
            hardware_manager.set_csp_rounding(rounding)
            return (ResultCode.OK, self.SUCCEEDED_MESSAGE)

    @command(
        dtype_in="DevDouble",
        dtype_out="DevVarLongStringArray",
    )
    @DebugIt()
    def SetCspRounding(self, argin):
        """
        Set output rounding for CSP.

        :param argin: the rounding
        :type argin: float

        :return: A tuple containing a return code and a string
            message indicating status. The message is for
            information purpose only.
        :rtype: (:py:class:`~ska_tango_base.commands.ResultCode`, str)

        :example:

        >>> dp = tango.DeviceProxy("mccs/tile/01")
        >>> dp.command_inout("SetCspRounding", 3.142)
        """
        handler = self.get_command_object("SetCspRounding")
        (return_code, message) = handler(argin)
        return [[return_code], [message]]

    class SetLmcIntegratedDownloadCommand(ResponseCommand):
        """
        Class for handling the SetLmcIntegratedDownload(argin) command.
        """

        SUCCEEDED_MESSAGE = "SetLmcIntegratedDownload command completed OK"

        def do(self, argin):
            """
            Implementation of
            :py:meth:`.MccsTile.SetLmcIntegratedDownload`
            command functionality.

            :param argin: a JSON-encoded dictionary of arguments
            :type argin: str

            :return: A tuple containing a return code and a string
                message indicating status. The message is for
                information purpose only.
            :rtype:
                (:py:class:`~ska_tango_base.commands.ResultCode`, str)

            :raises ValueError: if the JSON input lacks mandatory parameters

            :todo: Mandatory JSON parameters should be handled by validation
                against a schema
            """
            params = json.loads(argin)
            mode = params.get("Mode", None)
            if mode is None:
                self.logger.error("Mode is a mandatory parameter")
                raise ValueError("Mode is a mandatory parameter")
            channel_payload_length = params.get("ChannelPayloadLength", 2)
            beam_payload_length = params.get("BeamPayloadLength", 2)
            dst_ip = params.get("DstIP", None)
            src_port = params.get("SrcPort", 0xF0D0)
            dst_port = params.get("DstPort", 4660)
            lmc_mac = params.get("LmcMac", None)

            hardware_manager = self.target
            hardware_manager.set_lmc_integrated_download(
                mode,
                channel_payload_length,
                beam_payload_length,
                dst_ip,
                src_port,
                dst_port,
                lmc_mac,
            )
            return (ResultCode.OK, self.SUCCEEDED_MESSAGE)

    @command(
        dtype_in="DevString",
        dtype_out="DevVarLongStringArray",
    )
    @DebugIt()
    def SetLmcIntegratedDownload(self, argin):
        """
        Configure link and size of control data.

        :param argin: json dictionary with optional keywords:

        * Mode - (string) '1g' or '10g' (Mandatory)
        * ChannelPayloadLength - (int) SPEAD payload length for integrated channel data
        * BeamPayloadLength - (int) SPEAD payload length for integrated beam data
        * DstIP - (string) Destination IP
        * SrcPort - (int) Source port for integrated data streams
        * DstPort - (int) Destination port for integrated data streams
        * LmcMac: - (int) LMC Mac address is required for 10G lane configuration

        :type argin: str

        :return: A tuple containing a return code and a string
            message indicating status. The message is for
            information purpose only.
        :rtype: (:py:class:`~ska_tango_base.commands.ResultCode`, str)

        :example:

        >>> dp = tango.DeviceProxy("mccs/tile/01")
        >>> dict = {"Mode": "1G", "ChannelPayloadLength":4,
                    "BeamPayloadLength": 6, DstIP="10.0.1.23"}
        >>> jstr = json.dumps(dict)
        >>> dp.command_inout("SetLmcIntegratedDownload", jstr)
        """
        handler = self.get_command_object("SetLmcIntegratedDownload")
        (return_code, message) = handler(argin)
        return [[return_code], [message]]

    class SendRawDataSynchronisedCommand(ResponseCommand):
        """
        Class for handling the SendRawDataSynchronised(argin) command.
        """

        SUCCEEDED_MESSAGE = "SendRawDataSynchronised command completed OK"

        def do(self, argin):
            """
            Implementation of
            :py:meth:`.MccsTile.SendRawDataSynchronised`
            command functionality.

            :param argin: a JSON-encoded dictionary of arguments
            :type argin: str

            :return: A tuple containing a return code and a string
                message indicating status. The message is for
                information purpose only.
            :rtype:
                (:py:class:`~ska_tango_base.commands.ResultCode`, str)
            """
            params = json.loads(argin)
            timestamp = params.get("Timestamp", None)
            seconds = params.get("Seconds", 0.1)

            hardware_manager = self.target
            hardware_manager.send_raw_data(
                sync=True, timestamp=timestamp, seconds=seconds
            )
            return (ResultCode.OK, self.SUCCEEDED_MESSAGE)

    @command(
        dtype_in="DevString",
        dtype_out="DevVarLongStringArray",
    )
    def SendRawDataSynchronised(self, argin):
        """
        Send synchronised raw data.

        :param argin: json dictionary with optional keywords:

        * Timestamp - (string??) When to send
        * Seconds - (float) When to synchronise

        :type argin: str

        :return: A tuple containing a return code and a string
            message indicating status. The message is for
            information purpose only.
        :rtype: (:py:class:`~ska_tango_base.commands.ResultCode`, str)

        :example:

        >>> dp = tango.DeviceProxy("mccs/tile/01")
        >>> dict = {"Seconds": 0.5}
        >>> jstr = json.dumps(dict)
        >>> dp.command_inout("SendRawDataSynchronised", jstr)
        """
        handler = self.get_command_object("SendRawDataSynchronised")
        (return_code, message) = handler(argin)
        return [[return_code], [message]]

    class SendChannelisedDataNarrowbandCommand(ResponseCommand):
        """
        Class for handling the SendChannelisedDataNarrowband(argin)
        command.
        """

        SUCCEEDED_MESSAGE = "SendChannelisedDataNarrowband command completed OK"

        def do(self, argin):
            """
            Implementation of
            :py:meth:`.MccsTile.SendChannelisedDataNarrowband`
            command functionality.

            :param argin: a JSON-encoded dictionary of arguments
            :type argin: str

            :return: A tuple containing a return code and a string
                message indicating status. The message is for
                information purpose only.
            :rtype:
                (:py:class:`~ska_tango_base.commands.ResultCode`, str)

            :raises ValueError: if the JSON input lacks mandatory parameters

            :todo: Mandatory JSON parameters should be handled by validation
                against a schema
            """
            params = json.loads(argin)
            frequency = params.get("Frequency", None)
            if frequency is None:
                self.logger.error("Frequency is a mandatory parameter")
                raise ValueError("Frequency is a mandatory parameter")
            round_bits = params.get("RoundBits", None)
            if round_bits is None:
                self.logger.error("RoundBits is a mandatory parameter")
                raise ValueError("RoundBits is a mandatory parameter")
            number_of_samples = params.get("NSamples", 128)
            wait_seconds = params.get("WaitSeconds", 0)
            timestamp = params.get("Timestamp", None)
            seconds = params.get("Seconds", 0.2)
            hardware_manager = self.target
            hardware_manager.send_channelised_data_narrowband(
                frequency,
                round_bits,
                number_of_samples,
                wait_seconds,
                timestamp,
                seconds,
            )
            return (ResultCode.OK, self.SUCCEEDED_MESSAGE)

    @command(
        dtype_in="DevString",
        dtype_out="DevVarLongStringArray",
    )
    @DebugIt()
    def SendChannelisedDataNarrowband(self, argin):
        """
        Continuously send channelised data from a single channel end
        data from channel channel continuously (until stopped)

        This is a special mode used for UAV campaigns and not really
        part of the standard signal processing chain. I don’t know if
        this mode will be kept or not.

        :param argin: json dictionary with 2 mandatory and optional keywords:

        * Frequency - (int) Sky frequency to transmit
        * RoundBits - (int)  Specify which bits to round
        * NSamples -  (int) number of spectra to send
        * WaitSeconds - (int) Wait time before sending data
        * Timeout - (int) When to stop
        * Timestamp - (string??) When to start
        * Seconds - (float) When to synchronise

        :type argin: str

        :return: A tuple containing a return code and a string
            message indicating status. The message is for
            information purpose only.
        :rtype: (:py:class:`~ska_tango_base.commands.ResultCode`, str)

        :example:

        >>> dp = tango.DeviceProxy("mccs/tile/01")
        >>> dict = {"Frequency":2000, "RoundBits":256, "NSamples":256,
                    "WaitSeconds": 10, "Seconds": 0.5}
        >>> jstr = json.dumps(dict)
        >>> dp.command_inout("SendChannelisedDataNarrowband", jstr)
        """
        handler = self.get_command_object("SendChannelisedDataNarrowband")
        (return_code, message) = handler(argin)
        return [[return_code], [message]]

    class TweakTransceiversCommand(ResponseCommand):
        """
        Class for handling the TweakTransceivers() command.
        """

        SUCCEEDED_MESSAGE = "TweakTransceivers command completed OK"

        def do(self):
            """
            Implementation of
            :py:meth:`.MccsTile.TweakTransceivers` command
            functionality.

            :return: A tuple containing a return code and a string
                message indicating status. The message is for
                information purpose only.
            :rtype:
                (:py:class:`~ska_tango_base.commands.ResultCode`, str)
            """
            hardware_manager = self.target
            hardware_manager.tweak_transceivers()
            return (ResultCode.OK, self.SUCCEEDED_MESSAGE)

    @command(
        dtype_out="DevVarLongStringArray",
    )
    @DebugIt()
    def TweakTransceivers(self):
        """
        Tweak the transceivers.

        :return: A tuple containing a return code and a string
            message indicating status. The message is for
            information purpose only.
        :rtype: (:py:class:`~ska_tango_base.commands.ResultCode`, str)

        :example:

        >>> dp = tango.DeviceProxy("mccs/tile/01")
        >>> dp.command_inout("tweak_transceivers")
        """
        handler = self.get_command_object("TweakTransceivers")
        (return_code, message) = handler()
        return [[return_code], [message]]

    class PostSynchronisationCommand(ResponseCommand):
        """
        Class for handling the PostSynchronisation() command.
        """

        SUCCEEDED_MESSAGE = "PostSynchronisation command completed OK"

        def do(self):
            """
            Implementation of
            :py:meth:`.MccsTile.PostSynchronisation` command
            functionality.

            :return: A tuple containing a return code and a string
                message indicating status. The message is for
                information purpose only.
            :rtype:
                (:py:class:`~ska_tango_base.commands.ResultCode`, str)
            """
            hardware_manager = self.target
            hardware_manager.post_synchronisation()
            return (ResultCode.OK, self.SUCCEEDED_MESSAGE)

    @command(
        dtype_out="DevVarLongStringArray",
    )
    @DebugIt()
    def PostSynchronisation(self):
        """
        Post tile configuration synchronization.

        :return: A tuple containing a return code and a string
            message indicating status. The message is for
            information purpose only.
        :rtype: (:py:class:`~ska_tango_base.commands.ResultCode`, str)

        :example:

        >>> dp = tango.DeviceProxy("mccs/tile/01")
        >>> dp.command_inout("PostSynchronisation")
        """
        handler = self.get_command_object("PostSynchronisation")
        (return_code, message) = handler()
        return [[return_code], [message]]

    class SyncFpgasCommand(ResponseCommand):
        """
        Class for handling the SyncFpgas() command.
        """

        SUCCEEDED_MESSAGE = "SyncFpgas command completed OK"

        def do(self):
            """
            Implementation of
            :py:meth:`.MccsTile.SyncFpgas` command
            functionality.

            :return: A tuple containing a return code and a string
                message indicating status. The message is for
                information purpose only.
            :rtype:
                (:py:class:`~ska_tango_base.commands.ResultCode`, str)
            """
            hardware_manager = self.target
            hardware_manager.sync_fpgas()
            return (ResultCode.OK, self.SUCCEEDED_MESSAGE)

    @command(
        dtype_out="DevVarLongStringArray",
    )
    @DebugIt()
    def SyncFpgas(self):
        """
        Synchronise the FPGAs.

        :return: A tuple containing a return code and a string
            message indicating status. The message is for
            information purpose only.
        :rtype: (:py:class:`~ska_tango_base.commands.ResultCode`, str)

        :example:

        >>> dp = tango.DeviceProxy("mccs/tile/01")
        >>> dp.command_inout("SyncFpgas")
        """
        handler = self.get_command_object("SyncFpgas")
        (return_code, message) = handler()
        return [[return_code], [message]]

    class CalculateDelayCommand(ResponseCommand):
        """
        Class for handling the CalculateDelay(argin) command.
        """

        SUCCEEDED_MESSAGE = "CalculateDelay command completed OK"

        def do(self, argin):
            """
            Implementation of
            :py:meth:`.MccsTile.CalculateDelay` command
            functionality.

            :param argin: a JSON-encoded dictionary of arguments
            :type argin: str

            :return: A tuple containing a return code and a string
                message indicating status. The message is for
                information purpose only.
            :rtype:
                (:py:class:`~ska_tango_base.commands.ResultCode`, str)

            :raises ValueError: if the JSON input lacks
                mandatory parameters

            :todo: Mandatory JSON parameters should be handled by validation
                against a schema
            """
            params = json.loads(argin)
            current_delay = params.get("CurrentDelay", None)
            if current_delay is None:
                self.logger.error("CurrentDelay is a mandatory parameter")
                raise ValueError("CurrentDelay is a mandatory parameter")
            current_tc = params.get("CurrentTC", None)
            if current_tc is None:
                self.logger.error("CurrentTC is a mandatory parameter")
                raise ValueError("CurrentTC is a mandatory parameter")
            ref_lo = params.get("RefLo", None)
            if ref_lo is None:
                self.logger.error("RefLo is a mandatory parameter")
                raise ValueError("RefLo is a mandatory parameter")
            ref_hi = params.get("RefHi", None)
            if ref_hi is None:
                self.logger.error("RefHi is a mandatory parameter")
                raise ValueError("RefHi is a mandatory parameter")

            hardware_manager = self.target
            hardware_manager.calculate_delay(current_delay, current_tc, ref_lo, ref_hi)
            return (ResultCode.OK, self.SUCCEEDED_MESSAGE)

    @command(
        dtype_in="DevString",
        dtype_out="DevVarLongStringArray",
    )
    @DebugIt()
    def CalculateDelay(self, argin):
        """
        Calculate delay.

        :param argin: json dictionary with 4 mandatory keywords:

        * CurrentDelay - (float??) Current delay
        * CurrentTC - (float??) Current phase register terminal count
        * RefLo - (float??) Low reference
        * RefHi -(float??) High reference

        :type argin: str

        :return: A tuple containing a return code and a string
            message indicating status. The message is for
            information purpose only.
        :rtype: (:py:class:`~ska_tango_base.commands.ResultCode`, str)

        :example:

        >>> dp = tango.DeviceProxy("mccs/tile/01")
        >>> dict = {"CurrentDelay":0.4, "CurrentTC":56.2, "RefLo":3.0, "RefHi":78.9}
        >>> jstr = json.dumps(dict)
        >>> dp.command_inout("CalculateDelay", jstr)
        """
        handler = self.get_command_object("CalculateDelay")
        (return_code, message) = handler(argin)
        return [[return_code], [message]]

    class ConfigureTestGeneratorCommand(BaseCommand):
        """
        Class for handling the ConfigureTestGenerator(argin) command.
        """

        SUCCEEDED_MESSAGE = "ConfigureTestGenerator command completed OK"

        def do(self, argin):
            """
            Implementation of
            :py:meth:`.MccsTile.ConfigureTestGenerator` command
            functionality.

            :param argin: a JSON-encoded dictionary of arguments
            :type argin: str
            :raises ValueError: if the JSON input has invalid parameters

            :todo: Mandatory JSON parameters should be handled by validation
                   against a schema
            :return: A tuple containing a return code and a string
                   message indicating status. The message is for
                   information purpose only.
            :rtype: (:py:class:`~ska_tango_base.commands.ResultCode`, str)
            """
            hardware_manager = self.target

            params = json.loads(argin)
            active = False
            set_time = params.get("SetTime", 0)
            if "ToneFrequency" in params:
                frequency0 = params["ToneFrequency"]
                amplitude0 = params.get("ToneAmplitude", 1.0)
                active = True
            else:
                frequency0 = 0.0
                amplitude0 = 0.0

            if "Tone2Frequency" in params:
                frequency1 = params["Tone2Frequency"]
                amplitude1 = params.get("Tone2Amplitude", 1.0)
                active = True
            else:
                frequency1 = 0.0
                amplitude1 = 0.0

            if "NoiseAmplitude" in params:
                amplitude_noise = params.get("NoiseAmplitude", 1.0)
                active = True
            else:
                amplitude_noise = 0.0

            if "PulseFrequency" in params:
                pulse_code = params["PulseFrequency"]
                if (pulse_code < 0) or (pulse_code > 7):
                    raise ValueError("PulseFrequency must be between 0 and 7")
                amplitude_pulse = params.get("PulseAmplitude", 1.0)
                active = True
            else:
                pulse_code = 7
                amplitude_pulse = 0.0

            hardware_manager.configure_test_generator(
                frequency0,
                amplitude0,
                frequency1,
                amplitude1,
                amplitude_noise,
                pulse_code,
                amplitude_pulse,
                set_time,
            )

            chans = params.get("AdcChannels")
            inputs = 0
            if chans is None:
                if active:
                    inputs = 0xFFFFFFFF
            else:
                for channel in chans:
                    inputs = inputs | (1 << channel)
            hardware_manager.test_generator_input_select(inputs)
            hardware_manager.test_generator_active = active
            return (ResultCode.OK, self.SUCCEEDED_MESSAGE)

        def check_allowed(self):
            """
            command is allowed only in maintenance mode.

            :returns: whether the command is allowed
            :rtype: bool
            """
            return self.state_model.admin_mode == AdminMode.MAINTENANCE

    @command(
        dtype_in="DevString",
        dtype_out="DevVarLongStringArray",
    )
    @DebugIt()
    def ConfigureTestGenerator(self, argin):
        """
        Set the test signal generator.

        :param argin: json dictionary with keywords:

        * ToneFrequency: first tone frequency, in Hz. The frequency
            is rounded to the resolution of the generator. If this
            is not specified, the tone generator is disabled.
        * ToneAmplitude: peak tone amplitude, normalized to 31.875 ADC
            units. The amplitude is rounded to 1/8 ADC unit. Default
            is 1.0. A value of -1.0 keeps the previously set value.
        * Tone2Frequency: frequency for the second tone. Same
            as ToneFrequency.
        * Tone2Amplitude: peak tone amplitude for the second tone.
            Same as ToneAmplitude.
        * NoiseAmplitude: RMS amplitude of the pseudorandom Gaussian
            white noise, normalized to 26.03 ADC units.
        * PulseFrequency: frequency of the periodic pulse. A code
            in the range 0 to 7, corresponding to (16, 12, 8, 6, 4, 3, 2)
            times the ADC frame frequency.
        * PulseAmplitude: peak amplitude of the periodic pulse, normalized
            to 127 ADC units. Default is 1.0. A value of -1.0 keeps the
            previously set value.
        * SetTime: time at which the generator is set, for synchronization
            among different TPMs.
        * AdcChannels: list of adc channels which will be substituted with
            the test signal. Channels are numbered from 0 to 31, with each
            even-odd pair (2N, 2N+1) corresponding to X and Y polarizations
            of channel N. Default to all signals if at least one generator
            is specified, or none if no generator is specified (empty
            json string).

        :type argin: str

        :return: A tuple containing a return code and a string
            message indicating status. The message is for
            information purpose only.
        :rtype: (:py:class:`~ska_tango_base.commands.ResultCode`, str)

        :example:

        >>> dp = tango.DeviceProxy("mccs/tile/01")
        >>> dict = {"ToneFrequency": 150e6, "ToneAmplitude": 0.1,
                "NoiseAmplitude": 0.9, "PulseFrequency": 7, "LoadTime":0}
        >>> jstr = json.dumps(dict)
        >>> values = dp.command_inout("ConfigureTestGenerator", jstr)
        """
        handler = self.get_command_object("ConfigureTestGenerator")
        (return_code, message) = handler(argin)
        return [[return_code], [message]]


# ----------
# Run server
# ----------
def main(args=None, **kwargs):
    """
    Entry point for module.

    :param args: positional arguments
    :type args: list
    :param kwargs: named arguments
    :type kwargs: dict

    :return: exit code
    :rtype: int
    """
    return MccsTile.run_server(args=args, **kwargs)


if __name__ == "__main__":
    main()<|MERGE_RESOLUTION|>--- conflicted
+++ resolved
@@ -1851,10 +1851,6 @@
             if src_port is None:
                 self.logger.error("SrcPort is a mandatory parameter")
                 raise ValueError("SrcPort is a mandatory parameter")
-<<<<<<< HEAD
-            dst_mac = params.get("DstMac", None)
-=======
->>>>>>> 43f7fadb
             dst_ip = params.get("DstIP", None)
             if dst_ip is None:
                 self.logger.error("DstIP is a mandatory parameter")
@@ -1885,14 +1881,10 @@
         * CoreID - (int) core id
         * ArpTableEntry - (int) ARP table entry ID
         * SrcMac - (string) mac address dot notation
-<<<<<<< HEAD
         * SrcIP - (string) IP dot notation. Default taken from main IP address
         * SrcPort - (int) src port.
-        * DstMac - (string) mac address dot notation. Not used if ARP present
-=======
         * SrcIP - (string) IP dot notation
         * SrcPort - (int) src port
->>>>>>> 43f7fadb
         * DstIP - (string) IP dot notation
         * DstPort - (int) dest port
 
