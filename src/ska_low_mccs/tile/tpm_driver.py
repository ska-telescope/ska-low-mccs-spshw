--- conflicted
+++ resolved
@@ -344,32 +344,11 @@
     @property
     def fpgas_time(self):
         """
-<<<<<<< HEAD
-        Return the FPGAs clock time. Useful for detecting clock skew,
-        propagation delays, contamination delays, etc.
+        Return the FPGAs clock time. Useful for detecting clock skew, propagation
+        delays, contamination delays, etc.
 
         :return: the FPGAs clock time
         :rtype: list(int)
-=======
-        Return the FPGA1 clock time. Useful for detecting clock skew, propagation
-        delays, contamination delays, etc.
-
-        :return: the FPGA1 clock time
-        :rtype: int
-        """
-        self.logger.debug("TpmDriver: fpga1_time")
-        self._fpga1_time = self.tile.get_fpga_time(Device.FPGA_1)
-        return self._fpga1_time
-
-    @property
-    def fpga2_time(self):
-        """
-        Return the FPGA2 clock time. Useful for detecting clock skew, propagation
-        delays, contamination delays, etc.
-
-        :return: the FPGA2 clock time
-        :rtype: int
->>>>>>> 68fc46d5
         """
         self.logger.debug("TpmDriver: fpgas_time")
         self._fpgas_time = [
@@ -797,16 +776,9 @@
         last_channel=511,
     ):
         """
-<<<<<<< HEAD
-        Configure and start the transmission of integrated channel data
-        with the provided integration time, first channel and last
-        channel. Data are sent continuously until the StopIntegratedData
-        command is run.
-=======
         Configure and start the transmission of integrated channel data with the
         provided integration time, first channel and last channel. Data are sent
-        continuously until the StopIntegratedChannelData command is run.
->>>>>>> 68fc46d5
+        continuously until the StopIntegratedData command is run.
 
         :param integration_time: integration time in seconds, defaults to 0.5
         :type integration_time: float, optional
@@ -822,14 +794,6 @@
             last_channel,
         )
 
-<<<<<<< HEAD
-=======
-    def stop_integrated_channel_data(self):
-        """Stop the integrated channel data."""
-        self.logger.debug("TpmDriver: Stop integrated channel data")
-        self.tile.stop_integrated_channel_data()
-
->>>>>>> 68fc46d5
     def configure_integrated_beam_data(
         self,
         integration_time=0.5,
@@ -837,16 +801,9 @@
         last_channel=191,
     ):
         """
-<<<<<<< HEAD
-        Configure and start the transmission of integrated channel data
-        with the provided integration time, first channel and last
-        channel. Data are sent continuously until the StopIntegratedData
-        command is run.
-=======
         Configure and start the transmission of integrated channel data with the
         provided integration time, first channel and last channel. Data are sent
-        continuously until the StopIntegratedBeamData command is run.
->>>>>>> 68fc46d5
+        continuously until the StopIntegratedData command is run.
 
         :param integration_time: integration time in seconds, defaults to 0.5
         :type integration_time: float, optional
@@ -862,14 +819,6 @@
             last_channel,
         )
 
-<<<<<<< HEAD
-=======
-    def stop_integrated_beam_data(self):
-        """Stop the integrated beam data."""
-        self.logger.debug("TpmDriver: Stop integrated beam data")
-        self.tile.stop_integrated_beam_data()
-
->>>>>>> 68fc46d5
     def stop_integrated_data(self):
         """Stop the integrated data."""
         self.logger.debug("TpmDriver: Stop integrated data")
@@ -930,8 +879,8 @@
         seconds=0.2,
     ):
         """
-        Transmit data from a channel continuously. It can be stopped
-        with stop_data_transmission.
+        Transmit data from a channel continuously. It can be stopped with
+        stop_data_transmission.
 
         :param channel_id: index of channel to send
         :type channel_id: int
