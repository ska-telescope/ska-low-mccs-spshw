--- conflicted
+++ resolved
@@ -144,33 +144,6 @@
     def start_communicating(self: TpmDriver) -> None:
         """Establish communication with the TPM."""
         super().start_communicating()
-<<<<<<< HEAD
-        self.enqueue(self._connect_to_tile)
-        # self._connect_to_tile()
-
-    def _connect_to_tile(self: TpmDriver) -> None:
-        self.logger.debug("Trying to connect to tile")
-        with self._hardware_lock:
-            self.tile.connect()
-        if self.tile.tpm is None:
-            self.update_communication_status(CommunicationStatus.NOT_ESTABLISHED)
-
-        timeout = 0
-        max_time = 100  # 50 seconds
-        while self.tile.tpm is None:
-            time.sleep(0.5)
-            with self._hardware_lock:
-                self.tile.connect()
-            timeout = timeout + 1
-            if timeout > max_time:
-                break
-        if self.tile.tpm is not None:
-            self.logger.debug("Connected to tile")
-            self.update_communication_status(CommunicationStatus.ESTABLISHED)
-        else:
-            self.logger.error(f"Connection to tile failed after {timeout/0.5} seconds")
-            # self.update_communication_status(CommunicationStatus.DISABLED)
-=======
         connect_to_tile_command = self.ConnectToTile(target=self)
         _ = self.enqueue(connect_to_tile_command)
 
@@ -189,13 +162,30 @@
             :return: a result code and message
             """
             target = self.target
-            target.tile.connect()
+            targer.logger.debug("Trying to connect to tile")
+            with target._hardware_lock:
+                target.tile.connect()
             if target.tile.tpm is not None:
                 target.update_communication_status(CommunicationStatus.ESTABLISHED)
+                target.logger.debug("Connected to tile")
                 return ResultCode.OK, "Connected to Tile"
 
-            return ResultCode.FAILED, "Could not connect to Tile"
->>>>>>> 067786a0
+            timeout = 0
+            max_time = 100  # 50 seconds
+            while target.tile.tpm is None:
+                time.sleep(0.5)
+                with target._hardware_lock:
+                    target.tile.connect()
+                timeout = timeout + 1
+                if timeout > max_time:
+                    break
+            if target.tile.tpm is not None:
+                target.logger.debug("Connected to tile")
+                target.update_communication_status(CommunicationStatus.ESTABLISHED)
+                return ResultCode.OK, "Connected to Tile"
+            else:
+                self.logger.error(f"Connection to tile failed after {timeout/0.5} seconds")
+            return ResultCode.FAILED, f"Could not connect to Tile after {timeout/0.5} seconds"
 
     def stop_communicating(self: TpmDriver) -> None:
         """
