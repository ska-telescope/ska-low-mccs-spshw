#  -*- coding: utf-8 -*
#
# This file is part of the SKA Low MCCS project
#
#
# Distributed under the terms of the BSD 3-clause new license.
# See LICENSE for more info.
"""
This package implements SKA Low's MCCS SPSHW subsystem.

The Monitoring Control and Calibration (MCCS) subsystem is responsible
for, amongst other things, monitoring and control of LFAA.
"""

<<<<<<< HEAD
__version__ = "10.1.1"
__version_info__ = str(
    (
        "ska-low-mccs-spshw",
        __version__,
        "This package implements SKA Low's MCCS SPSHW subsystem.",
    )
).replace("'", "")
=======
__version__ = "10.2.0"
__version_info__ = (
    "ska-low-mccs-spshw",
    __version__,
    "This package implements SKA Low's MCCS SPSHW subsystem.",
)
>>>>>>> 30a36647

__all__ = [
    "MccsSubrack",
    "MccsTile",
    "SpsStation",
    "MccsPdu",
    "PowerMarshaller",
    "version",
]

import tango.server

from .pdu import MccsPdu
from .power_marshaller import PowerMarshaller
from .station import SpsStation
from .subrack import MccsSubrack
from .tile import MccsTile
from .version import version_info

__version__ = version_info["version"]


def main(*args: str, **kwargs: str) -> int:  # pragma: no cover
    """
    Entry point for module.

    :param args: positional arguments
    :param kwargs: named arguments

    :return: exit code
    """
    return tango.server.run(
        classes=(
            MccsPdu,
            PowerMarshaller,
            MccsSubrack,
            MccsTile,
            SpsStation,
        ),
        args=args or None,
        **kwargs
    )


if __name__ == "__main__":
    print(__version__)<|MERGE_RESOLUTION|>--- conflicted
+++ resolved
@@ -12,8 +12,7 @@
 for, amongst other things, monitoring and control of LFAA.
 """
 
-<<<<<<< HEAD
-__version__ = "10.1.1"
+__version__ = "10.2.0"
 __version_info__ = str(
     (
         "ska-low-mccs-spshw",
@@ -21,14 +20,6 @@
         "This package implements SKA Low's MCCS SPSHW subsystem.",
     )
 ).replace("'", "")
-=======
-__version__ = "10.2.0"
-__version_info__ = (
-    "ska-low-mccs-spshw",
-    __version__,
-    "This package implements SKA Low's MCCS SPSHW subsystem.",
-)
->>>>>>> 30a36647
 
 __all__ = [
     "MccsSubrack",
