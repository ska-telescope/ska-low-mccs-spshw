--- conflicted
+++ resolved
@@ -12,11 +12,7 @@
 for, amongst other things, monitoring and control of LFAA.
 """
 
-<<<<<<< HEAD
-__version__ = "2.1.0"
-=======
-__version__ = "3.0.2"
->>>>>>> d6cafcd7
+__version__ = "3.1.0"
 __version_info__ = (
     "ska-low-mccs-spshw",
     __version__,
