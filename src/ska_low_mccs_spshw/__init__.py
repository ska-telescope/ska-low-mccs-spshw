--- conflicted
+++ resolved
@@ -28,11 +28,8 @@
     "version",
 ]
 
-<<<<<<< HEAD
+from .daq_receiver import MccsDaqReceiver
 from .calibration_store import MccsCalibrationStore
-=======
-from .daq_receiver import MccsDaqReceiver
->>>>>>> 0e21ddad
 from .station import SpsStation
 from .station_calibrator import MccsStationCalibrator
 from .subrack import MccsSubrack
