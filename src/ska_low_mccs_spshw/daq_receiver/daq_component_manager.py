# -*- coding: utf-8 -*-
#
# This file is part of the SKA Low MCCS project
#
#
# Distributed under the terms of the BSD 3-clause new license.
# See LICENSE for more info.
"""This module implements component management for DaqReceivers."""
from __future__ import annotations

import json
import logging
import random
import threading
from datetime import date
from pathlib import PurePath
from typing import Any, Callable, Final, Optional

import numpy as np
from ska_control_model import CommunicationStatus, PowerState, ResultCode, TaskStatus
from ska_low_mccs_daq_interface import DaqClient
from ska_ser_skuid.client import SkuidClient  # type: ignore
from ska_tango_base.base import check_communicating
from ska_tango_base.executor import TaskExecutor, TaskExecutorComponentManager

__all__ = ["DaqComponentManager"]
SUBSYSTEM_SLUG = "ska-low-mccs"


# pylint: disable=abstract-method,too-many-instance-attributes
class DaqComponentManager(TaskExecutorComponentManager):
    """A component manager for a DaqReceiver."""

    NOF_ANTS_PER_STATION: Final = 256

    # pylint: disable=too-many-arguments
    def __init__(
        self: DaqComponentManager,
        daq_id: int,
        receiver_interface: str,
        receiver_ip: str,
        receiver_ports: str,
        daq_address: str,
        consumers_to_start: str,
        skuid_url: str,
        logger: logging.Logger,
        communication_state_callback: Callable[[CommunicationStatus], None],
        component_state_callback: Callable[..., None],
        received_data_callback: Callable[[str, str, str], None],
    ) -> None:
        """
        Initialise a new instance of DaqComponentManager.

        :param daq_id: The ID of this DaqReceiver.
        :param receiver_interface: The interface this DaqReceiver is to watch.
        :param receiver_ip: The IP address of this DaqReceiver.
        :param receiver_ports: The port this DaqReceiver is to watch.
        :param daq_address: the address of the DAQ receiver.
            This is dependent on the communication mechanism used.
            For gRPC, this is the channel.
        :param consumers_to_start: The default consumers to be started.
        :param skuid_url: The address at which a SKUID service is running.
        :param logger: the logger to be used by this object.
        :param communication_state_callback: callback to be
            called when the status of the communications channel between
            the component manager and its component changes
        :param component_state_callback: callback to be
            called when the component state changes
        :param received_data_callback: callback to be called when data is
            received from a tile
        """
        self._power_state_lock = threading.RLock()
        self._power_state: Optional[PowerState] = None
        self._faulty: Optional[bool] = None
        self._consumers_to_start: str = "Daqmodes.INTEGRATED_CHANNEL_DATA"
        self._receiver_started: bool = False
        self._daq_id = str(daq_id).zfill(3)
        self._configuration = {}
        if receiver_interface:
            self._configuration["receiver_interface"] = receiver_interface
        if receiver_ip:
            self._configuration["receiver_ip"] = receiver_ip
        if receiver_ports:
            self._configuration["receiver_ports"] = receiver_ports
        self._received_data_callback = received_data_callback
        self._set_consumers_to_start(consumers_to_start)
        self._daq_client = DaqClient(daq_address)
        self._skuid_url = skuid_url

        super().__init__(
            logger,
            communication_state_callback,
            component_state_callback,
            power=None,
            fault=None,
        )
        self._task_executor = TaskExecutor(max_workers=2)

    def start_communicating(self: DaqComponentManager) -> None:
        """Establish communication with the DaqReceiver components."""
        if self.communication_state == CommunicationStatus.ESTABLISHED:
            return
        if self.communication_state == CommunicationStatus.DISABLED:
            self._update_communication_state(
                CommunicationStatus.NOT_ESTABLISHED
            )  # noqa: E501

        try:
            configuration = json.dumps(self._configuration)

            response = self._daq_client.initialise(configuration)
            self.logger.info(response["message"])
        except Exception as e:  # pylint: disable=broad-except
            self.logger.error("Caught exception in start_communicating: %s", e)
            if self._component_state_callback is not None:
                self._component_state_callback(fault=True)

        self._update_communication_state(CommunicationStatus.ESTABLISHED)

    def stop_communicating(self: DaqComponentManager) -> None:
        """Break off communication with the DaqReceiver components."""
        if self.communication_state == CommunicationStatus.DISABLED:
            return
        self._update_communication_state(CommunicationStatus.DISABLED)
        self._update_component_state(power=None, fault=None)

<<<<<<< HEAD
    def _get_default_config(self: DaqComponentManager) -> dict[str, Any]:
        """
        Retrieve and return a default DAQ configuration.

        :return: A DAQ configuration.
        """
        daq_config = {
            "nof_antennas": 16,
            "nof_channels": 512,
            "nof_beams": 1,
            "nof_polarisations": 2,
            "nof_tiles": 1,
            "nof_raw_samples": 32768,
            "raw_rms_threshold": -1,
            "nof_channel_samples": 1024,
            "nof_correlator_samples": 1835008,
            "nof_correlator_channels": 1,
            "continuous_period": 0,
            "nof_beam_samples": 42,
            "nof_beam_channels": 384,
            "nof_station_samples": 262144,
            "integrated_channel_bitwidth": 16,
            "continuous_channel_bitwidth": 16,
            "persist_all_buffers": True,
            "append_integrated": True,
            "sampling_time": 1.1325,
            "sampling_rate": (800e6 / 2.0) * (32.0 / 27.0) / 512.0,
            "oversampling_factor": 32.0 / 27.0,
            "receiver_ports": self._receiver_ports,
            "receiver_interface": self._receiver_interface,
            "receiver_ip": self._receiver_ip,
            "receiver_frame_size": 8500,
            "receiver_frames_per_block": 32,
            "receiver_nof_blocks": 256,
            "receiver_nof_threads": 1,
            "directory": ".",
            "logging": True,
            "write_to_disk": True,
            "station_config": None,
            "max_filesize": None,
            "acquisition_duration": -1,
            "acquisition_start_time": -1,
            "station_beam_source": "",
            "station_beam_start_channel": 0,
            "station_beam_dada": False,
            "station_beam_individual_channels": False,
            "description": "",
            "daq_library": None,
            "observation_metadata": {},  # This is populated automatically
        }
        return daq_config

=======
>>>>>>> a6bdc57a
    @check_communicating
    def get_configuration(self: DaqComponentManager) -> dict[str, str]:
        """
        Get the active configuration from DAQ.

        :return: The configuration in use by the DaqReceiver instance.
        """
        return self._daq_client.get_configuration()

    def _set_consumers_to_start(
        self: DaqComponentManager, consumers_to_start: str
    ) -> tuple[ResultCode, str]:
        """
        Set default consumers to start.

        Set consumers to be started when `start_daq` is called
            without specifying a consumer.

        :param consumers_to_start: A string containing a comma separated
            list of DaqModes.

        :return: A tuple containing a return code and a string
            message indicating status. The message is for
            information purpose only.
        """
        self._consumers_to_start = consumers_to_start
        return (ResultCode.OK, "SetConsumers command completed OK")

    @check_communicating
    def configure_daq(
        self: DaqComponentManager,
        daq_config: str,
    ) -> tuple[ResultCode, str]:
        """
        Apply a configuration to the DaqReceiver.

        :param daq_config: A json containing configuration settings.

        :return: A tuple containing a return code and a string
            message indicating status. The message is for
            information purpose only.
        """
        self.logger.info("Configuring DAQ receiver.")
        result_code, message = self._daq_client.configure_daq(daq_config)
        if result_code == ResultCode.OK:
            self.logger.info("DAQ receiver configuration complete.")
        else:
            self.logger.error(f"Configure failed with response: {result_code}")
        return result_code, message

    @check_communicating
    def start_daq(
        self: DaqComponentManager,
        modes_to_start: str,
        task_callback: Optional[Callable] = None,
    ) -> tuple[TaskStatus, str]:
        """
        Start data acquisition with the current configuration.

        Extracts the required consumers from configuration and starts
        them.

        :param modes_to_start: A comma separated string of daq modes.
        :param task_callback: Update task state, defaults to None

        :return: a task status and response message
        """
        return self.submit_task(
            self._start_daq,
            args=[modes_to_start],
            task_callback=task_callback,
        )

    def _start_daq(
        self: DaqComponentManager,
        modes_to_start: str,
        task_callback: Optional[Callable],
        task_abort_event: Optional[threading.Event] = None,
    ) -> None:
        """
        Start DAQ on the gRPC server, stream response.

        This will request the gRPC server to send a streamed response,
        We can then loop through the responses and respond. The reason we use
        a streamed response rather than a callback is there is no
        obvious way to register a callback mechanism in gRPC.

        :param modes_to_start: A comma separated string of daq modes.
        :param task_callback: Update task state, defaults to None
        :param task_abort_event: Check for abort, defaults to None

        :return: none
        """
        if task_callback:
            task_callback(status=TaskStatus.IN_PROGRESS)
        # Check data directory is in correct format, if not then reconfigure.
        # This delays the start call by a lot if SKUID isn't there.
        if not self._data_directory_format_adr55_compliant():
            config = {"directory": self._construct_adr55_filepath()}
            self.configure_daq(json.dumps(config))
            self.logger.info(
                "Data directory automatically reconfigured to: %s", config["directory"]
            )
        try:
            modes_to_start = modes_to_start or self._consumers_to_start
            for response in self._daq_client.start_daq(modes_to_start):
                if task_callback:
                    if "status" in response:
                        task_callback(
                            status=response["status"],
                            result=response["message"],
                        )
                if "files" in response:
                    files_written = response["files"]
                    data_types_received = response["types"]
                    metadata = response["extras"]
                    self.logger.info(
                        f"File: {files_written}, Type: {data_types_received}"
                    )
                    self._received_data_callback(
                        data_types_received,
                        files_written,
                        metadata,
                    )
        except Exception as e:  # pylint: disable=broad-exception-caught  # XXX
            if task_callback:
                task_callback(
                    status=TaskStatus.FAILED,
                    result=f"Exception: {e}",
                )
            return

    @check_communicating
    def stop_daq(
        self: DaqComponentManager,
        task_callback: Optional[Callable] = None,
    ) -> tuple[TaskStatus, str]:
        """
        Stop data acquisition.

        :param task_callback: Update task state, defaults to None

        :return: a task status and response message
        """
        return self.submit_task(
            self._stop_daq,
            task_callback=task_callback,
        )

    @check_communicating
    def _stop_daq(
        self: DaqComponentManager,
        task_callback: Optional[Callable] = None,
        task_abort_event: Optional[threading.Event] = None,
    ) -> None:
        """
        Stop data acquisition.

        Stops the DAQ receiver and all running consumers.

        :param task_callback: Update task state, defaults to None
        :param task_abort_event: Check for abort, defaults to None
        """
        self.logger.debug("Entering stop_daq")
        if task_callback:
            task_callback(status=TaskStatus.IN_PROGRESS)

        result_code, message = self._daq_client.stop_daq()
        if task_callback:
            if result_code == ResultCode.OK:
                task_callback(status=TaskStatus.COMPLETED)
            else:
                task_callback(status=TaskStatus.FAILED)

    @check_communicating
    def daq_status(
        self: DaqComponentManager,
        task_callback: Optional[Callable] = None,
    ) -> str:
        """
        Provide status information for this MccsDaqReceiver.

        :param task_callback: Update task state, defaults to None
        :return: a task status and response message
        """
        self.logger.debug("Entering daq_status")
        if task_callback:
            task_callback(status=TaskStatus.IN_PROGRESS)

        status = self._daq_client.get_status()
        if task_callback:
            task_callback(status=TaskStatus.COMPLETED)
        self.logger.debug(f"Exiting daq_status with: {status}")
        return status

    @check_communicating
    def start_bandpass_monitor(
        self: DaqComponentManager,
        argin: str,
        task_callback: Optional[Callable] = None,
    ) -> tuple[TaskStatus, str]:
        """
        Start monitoring antenna bandpasses.

        The MccsDaqReceiver will begin monitoring antenna bandpasses
            and producing plots of the spectra.

        :param argin: A json string with keywords
            - plot_directory
            Directory in which to store bandpass plots.
            - monitor_rms
            Whether or not to additionally produce RMS plots.
            Default: False.
            - auto_handle_daq
            Whether DAQ should be automatically reconfigured,
            started and stopped without user action if necessary.
            This set to False means we expect DAQ to already
            be properly configured and listening for traffic
            and DAQ will not be stopped when `StopBandpassMonitor`
            is called.
            Default: False.
            - cadence
            The time in seconds over which to average bandpass data.
            Default: 0 returns snapshots.
        :param task_callback: Update task state, defaults to None

        :return: a task status and response message
        """
        return self.submit_task(
            self._start_bandpass_monitor,
            args=[argin],
            task_callback=task_callback,
        )

    def _to_db(self: DaqComponentManager, data: np.ndarray) -> np.ndarray:
        np.seterr(divide="ignore")
        log_data = 10 * np.log10(data)
        log_data[np.isneginf(log_data)] = 0.0
        np.seterr(divide="warn")
        return log_data

    def _to_shape(
        self: DaqComponentManager, a: np.ndarray, shape: tuple[int, int]
    ) -> np.ndarray:
        y_, x_ = shape
        y, x = a.shape
        y_pad = y_ - y
        x_pad = x_ - x
        return np.pad(
            a,
            (
                (y_pad // 2, y_pad // 2 + y_pad % 2),
                (x_pad // 2, x_pad // 2 + x_pad % 2),
            ),
            mode="constant",
        )

    def _get_data_from_response(
        self: DaqComponentManager,
        response: dict[str, Any],
        data_to_extract: str,
        nof_channels: int,
    ) -> np.ndarray | None:
        extracted_data = None
        try:
            extracted_data = self._to_shape(
                self._to_db(np.array(json.loads(response[data_to_extract][0]))),
                (self.NOF_ANTS_PER_STATION, nof_channels),
            )  # .reshape((self.NOF_ANTS_PER_STATION, nof_channels))
        except ValueError as e:
            self.logger.error(f"Caught mismatch in {data_to_extract} shape: {e}")
        return extracted_data

    # pylint: disable = too-many-branches
    @check_communicating
    def _start_bandpass_monitor(
        self: DaqComponentManager,
        argin: str,
        task_callback: Optional[Callable] = None,
        task_abort_event: Optional[threading.Event] = None,
    ) -> None:
        """
        Start monitoring antenna bandpasses.

        The MccsDaqReceiver will begin monitoring antenna bandpasses
            and producing plots of the spectra.

        :param argin: A json string with keywords
            - plot_directory
            Directory in which to store bandpass plots.
            - monitor_rms
            Whether or not to additionally produce RMS plots.
            Default: False.
            - auto_handle_daq
            Whether DAQ should be automatically reconfigured,
            started and stopped without user action if necessary.
            This set to False means we expect DAQ to already
            be properly configured and listening for traffic
            and DAQ will not be stopped when `StopBandpassMonitor`
            is called.
            Default: False.
            - cadence
            The time in seconds over which to average bandpass data.
            Default: 0 returns snapshots.
        :param task_callback: Update task state, defaults to None
        :param task_abort_event: Check for abort, defaults to None
        """
        config = self.get_configuration()
        nof_channels = int(config["nof_channels"])

        if task_callback:
            task_callback(status=TaskStatus.QUEUED)
        try:
            for response in self._daq_client.start_bandpass_monitor(argin):
                x_bandpass_plot: np.ndarray | None = None
                y_bandpass_plot: np.ndarray | None = None
                rms_plot = None
                call_callback: bool = (
                    False  # Only call the callback if we have something to say.
                )
                if task_callback is not None:
                    task_callback(
                        status=TaskStatus(response["result_code"]),
                        result=response["message"],
                    )

                if "x_bandpass_plot" in response:
                    if response["x_bandpass_plot"] != [None]:
                        # Reconstruct the numpy array.
                        x_bandpass_plot = self._get_data_from_response(
                            response, "x_bandpass_plot", nof_channels
                        )
                        if x_bandpass_plot is not None:
                            call_callback = True

                if "y_bandpass_plot" in response:
                    if response["y_bandpass_plot"] != [None]:
                        # Reconstruct the numpy array.
                        y_bandpass_plot = self._get_data_from_response(
                            response, "y_bandpass_plot", nof_channels
                        )
                        if y_bandpass_plot is not None:
                            call_callback = True

                if "rms_plot" in response:
                    if response["rms_plot"] != [None]:
                        rms_plot = self._get_data_from_response(
                            response, "rms_plot", nof_channels
                        )
                        if rms_plot is not None:
                            call_callback = True

                if call_callback:
                    if self._component_state_callback is not None:
                        self._component_state_callback(
                            x_bandpass_plot=x_bandpass_plot,
                            y_bandpass_plot=y_bandpass_plot,
                            rms_plot=rms_plot,
                        )

        except Exception as e:  # pylint: disable=broad-exception-caught  # XXX
            self.logger.error("Caught exception in bandpass monitor: %s", e)
            if task_callback:
                task_callback(
                    status=TaskStatus.FAILED,
                    result=f"Exception: {e}",
                )
            return

    @check_communicating
    def stop_bandpass_monitor(
        self: DaqComponentManager,
        task_callback: Optional[Callable] = None,
    ) -> tuple[ResultCode, str]:
        """
        Stop monitoring antenna bandpasses.

        The MccsDaqReceiver will cease monitoring antenna bandpasses
            and producing plots of the spectra.

        :param task_callback: Update task state, defaults to None

        :return: a ResultCode and response message
        """
        return self._daq_client.stop_bandpass_monitor()

    def _data_directory_format_adr55_compliant(
        self: DaqComponentManager,
    ) -> bool:
        """
        Check the current data directory has ADR-55 format.

        Here we just check that the static parts of the filepath are
            present where expected.
            The eb_id and scan_id are not validated.

        :return: Whether the current directory is ADR-55 compliant.
        """
        current_directory = self.get_configuration()["directory"].split("/", maxsplit=5)
        # Reconstruct ADR-55 relevant part of the fp to match against.
        current_directory_root = "/".join(current_directory[0:5])
        return PurePath(current_directory_root).match(f"/product/*/{SUBSYSTEM_SLUG}/*")

    def _construct_adr55_filepath(
        self: DaqComponentManager,
        eb_id: Optional[str] = None,
        scan_id: Optional[str] = None,
    ) -> str:
        """
        Construct an ADR-55 compliant filepath.

        An ADR-55 compliant filepath for data logging is constructed
            from the existing DAQ data directory, retrieving or creating
            UIDs as necessary.

        :param eb_id: A pre-existing eb_id if available.
        :param scan_id: A pre-existing scan_id if available.

        :return: A data storage directory compliant with ADR-55.
        """
        if eb_id is None:
            eb_id = self._get_eb_id()
        if scan_id is None:
            scan_id = self._get_scan_id()
        existing_directory = self.get_configuration()["directory"]
        # Replace any double slashes with just one in case
        # `existing_directory` begins with one.
        return (
            f"/product/{eb_id}/{SUBSYSTEM_SLUG}/{scan_id}/{existing_directory}".replace(
                "//", "/"
            )
        )

    def _get_scan_id(self: DaqComponentManager) -> str:
        """
        Get a unique scan ID from SKUID.

        :return: A unique scan ID.
        """
        if self._skuid_url:
            try:
                skuid_client = SkuidClient(self._skuid_url)
                uid = skuid_client.fetch_scan_id()
                return uid
            except Exception as e:  # pylint: disable=broad-except
                # Usually when SKUID isn't available.
                self.logger.warn(
                    "Could not retrieve scan_id from SKUID: %s. "
                    "Using a locally produced scan_id.",
                    e,
                )
        random_seq = str(random.randint(1, 999999999999999)).rjust(15, "0")
        uid = f"scan-local-{random_seq}"
        return uid

    def _get_eb_id(self: DaqComponentManager) -> str:
        """
        Get a unique execution block ID from SKUID.

        :return: A unique execution block ID.
        """
        if self._skuid_url:
            try:
                skuid_client = SkuidClient(self._skuid_url)
                uid = skuid_client.fetch_skuid("eb")
                return uid
            except Exception as e:  # pylint: disable=broad-except
                # Usually when SKUID isn't available.
                self.logger.warn(
                    "Could not retrieve eb_id from SKUID: %s. "
                    "Using a locally produced eb_id.",
                    e,
                )
        random_seq = str(random.randint(1, 999999999)).rjust(9, "0")
        today = date.today().strftime("%Y%m%d")
        uid = f"eb-local-{today}-{random_seq}"
        return uid<|MERGE_RESOLUTION|>--- conflicted
+++ resolved
@@ -124,61 +124,6 @@
         self._update_communication_state(CommunicationStatus.DISABLED)
         self._update_component_state(power=None, fault=None)
 
-<<<<<<< HEAD
-    def _get_default_config(self: DaqComponentManager) -> dict[str, Any]:
-        """
-        Retrieve and return a default DAQ configuration.
-
-        :return: A DAQ configuration.
-        """
-        daq_config = {
-            "nof_antennas": 16,
-            "nof_channels": 512,
-            "nof_beams": 1,
-            "nof_polarisations": 2,
-            "nof_tiles": 1,
-            "nof_raw_samples": 32768,
-            "raw_rms_threshold": -1,
-            "nof_channel_samples": 1024,
-            "nof_correlator_samples": 1835008,
-            "nof_correlator_channels": 1,
-            "continuous_period": 0,
-            "nof_beam_samples": 42,
-            "nof_beam_channels": 384,
-            "nof_station_samples": 262144,
-            "integrated_channel_bitwidth": 16,
-            "continuous_channel_bitwidth": 16,
-            "persist_all_buffers": True,
-            "append_integrated": True,
-            "sampling_time": 1.1325,
-            "sampling_rate": (800e6 / 2.0) * (32.0 / 27.0) / 512.0,
-            "oversampling_factor": 32.0 / 27.0,
-            "receiver_ports": self._receiver_ports,
-            "receiver_interface": self._receiver_interface,
-            "receiver_ip": self._receiver_ip,
-            "receiver_frame_size": 8500,
-            "receiver_frames_per_block": 32,
-            "receiver_nof_blocks": 256,
-            "receiver_nof_threads": 1,
-            "directory": ".",
-            "logging": True,
-            "write_to_disk": True,
-            "station_config": None,
-            "max_filesize": None,
-            "acquisition_duration": -1,
-            "acquisition_start_time": -1,
-            "station_beam_source": "",
-            "station_beam_start_channel": 0,
-            "station_beam_dada": False,
-            "station_beam_individual_channels": False,
-            "description": "",
-            "daq_library": None,
-            "observation_metadata": {},  # This is populated automatically
-        }
-        return daq_config
-
-=======
->>>>>>> a6bdc57a
     @check_communicating
     def get_configuration(self: DaqComponentManager) -> dict[str, str]:
         """
