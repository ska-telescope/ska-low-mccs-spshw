# -*- coding: utf-8 -*-
#
# This file is part of the SKA SAT.LMC project
#
# Distributed under the terms of the BSD 3-clause new license.
# See LICENSE.txt for more info.

"""This module implements the MccsDaqReceiver device."""

from __future__ import annotations  # allow forward references in type hints

import json
import logging
from typing import Any, Optional, Union, cast

import numpy as np
from ska_control_model import CommunicationStatus, HealthState, ResultCode
from ska_tango_base.base import BaseComponentManager, SKABaseDevice
from ska_tango_base.commands import (
    CommandTrackerProtocol,
    DeviceInitCommand,
    FastCommand,
    SubmittedSlowCommand,
)
from tango.server import attribute, command, device_property

from ..version import version_info
from .daq_component_manager import DaqComponentManager
from .daq_health_model import DaqHealthModel

__all__ = ["MccsDaqReceiver", "main"]

DevVarLongStringArrayType = tuple[list[ResultCode], list[Optional[str]]]


class _StartDaqCommand(SubmittedSlowCommand):
    """
    Class for handling the Start command.

    This command starts the DAQ device
    to listen for UDP traffic on a specific interface.
    """

    def __init__(
        self: _StartDaqCommand,
        command_tracker: CommandTrackerProtocol,
        component_manager: BaseComponentManager,
        logger: Optional[logging.Logger] = None,
    ) -> None:
        """
        Initialise a new instance.

        :param command_tracker: the device's command tracker
        :param component_manager: the component manager on which this
            command acts.
        :param logger: a logger for this command to use.
        """
        super().__init__(
            "Start",
            command_tracker,
            component_manager,
            "start_daq",
            callback=None,
            logger=logger,
        )

    def do(  # type: ignore[override]
        self: _StartDaqCommand,
        *args: Any,
        modes_to_start: str = "",
        **kwargs: Any,
    ) -> tuple[ResultCode, str]:
        """
        Implement :py:meth:`.MccsDaqReceiver.Start` command.

        :param args: unspecified positional arguments. This should be
            empty and is provided for typehinting purposes only.
        :param modes_to_start: A DAQ mode, must be a string
        :param kwargs: unspecified keyword arguments. This should be
            empty and is provided for typehinting purposes only.

        :return: A tuple containing a return code and a string
                message indicating status. The message is for
                information purpose only.
        """
        assert (
            not args and not kwargs
        ), f"do method has unexpected arguments: {args}, {kwargs}"

        return super().do(modes_to_start)


class _StartBandpassMonitorCommand(SubmittedSlowCommand):
    """
    Start monitoring antenna bandpasses.

        The MccsDaqReceiver will begin monitoring antenna bandpasses
            and producing plots of the spectra.

        :param argin: A json dictionary with keywords.
            - plot_directory
            Directory in which to store bandpass plots.
            - monitor_rms
            Whether or not to additionally produce RMS plots.
            Default: False.
            - auto_handle_daq
            Whether DAQ should be automatically reconfigured,
            started and stopped without user action if necessary.
            This set to False means we expect DAQ to already
            be properly configured and listening for traffic
            and DAQ will not be stopped when `StopBandpassMonitor`
            is called.
            Default: False.
        :return: A tuple containing a return code and a string
            message indicating status. The message is for
            information purpose only.
    """

    def __init__(
        self: _StartBandpassMonitorCommand,
        command_tracker: CommandTrackerProtocol,
        component_manager: BaseComponentManager,
        logger: Optional[logging.Logger] = None,
    ) -> None:
        """
        Initialise a new instance.

        :param command_tracker: the device's command tracker
        :param component_manager: the component manager on which this
            command acts.
        :param logger: a logger for this command to use.
        """
        super().__init__(
            "StartBandpassMonitor",
            command_tracker,
            component_manager,
            "start_bandpass_monitor",
            callback=None,
            logger=logger,
        )

    # pylint: disable = arguments-differ
    def do(  # type: ignore[override]
        self: _StartBandpassMonitorCommand,
        *args: Any,
        argin: str,
        **kwargs: Any,
    ) -> tuple[ResultCode, str]:
        """
        Implement :py:meth:`.MccsDaqReceiver.StartBandpassMonitor` command.

        :param args: unspecified positional arguments. This should be
            empty and is provided for typehinting purposes only.
        :param argin: A json dictionary with keywords.
            - plot_directory
            Directory in which to store bandpass plots.
            - monitor_rms
            Whether or not to additionally produce RMS plots.
            Default: False.
            - auto_handle_daq
            Whether DAQ should be automatically reconfigured,
            started and stopped without user action if necessary.
            This set to False means we expect DAQ to already
            be properly configured and listening for traffic
            and DAQ will not be stopped when `StopBandpassMonitor`
            is called.
            Default: False.
        :param kwargs: unspecified keyword arguments. This should be
            empty and is provided for typehinting purposes only.

        :return: A tuple containing a return code and a string
                message indicating status. The message is for
                information purpose only.
        """
        assert (
            not args and not kwargs
        ), f"do method has unexpected arguments: {args}, {kwargs}"

        return super().do(argin)


# pylint: disable = too-many-instance-attributes
class MccsDaqReceiver(SKABaseDevice):
    """An implementation of a MccsDaqReceiver Tango device."""

    # -----------------
    # Device Properties
    # -----------------
    ReceiverInterface = device_property(
        dtype=str,
        mandatory=False,
        # pylint: disable-next=line-too-long
        doc="The interface on which the DAQ receiver is listening for traffic.",  # noqa: E501
        default_value="",
    )
    # TODO: Remove ReceiverIp property?
    ReceiverIp = device_property(
        dtype=str,
        mandatory=False,
        doc="The IP address this DAQ receiver is monitoring.",
        default_value="",
    )
    ReceiverPorts = device_property(
        dtype=str,
        doc="The port/s this DaqReceiver is monitoring.",
        default_value="4660",
    )
    Host = device_property(
        dtype=str, doc="The host for communication with the DAQ receiver."
    )
    Port = device_property(
        dtype=str,
        doc="The port for communication with the DAQ receiver.",
        default_value=50051,
    )
    DaqId = device_property(
        dtype=int, doc="The ID of this DaqReceiver device.", default_value=0
    )
    ConsumersToStart = device_property(
        dtype=str, doc="The default consumer list to start.", default_value=""
    )
    SkuidUrl = device_property(
        dtype=str,
        doc="The location of a running SKUID service.",
        default_value="",
    )

    # ---------------
    # Initialisation
    # ---------------
    def __init__(self, *args: Any, **kwargs: Any) -> None:
        """
        Initialise this device object.

        :param args: positional args to the init
        :param kwargs: keyword args to the init
        """
        # We aren't supposed to define initialisation methods for Tango
        # devices; we are only supposed to define an `init_device` method. But
        # we insist on doing so here, just so that we can define some
        # attributes, thereby stopping the linters from complaining about
        # "attribute-defined-outside-init" etc. We still need to make sure that
        # `init_device` re-initialises any values defined in here.
        super().__init__(*args, **kwargs)

        self._health_state: HealthState = HealthState.UNKNOWN
        self._health_model: DaqHealthModel
        self._received_data_mode: str
        self._received_data_result: str
        self._x_bandpass_plot: np.ndarray
        self._y_bandpass_plot: np.ndarray
        self._rms_plot: np.ndarray
        self._skuid_url: str

    def init_device(self: MccsDaqReceiver) -> None:
        """
        Initialise the device.

        This is overridden here to change the Tango serialisation model.
        """
        self._max_workers = 5
        super().init_device()

        self._build_state = ",".join(
            [
                version_info["name"],
                version_info["version"],
                version_info["description"],
            ]
        )
        self._version_id = version_info["version"]

        device_name = f'{str(self.__class__).rsplit(".",maxsplit=1)[-1][0:-2]}'
        version = f"{device_name} Software Version: {self._version_id}"
        properties = (
            f"Initialised {device_name} device with properties:\n"
            f"\tReceiverInterface: {self.ReceiverInterface}\n"
            f"\tReceiverIp: {self.ReceiverIp}\n"
            f"\tReceiverPorts: {self.ReceiverPorts}\n"
            f"\tHost: {self.Host}\n"
            f"\tPort: {self.Port}\n"
            f"\tDaqId: {self.DaqId}\n"
            f"\tConsumersToStart: {self.ConsumersToStart}\n"
            f"\tSkuidUrl: {self.SkuidUrl}\n"
        )
        self.logger.info(
            "\n%s\n%s\n%s", str(self.GetVersionInfo()), version, properties
        )

    def _init_state_model(self: MccsDaqReceiver) -> None:
        """Initialise the state model."""
        super()._init_state_model()
        self._health_state = (
            HealthState.UNKNOWN
        )  # InitCommand.do() does this too late.# noqa: E501
        self._health_model = DaqHealthModel(self._component_state_callback)
        self._received_data_mode = ""
        self._received_data_result = ""
<<<<<<< HEAD
        self._x_bandpass_plot = np.zeros(shape=(256, 512), dtype=float)
        self._y_bandpass_plot = np.zeros(shape=(256, 512), dtype=float)
        self._rms_plot = np.zeros(shape=(256, 512), dtype=float)
=======
        self._x_bandpass_plot = np.zeros(shape=(511, 256), dtype=float)
        self._y_bandpass_plot = np.zeros(shape=(511, 256), dtype=float)
        self._rms_plot = np.zeros(shape=(511, 256), dtype=float)
>>>>>>> 94fa4b73
        self.set_change_event("healthState", True, False)

    def create_component_manager(self: MccsDaqReceiver) -> DaqComponentManager:
        """
        Create and return a component manager for this device.

        :return: a component manager for this device.
        """
        return DaqComponentManager(
            self.DaqId,
            self.ReceiverInterface,
            self.ReceiverIp,
            self.ReceiverPorts,
            f"{self.Host}:{self.Port}",
            self.ConsumersToStart,
            self.SkuidUrl,
            self.logger,
            self._max_workers,
            self._component_communication_state_changed,
            self._component_state_callback,
            self._received_data_callback,
        )

    def init_command_objects(self: MccsDaqReceiver) -> None:
        # pylint: disable-next=line-too-long
        """Initialise the command handlers for commands supported by this device."""  # noqa: E501
        super().init_command_objects()

        for command_name, command_object in [
            ("Configure", self.ConfigureCommand),
            ("SetConsumers", self.SetConsumersCommand),
            ("DaqStatus", self.DaqStatusCommand),
            ("GetConfiguration", self.GetConfigurationCommand),
            ("Stop", self.StopCommand),
            # ("StartBandpassMonitor", self.StartBandpassMonitorCommand),
            ("StopBandpassMonitor", self.StopBandpassMonitorCommand),
        ]:
            self.register_command_object(
                command_name,
                command_object(self.component_manager, self.logger),
            )

        for command_name, command_class in [
            ("Start", _StartDaqCommand),
            ("StartBandpassMonitor", _StartBandpassMonitorCommand),
        ]:
            self.register_command_object(
                command_name,
                command_class(
                    self._command_tracker,
                    self.component_manager,
                    logger=self.logger,
                ),
            )

    class InitCommand(DeviceInitCommand):
        """Implements device initialisation for the MccsDaqReceiver device."""

        def do(
            self: MccsDaqReceiver.InitCommand,
            *args: Any,
            **kwargs: Any,
        ) -> tuple[ResultCode, str]:  # type: ignore[override]
            """
            Initialise the attributes and properties.

            :param args: Positional arg list.
            :param kwargs: Keyword arg list.

            :return: A tuple containing a return code and a string
                message indicating status. The message is for
                information purpose only.
            """
            self._device.set_change_event("dataReceivedResult", True, False)
            self._device.set_change_event("xPolBandpass", True, False)
            self._device.set_change_event("yPolBandpass", True, False)
            self._device.set_change_event("rmsPlot", True, False)

            return (ResultCode.OK, "Init command completed OK")

    # ----------
    # Callbacks
    # ----------
    def _component_communication_state_changed(
        self: MccsDaqReceiver,
        communication_state: CommunicationStatus,
    ) -> None:
        """
        Handle change in communication between component manager and component.

        This is a callback hook, called by the component manager when
        the communications status changes. It is implemented here to
        drive the op_state.

        :param communication_state: the status of communications
            between the component manager and its component.
        """
        action_map = {
            CommunicationStatus.DISABLED: "component_disconnected",
            CommunicationStatus.NOT_ESTABLISHED: "component_unknown",
            CommunicationStatus.ESTABLISHED: "component_on",
        }

        action = action_map[communication_state]
        if action is not None:
            self.op_state_model.perform_action(action)

        self._health_model.is_communicating(
            communication_state == CommunicationStatus.ESTABLISHED
        )

    # pylint: disable = too-many-arguments
    def _component_state_callback(
        self: MccsDaqReceiver,
        fault: Optional[bool] = None,
        health: Optional[HealthState] = None,
        x_bandpass_plot: Optional[np.ndarray] = None,
        y_bandpass_plot: Optional[np.ndarray] = None,
        rms_plot: Optional[np.ndarray] = None,
        **kwargs: Optional[Any],
    ) -> None:
        """
        Handle change in the state of the component.

        This is a callback hook, called by the component manager when
        the state of the component changes.

        :param fault: New fault state of device.
        :param health: New health state of device.
        :param x_bandpass_plot: A filepath for a bandpass plot.
        :param y_bandpass_plot: A filepath for a bandpass plot.
        :param rms_plot: A filepath for an rms plot.
        :param kwargs: Other state changes of device.
        """
        if fault:
            self.op_state_model.perform_action("component_fault")
            self._health_model.component_fault(True)
        elif fault is False:
            self._health_model.component_fault(False)

        if health is not None:
            if self._health_state != health:
                self._health_state = cast(HealthState, health)
                self.push_change_event("healthState", health)

        if x_bandpass_plot is not None:
            if isinstance(x_bandpass_plot, list):
                x_bandpass_plot = x_bandpass_plot[0]
            self._x_bandpass_plot = x_bandpass_plot
            # TODO: Should we be pushing these
            # events with self.x_bandpass_plot?
            self.push_change_event("xPolBandpass", x_bandpass_plot)
            self.push_archive_event("xPolBandpass", x_bandpass_plot)

        if y_bandpass_plot is not None:
            if isinstance(y_bandpass_plot, list):
                y_bandpass_plot = y_bandpass_plot[0]
            self._y_bandpass_plot = y_bandpass_plot
            self.push_change_event("yPolBandpass", y_bandpass_plot)
            self.push_archive_event("yPolBandpass", y_bandpass_plot)

        if rms_plot is not None:
            if isinstance(rms_plot, list):
                rms_plot = rms_plot[0]
            self._rms_plot = rms_plot
            self.push_change_event("rmsPlot", rms_plot)
            self.push_archive_event("rmsPlot", rms_plot)

    def _received_data_callback(
        self: MccsDaqReceiver,
        data_mode: str,
        file_name: str,
        metadata: str,
    ) -> None:
        """
        Handle the receiving of data from a tile.

        This will be called by pydaq when data is received from a tile

        :param data_mode: the DaqMode in which data was received.
        :param file_name: the name of the file that the data was saved to
        :param metadata: the metadata for the data received
        """
        self.logger.info(
            "Data of type %s has been written to file %s", data_mode, file_name
        )
        metadata_dict = json.loads(metadata)
        event_value: dict[str, Union[str, int]] = {
            "data_mode": data_mode,
            "file_name": file_name,
            "metadata": metadata_dict,
        }
        if "additional_info" in metadata_dict:
            if data_mode == "station":
                event_value["amount_of_data"] = metadata_dict["additional_info"]
            elif data_mode != "correlator":
                event_value["tile"] = metadata_dict["additional_info"]

        result = json.dumps(event_value)
        if (
            self._received_data_mode != data_mode
            or self._received_data_result != result
        ):
            self._received_data_mode = data_mode
            self._received_data_result = result
            self.push_change_event(
                "dataReceivedResult",
                (self._received_data_mode, self._received_data_result),
            )

    # --------
    # Commands
    # --------
    class DaqStatusCommand(FastCommand):
        """A class for the MccsDaqReceiver's DaqStatus() command."""

        def __init__(  # type: ignore
            self: MccsDaqReceiver.DaqStatusCommand,
            component_manager,
            logger: Optional[logging.Logger] = None,
        ) -> None:
            """
            Initialise a new instance.

            :param component_manager: the device to which this command belongs.
            :param logger: a logger for this command to use.
            """
            self._component_manager = component_manager
            super().__init__(logger)

        # pylint: disable=arguments-differ
        def do(  # type: ignore[override]
            self: MccsDaqReceiver.DaqStatusCommand,
        ) -> str:
            """
            Stateless hook for device DaqStatus() command.

            :return: The status of this Daq device.
            """
            return self._component_manager.daq_status()

    @command(dtype_out="DevString")
    def DaqStatus(self: MccsDaqReceiver) -> str:
        """
        Provide status information for this MccsDaqReceiver.

        This method returns status as a json string with entries for:
            - Daq Health: [HealthState.name: str, HealthState.value: int]
            - Running Consumers: [DaqMode.name: str, DaqMode.value: int]
            - Receiver Interface: "Interface Name": str
            - Receiver Ports: [Port_List]: list[int]
            - Receiver IP: "IP_Address": str

        :return: A json string containing the status of this DaqReceiver.

        :example:
            >>> daq = tango.DeviceProxy("low-mccs/daqreceiver/001")
            >>> jstr = daq.DaqStatus()
            >>> dict = json.loads(jstr)
        """
        handler = self.get_command_object("DaqStatus")
        # We append health_state to the status here.
        status = json.loads(handler())
        health_state = [self._health_state.name, self._health_state.value]
        status["Daq Health"] = health_state
        return json.dumps(status)

    @command(dtype_in="DevString", dtype_out="DevVarLongStringArray")
    def Start(
        self: MccsDaqReceiver, argin: str = ""
    ) -> DevVarLongStringArrayType:  # noqa: E501
        """
        Start the DaqConsumers.

        The MccsDaqReceiver will begin watching the interface specified in the
            configuration and will start the configured consumers.

        :param argin: A json dictionary with optional keywords.
            '{"modes_to_start"}'.
        :return: A tuple containing a return code and a string
            message indicating status. The message is for
            information purpose only.

        :example:
            >>> daq = tango.DeviceProxy("low-mccs/daqreceiver/001")
            >>> argin = '{"modes_to_start": "INTEGRATED_CHANNEL_DATA,
            RAW_DATA"}'
            >>> daq.Start(argin) # use specified consumers
            >>> daq.Start("") # Uses default consumers.
        """
        if argin != "":
            kwargs = json.loads(argin)
        else:
            kwargs = {}
        handler = self.get_command_object("Start")
        (result_code, message) = handler(**kwargs)
        return ([result_code], [message])

    class StopCommand(FastCommand):
        """Class for handling the Stop() command."""

        def __init__(  # type: ignore
            self: MccsDaqReceiver.StopCommand,
            component_manager,
            logger: Optional[logging.Logger] = None,
        ) -> None:
            """
            Initialise a new StopCommand instance.

            :param component_manager: the device to which this command belongs.
            :param logger: a logger for this command to use.
            """
            self._component_manager = component_manager
            super().__init__(logger)

        # pylint: disable=arguments-differ
        def do(  # type: ignore[override]
            self: MccsDaqReceiver.StopCommand,
        ) -> tuple[ResultCode, str]:
            """
            Implement MccsDaqReceiver.StopCommand command functionality.

            :return: A tuple containing a return code and a string
                message indicating status. The message is for
                information purpose only.
            """
            return self._component_manager.stop_daq()

    @command(dtype_out="DevVarLongStringArray")
    def Stop(self: MccsDaqReceiver) -> DevVarLongStringArrayType:
        """
        Stop the DaqReceiver.

        The DAQ receiver will cease watching the specified interface
        and will stop all running consumers.

        :return: A tuple containing a return code and a string
            message indicating status. The message is for
            information purpose only.

        :example:
            >>> daq = tango.DeviceProxy("low-mccs/daqreceiver/001")
            >>> daq.Stop()
        """
        handler = self.get_command_object("Stop")
        (result_code, message) = handler()
        return ([result_code], [message])

    class ConfigureCommand(FastCommand):
        """Class for handling the Configure(argin) command."""

        def __init__(  # type: ignore
            self: MccsDaqReceiver.ConfigureCommand,
            component_manager,
            logger: Optional[logging.Logger] = None,
        ) -> None:
            """
            Initialise a new ConfigureCommand instance.

            :param component_manager: the device to which this command belongs.
            :param logger: a logger for this command to use.
            """
            self._component_manager = component_manager
            super().__init__(logger)

        # pylint: disable=arguments-differ
        def do(  # type: ignore[override]
            self: MccsDaqReceiver.ConfigureCommand,
            argin: str,
        ) -> tuple[ResultCode, str]:
            """
            Implement MccsDaqReceiver.ConfigureCommand command functionality.

            :param argin: A configuration dictionary.

            :return: A tuple containing a return code and a string
                message indicating status. The message is for
                information purpose only.
            """
            self._component_manager.configure_daq(argin)
            return (ResultCode.OK, "Configure command completed OK")

    # Args in might want to be changed depending on how we choose to
    # configure the DAQ system.
    @command(dtype_in="DevString", dtype_out="DevVarLongStringArray")
    def Configure(
        self: MccsDaqReceiver, argin: str
    ) -> DevVarLongStringArrayType:  # noqa: E501
        """
        Configure the DaqReceiver.

        Applies the specified configuration to the DaqReceiver.

        :param argin: A JSON string containing the daq configuration to apply.
        :return: A tuple containing a return code and a string
            message indicating status. The message is for
            information purpose only.

        :example:
            >>> daq = tango.DeviceProxy("low-mccs/daqreceiver/001")
            >>> daq_config = {
                "receiver_ports": "4660",
                "receiver_interface": "eth0",
            }
            >>> daq.Configure(json.dumps(daq_config))
        """
        handler = self.get_command_object("Configure")

        (result_code, message) = handler(argin)
        return ([result_code], [message])

    @command(dtype_out="DevString")
    def GetConfiguration(self: MccsDaqReceiver) -> str:
        """
        Get the Configuration from DAQ.

        :return: A JSON-encoded dictionary of the configuration.

        :example:
            >>> daq = tango.DeviceProxy("low-mccs/daqreceiver/001")
            >>> jstr = daq.GetConfiguration()
            >>> dict = json.loads(jstr)
        """
        handler = self.get_command_object("GetConfiguration")
        return handler()

    class GetConfigurationCommand(FastCommand):
        """Class for handling the GetConfiguration() command."""

        def __init__(  # type: ignore
            self: MccsDaqReceiver.GetConfigurationCommand,
            component_manager,
            logger: Optional[logging.Logger] = None,
        ) -> None:
            """
            Initialise a new GetConfigurationCommand instance.

            :param component_manager: the device to which this command belongs.
            :param logger: a logger for this command to use.
            """
            self._component_manager = component_manager
            super().__init__(logger)

        # pylint: disable=arguments-differ
        def do(  # type: ignore[override]
            self: MccsDaqReceiver.GetConfigurationCommand,
        ) -> str:
            """
            Implement :py:meth:`.MccsDaqReceiver.GetConfiguration` command.

            :return: The configuration as received from pydaq
            """
            response = self._component_manager.get_configuration()
            return json.dumps(response)

    class SetConsumersCommand(FastCommand):
        """Class for handling the SetConsumersCommand(argin) command."""

        def __init__(  # type: ignore
            self: MccsDaqReceiver.SetConsumersCommand,
            component_manager,
            logger: Optional[logging.Logger] = None,
        ) -> None:
            """
            Initialise a new SetConsumersCommand instance.

            :param component_manager: the device to which this command belongs.
            :param logger: a logger for this command to use.
            """
            self._component_manager = component_manager
            super().__init__(logger)

        # pylint: disable=arguments-differ
        def do(  # type: ignore[override]
            self: MccsDaqReceiver.SetConsumersCommand, argin: str
        ) -> tuple[ResultCode, str]:
            """
            Implement MccsDaqReceiver.SetConsumersCommand functionality.

            :param argin: A string containing a comma separated
                list of DaqModes.
            :return: A tuple containing a return code and a string
                message indicating status. The message is for
                information purpose only.
            """
            return self._component_manager._set_consumers_to_start(argin)

    @command(dtype_in="DevString", dtype_out="DevVarLongStringArray")
    def SetConsumers(
        self: MccsDaqReceiver, argin: str
    ) -> DevVarLongStringArrayType:  # noqa: E501
        """
        Set the default list of consumers to start.

        Sets the default list of consumers to start when left unspecified in
        the `start_daq` command.

        :param argin: A string containing a comma separated
            list of DaqModes.
        :return: A tuple containing a return code and a string
            message indicating status. The message is for
            information purpose only.

        :example:
            >>> daq = tango.DeviceProxy("low-mccs/daqreceiver/001")
            # pylint: disable=line-too-long
            >>> consumers = "DaqModes.INTEGRATED_BEAM_DATA,ANTENNA_BUFFER, BEAM_DATA," # noqa: E501
            >>> daq.SetConsumers(consumers)
        """
        handler = self.get_command_object("SetConsumers")
        (result_code, message) = handler(argin)
        return ([result_code], [message])

    @command(dtype_in="DevString", dtype_out="DevVarLongStringArray")
    def StartBandpassMonitor(
        self: MccsDaqReceiver, argin: str
    ) -> DevVarLongStringArrayType:
        """
        Start monitoring antenna bandpasses.

        The MccsDaqReceiver will begin monitoring antenna bandpasses
            and producing plots of the spectra.

        :param argin: A json dictionary with keywords.
            - plot_directory
            Directory in which to store bandpass plots.
            - monitor_rms
            Whether or not to additionally produce RMS plots.
            Default: False.
            - auto_handle_daq
            Whether DAQ should be automatically reconfigured,
            started and stopped without user action if necessary.
            This set to False means we expect DAQ to already
            be properly configured and listening for traffic
            and DAQ will not be stopped when `StopBandpassMonitor`
            is called.
            Default: False.
            - cadence
            The time in seconds over which to average bandpass data.
            Default: 0 returns snapshots.
        :return: A tuple containing a return code and a string
            message indicating status. The message is for
            information purpose only.
        """
        handler = self.get_command_object("StartBandpassMonitor")
        (result_code, message) = handler(argin=argin)
        return ([result_code], [message])

    class StopBandpassMonitorCommand(FastCommand):
        """Class for handling the StopBandpassMonitorCommand() command."""

        def __init__(  # type: ignore
            self: MccsDaqReceiver.StopBandpassMonitorCommand,
            component_manager,
            logger: Optional[logging.Logger] = None,
        ) -> None:
            """
            Initialise a new StopBandpassMonitorCommand instance.

            :param component_manager: the device to which this command belongs.
            :param logger: a logger for this command to use.
            """
            self._component_manager = component_manager
            super().__init__(logger)

        # pylint: disable=arguments-differ
        def do(  # type: ignore[override]
            self: MccsDaqReceiver.StopBandpassMonitorCommand,
        ) -> tuple[ResultCode, str]:
            """
            Implement MccsDaqReceiver.SetConsumersCommand functionality.

            Stop monitoring antenna bandpasses.

            The MccsDaqReceiver will cease monitoring antenna bandpasses
                and producing plots of the spectra.

            :return: A tuple containing a return code and a string
                message indicating status. The message is for
                information purpose only.
            """
            return self._component_manager.stop_bandpass_monitor()

    @command(dtype_out="DevVarLongStringArray")
    def StopBandpassMonitor(self: MccsDaqReceiver) -> DevVarLongStringArrayType:
        """
        Stop monitoring antenna bandpasses.

        The MccsDaqReceiver will cease monitoring antenna bandpasses
            and producing plots of the spectra.

        :return: A tuple containing a return code and a string
            message indicating status. The message is for
            information purpose only.
        """
        handler = self.get_command_object("StopBandpassMonitor")
        (result_code, message) = handler()
        return ([result_code], [message])

    @attribute(
        dtype=("str",),
        max_dim_x=2,  # Always the last result (unique_id, JSON-encoded result)
    )
    def dataReceivedResult(self: MccsDaqReceiver) -> tuple[str, str]:
        """
        Read the result of the receiving of data.

        :return: A tuple containing the data mode of transmission and a json
            string with any additional data about the data such as the file
            name.
        """
        return self._received_data_mode, self._received_data_result

    @attribute(
        dtype=(("DevFloat",),),
        max_dim_x=512,  # Channels
        max_dim_y=256,  # Antennas
    )
    def xPolBandpass(self: MccsDaqReceiver) -> np.ndarray:
        """
        Read the last bandpass plot data for the x-polarisation.

        :return: The last block of x-polarised bandpass data.
        """
        return self._x_bandpass_plot

    @attribute(
        dtype=(("DevFloat",),),
        max_dim_x=512,  # Channels
        max_dim_y=256,  # Antennas
    )
    def yPolBandpass(self: MccsDaqReceiver) -> np.ndarray:
        """
        Read the last bandpass plot data for the y-polarisation.

        :return: The last block of y-polarised bandpass data.
        """
        return self._y_bandpass_plot

    @attribute(
        dtype=(("DevFloat",),),
        max_dim_x=512,  # Channels
        max_dim_y=256,  # Antennas
    )
    def rmsPlot(self: MccsDaqReceiver) -> np.ndarray:
        """
        Read the last rms plot filepath.

        :return: The last block of rms data.
        """
        return self._rms_plot


# ----------
# Run server
# ----------
def main(*args: str, **kwargs: str) -> int:  # pragma: no cover
    """
    Entry point for module.

    :param args: positional arguments
    :param kwargs: named arguments

    :return: exit code
    """
    return MccsDaqReceiver.run_server(args=args or None, **kwargs)


if __name__ == "__main__":
    main()<|MERGE_RESOLUTION|>--- conflicted
+++ resolved
@@ -296,15 +296,9 @@
         self._health_model = DaqHealthModel(self._component_state_callback)
         self._received_data_mode = ""
         self._received_data_result = ""
-<<<<<<< HEAD
         self._x_bandpass_plot = np.zeros(shape=(256, 512), dtype=float)
         self._y_bandpass_plot = np.zeros(shape=(256, 512), dtype=float)
         self._rms_plot = np.zeros(shape=(256, 512), dtype=float)
-=======
-        self._x_bandpass_plot = np.zeros(shape=(511, 256), dtype=float)
-        self._y_bandpass_plot = np.zeros(shape=(511, 256), dtype=float)
-        self._rms_plot = np.zeros(shape=(511, 256), dtype=float)
->>>>>>> 94fa4b73
         self.set_change_event("healthState", True, False)
 
     def create_component_manager(self: MccsDaqReceiver) -> DaqComponentManager:
