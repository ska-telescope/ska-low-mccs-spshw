# pylint: disable=too-many-lines, too-many-public-methods
#
#  -*- coding: utf-8 -*
#
# This file is part of the SKA Low MCCS project
#
#
# Distributed under the terms of the BSD 3-clause new license.
# See LICENSE for more info.
"""This module implements component management for stations."""
from __future__ import annotations

import copy
import functools
import ipaddress
import itertools
import json
import logging
import threading
import time
<<<<<<< HEAD
=======
from concurrent import futures
from datetime import datetime, timezone
>>>>>>> da71c531
from statistics import mean
from typing import Any, Callable, Generator, Optional, Sequence, Union, cast

import numpy as np
import tango
from astropy.time import Time  # type: ignore
from ska_control_model import (
    CommunicationStatus,
    HealthState,
    PowerState,
    ResultCode,
    TaskStatus,
)
from ska_low_mccs_common.component import (
    DeviceComponentManager,
    MccsBaseComponentManager,
)
from ska_low_mccs_common.utils import threadsafe
from ska_tango_base.base import check_communicating
from ska_tango_base.executor import TaskExecutorComponentManager
from ska_telmodel.data import TMData  # type: ignore

from ..tile.tile_data import TileData
from .station_self_check_manager import SpsStationSelfCheckManager
from .tests.base_tpm_test import TestResult

__all__ = ["SpsStationComponentManager"]


class _SubrackProxy(DeviceComponentManager):
    """A proxy to a subrack, for a station to use."""

    # pylint: disable=too-many-arguments
    def __init__(
        self: _SubrackProxy,
        fqdn: str,
        station_id: int,
        logger: logging.Logger,
        max_workers: int,
        communication_state_changed_callback: Callable[[CommunicationStatus], None],
        component_state_changed_callback: Callable[[dict[str, Any]], None],
    ) -> None:
        """
        Initialise a new instance.

        :param fqdn: the FQDN of the device
        :param station_id: the id of the station to which this station
            is to be assigned
        :param logger: the logger to be used by this object.
        :param max_workers: the maximum worker threads for the slow commands
            associated with this component manager.
        :param component_state_changed_callback: callback to be
            called when the component state changes
        :param communication_state_changed_callback: callback to be
            called when the status of the communications channel between
            the component manager and its component changes
        :param component_state_changed_callback: callback to be
            called when the component state changes
        """
        self._station_id = station_id
        self._connecting = False

        super().__init__(
            fqdn,
            logger,
            max_workers,
            communication_state_changed_callback,
            component_state_changed_callback,
        )

    def start_communicating(self: _SubrackProxy) -> None:
        self._connecting = True
        super().start_communicating()

    def _device_state_changed(
        self: _SubrackProxy,
        event_name: str,
        event_value: tango.DevState,
        event_quality: tango.AttrQuality,
    ) -> None:
        if self._connecting and event_value == tango.DevState.ON:
            assert self._proxy is not None  # for the type checker
            self._connecting = False
        super()._device_state_changed(event_name, event_value, event_quality)

    def _update_communication_state(
        self: _SubrackProxy,
        communication_state: CommunicationStatus,
    ) -> None:
        # If communication is established with this Tango device,
        # configure it to use the device as the source, not the Tango attribute cache.
        # This might be better done for all of these proxy devices in the common repo.
        if communication_state == CommunicationStatus.ESTABLISHED:
            assert self._proxy is not None
            self._proxy.set_source(tango.DevSource.DEV)
        super()._update_communication_state(communication_state)


class _TileProxy(DeviceComponentManager):
    """A proxy to a tile, for a station to use."""

    # pylint: disable=too-many-arguments
    def __init__(
        self: _TileProxy,
        fqdn: str,
        station_id: int,
        logical_tile_id: int,
        logger: logging.Logger,
        max_workers: int,
        communication_state_changed_callback: Callable[[CommunicationStatus], None],
        component_state_changed_callback: Callable[[dict[str, Any]], None],
    ) -> None:
        """
        Initialise a new instance.

        :param fqdn: the FQDN of the device
        :param station_id: the id of the station to which this station
            is to be assigned
        :param logical_tile_id: the id of the tile within this station.
        :param logger: the logger to be used by this object.
        :param max_workers: the maximum worker threads for the slow commands
            associated with this component manager.
        :param component_state_changed_callback: callback to be
            called when the component state changes
        :param communication_state_changed_callback: callback to be
            called when the status of the communications channel between
            the component manager and its component changes
        :param component_state_changed_callback: callback to be
            called when the component state changes
        """
        self._station_id = station_id
        self._logical_tile_id = logical_tile_id
        self._connecting = False

        super().__init__(
            fqdn,
            logger,
            max_workers,
            communication_state_changed_callback,
            component_state_changed_callback,
        )

    def start_communicating(self: _TileProxy) -> None:
        self._connecting = True
        super().start_communicating()

    def _device_state_changed(
        self: _TileProxy,
        event_name: str,
        event_value: tango.DevState,
        event_quality: tango.AttrQuality,
    ) -> None:
        if event_value == tango.DevState.ON:
            assert self._proxy is not None  # for the type checker
            if self._proxy.stationId != self._station_id:
                self.logger.warning(
                    f"Expected {self._proxy.dev_name()} stationId "
                    f"{self._station_id}, tile has stationId {self._proxy.stationid}"
                )
            if self._proxy.logicalTileId != self._logical_tile_id:
                self.logger.warning(
                    f"Expected {self._proxy.dev_name()} logicalTileId "
                    f"{self._logical_tile_id}, tile has logicalTileID "
                    f"{self._proxy.logicalTileId}"
                )
            if self._connecting:
                self._connecting = False
        super()._device_state_changed(event_name, event_value, event_quality)

    def _update_communication_state(
        self: _TileProxy,
        communication_state: CommunicationStatus,
    ) -> None:
        # If communication is established with this Tango device,
        # configure it to use the device as the source, not the Tango attribute cache.
        # This might be better done for all of these proxy devices in the common repo.
        if communication_state == CommunicationStatus.ESTABLISHED:
            assert self._proxy is not None
            self._proxy.set_source(tango.DevSource.DEV)
        super()._update_communication_state(communication_state)

    def preadu_levels(self: _TileProxy) -> list[float]:
        """
        Return preAdu levels.

        :return: preAdu levels
        """
        assert self._proxy is not None  # for the type checker
        return self._proxy.preaduLevels

    def adc_power(self: _TileProxy) -> list[float]:
        """
        Return adcPower.

        :return: adcPower
        """
        assert self._proxy is not None  # for the type checker
        return self._proxy.adcPower


class _DaqProxy(DeviceComponentManager):
    """A proxy to a subrack, for a station to use."""

    # pylint: disable=too-many-arguments
    def __init__(
        self: _DaqProxy,
        fqdn: str,
        station_id: int,
        logger: logging.Logger,
        max_workers: int,
        communication_state_changed_callback: Callable[[CommunicationStatus], None],
        component_state_changed_callback: Callable[[dict[str, Any]], None],
    ) -> None:
        """
        Initialise a new instance.

        :param fqdn: the FQDN of the device
        :param station_id: the id of the station to which this station
            is to be assigned
        :param logger: the logger to be used by this object.
        :param max_workers: the maximum worker threads for the slow commands
            associated with this component manager.
        :param component_state_changed_callback: callback to be
            called when the component state changes
        :param communication_state_changed_callback: callback to be
            called when the status of the communications channel between
            the component manager and its component changes
        :param component_state_changed_callback: callback to be
            called when the component state changes
        """
        self._station_id = station_id
        self._connecting = False

        super().__init__(
            fqdn,
            logger,
            max_workers,
            communication_state_changed_callback,
            component_state_changed_callback,
        )

    def start_communicating(self: _DaqProxy) -> None:
        self._connecting = True
        super().start_communicating()

    def _device_state_changed(
        self: _DaqProxy,
        event_name: str,
        event_value: tango.DevState,
        event_quality: tango.AttrQuality,
    ) -> None:
        if self._connecting and event_value == tango.DevState.ON:
            assert self._proxy is not None  # for the type checker
            self._connecting = False
        super()._device_state_changed(event_name, event_value, event_quality)

    def _update_communication_state(
        self: _DaqProxy,
        communication_state: CommunicationStatus,
    ) -> None:
        # If communication is established with this Tango device,
        # configure it to use the device as the source, not the Tango attribute cache.
        # This might be better done for all of these proxy devices in the common repo.
        if communication_state == CommunicationStatus.ESTABLISHED:
            assert self._proxy is not None
            self._proxy.set_source(tango.DevSource.DEV)

            self._proxy.add_change_event_callback(
                "xPolBandpass", self._bandpass_callback
            )
            self._proxy.add_change_event_callback(
                "yPolBandpass", self._bandpass_callback
            )
        super()._update_communication_state(communication_state)

    def _bandpass_callback(
        self: _DaqProxy,
        attribute_name: str,
        attribute_data: Any,
        attribute_quality: Any,
    ) -> None:
        """
        Extract bandpass data from event and call cb to update.

        :param attribute_name: Name of attribute that changed.
        :param attribute_data: New value of attribute.
        :param attribute_quality: Validity of attribute change.
        """
        if self._component_state_callback:
            if attribute_name.lower() == "xpolbandpass":
                self.logger.debug("Processing change event for xPolBandpass")
                self._component_state_callback(xPolBandpass=attribute_data)
            elif attribute_name.lower() == "ypolbandpass":
                self.logger.debug("Processing change event for yPolBandpass")
                self._component_state_callback(yPolBandpass=attribute_data)
            else:
                self.logger.error(
                    f"Got unexpected change event for: {attribute_name} "
                    "in DaqProxy._bandpass_callback."
                )


# pylint: disable=too-many-instance-attributes
class SpsStationComponentManager(
    MccsBaseComponentManager, TaskExecutorComponentManager
):
    """A component manager for a station."""

    RFC_FORMAT = "%Y-%m-%dT%H:%M:%S.%fZ"

    # pylint: disable=too-many-arguments, too-many-locals, too-many-statements
    def __init__(
        self: SpsStationComponentManager,
        station_id: int,
        subrack_fqdns: Sequence[str],
        tile_fqdns: Sequence[str],
        daq_trl: str,
        sdn_first_interface: str,
        sdn_gateway: str,
        antenna_config_uri: Optional[list[str]],
        logger: logging.Logger,
        max_workers: int,
        communication_state_changed_callback: Callable[[CommunicationStatus], None],
        component_state_changed_callback: Callable[..., None],
        tile_health_changed_callback: Callable[[str, Optional[HealthState]], None],
        subrack_health_changed_callback: Callable[[str, Optional[HealthState]], None],
    ) -> None:
        """
        Initialise a new instance.

        :param station_id: the id of this station
        :param subrack_fqdns: FQDNs of the Tango devices which manage this
            station's subracks
        :param tile_fqdns: FQDNs of the Tango devices which manage this
            station's TPMs
        :param daq_trl: The TRL of this Station's DAQ Receiver.
        :param sdn_first_interface: CIDR-style IP address with mask,
            for the first interface in the block assigned for science data
            For example, "10.130.0.1/25" means
            "address 10.130.0.1 on network 10.130.0.0/25".
        :param sdn_gateway: IP address of the SDN gateway,
            or None if the network has no gateway.
        :param antenna_config_uri: location of the antenna mapping file
        :param logger: the logger to be used by this object.
        :param max_workers: the maximum worker threads for the slow commands
            associated with this component manager.
        :param communication_state_changed_callback: callback to be
            called when the status of the communications channel between
            the component manager and its component changes
        :param component_state_changed_callback: callback to be
            called when the component state changes
        :param tile_health_changed_callback: callback to be
            called when a tile's health changed
        :param subrack_health_changed_callback: callback to be
            called when a subrack's health changed
        """
        self._daq_proxy: Optional[_DaqProxy] = None
        self._station_id = station_id
        self._daq_trl = daq_trl
        self._is_configured = False
        self._on_called = False

        self._device_communication_state_lock = threading.Lock()
        self._communication_states = {
            fqdn: CommunicationStatus.DISABLED
            for fqdn in list(subrack_fqdns) + list(tile_fqdns)
        }

        self._power_state_lock = threading.RLock()
        self._tile_power_states = {fqdn: PowerState.UNKNOWN for fqdn in tile_fqdns}
        self._tile_id_mapping: dict[str, int] = {}
        number_of_tiles = len(tile_fqdns)
        self._adc_power: dict[int, Optional[list[float]]] = {}
        self._static_delays: dict[int, Optional[list[float]]] = {}
        self._preadu_levels: dict[int, Optional[list[float]]] = {}
        for logical_tile_id in range(number_of_tiles):
            self._adc_power[logical_tile_id] = None
            self._static_delays[logical_tile_id] = None
            self._preadu_levels[logical_tile_id] = None
        # TODO
        # tile proxies should be a list (ordered, indexable) not a dictionary.
        # logical tile ID is assigned globally, is not a property assigned
        # by the station
        self._tile_proxies: dict[str, _TileProxy] = {}
        for logical_tile_id, tile_fqdn in enumerate(tile_fqdns):
            self._tile_proxies[tile_fqdn] = _TileProxy(
                tile_fqdn,
                station_id,
                logical_tile_id,
                logger,
                max_workers,
                functools.partial(self._device_communication_state_changed, tile_fqdn),
                functools.partial(self._tile_state_changed, tile_fqdn),
            )
            # TODO: Extracting tile id from TRL of the form "low-mccs/tile/s8-1-tpm01"
            # But this code should not be relying on assumptions about TRL structure
            self._tile_id_mapping[tile_fqdn.split("-")[-1][3:]] = logical_tile_id

        self._subrack_proxies = {
            subrack_fqdn: _SubrackProxy(
                subrack_fqdn,
                station_id,
                logger,
                max_workers,
                functools.partial(
                    self._device_communication_state_changed, subrack_fqdn
                ),
                functools.partial(self._subrack_state_changed, subrack_fqdn),
            )
            for subrack_id, subrack_fqdn in enumerate(subrack_fqdns)
        }
        if self._daq_trl is not None:
            # TODO: Detect a bad daq trl.
            self._daq_proxy = _DaqProxy(
                self._daq_trl,
                station_id,
                logger,
                max_workers,
                functools.partial(
                    self._device_communication_state_changed, self._daq_trl
                ),
                functools.partial(self._daq_state_changed, self._daq_trl),
            )
            self._daq_power_state = {daq_trl: PowerState.UNKNOWN}
        self._subrack_power_states = {
            fqdn: PowerState.UNKNOWN for fqdn in subrack_fqdns
        }
        self._tile_health_changed_callback = tile_health_changed_callback
        self._subrack_health_changed_callback = subrack_health_changed_callback
        # configuration parameters
        # more to come
        self._csp_ingest_address = "0.0.0.0"
        self._csp_ingest_port = 4660
        self._csp_source_port = 0xF0D0

        # TODO: this needs to be scaled,
        self.tile_attributes_to_subscribe = [
            "adcPower",
            "staticTimeDelays",
            "preaduLevels",
        ]

        self._source_port = 0xF0D0
        self._destination_port = 4660

        first_interface = ipaddress.ip_interface(sdn_first_interface)
        self._sdn_first_address = first_interface.ip
        self._sdn_netmask = int(first_interface.netmask)
        self._sdn_gateway: int | None = (
            int(ipaddress.ip_address(sdn_gateway)) if sdn_gateway else None
        )

        self._lmc_param = {
            "mode": "10G",
            "payload_length": 8192,
            "destination_ip": "0.0.0.0",
            "destination_port": self._destination_port,
            "source_port": self._source_port,
            "netmask_40g": self._sdn_netmask,
            "gateway_40g": self._sdn_gateway,
        }
        self._lmc_integrated_mode = "10G"
        self._lmc_channel_payload_length = 8192
        self._lmc_beam_payload_length = 8192

        self._beamformer_table = [[0, 0, 0, 0, 0, 0, 0]] * 48
        self._pps_delays = [0] * 16
        self._pps_delay_corrections = [0] * 16
        self._desired_static_delays = [0] * 512
        self._channeliser_rounding = [3] * 512
        self._csp_rounding = [3] * 384
        self._desired_preadu_levels = [0.0] * len(tile_fqdns) * TileData.ADC_CHANNELS
        self._base_mac_address = 0x620000000000 + int(self._sdn_first_address)

        self._antenna_info: dict[int, dict[str, Union[int, dict[str, float]]]] = {}

        self._antenna_mapping: dict[int, dict[str, int]] = {}
        self._cable_lengths: dict[int, float] = {}

        super().__init__(
            logger,
            communication_state_changed_callback,
            component_state_changed_callback,
            max_workers=1,
            power=PowerState.UNKNOWN,
            fault=None,
            is_configured=None,
            adc_power=None,
        )

        self.self_check_manager = SpsStationSelfCheckManager(
            component_manager=self,
            logger=self.logger,
            tile_trls=list(self._tile_proxies.keys()),
            subrack_trls=list(self._subrack_proxies.keys()),
            daq_trl=self._daq_trl,
        )

        if antenna_config_uri:
            logger.debug("Retrieving antenna mapping.")
            self._get_mappings(antenna_config_uri)
        else:
            logger.debug("No antenna mapping provided, skipping")

    def _port_to_antenna_order(
        self: SpsStationComponentManager,
        antenna_mapping: dict[int, dict[str, int]],
        data: np.ndarray,
    ) -> np.ndarray:
        """
        Reorder bandpass data from port order to antenna order.

        Data is a 2D array expected in blocks ordered by TPM number and each block
            is expected in TPM port order.

        :param antenna_mapping: A mapping of antenna to tpm and ports.
            dict[ant_id: (tpm_id, tpm_x_port, tpm_y_port)]
        :param data: Full station data in TPM and port order.
        :returns: Full station data in Antenna order or `None` if the operation failed.
        """
        if antenna_mapping == {}:
            self.logger.warning(
                "No antenna mapping provided, returning data unmodified and exiting.",
            )
            return data
        ordered_data = np.zeros(data.shape)
        nof_antennas_per_tile = TileData.ANTENNA_COUNT
        skipped_antennas: bool = False
        try:
            for antenna in range(1, data.shape[0] + 1):  # 1 based antenna numbering
                tpm_number = int(antenna_mapping[antenna]["tpm"])
                tile_base_index = (tpm_number - 1) * nof_antennas_per_tile
                # So long as X and Y pols are always on adjacent ports this should work.
                tpm_port_number = antenna_mapping[antenna]["tpm_x_channel"]
                port_offset = int(tpm_port_number // 2)
                antenna_index = tile_base_index + port_offset
                ordered_data[antenna - 1, :] = data[antenna_index, :]
        except KeyError:
            # Generally we'll get here when we have fewer than 256 antennas.
            # Keep a note if we skipped some but don't flood the logs.
            skipped_antennas = True
        except Exception as e:  # pylint: disable=broad-exception-caught
            self.logger.error(
                "Caught exception in "
                f"SpsStationComponentManager._port_to_antenna_order: {repr(e)}"
            )
        if skipped_antennas:
            self.logger.warning(
                "Data remapped but some antennas that were not found were skipped."
            )

        return ordered_data

    def _find_by_key(
        self: SpsStationComponentManager, data: dict, target: str
    ) -> Generator:
        """
        Traverse nested dictionary, yield next value for given target.

        :param data: generic nested dictionary to traverse through.
        :param target: key to find the next value of.

        :yields: the next value for given key.
        """
        for key, value in data.items():
            if key == target:
                yield value
            elif isinstance(value, dict):
                yield from self._find_by_key(value, target)

    def _get_mappings(
        self: SpsStationComponentManager,
        antenna_config_uri: list[str],
    ) -> None:
        """
        Get mappings from TelModel.

        :param antenna_config_uri: Repo and filepath for antenna mapping config
        """
        (
            antenna_mapping_uri,
            antenna_mapping_filepath,
        ) = antenna_config_uri

        try:
            tmdata = TMData([antenna_mapping_uri])
        # pylint: disable=broad-except
        except Exception as e:
            self.logger.error(f"Unable to create TMData object, check uri. Error: {e}")
            return

        try:
            full_dict = tmdata[antenna_mapping_filepath].get_dict()
        # pylint: disable=broad-except
        except Exception as e:
            self.logger.error(
                "Unable to create dictionary from imported TMData,"
                f"check uploaded TelModel data. Error: {e}"
            )
            return

        stations = list(self._find_by_key(full_dict, "stations"))
        if not stations:
            self.logger.error(
                f"Couldn't find station {self._station_id} in imported TMData."
            )
            return

        # Look through all the stations on this cluster, find antennas on this station.
        antennas = {}
        for station in stations:
            for _, station_config in station.items():
                if station_config["id"] == self._station_id:
                    antennas = next(self._find_by_key(station_config, "antennas"))

        if not antennas:
            self.logger.error(f"Couldn't find antennas on station {self._station_id}.")
            return

        try:
            for _, antenna_config in antennas.items():
                antenna_number: int = int(antenna_config["eep"])  # 1 based numbering
                tpm_number: int = int(antenna_config["tpm"].split("tpm")[-1])
                self._antenna_mapping[antenna_number] = {
                    "tpm": tpm_number,
                    "tpm_x_channel": antenna_config["tpm_x_channel"],
                    "tpm_y_channel": antenna_config["tpm_y_channel"],
                    "delays": antenna_config["delays"],
                }
                # Construct labels for bandpass data.
                self._antenna_info[antenna_number] = {
                    "station_id": self._station_id,
                    "tpm_id": tpm_number,
                    "antenna_location": antenna_config["location_offset"],
                }
        except KeyError as err:
            self.logger.error(
                "Antenna mapping dictionary structure not as expected, skipping, "
                f"err: {err}",
            )

        self.logger.debug("Successfully loaded antenna mapping.")

    def _update_static_delays(
        self: SpsStationComponentManager,
    ) -> list[float]:
        """
        Fetch static delays from the TelModel config.

        :returns: list of static delays in tile/channel order
        """
        tile_delays = [[0] * TileData.ADC_CHANNELS] * len(self._tile_proxies)
        for antenna_config in self._antenna_mapping.values():
            try:
                tile_logical_id = self._tile_id_mapping[f"{antenna_config['tpm']:02}"]
            except KeyError:
                self.logger.debug(
                    f"Mapping for tile {antenna_config['tpm']} present, "
                    "but device not deployed. Skipping."
                )
                continue
            tile_delays[tile_logical_id][
                antenna_config["tpm_x_channel"]
            ] = antenna_config["delays"]
            tile_delays[tile_logical_id][
                antenna_config["tpm_y_channel"]
            ] = antenna_config["delays"]
        for tile_no, tile in enumerate(tile_delays):
            self.logger.debug(f"Delays for tile logcial id {tile_no} = {tile}")
        return [
            channel_delay
            for channel_delays in tile_delays
            for channel_delay in channel_delays
        ]

    def _calculate_delays_per_tile(
        self: SpsStationComponentManager,
        antenna_order_delays: list[float],
    ) -> dict[int, list[float]]:
        beam_index = antenna_order_delays[0]

        # pre-allocate arrays for each of our tiles
        tile_delays: dict[int, list] = {}
        # element 0: beam index
        # odd elements: delay
        # even elements: delay rate
        for tile_proxy in self._tile_proxies.values():
            assert tile_proxy._proxy is not None
            tile_no = tile_proxy._proxy.logicalTileId
            tile_delays[tile_no] = [beam_index] + [0.0] * TileData.ADC_CHANNELS

        # remove element 0 from antenna_order_delays to aid in indexing,
        # we have used it now
        antenna_order_delays = antenna_order_delays[1:]

        # This array should now be of even length as it corresponds to pairs of
        # delay/delay rates
        assert len(antenna_order_delays) % 2 == 0

        # Loop through each pair of delay/delay rates
        for antenna_no in range(len(antenna_order_delays) // 2):
            delay = antenna_order_delays[antenna_no * 2]
            delay_rate = antenna_order_delays[antenna_no * 2 + 1]

            # Fetch which tpm this antenna belongs to
            tile_no = self._antenna_mapping[antenna_no + 1]["tpm"]
            channel = (
                self._antenna_mapping[antenna_no + 1]["tpm_y_channel"] // 2
            )  # y channel, even

            # We may have mapping for devices we don't have deployed
            if tile_no in tile_delays:
                tile_delays[tile_no][(channel) * 2 + 1] = delay
                tile_delays[tile_no][(channel) * 2 + 2] = delay_rate

        return tile_delays

    def start_communicating(self: SpsStationComponentManager) -> None:
        """Establish communication with the station components."""
        if self.communication_state == CommunicationStatus.ESTABLISHED:
            return
        self._update_communication_state(CommunicationStatus.NOT_ESTABLISHED)

        for tile_proxy in self._tile_proxies.values():
            tile_proxy.start_communicating()
        for subrack_proxy in self._subrack_proxies.values():
            subrack_proxy.start_communicating()
        if self._daq_proxy is not None:
            self._daq_proxy.start_communicating()

    def stop_communicating(self: SpsStationComponentManager) -> None:
        """Break off communication with the station components."""
        if self.communication_state == CommunicationStatus.DISABLED:
            return

        for tile_proxy in self._tile_proxies.values():
            tile_proxy.stop_communicating()
        for subrack_proxy in self._subrack_proxies.values():
            subrack_proxy.stop_communicating()
        if self._daq_proxy is not None:
            self._daq_proxy.stop_communicating()

        self._update_communication_state(CommunicationStatus.DISABLED)
        self._update_component_state(power=None, fault=None)

    def _device_communication_state_changed(
        self: SpsStationComponentManager,
        fqdn: str,
        communication_state: CommunicationStatus,
    ) -> None:
        # Many callback threads could be hitting this method at the same time, so it's
        # possible (likely) that the GIL will suspend a thread between checking if it
        # need to update, and actually updating. This leads to callbacks appearing out
        # of order, which breaks tests. Therefore we need to serialise access.
        with self._device_communication_state_lock:
            self._communication_states[fqdn] = communication_state

            if self.communication_state == CommunicationStatus.DISABLED:
                return

            if CommunicationStatus.DISABLED in self._communication_states.values():
                self._update_communication_state(CommunicationStatus.NOT_ESTABLISHED)
            elif (
                CommunicationStatus.NOT_ESTABLISHED
                in self._communication_states.values()
            ):
                self._update_communication_state(CommunicationStatus.NOT_ESTABLISHED)
            else:
                self._update_communication_state(CommunicationStatus.ESTABLISHED)

    def subscribe_to_attributes(
        self: SpsStationComponentManager,
        task_callback: Optional[Callable] = None,
        task_abort_event: Optional[threading.Event] = None,
    ) -> None:
        """
        Subscribe to attributes of interest.

        This will form subscriptions to attributes on subdevices
        `MccsTile` and `MccsSubrack` if attribute not already subscribed.

        :param task_callback: Update task state, defaults to None
        :param task_abort_event: Abort the task
        """
        # Subscribe to Subrack attributes
        for fqdn in self._subrack_proxies.keys():
            self.logger.warning(
                f"Subscriptions for subrack attributes not yet implemented {fqdn}"
            )

        # Subscribe to Tile attributes
        for fqdn, proxy_object in self._tile_proxies.items():
            try:
                if proxy_object._proxy is None:
                    raise ValueError(f"proxy for {fqdn} is None " "Unable to subscribe")
                for tile_attribute in self.tile_attributes_to_subscribe:
                    if (
                        tile_attribute
                        not in proxy_object._proxy._change_event_callbacks.keys()
                    ):
                        proxy_object._proxy.add_change_event_callback(
                            tile_attribute,
                            functools.partial(
                                self._on_tile_attribute_change,
                                proxy_object._logical_tile_id,
                            ),
                            stateless=True,
                        )
            except ValueError as e:
                self.logger.warning(
                    f"unable to form subscription for {fqdn} : {repr(e)}"
                )
            except Exception as e:  # pylint: disable=broad-except
                self.logger.error(
                    "Exception raised when attempting to subscribe "
                    f"to attribute on device{fqdn} :{repr(e)}"
                )

    def _on_tile_attribute_change(
        self: SpsStationComponentManager,
        logical_tile_id: int,
        attribute_name: str,
        attribute_value: Any,
        attribute_quality: tango.AttrQuality,
    ) -> None:
        attribute_name = attribute_name.lower()
        match attribute_name:
            case "adcpower":
                self.logger.debug("handling change in adcpower")
                self._adc_power[logical_tile_id] = attribute_value.tolist()
                adc_powers: list[float] = []
                for _, adc_power in self._adc_power.items():
                    if adc_power is not None:
                        adc_powers += adc_power
                self._update_component_state(adc_power=adc_powers)
            case "statictimedelays":
                self._static_delays[logical_tile_id] = attribute_value.tolist()
            case "preadulevels":
                self.logger.debug("handling change in preaduLevels")
                # Note: Currently all we do is update the attribute value.
                self._preadu_levels[logical_tile_id] = attribute_value.tolist()
            case _:
                self.logger.error(
                    f"Unrecognised tile attribute changing {attribute_name}"
                    "Nothing is updated."
                )

    def _update_communication_state(
        self: SpsStationComponentManager,
        communication_state: CommunicationStatus,
    ) -> None:
        """
        Update the status of communication with the component.

        Overridden here to fire the "is configured" callback whenever
        communication is freshly established

        :param communication_state: the status of communication with
            the component
        """
        super()._update_communication_state(communication_state)
        if communication_state == CommunicationStatus.ESTABLISHED:
            self.submit_task(self.subscribe_to_attributes)
            self._update_component_state(is_configured=self.is_configured)

    @threadsafe
    def _tile_state_changed(
        self: SpsStationComponentManager,
        fqdn: str,
        power: Optional[PowerState] = None,
        health: Optional[HealthState] = None,
    ) -> None:
        if power is not None:
            with self._power_state_lock:
                self._tile_power_states[fqdn] = power
                self._evaluate_power_state()
        if health is not None:
            self._tile_health_changed_callback(fqdn, health)

    @threadsafe
    def _subrack_state_changed(
        self: SpsStationComponentManager,
        fqdn: str,
        power: Optional[PowerState] = None,
        health: Optional[HealthState] = None,
    ) -> None:
        if power is not None:
            with self._power_state_lock:
                self._subrack_power_states[fqdn] = power
                self._evaluate_power_state()
        if health is not None:
            self._subrack_health_changed_callback(fqdn, health)

    @threadsafe
    def _daq_state_changed(
        self: SpsStationComponentManager,
        fqdn: str,
        power: Optional[PowerState] = None,
        **state_change: Any,
    ) -> None:
        if power is not None:
            with self._power_state_lock:
                self._daq_power_state[fqdn] = power
                self._evaluate_power_state()
        if "xPolBandpass" in state_change:
            x_bandpass_data = state_change.get("xPolBandpass")
            if self._component_state_callback is not None:
                self._component_state_callback(xPolBandpass=x_bandpass_data)
        if "yPolBandpass" in state_change:
            y_bandpass_data = state_change.get("yPolBandpass")
            if self._component_state_callback is not None:
                self._component_state_callback(yPolBandpass=y_bandpass_data)

    def _evaluate_power_state(
        self: SpsStationComponentManager,
    ) -> None:
        with self._power_state_lock:
            power_states = list(self._tile_power_states.values())
            if all(power_state == PowerState.ON for power_state in power_states):
                evaluated_power_state = PowerState.ON
            elif all(
                power_state == PowerState.NO_SUPPLY for power_state in power_states
            ):
                evaluated_power_state = PowerState.OFF
            elif all(
                power_state == PowerState.ON
                for power_state in list(self._subrack_power_states.values())
            ) and all(
                power_state == PowerState.OFF
                for power_state in list(self._tile_power_states.values())
            ):
                evaluated_power_state = PowerState.STANDBY
            elif all(
                power_state == PowerState.OFF
                for power_state in list(self._subrack_power_states.values())
            ) and all(
                power_state == PowerState.OFF
                for power_state in list(self._tile_power_states.values())
            ):
                evaluated_power_state = PowerState.OFF
            else:
                evaluated_power_state = PowerState.UNKNOWN
            self.logger.debug(
                "In SpsStationComponentManager._evaluatePowerState with:\n"
                f"\tsubracks: {self._subrack_power_states.values()}\n"
                f"\ttiles: {self._tile_power_states.values()}\n"
                f"\tresult: {str(evaluated_power_state)}"
            )
            self._update_component_state(power=evaluated_power_state)

    def set_power_state(
        self: SpsStationComponentManager,
        power_state: PowerState,
        fqdn: Optional[str] = None,
    ) -> None:
        """
        Set the power_state of the component.

        :TODO: Power state should be set in the component mananger and then
            the device updated. Current design sets the component power state
            from the device component_state_changed callback. This should be
            corrected

        :param power_state: the value of PowerState to be set.
        :param fqdn: the fqdn of the component's device.

        :raises ValueError: fqdn not found
        """
        # Note: this setter was, prior to V0.13 of the base classes, in
        # MccsComponentManager.update_component_power_mode
        with self._power_state_lock:
            if fqdn is None:
                # pylint: disable-next=attribute-defined-outside-init
                self.power_state = power_state
            elif fqdn in self._subrack_proxies:
                self._subrack_proxies[fqdn]._power_state = power_state
            elif fqdn in self._tile_proxies:
                self._tile_proxies[fqdn]._power_state = power_state
            else:
                raise ValueError(
                    f"unknown fqdn '{fqdn}', should be None or belong to subrack "
                    "or tile"
                )

    def off(
        self: SpsStationComponentManager,
        task_callback: Optional[Callable] = None,
    ) -> tuple[TaskStatus, str]:
        """
        Submit the _off method.

        This method returns immediately after it submitted
        `self._off` for execution.

        :param task_callback: Update task state, defaults to None

        :return: a result code and response message
        """
        return self.submit_task(self._off, task_callback=task_callback)

    @check_communicating
    def _off(
        self: SpsStationComponentManager,
        task_callback: Optional[Callable] = None,
        task_abort_event: Optional[threading.Event] = None,
    ) -> None:
        """
        Turn off this station.

        :param task_callback: Update task state, defaults to None
        :param task_abort_event: Abort the task
        """
        if task_callback:
            task_callback(
                status=TaskStatus.REJECTED,
                result=(
                    ResultCode.REJECTED,
                    "MCCS has no control over subrack PDUs. "
                    "Unable to drive to the OFF state."
                    "Try Standby to turn off all TPMs.",
                ),
            )
        # The following is commented out because
        # MCCS has no control over subrack PDUs, meaning
        # the lowest drivable state for spsStation is STANDBY.
        # There is already a method Standby() that does this.
        # message: str = ""
        # if task_callback:
        #     task_callback(status=TaskStatus.IN_PROGRESS)
        # results = [proxy.off() for proxy in self._subrack_proxies.values()]
        # # Never mind tiles, turning off subracks suffices
        # # TODO: Here we need to monitor Tiles. This will eventually
        # # use the mechanism described in MCCS-945, but until that is implemented
        # # we might instead just poll these devices' longRunngCommandAttribute.
        # # For the moment, however, we just submit the subservient devices' commands
        # # for execution and forget about them.
        # if all(
        #     result in [ResultCode.OK, ResultCode.STARTED, ResultCode.QUEUED]
        #     for (result, _) in results
        # ):
        #     task_status = TaskStatus.COMPLETED
        #     result_code = ResultCode.OK
        #     message = "Off Command Completed"
        # else:
        #     task_status = TaskStatus.FAILED
        #     result_code = ResultCode.FAILED
        #     message = "Off Command Failed"

    @check_communicating
    def standby(
        self: SpsStationComponentManager,
        task_callback: Optional[Callable] = None,
    ) -> tuple[TaskStatus, str]:
        """
        Submit the _standby method.

        This method returns immediately after it submitted
        `self._standby` for execution.

        :param task_callback: Update task state, defaults to None

        :return: a task status and response message
        """
        return self.submit_task(self._standby, task_callback=task_callback)

    @check_communicating
    def _standby(
        self: SpsStationComponentManager,
        task_callback: Optional[Callable] = None,
        task_abort_event: Optional[threading.Event] = None,
    ) -> None:
        """
        Put the station in standby: subracks on, tiles off.

        The order to turn a station on is: subrack, then tiles

        :param task_callback: Update task state, defaults to None
        :param task_abort_event: Abort the task
        """
        self.logger.debug("Starting standby sequence")
        result_code = ResultCode.OK  # default if nothing to do
        if task_callback:
            task_callback(status=TaskStatus.IN_PROGRESS)
        if not all(
            power_state == PowerState.ON
            for power_state in self._subrack_power_states.values()
        ):
            self.logger.debug("Starting on sequence on subracks")
            result_code = self._turn_on_subracks(task_callback, task_abort_event)
        self.logger.debug("Subracks now on")
        self.logger.debug(f"Tile power states: {self._tile_power_states.values()}")
        with self._power_state_lock:
            self.logger.debug("Starting off sequence on tiles")
            results = []
            for proxy in self._tile_proxies.values():
                [task_status, task_id] = proxy.off()
                time.sleep(2)  # stagger power on by 2 seconds per tile
                results.append(task_status)
            if ResultCode.FAILED in results:
                result_code = ResultCode.FAILED
            else:
                result_code = ResultCode.OK
        if result_code in [ResultCode.OK, ResultCode.STARTED, ResultCode.QUEUED]:
            timeout = 60
            tick = 2
            while timeout > 0:
                if all(
                    states == PowerState.OFF
                    for states in self._tile_power_states.values()
                ):
                    break
                timeout -= tick
                time.sleep(tick)
            if timeout > 0:
                self.logger.debug("End standby")
                task_status = TaskStatus.COMPLETED
                message = "Standby command completed."
            else:
                self.logger.debug("Timeout in standby")
                task_status = TaskStatus.FAILED
                message = "Standby command timeout."
        else:
            task_status = TaskStatus.FAILED
            message = ""
        if task_callback:
            task_callback(status=task_status, result=(result_code, message))

    def on(
        self: SpsStationComponentManager,
        task_callback: Optional[Callable] = None,
    ) -> tuple[TaskStatus, str]:
        """
        Submit the _on method.

        This method returns immediately after it submitted
        `self._on` for execution.

        :param task_callback: Update task state, defaults to None

        :return: a task status and response message
        """
        return self.submit_task(self._on, task_callback=task_callback)

    @check_communicating
    def _on(
        self: SpsStationComponentManager,
        task_callback: Optional[Callable] = None,
        task_abort_event: Optional[threading.Event] = None,
    ) -> None:
        """
        Turn on this station.

        The order to turn a station on is: subrack, then tiles

        :param task_callback: Update task state, defaults to None
        :param task_abort_event: Abort the task
        """
        message: str = ""
        self.logger.debug("Starting on sequence")
        if task_callback:
            task_callback(status=TaskStatus.IN_PROGRESS)
        result_code = ResultCode.OK

        if all(
            proxy._proxy is not None
            and proxy._proxy.tileProgrammingState in {"Initialised", "Synchronised"}
            for proxy in self._tile_proxies.values()
        ):
            self.logger.debug("Tiles already initialised")
            result_code = ResultCode.FAILED

        if result_code == ResultCode.OK and not all(
            power_state == PowerState.ON
            for power_state in self._subrack_power_states.values()
        ):
            self.logger.debug("Starting on sequence on subracks")
            result_code = self._turn_on_subracks(task_callback, task_abort_event)
        self.logger.debug("Subracks now on")

        if result_code == ResultCode.OK:
            self.logger.debug("Setting tile source IPs before initialisation")
            result_code = self._set_tile_source_ips(task_callback, task_abort_event)

        if result_code == ResultCode.OK and not all(
            power_state == PowerState.ON
            for power_state in self._tile_power_states.values()
        ):
            self.logger.debug("Starting on sequence on tiles")
            result_code = self._turn_on_tiles(task_callback, task_abort_event)

        if result_code == ResultCode.OK:
            self.logger.debug("Initialising tiles")
            result_code = self._initialise_tile_parameters(
                task_callback, task_abort_event
            )

        if result_code == ResultCode.OK:
            self.logger.debug("Initialising station")
            result_code = self._initialise_station(task_callback, task_abort_event)

        if result_code == ResultCode.OK:
            self.logger.debug("Waiting for ARP table")
            result_code = self._wait_for_arp_table(task_callback, task_abort_event)

        if result_code == ResultCode.OK:
            self.logger.debug("Checking synchronisation")
            result_code = self._check_station_synchronisation(
                task_callback, task_abort_event
            )

        if result_code in [ResultCode.OK, ResultCode.STARTED, ResultCode.QUEUED]:
            self.logger.debug("End initialisation")
            task_status = TaskStatus.COMPLETED
            message = "On Command Completed"
        else:
            self.logger.error("Initialisation failed")
            task_status = TaskStatus.FAILED
            message = "On Command failed"
        if task_callback:
            task_callback(status=task_status, result=(result_code, message))

    def initialise(
        self: SpsStationComponentManager,
        task_callback: Optional[Callable] = None,
    ) -> tuple[TaskStatus, str]:
        """
        Submit the _initialise method.

        This method returns immediately after it submitted
        `self._initialise` for execution.

        :param task_callback: Update task state, defaults to None
        :return: a task status and response message
        """
        return self.submit_task(self._initialise, task_callback=task_callback)

    @check_communicating
    def _initialise(
        self: SpsStationComponentManager,
        task_callback: Optional[Callable] = None,
        task_abort_event: Optional[threading.Event] = None,
    ) -> None:
        """
        Initialise this station.

        The order to turn a station on is: subrack, then tiles

        :param task_callback: Update task state, defaults to None
        :param task_abort_event: Abort the task
        """
        message: str = ""
        self.logger.debug("Starting initialise sequence")
        if task_callback:
            task_callback(status=TaskStatus.IN_PROGRESS)
        result_code = ResultCode.OK
        if not all(
            power_state == PowerState.ON
            for power_state in self._subrack_power_states.values()
        ):
            self.logger.debug("Subracks not on.")
            result_code = ResultCode.FAILED

        if not all(
            power_state == PowerState.ON
            for power_state in self._tile_power_states.values()
        ):
            self.logger.debug("Tiles not on.")
            result_code = ResultCode.FAILED

        if result_code == ResultCode.OK:
            self.logger.debug("Setting tile source IPs before initialisation")
            result_code = self._set_tile_source_ips(task_callback, task_abort_event)

        if result_code == ResultCode.OK:
            self.logger.debug("Re-initialising tiles")
            result_code = self._reinitialise_tiles(task_callback, task_abort_event)

        if result_code == ResultCode.OK:
            self.logger.debug("Initialising tile parameters")
            result_code = self._initialise_tile_parameters(
                task_callback, task_abort_event
            )

        if result_code == ResultCode.OK:
            self.logger.debug("Initialising station")
            result_code = self._initialise_station(task_callback, task_abort_event)

        if result_code == ResultCode.OK:
            self.logger.debug("Waiting for ARP table")
            result_code = self._wait_for_arp_table(task_callback, task_abort_event)

        if result_code == ResultCode.OK:
            self.logger.debug("Checking synchronisation")
            result_code = self._check_station_synchronisation(
                task_callback, task_abort_event
            )

        if result_code in [ResultCode.OK, ResultCode.STARTED, ResultCode.QUEUED]:
            self.logger.debug("End initialisation")
            task_status = TaskStatus.COMPLETED
            message = "Initialisation Complete"
        else:
            self.logger.error("Initialisation failed")
            task_status = TaskStatus.FAILED
            message = "Initialisation Failed"
        if task_callback:
            task_callback(status=task_status, result=(result_code, message))

    @check_communicating
    def _turn_on_subracks(
        self: SpsStationComponentManager,
        task_callback: Optional[Callable] = None,
        task_abort_event: Optional[threading.Event] = None,
    ) -> ResultCode:
        """
        Turn on subracks if not already on.

        :param task_callback: Update task state, defaults to None
        :param task_abort_event: Abort the task
        :return: a result code
        """
        with self._power_state_lock:
            if not all(
                power_state == PowerState.ON
                for power_state in self._subrack_power_states.values()
            ):
                results = []
                for proxy in self._subrack_proxies.values():
                    result_code = proxy.on()
                    results.append(result_code)
                if ResultCode.FAILED in results:
                    return ResultCode.FAILED
        # wait for subracks to come up
        timeout = 180  # Seconds. Switch may take up to 3 min to recognize a new link
        tick = 2
        last_time = time.time() + timeout
        while time.time() < last_time:
            time.sleep(tick)
            if all(
                power_state == PowerState.ON
                for power_state in self._subrack_power_states.values()
            ):
                return ResultCode.OK
        self.logger.error("Timed out waiting for subracks to come up")
        return ResultCode.FAILED

    @check_communicating
    def _turn_on_tiles(
        self: SpsStationComponentManager,
        task_callback: Optional[Callable] = None,
        task_abort_event: Optional[threading.Event] = None,
    ) -> ResultCode:
        """
        Turn on tiles if not already on.

        :param task_callback: Update task state, defaults to None
        :param task_abort_event: Abort the task
        :return: a result code
        """
        with self._power_state_lock:
            if not all(
                power_state == PowerState.ON
                for power_state in self._tile_power_states.values()
            ):
                results = []
                for proxy in self._tile_proxies.values():
                    assert proxy._proxy is not None
                    self.logger.debug(f"Powering on tile {proxy._proxy.name()}")
                    result_code = proxy.on()
                    time.sleep(4)  # stagger power on by 4 seconds per tile
                    results.append(result_code)
                if ResultCode.FAILED in results:
                    return ResultCode.FAILED
        # wait for tiles to come up
        timeout = 180  # Seconds. Switch may take up to 3 min to recognize a new link
        tick = 2
        last_time = time.time() + timeout
        while time.time() < last_time:
            time.sleep(tick)
            states = self.tile_programming_state()
            self.logger.debug(f"tileProgrammingState: {states}")
            if all(state in ["Initialised", "Synchronised"] for state in states):
                return ResultCode.OK

        return ResultCode.FAILED

    @check_communicating
    def _set_tile_source_ips(
        self: SpsStationComponentManager,
        task_callback: Optional[Callable] = None,
        task_abort_event: Optional[threading.Event] = None,
    ) -> ResultCode:
        """
        Set source IPs on tiles before initialising.

        :param task_callback: Update task state, defaults to None
        :param task_abort_event: Abort the task
        :return: a result code
        """
        for tile_id, tile_proxy in enumerate(list(self._tile_proxies.values())):
            tile = tile_proxy._proxy
            if tile is None:
                self.logger.error(f"Tile {tile_id} proxy not formed.")
                return ResultCode.FAILED
            src_ip1 = str(self._sdn_first_address + 2 * tile_id)
            src_ip2 = str(self._sdn_first_address + 2 * tile_id + 1)
            tile.srcip40gfpga1 = src_ip1
            tile.srcip40gfpga2 = src_ip2
        return ResultCode.OK

    @check_communicating
    def _wait_for_arp_table(
        self: SpsStationComponentManager,
        task_callback: Optional[Callable] = None,
        task_abort_event: Optional[threading.Event] = None,
    ) -> ResultCode:
        """
        Wait for ARP tables on tiles before continuing.

        :param task_callback: Update task state, defaults to None
        :param task_abort_event: Abort the task
        :return: a result code
        """
        timeout = 30
        tick = 2
        for tile_trl, tile_proxy in self._tile_proxies.items():
            last_time = time.time() + timeout
            tile = tile_proxy._proxy
            if tile is None:
                self.logger.error(f"{tile_trl} proxy not set up.")
                return ResultCode.FAILED
            while time.time() < last_time:
                self.logger.debug(f"Waiting on {tile_trl} ARP table.")
                if tile.GetArpTable() != '{"0": [], "1": []}':
                    break
                time.sleep(tick)
            if tile.GetArpTable() == '{"0": [], "1": []}':
                self.logger.error(f"Failed to populate ARP table of {tile_trl}")
                return ResultCode.FAILED
            self.logger.debug(f"Got ARP table for {tile_trl}")
        return ResultCode.OK

    @check_communicating
    def _reinitialise_tiles(
        self: SpsStationComponentManager,
        task_callback: Optional[Callable] = None,
        task_abort_event: Optional[threading.Event] = None,
    ) -> ResultCode:
        """
        Initialise tiles.

        Initialise tiles by completely reprogram and reconfigure all internal
        peripherals. This is required prior to station synchronization.

        :param task_callback: Update task state, defaults to None
        :param task_abort_event: Abort the task
        :return: a result code

        """
        with self._power_state_lock:
            results = []
            for proxy in self._tile_proxies.values():
                assert proxy._proxy is not None
                self.logger.debug(f"Re-initialising tile {proxy._proxy.name()}")
                result_code = proxy._proxy.initialise()
                time.sleep(2)  # stagger initialisation by 2 seconds per tile
                results.append(result_code)
        if ResultCode.FAILED in results:
            return ResultCode.FAILED

        # wait for tiles to come up
        timeout = 180  # Seconds. Switch may take up to 3 min to recognize a new link
        tick = 2
        last_time = time.time() + timeout
        while time.time() < last_time:
            time.sleep(tick)
            states = self.tile_programming_state()
            self.logger.debug(f"tileProgrammingState: {states}")
            if all(state in ["Initialised", "Synchronised"] for state in states):
                return ResultCode.OK
        self.logger.error("Timed out waiting for tiles to come up")
        return ResultCode.FAILED

    @check_communicating
    def _initialise_tile_parameters(
        self: SpsStationComponentManager,
        task_callback: Optional[Callable] = None,
        task_abort_event: Optional[threading.Event] = None,
    ) -> ResultCode:
        """
        Initialise tile parameters.

        Inilitalse parameters which are individually set in each tile,
        after the tile has been programmed.

        :param task_callback: Update task state, defaults to None
        :param task_abort_event: Abort the task
        :return: a result code
        """
        tile_no = 0
        last_tile = len(self._tile_proxies.values()) - 1
        for proxy in self._tile_proxies.values():
            tile = proxy._proxy
            assert tile is not None
            i1 = (
                tile_no * TileData.ADC_CHANNELS
            )  # indexes for parameters for individual signals
            i2 = i1 + TileData.ADC_CHANNELS
            self.logger.debug(f"Initialising tile {tile_no}: {tile.name()}")
            tile.preaduLevels = self._desired_preadu_levels[i1:i2]
            tile.staticTimeDelays = self._desired_static_delays[i1:i2]
            tile.channeliserRounding = self._channeliser_rounding
            tile.cspRounding = self._csp_rounding
            tile.ppsDelayCorrection = self._pps_delay_corrections[tile_no]
            tile.SetLmcDownload(json.dumps(self._lmc_param))
            tile.ConfigureStationBeamformer(
                json.dumps(
                    {"is_first": (tile_no == 0), "is_last": (tile_no == last_tile)}
                )
            )
            tile_no = tile_no + 1
        self._set_beamformer_table()
        return ResultCode.OK

    @check_communicating
    def _initialise_station(
        self: SpsStationComponentManager,
        task_callback: Optional[Callable] = None,
        task_abort_event: Optional[threading.Event] = None,
    ) -> ResultCode:
        """
        Initialise complete station.

        Set parameters in individual tiles which depend on the whole station.

        :TODO: MCCS-1257

        :param task_callback: Update task state, defaults to None
        :param task_abort_event: Abort the task
        :return: a result code
        """
        tiles = list(self._tile_proxies.values())
        #
        # Configure 40G ports.
        # Each TPM has 2 IP addresses starting at the provided address
        # Each TPM 40G port point to the corresponding
        # Last TPM uses CSP ingest address and port
        #
        # ip_head, ip_tail = self._fortygb_network_address.rsplit(".", maxsplit=1)
        # base_ip3 = int(ip_tail)
        last_tile = len(tiles) - 1
        tile = 0
        num_cores = 2
        for proxy in tiles:
            assert proxy._proxy is not None
            dst_ip1 = str(self._sdn_first_address + 2 * tile + 2)
            dst_ip2 = str(self._sdn_first_address + 2 * tile + 3)
            dst_ip_list = [dst_ip1, dst_ip2]
            dst_port_1 = self._destination_port
            dst_port_2 = dst_port_1 + 2

            for core in range(num_cores):
                dst_ip = dst_ip_list[core]

                if tile == last_tile:
                    dst_ip = self._csp_ingest_address
                    dst_port_1 = self._csp_ingest_port
                    dst_port_2 = dst_port_1

                # ARP Table Entry 0 of each 40G core specifies destination
                # for station beam packets
                proxy._proxy.Configure40GCore(
                    json.dumps(
                        {
                            "core_id": core,
                            "arp_table_entry": 0,
                            "source_port": self._source_port,
                            "destination_ip": dst_ip,
                            "destination_port": dst_port_1,
                            "rx_port_filter": dst_port_1,
                            "netmask": self._sdn_netmask,
                            "gateway_ip": self._sdn_gateway,
                        }
                    )
                )
                # Also configure entry 2 with the same settings
                # Required for operation with single 40G connection to each TPM
                # With two connections, each core uses arp table entry 0
                # for station beam transmission to the next tile in the chain
                # and lastly to CSP.
                # Two FPGAs = Two Simultaneous Daisy chains
                # (a chain of FPGA1s and a chain of FPGA2s)
                # With one 40G connection, Master FPGA uses arp table entry 0,
                # Slave FPGA uses arp table entry 2 to achieve the same functionality
                # but with a single core.
                proxy._proxy.Configure40GCore(
                    json.dumps(
                        {
                            "core_id": core,
                            "arp_table_entry": 2,
                            "source_port": self._source_port,
                            "destination_ip": dst_ip,
                            "destination_port": dst_port_2,
                            "netmask": self._sdn_netmask,
                            "gateway_ip": self._sdn_gateway,
                        }
                    )
                )
                # Set RX port filter for RX channel 1
                # Required for operation with single 40G connection to each TPM
                proxy._proxy.Configure40GCore(
                    json.dumps(
                        {
                            "core_id": core,
                            "arp_table_entry": 1,
                            "rx_port_filter": dst_port_1 + 2,
                        }
                    )
                )
            proxy._proxy.SetLmcDownload(json.dumps(self._lmc_param))
            proxy._proxy.SetLmcIntegratedDownload(
                json.dumps(
                    {
                        "mode": self._lmc_integrated_mode,
                        "destination_ip": self._lmc_param["destination_ip"],
                        "channel_payload_length": self._lmc_channel_payload_length,
                        "beam_payload_length": self._lmc_beam_payload_length,
                        "netmask_40g": self._sdn_netmask,
                        "gateway_40g": self._sdn_gateway,
                    }
                )
            )
            tile = tile + 1
        return ResultCode.OK

    @check_communicating
    def _check_station_synchronisation(
        self: SpsStationComponentManager,
        task_callback: Optional[Callable] = None,
        task_abort_event: Optional[threading.Event] = None,
    ) -> ResultCode:
        """
        Check tile synchronization.

        Wait for a second boundary and check all FPGAs in all tiles report
        the same time
        :param task_callback: Update task state, defaults to None
        :param task_abort_event: Abort the task
        :return: a result code
        """
        tiles = list(self._tile_proxies.values())
        tile0 = tiles[0]._proxy
        assert tile0 is not None
        time0 = (tile0.fpgasUnixTime)[0]
        timeout = 15
        while (tile0.fpgasUnixTime)[0] == time0:
            if timeout == 0:
                self.logger.error("Timeout waiting for FPGA time second tick")
                return ResultCode.FAILED
            time.sleep(0.1)
            timeout = timeout - 1
        result: list[int] = []
        time.sleep(0.4)  # Wait till mid second
        for proxy in tiles:
            assert proxy._proxy is not None
            result = result + list(proxy._proxy.fpgasUnixTime)
        self.logger.debug(f"Current FPGA times:{result}")
        if any(result[0] != time_n for time_n in result):
            self.logger.error("FPGA time counters not synced")
            return ResultCode.FAILED
        return ResultCode.OK

    @property  # type:ignore[misc]
    @check_communicating
    def is_configured(self: SpsStationComponentManager) -> bool:
        """
        Return whether this station component manager is configured.

        :return: whether this station component manager is configured.
        """
        return self._is_configured

    def self_check(
        self: SpsStationComponentManager,
        task_callback: Optional[Callable] = None,
    ) -> tuple[TaskStatus, str]:
        """
        Submit the _self_check method.

        This method returns immediately after it submitted
        `self._self_check` for execution.

        :param task_callback: Update task state, defaults to None
        :return: a task status and response message
        """
        return self.submit_task(self._self_check, task_callback=task_callback)

    def _self_check(
        self: SpsStationComponentManager,
        task_callback: Optional[Callable] = None,
        task_abort_event: Optional[threading.Event] = None,
    ) -> None:
        if task_callback is not None:
            task_callback(status=TaskStatus.IN_PROGRESS)

        test_results = self.self_check_manager.run_tests()

        if all(
            test_result in [TestResult.PASSED, TestResult.NOT_RUN]
            for test_result in test_results
        ):
            if task_callback is not None:
                task_callback(
                    status=TaskStatus.COMPLETED,
                    result=(ResultCode.OK, "Tests completed OK."),
                )
            return
        if task_callback is not None:
            task_callback(
                status=TaskStatus.FAILED,
                result=(
                    ResultCode.FAILED,
                    "Not all tests passed or skipped, check report.",
                ),
            )

    def run_test(
        self: SpsStationComponentManager,
        task_callback: Optional[Callable] = None,
        *,
        count: Optional[int] = 1,
        test_name: str,
    ) -> tuple[TaskStatus, str]:
        """
        Submit the _run_test method.

        This method returns immediately after it submitted
        `self._run_test` for execution.

        :param task_callback: Update task state, defaults to None
        :param count: how many times to run the test, default is 1.
        :param test_name: which test to run.

        :return: a task status and response message
        """
        return self.submit_task(
            self._run_test, args=[count, test_name], task_callback=task_callback
        )

    def _run_test(
        self: SpsStationComponentManager,
        count: int,
        test_name: str,
        task_callback: Optional[Callable] = None,
        task_abort_event: Optional[threading.Event] = None,
    ) -> None:
        if task_callback is not None:
            task_callback(status=TaskStatus.IN_PROGRESS)

        test_results = self.self_check_manager.run_test(
            test_name=test_name, count=count
        )

        if all(test_result == TestResult.PASSED for test_result in test_results):
            if task_callback is not None:
                task_callback(
                    status=TaskStatus.COMPLETED,
                    result=(ResultCode.OK, "Tests completed OK."),
                )
            return
        if all(test_result == TestResult.NOT_RUN for test_result in test_results):
            if task_callback is not None:
                task_callback(
                    status=TaskStatus.REJECTED,
                    result=(
                        ResultCode.REJECTED,
                        "Tests requirements not met, check logs.",
                    ),
                )
            return
        if task_callback is not None:
            task_callback(
                status=TaskStatus.FAILED,
                result=(
                    ResultCode.FAILED,
                    "Not all tests passed, check report.",
                ),
            )

    # ----------
    # Attributes
    # ----------
    @property
    def pps_delays(self: SpsStationComponentManager) -> list[int]:
        """
        Get PPS delay.

        Array of one value per tile. Returns the PPS delay,
        Values are internally rounded to 1.25 ns steps

        :return: Array of one value per tile, in nanoseconds
        """
        for i, proxy in enumerate(self._tile_proxies.values()):
            assert proxy._proxy is not None  # for the type checker
            self._pps_delays[i] = proxy._proxy.ppsDelay
        return copy.deepcopy(self._pps_delays)

    @property
    def pps_delay_corrections(self: SpsStationComponentManager) -> list[int]:
        """
        Get the PPS delay correction.

        :return: Array of pps delay corrections, one value per tile, in nanoseconds
        """
        for i, proxy in enumerate(self._tile_proxies.values()):
            assert proxy._proxy is not None  # for the type checker
            self._pps_delay_corrections[i] = proxy._proxy.ppsDelayCorrection

        return copy.deepcopy(self._pps_delay_corrections)

    @pps_delay_corrections.setter
    def pps_delay_corrections(
        self: SpsStationComponentManager, delays: list[int]
    ) -> None:
        """
        Set PPS delay correction.

        This will be applied during the following Initialisation.

        :param delays: Array of one value per tile, in nanoseconds.
            Values are internally rounded to 1.25 ns steps
        """
        for i, proxy in enumerate(self._tile_proxies.values()):
            assert proxy._proxy is not None  # for the type checker
            if proxy._proxy.tileProgrammingState in ["Initialised", "Synchronised"]:
                proxy._proxy.ppsDelayCorrection = delays[i]

    @property
    def static_delays(self: SpsStationComponentManager) -> list[float]:
        """
        Get static time delay correction.

        Array of one value per antenna/polarization (32 per tile), in range +/-124.
        Delay in samples (positive = increase the signal delay) to correct for
        static delay mismathces, e.g. cable length.

        :return: Array of one value per antenna/polarization (32 per tile)
        """
        static_delays: list[float] = []
        for _, static_delay in self._static_delays.items():
            if static_delay is not None:
                static_delays += static_delay
        return static_delays

    @static_delays.setter
    def static_delays(self: SpsStationComponentManager, delays: list[int]) -> None:
        """
        Set static time delay correction.

        :param delays: Array of one value per antenna/polarization (32 per tile)
        """
        self._desired_static_delays = copy.deepcopy(delays)
        for proxy in self._tile_proxies.values():
            assert proxy._proxy is not None  # for the type checker
            start_entry = (proxy._proxy.logicalTileId) * TileData.ADC_CHANNELS
            end_entry = (proxy._proxy.logicalTileId + 1) * TileData.ADC_CHANNELS
            if proxy._proxy.tileProgrammingState in ["Initialised", "Synchronised"]:
                proxy._proxy.staticTimeDelays = delays[start_entry:end_entry]

    @property
    def channeliser_rounding(self: SpsStationComponentManager) -> np.ndarray:
        """
        Channeliser rounding.

        Number of LS bits dropped in each channeliser frequency channel.
        Valid values 0-7 Same value applies to all antennas and
        polarizations

        :returns: list of 512 values for each Tile, one per channel.
        """
        channeliser_roundings: np.ndarray = np.zeros([16, 512])

        for tile_idx, proxy in enumerate(self._tile_proxies.values()):
            assert proxy._proxy is not None  # for the type checker
            try:
                channeliser_roundings[tile_idx, :] = proxy._proxy.channeliserRounding
            except ValueError as e:
                self.logger.error(
                    f"unable to update array with {proxy._name} "
                    f"channeliserRounding attribute: {repr(e)}"
                )
        return channeliser_roundings

    @property
    def csp_rounding(self: SpsStationComponentManager) -> list[int] | None:
        """
        CSP formatter rounding.

        Rounding from 16 to 8 bits in final stage of the
        station beamformer, before sending data to CSP.
        Array of (up to) 384 values, one for each logical channel.
        Range 0 to 7, as number of discarded LS bits.

        :return: CSP formatter rounding for each logical channel.
        """
        proxy = list(self._tile_proxies.values())[-1]
        assert proxy._proxy is not None  # for the type checker
        return proxy._proxy.cspRounding

    @csp_rounding.setter
    def csp_rounding(self: SpsStationComponentManager, truncation: list[int]) -> None:
        """
        Set CSP formatter rounding.

        :param truncation: list of up to 384 values in the range 0-7.
            Current hardware supports only a single value, thus oly 1st value is used
        """
        self._csp_rounding = copy.deepcopy(truncation)
        proxy = list(self._tile_proxies.values())[-1]
        assert proxy._proxy is not None  # for the type checker
        if proxy._proxy.tileProgrammingState in ["Initialised", "Synchronised"]:
            self.logger.debug(
                f"Writing csp rounding  {truncation[0]} in {proxy._proxy.name()}"
            )
            proxy._proxy.cspRounding = truncation

    @property
    def preadu_levels(self: SpsStationComponentManager) -> list[float]:
        """
        Get attenuator level of preADU channels, one per input channel.

        :return: Array of one value per antenna/polarization (32 per tile)
        """
        preadu_levels_concatenated: list[float] = []
        for preadu_levels in self._preadu_levels.values():
            if preadu_levels is not None:
                preadu_levels_concatenated += preadu_levels
        return preadu_levels_concatenated

    @preadu_levels.setter
    def preadu_levels(self: SpsStationComponentManager, levels: list[float]) -> None:
        """
        Set attenuator level of preADU channels, one per input channel.

        :param levels: ttenuator level of preADU channels, one per input channel, in dB
        """
        self._desired_preadu_levels = copy.deepcopy(levels)
        i = 0
        for proxy in self._tile_proxies.values():
            assert proxy._proxy is not None  # for the type checker
            if proxy._proxy.tileProgrammingState in ["Initialised", "Synchronised"]:
                proxy._proxy.preaduLevels = levels[i : i + TileData.ADC_CHANNELS]
            else:
                self.logger.error(
                    f"Not setting preadu levels on {proxy._name}"
                    "TileProgramming state not `Initialised` or `Synchronised`."
                )
            i = i + TileData.ADC_CHANNELS

    @property
    def beamformer_table(self: SpsStationComponentManager) -> list[list[int]]:
        """
        Get beamformer region table.

        Bidimensional array of one row for each 8 channels, with elements:
        0. start physical channel
        1. beam number
        2. subarray ID
        3. subarray_logical_channel
        4. subarray_beam_id
        5. substation_id
        6. aperture_id

        Each row is a set of 7 consecutive elements in the list.

        :return: list of up to 7*48 values
        """
        return copy.deepcopy(self._beamformer_table)

    @property
    def forty_gb_network_address(self: SpsStationComponentManager) -> str:
        """
        Get 40Gb network address.

        :return: IP network address for station network
        """
        return str(self._sdn_first_address)

    @property
    def csp_ingest_address(self: SpsStationComponentManager) -> str:
        """
        Get 40Gb CSP address.

        :return: IP address for CSP ingest port
        """
        return self._csp_ingest_address

    @property
    def csp_ingest_port(self: SpsStationComponentManager) -> int:
        """
        Get 40Gb CSP ingest port.

        :return: UDP port for CSP ingest port
        """
        return self._csp_ingest_port

    @property
    def csp_source_port(self: SpsStationComponentManager) -> int:
        """
        Get 40Gb CSP source port.

        :return: UDP port for CSP source port
        """
        return self._csp_source_port

    @property
    def is_programmed(self: SpsStationComponentManager) -> bool:
        """
        Get TPM programming state.

        :return: True if all TPMs are programmed
        """
        return all(
            programming_state in {"Programmed", "Initialised", "Synchronised"}
            for programming_state in self.tile_programming_state()
        )

    @property
    def test_generator_active(self: SpsStationComponentManager) -> bool:
        """
        Get test generator state.

        :return: True if at least one TPM uses test generator
        """
        return any(
            tile._proxy is not None and tile._proxy.testGeneratorActive
            for tile in self._tile_proxies.values()
        )

    @property
    def is_beamformer_running(self: SpsStationComponentManager) -> bool:
        """
        Get station beamformer state.

        :return: Get station beamformer state
        """
        return all(
            tile._proxy is not None and tile._proxy.isBeamformerRunning
            for tile in self._tile_proxies.values()
        )

    def tile_programming_state(self: SpsStationComponentManager) -> list[str]:
        """
        Get TPM programming state.

        :return: list of programming state for all TPMs
        """
        result = []
        for tile in self._tile_proxies.values():
            assert tile._proxy is not None  # for the type checker
            result.append(tile._proxy.tileProgrammingState)
        return result

    def adc_power(self: SpsStationComponentManager) -> list[float]:
        """
        Get input RMS levels.

        :return: list of RMS levels of ADC inputs
        """
        rms_values: list[float] = []
        for proxy in self._tile_proxies.values():
            assert proxy._proxy is not None  # for the type checker
            rms_values = rms_values + list(proxy.adc_power())
        return rms_values

    def board_temperature_summary(self: SpsStationComponentManager) -> list[float]:
        """
        Get summary of board temperatures.

        :return: minimum, average and maximum of board temperatures
        """
        board_temperatures = list(
            tile._proxy is not None and tile._proxy.boardTemperature
            for tile in self._tile_proxies.values()
        )
        return [
            min(board_temperatures),
            mean(board_temperatures),
            max(board_temperatures),
        ]

    def fpga_temperature_summary(self: SpsStationComponentManager) -> list[float]:
        """
        Get summary of FPGAs temperatures.

        :return: minimum, average and maximum of FPGAs temperatures
        """
        fpga_1_temperatures = list(
            tile._proxy is not None and tile._proxy.fpga1Temperature
            for tile in self._tile_proxies.values()
        )
        fpga_2_temperatures = list(
            tile._proxy is not None and tile._proxy.fpga2Temperature
            for tile in self._tile_proxies.values()
        )
        fpga_temperatures = fpga_1_temperatures + fpga_2_temperatures
        return [min(fpga_temperatures), mean(fpga_temperatures), max(fpga_temperatures)]

    def pps_delay_summary(self: SpsStationComponentManager) -> list[float]:
        """
        Get summary of PPS delays.

        :return: minimum, average and maximum of PPS delays
        """
        pps_delays = list(
            tile._proxy is not None and tile._proxy.ppsDelay
            for tile in self._tile_proxies.values()
        )
        return [min(pps_delays), mean(pps_delays), max(pps_delays)]

    def sysref_present_summary(self: SpsStationComponentManager) -> bool:
        """
        Get summary of SYSREF presence.

        :return: TRUE if SYSREF is present in all tiles
        """
        return all(
            tile._proxy is not None and tile._proxy.sysrefPresent
            for tile in self._tile_proxies.values()
        )

    def pll_locked_summary(self: SpsStationComponentManager) -> bool:
        """
        Get summary of PLL lock state.

        :return: TRUE if PLL locked in all tiles
        """
        return all(
            tile._proxy is not None and tile._proxy.pllLocked
            for tile in self._tile_proxies.values()
        )

    def pps_present_summary(self: SpsStationComponentManager) -> bool:
        """
        Get summary of PPS presence.

        :return: TRUE if PPS is present in all tiles
        """
        return all(
            tile._proxy is not None and tile._proxy.ppsPresent
            for tile in self._tile_proxies.values()
        )

    def clock_present_summary(self: SpsStationComponentManager) -> bool:
        """
        Get summary of 10 MHz clock presence.

        :return: TRUE if 10 MHz clock is present in all tiles
        """
        return all(
            tile._proxy is not None and tile._proxy.clockPresent
            for tile in self._tile_proxies.values()
        )

    def forty_gb_network_errors(self: SpsStationComponentManager) -> list[int]:
        """
        Get summary of network errors.

        :return: list of 40Gb network errors for all tiles
        """
        result: list[int] = []
        for tile in self._tile_proxies.values():
            assert tile._proxy is not None  # for the type checker
            result = result + [0, 0]
        return result

    @property
    def test_logs(self: SpsStationComponentManager) -> str:
        """
        Get logs of most recently run self-check test set.

        :return: logs of most recently run self-check test set.
        """
        return self.self_check_manager._test_logs

    @property
    def test_report(self: SpsStationComponentManager) -> str:
        """
        Get report of most recently run self-check test set.

        :return: report of most recently run self-check test set.
        """
        return self.self_check_manager._test_report

    @property
    def test_list(self: SpsStationComponentManager) -> list[str]:
        """
        Get list of self-check tests available.

        :return: list of self-check tests available.
        """
        return self.self_check_manager._tpm_test_names

    # ------------
    # commands
    # ------------
    def set_lmc_download(
        self: SpsStationComponentManager,
        mode: str,
        payload_length: int,
        dst_ip: str,
        src_port: int = 0xF0D0,
        dst_port: int = 4660,
    ) -> None:
        """
        Configure link and size of LMC channel.

        :param mode: '1G' or '10G'
        :param payload_length: SPEAD payload length for LMC packets
        :param dst_ip: Destination IP, defaults to None
        :param src_port: source port, defaults to 0xF0D0
        :param dst_port: destination port, defaults to 4660
        """
        self._lmc_param["mode"] = mode
        self._lmc_param["payload_length"] = payload_length
        self._lmc_param["destination_ip"] = dst_ip
        self._lmc_param["source_port"] = src_port
        self._lmc_param["destination_port"] = dst_port
        self._lmc_param["netmask_40g"] = self._sdn_netmask
        self._lmc_param["gateway_40g"] = self._sdn_gateway
        json_param = json.dumps(self._lmc_param)
        for tile in self._tile_proxies.values():
            assert tile._proxy is not None  # for the type checker
            if tile._proxy.tileProgrammingState in ["Initialised", "Synchronised"]:
                tile._proxy.SetLmcDownload(json_param)

    def set_lmc_integrated_download(
        self: SpsStationComponentManager,
        mode: str,
        channel_payload_length: int,
        beam_payload_length: int,
        dst_ip: str = "",
        src_port: int = 0xF0D0,
        dst_port: int = 4660,
    ) -> None:
        """
        Configure link and size of integrated LMC channel.

        :param mode: '1G' or '10G'
        :param channel_payload_length: SPEAD payload length for
            integrated channel data
        :param beam_payload_length: SPEAD payload length for integrated
            beam data
        :param dst_ip: Destination IP, defaults to None
        :param src_port: source port, defaults to 0xF0D0
        :param dst_port: destination port, defaults to 4660
        """
        self._lmc_integrated_mode = mode
        self._lmc_channel_payload_length = channel_payload_length
        self._lmc_beam_payload_length = beam_payload_length
        if dst_ip == "":
            dst_ip = cast(str, self._lmc_param["destination_ip"])
        json_param = json.dumps(
            {
                "mode": mode,
                "channel_payload_length": channel_payload_length,
                "beam_payload_length": beam_payload_length,
                "destination_ip": dst_ip,
                "source_port": src_port,
                "destination_port": dst_port,
                "netmask_40g": self._sdn_netmask,
                "gateway_40g": self._sdn_gateway,
            }
        )
        for tile in self._tile_proxies.values():
            assert tile._proxy is not None  # for the type checker
            if tile._proxy.tileProgrammingState in ["Initialised", "Synchronised"]:
                tile._proxy.SetLmcIntegratedDownload(json_param)

    def set_csp_ingest(
        self: SpsStationComponentManager,
        dst_ip: str,
        src_port: int,
        dst_port: int,
    ) -> None:
        """
        Configure link for CSP ingest channel.

        :param dst_ip: Destination IP, defaults to None
        :param src_port: source port, defaults to 0xF0D0
        :param dst_port: destination port, defaults to 4660
        """
        self._csp_ingest_address = dst_ip
        self._csp_ingest_port = dst_port
        self._csp_source_port = src_port

        (fqdn, proxy) = list(self._tile_proxies.items())[-1]
        assert proxy._proxy is not None  # for the type checker
        if self._tile_power_states[fqdn] != PowerState.ON:
            return  # Do not access an unprogrammed TPM

        num_cores = 2
        last_tile = len(self._tile_proxies) - 1
        src_ip1 = str(self._sdn_first_address + 2 * last_tile)
        src_ip2 = str(self._sdn_first_address + 2 * last_tile + 1)
        dst_port = self._csp_ingest_port
        src_ip_list = [src_ip1, src_ip2]
        src_mac = self._base_mac_address + 2 * last_tile
        self.logger.debug(f"Tile {last_tile}: 40G#1: {src_ip1} -> {dst_ip}")
        self.logger.debug(f"Tile {last_tile}: 40G#2: {src_ip2} -> {dst_ip}")
        for core in range(num_cores):
            src_ip = src_ip_list[core]
            proxy._proxy.Configure40GCore(
                json.dumps(
                    {
                        "core_id": core,
                        "arp_table_entry": 0,
                        "source_ip": src_ip,
                        "source_mac": src_mac + core,
                        "source_port": self._source_port,
                        "destination_ip": dst_ip,
                        "destination_port": dst_port,
                        "rx_port_filter": dst_port,
                        "netmask": self._sdn_netmask,
                        "gateway_ip": self._sdn_gateway,
                    }
                )
            )
            # Also configure entry 2 with the same settings
            # Required for operation with single 40G connection to each TPM
            # With two connections, each core uses arp table entry 0
            # for station beam transmission to the next tile in the chain
            # and lastly to CSP.
            # Two FPGAs = Two Simultaneous Daisy chains
            # (a chain of FPGA1s and a chain of FPGA2s)
            # With one 40G connection, Master FPGA uses arp table entry 0,
            # Slave FPGA uses arp table entry 2 to achieve the same functionality
            # but with a single core.
            proxy._proxy.Configure40GCore(
                json.dumps(
                    {
                        "core_id": core,
                        "arp_table_entry": 2,
                        "source_ip": src_ip,
                        "source_mac": src_mac + core,
                        "source_port": self._source_port,
                        "destination_ip": dst_ip,
                        "destination_port": dst_port,
                        "netmask": self._sdn_netmask,
                        "gateway_ip": self._sdn_gateway,
                    }
                )
            )
            # Set RX port filter for RX channel 1
            # Required for operation with single 40G connection to each TPM
            proxy._proxy.Configure40GCore(
                json.dumps(
                    {
                        "core_id": core,
                        "arp_table_entry": 1,
                        "rx_port_filter": dst_port + 2,
                    }
                )
            )

    def set_beamformer_table(
        self: SpsStationComponentManager, beamformer_table: list[list[int]]
    ) -> None:
        """
        Set the frequency regions to be beamformed into a single beam.

        :param beamformer_table: a list encoding up to 48 regions, with each
            region containing a start channel, the size of the region
            (which must be a multiple of 8), and a beam index (between 0 and 7)
            and a substation ID (not used)
        """
        self._beamformer_table = copy.deepcopy(beamformer_table)
        self._set_beamformer_table()

    def _set_beamformer_table(
        self: SpsStationComponentManager,
    ) -> None:
        """Set the frequency regions to be beamformed into a single beam."""
        beamformer_regions = []
        for entry in self._beamformer_table:
            beamformer_regions.append(list([entry[0], 8]) + list(entry[1:7]))
        for tile in self._tile_proxies.values():
            assert tile._proxy is not None  # for the type checker
            if tile._proxy.tileProgrammingState in ["Initialised", "Synchronised"]:
                self.logger.debug(f"Set beamformer table on tile {tile._proxy.name()}")
                tile._proxy.SetBeamformerRegions(
                    list(itertools.chain.from_iterable(beamformer_regions))
                )

    def load_calibration_coefficients(
        self: SpsStationComponentManager, calibration_coefficients: list[float]
    ) -> None:
        """
        Load calibration coefficients.

        These may include any rotation matrix (e.g. the
        parallactic angle), but do not include the geometric delay.

        :param calibration_coefficients: a bidirectional complex array of
            coefficients, flattened into a list
        """
        antenna = int(calibration_coefficients[0])
        tile = antenna // 16
        tile_antenna = antenna % 16
        proxies = list(self._tile_proxies.values())
        proxy = proxies[tile]._proxy
        assert proxy is not None  # for the type checker
        coefs = copy.deepcopy(calibration_coefficients)
        coefs[0] = float(tile_antenna)
        proxy.LoadCalibrationCoefficients(coefs)

    def apply_calibration(self: SpsStationComponentManager, switch_time: str) -> None:
        """
        Switch the calibration bank.

        (i.e. apply the calibration coefficients previously loaded by
        :py:meth:`load_calibration_coefficients`).

        :param switch_time: an optional time at which to perform the
            switch
        """
        for tile in self._tile_proxies.values():
            assert tile._proxy is not None  # for the type checker
            tile._proxy.ApplyCalibration(switch_time)

    def load_pointing_delays(
        self: SpsStationComponentManager, delay_list: list[float]
    ) -> None:
        """
        Specify the delay in seconds and the delay rate in seconds/second.

        The delay_array specifies the delay and delay rate for each antenna. beam_index
        specifies which beam is desired (range 0-47, limited to 7 in the current
        firmware)

        :param delay_list: delay in seconds, and delay rate in seconds/second
        """
        tile_delays = self._calculate_delays_per_tile(delay_list)

        for tile_proxy in self._tile_proxies.values():
            assert tile_proxy._proxy is not None

            # TODO: Extracting tile id from TRL of the form "low-mccs/tile/s8-1-tpm01"
            # But this code should not be depending on assumptions about TRL structure
            tile_no = int(tile_proxy._proxy.dev_name().split("-")[-1][3:])
            delays_for_tile = tile_delays[tile_no]
            tile_proxy._proxy.LoadPointingDelays(delays_for_tile)

    def apply_pointing_delays(self: SpsStationComponentManager, load_time: str) -> None:
        """
        Load the pointing delay at a specified time.

        :param load_time: time at which to load the pointing delay
        """
        for tile in self._tile_proxies.values():
            assert tile._proxy is not None  # for the type checker
            tile._proxy.ApplyPointingDelays(load_time)

    def start_beamformer(
        self: SpsStationComponentManager,
        start_time: str,
        duration: float,
        subarray_beam_id: int,
        scan_id: int,
    ) -> None:
        """
        Start the beamformer at the specified time.

        :param start_time: time at which to start the beamformer,
            defaults to 0
        :param duration: duration for which to run the beamformer,
            defaults to -1 (run forever)
        :param subarray_beam_id: ID of the subarray beam to start. Default = -1, all
        :param scan_id: ID of the scan which is started.
        """
        parameter_list = {
            "start_time": start_time,
            "duration": duration,
            "subarray_beam_id": subarray_beam_id,
            "scan_id": scan_id,
        }
        json_argument = json.dumps(parameter_list)
        for tile in self._tile_proxies.values():
            assert tile._proxy is not None  # for the type checker
            tile._proxy.StartBeamformer(json_argument)

    def stop_beamformer(self: SpsStationComponentManager) -> None:
        """Stop the beamformer."""
        for tile in self._tile_proxies.values():
            assert tile._proxy is not None  # for the type checker
            tile._proxy.StopBeamformer()

    def configure_integrated_channel_data(
        self: SpsStationComponentManager,
        integration_time: float,
        first_channel: int,
        last_channel: int,
    ) -> None:
        """
        Configure and start the transmission of integrated channel data.

        Configure with the
        provided integration time, first channel and last channel. Data are sent
        continuously until the StopIntegratedData command is run.

        :param integration_time: integration time in seconds, defaults to 0.5
        :param first_channel: first channel
        :param last_channel: last channel
        """
        parameter_list = {
            "integration_time": integration_time,
            "first_channel": first_channel,
            "last_channel": last_channel,
        }
        json_argument = json.dumps(parameter_list)
        for tile in self._tile_proxies.values():
            assert tile._proxy is not None  # for the type checker
            tile._proxy.ConfigureIntegratedChannelData(json_argument)

    def configure_integrated_beam_data(
        self: SpsStationComponentManager,
        integration_time: float,
        first_channel: int,
        last_channel: int,
    ) -> None:
        """
        Configure and start the transmission of integrated channel data.

        Configure with the
        provided integration time, first channel and last channel. Data are sent
        continuously until the StopIntegratedData command is run.

        :param integration_time: integration time in seconds, defaults to 0.5
        :param first_channel: first channel
        :param last_channel: last channel
        """
        parameter_list = {
            "integration_time": integration_time,
            "first_channel": first_channel,
            "last_channel": last_channel,
        }
        json_argument = json.dumps(parameter_list)
        for tile in self._tile_proxies.values():
            assert tile._proxy is not None  # for the type checker
            tile._proxy.ConfigureIntegratedBeamData(json_argument)

    def stop_integrated_data(self: SpsStationComponentManager) -> None:
        """Stop the integrated data."""
        for tile in self._tile_proxies.values():
            assert tile._proxy is not None  # for the type checker
            tile._proxy.StopIntegratedData()

    def send_data_samples(self: SpsStationComponentManager, argin: str) -> None:
        """
        Front end for send_xxx_data methods.

        :param argin: Json encoded parameter List
        """
        for tile in self._tile_proxies.values():
            assert tile._proxy is not None  # for the type checker
            tile._proxy.SendDataSamples(argin)

    def stop_data_transmission(self: SpsStationComponentManager) -> None:
        """Stop data transmission for send_channelised_data_continuous."""
        future_results = [
            dev._proxy.command_inout(
                "StopDataTransmission",
                green_mode=tango.GreenMode.Futures,
                wait=False,
            )
            for dev in self._tile_proxies.values()
            if dev._proxy is not None
        ]
        futures.wait(future_results)
        if len(future_results) != len(self._tile_proxies):
            self.logger.warning(
                "StopDataTransmission how not been called on all Tiles."
            )
        self.logger.debug(
            "Tiles response from StopDataTransmission: "
            f" {[f.result() for f in future_results]}"
        )

    def configure_test_generator(self: SpsStationComponentManager, argin: str) -> None:
        """
        Distribute to tiles command configure_test_generator.

        :param argin: Json encoded parameter List
        """
        for tile in self._tile_proxies.values():
            assert tile._proxy is not None  # for the type checker
            tile._proxy.ConfigureTestGenerator(argin)

    def start_acquisition(
        self: SpsStationComponentManager,
        argin: str,
        task_callback: Optional[Callable] = None,
    ) -> tuple[TaskStatus, str]:
        """
        Submit the start acquisition method.

        This method returns immediately after it submitted
        `self._on` for execution.

        :param argin: json dictionary with optional keywords

        * start_time - (str) start time
        * delay - (int) delay start

        :param task_callback: Update task state, defaults to None

        :return: a task status and response message
        """
        params = json.loads(argin)
        start_time = params.get("start_time", None)
        delay = params.get("delay", 0)

        return self.submit_task(
            self._start_acquisition,
            args=[start_time, delay],
            task_callback=task_callback,
        )

    @check_communicating
    def _start_acquisition(
        self: SpsStationComponentManager,
        start_time: Optional[str] = None,
        delay: Optional[int] = 2,
        task_callback: Optional[Callable] = None,
        task_abort_event: Optional[threading.Event] = None,
    ) -> None:
        """
        Start acquisition using slow command.

        :param start_time: the time at which to start data acquisition, defaults to None
        :param delay: delay start, defaults to 2
        :param task_callback: Update task state, defaults to None
        :param task_abort_event: Check for abort, defaults to None
        """
        success = True

        if start_time is None:
            start_time = Time(int(time.time() + 2), format="unix").isot
        else:
            delay = 0

        parameter_list = {"start_time": start_time, "delay": delay}
        json_argument = json.dumps(parameter_list)
        for tile in self._tile_proxies.values():
            assert tile._proxy is not None  # for the type checker
            tile._proxy.StartAcquisition(json_argument)

        if task_callback:
            if success:
                task_callback(
                    status=TaskStatus.COMPLETED,
                    result=(ResultCode.OK, "Start acquisition has completed"),
                )
            else:
                task_callback(
                    status=TaskStatus.FAILED,
                    result=(ResultCode.FAILED, "Start acquisition task failed"),
                )
            return

    @check_communicating
    def set_channeliser_rounding(
        self: SpsStationComponentManager,
        channeliser_rounding: np.ndarray,
        task_callback: Optional[Callable] = None,
    ) -> tuple[TaskStatus, str]:
        """
        Set the channeliserRounding in all Tiles.

        :param channeliser_rounding: the number of LS bits dropped in
            each channeliser frequency channel.
        :param task_callback: Update task state, defaults to None

        :return: a task status and response message
        """
        return self.submit_task(
            self._set_channeliser_rounding,
            args=[channeliser_rounding],
            task_callback=task_callback,
        )

    def _set_channeliser_rounding(
        self: SpsStationComponentManager,
        channeliser_rounding: np.ndarray,
        task_callback: Optional[Callable] = None,
        task_abort_event: Optional[threading.Event] = None,
    ) -> None:
        """
        Set the channeliserRounding in all Tiles.

        :param channeliser_rounding: the number of LS bits dropped in
            each channeliser frequency channel.
        :param task_callback: Update task state, defaults to None
        :param task_abort_event: Check for abort, defaults to None
        """
        if task_callback:
            task_callback(status=TaskStatus.IN_PROGRESS)

        result_code = ResultCode.OK
        message = ""
        for proxy in self._tile_proxies.values():
            assert proxy._proxy is not None  # for the type checker
            if proxy._proxy.tileProgrammingState in ["Initialised", "Synchronised"]:
                self.logger.debug(f"Writing truncation in {proxy._proxy.name()}")
                try:
                    proxy._proxy.channeliserRounding = channeliser_rounding
                except tango.DevFailed:
                    self.logger.warning(
                        f"Failed to load truncation for {proxy._proxy.name()}"
                    )
                    message = "Failed to set channeliserRounding for 1 or more Tiles."
                    result_code = ResultCode.FAILED
            else:
                message += (
                    "unable to set channeliserRounding for 1 or more tiles. "
                    "Tile not Initialised. "
                )
                result_code = ResultCode.FAILED

        if not message:
            message = "channeliserRounding loaded into all Tiles successfully."

        if task_callback:
            task_callback(
                status=TaskStatus.COMPLETED,
                result=(result_code, message),
            )

    def trigger_adc_equalisation(
        self: SpsStationComponentManager,
        task_callback: Optional[Callable] = None,
    ) -> tuple[TaskStatus, str]:
        """
        Submit the trigger adc equalisation method.

        This method returns immediately after it submitted
        `self._trigger_adc_equalisation` for execution.

        :param task_callback: Update task state, defaults to None

        :return: a task status and response message
        """
        return self.submit_task(
            self._trigger_adc_equalisation,
            task_callback=task_callback,
        )

    @check_communicating
    def _trigger_adc_equalisation(
        self: SpsStationComponentManager,
        task_callback: Optional[Callable] = None,
        task_abort_event: Optional[threading.Event] = None,
    ) -> None:
        """
        Equalise adc using slow command.

        :param task_callback: Update task state, defaults to None
        :param task_abort_event: Check for abort, defaults to None
        """
        if task_callback:
            task_callback(status=TaskStatus.IN_PROGRESS)

        tpms = self._tile_proxies.values()
        num_samples = 20
        target_adc = 17

        adc_data = np.empty([num_samples, 32 * len(tpms)])
        for i in range(num_samples):
            time.sleep(1)
            adc_data[i] = self.adc_power()

        # calculate difference in dB between current and target values
        adc_medians = np.median(adc_data, axis=0)

        # adc deltas
        adc_deltas = 20 * np.log10(adc_medians / target_adc)

        # calculate ideal attenuation
        preadu_levels = np.concatenate([t.preadu_levels() for t in tpms])
        desired_levels = preadu_levels + adc_deltas

        # quantise and clip to valid range
        sanitised_levels = (desired_levels * 4).round().clip(0, 127) / 4

        # apply new preADU levels to the station
        self.preadu_levels = sanitised_levels

        if task_callback:
            task_callback(
                status=TaskStatus.COMPLETED,
                result=(ResultCode.OK, "ADC equalisation complete."),
            )

    def describe_test(self, test_name: str) -> str:
        """
        Return the doc string of a given self-check test.

        :param test_name: name of the test.

        :returns: the doc string of a given self-check test.
        """
        docs = self.self_check_manager._tpm_tests[test_name].__doc__
        if docs is None:
            return f"{test_name} appears to have no description."
        return docs<|MERGE_RESOLUTION|>--- conflicted
+++ resolved
@@ -18,11 +18,7 @@
 import logging
 import threading
 import time
-<<<<<<< HEAD
-=======
 from concurrent import futures
-from datetime import datetime, timezone
->>>>>>> da71c531
 from statistics import mean
 from typing import Any, Callable, Generator, Optional, Sequence, Union, cast
 
