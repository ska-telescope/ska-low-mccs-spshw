# pylint: disable=too-many-lines, too-many-public-methods
#
#  -*- coding: utf-8 -*
#
# This file is part of the SKA Low MCCS project
#
#
# Distributed under the terms of the BSD 3-clause new license.
# See LICENSE for more info.
"""This module implements component management for stations."""
from __future__ import annotations

import copy
import functools
import ipaddress
import itertools
import json
import logging
import threading
import time
from concurrent.futures import Future, ThreadPoolExecutor, wait
from statistics import mean
from typing import Any, Callable, Generator, Optional, Sequence, Union, cast

import numpy as np
import tango
from astropy.time import Time  # type: ignore
from ska_control_model import (
    AdminMode,
    CommunicationStatus,
    HealthState,
    PowerState,
    ResultCode,
    TaskStatus,
)
from ska_low_mccs_common.component import (
    DeviceComponentManager,
    MccsBaseComponentManager,
)
from ska_low_mccs_common.device_proxy import MccsDeviceProxy
from ska_low_mccs_common.utils import threadsafe
from ska_tango_base.base import check_communicating
from ska_tango_base.executor import TaskExecutorComponentManager
from ska_telmodel.data import TMData  # type: ignore

from ska_low_mccs_spshw.tile.tpm_status import TpmStatus

from ..tile.tile_data import TileData
from .station_self_check_manager import SpsStationSelfCheckManager
from .tests.base_tpm_test import TestResult

__all__ = ["SpsStationComponentManager"]


def retry_command_on_exception(
    device_proxy: tango.Deviceproxy,
    command_name: str,
    command_arguments: Any = None,
    timeout: int = 30,
) -> Any:
    """
    Retry command when DevFailed exception raised.

    NOTE: By default this command will retry the command up to 30 seconds

    :param device_proxy: A 'tango.DeviceProxy' to the backend device.
    :param command_name: A string containing the command name.
    :param command_arguments: The arguments to pass to command.
        defaults to None
    :param timeout: A max time in seconds before we give up trying

    :returns: The response from the command.

    :raises TimeoutError: if the command did not execute without exception in
        timeout period.
    """
    assert (
        device_proxy.adminMode == AdminMode.ONLINE
    ), "Unable to execute command on a OFFLINE device."
    tick = 2
    terminate_time = time.time() + timeout
    while time.time() < terminate_time:
        try:
            if command_arguments is None:
                return getattr(device_proxy, command_name)()
            return getattr(device_proxy, command_name)(command_arguments)
        except tango.DevFailed as df:
            print(
                f"{device_proxy.dev_name()} failed to communicate with backend.\n"
                f"{df}"
            )
            time.sleep(tick)
    raise TimeoutError(
        f"Unable to execute command {command_name} on {device_proxy.dev_name()}"
    )


class _SubrackProxy(DeviceComponentManager):
    """A proxy to a subrack, for a station to use."""

    # pylint: disable=too-many-arguments
    def __init__(
        self: _SubrackProxy,
        fqdn: str,
        station_id: int,
        logger: logging.Logger,
        max_workers: int,
        communication_state_changed_callback: Callable[[CommunicationStatus], None],
        component_state_changed_callback: Callable[[dict[str, Any]], None],
    ) -> None:
        """
        Initialise a new instance.

        :param fqdn: the FQDN of the device
        :param station_id: the id of the station to which this station
            is to be assigned
        :param logger: the logger to be used by this object.
        :param max_workers: the maximum worker threads for the slow commands
            associated with this component manager.
        :param component_state_changed_callback: callback to be
            called when the component state changes
        :param communication_state_changed_callback: callback to be
            called when the status of the communications channel between
            the component manager and its component changes
        :param component_state_changed_callback: callback to be
            called when the component state changes
        """
        self._station_id = station_id
        self._connecting = False

        super().__init__(
            fqdn,
            logger,
            max_workers,
            communication_state_changed_callback,
            component_state_changed_callback,
        )

    def start_communicating(self: _SubrackProxy) -> None:
        self._connecting = True
        super().start_communicating()

    def _device_state_changed(
        self: _SubrackProxy,
        event_name: str,
        event_value: tango.DevState,
        event_quality: tango.AttrQuality,
    ) -> None:
        if self._connecting and event_value == tango.DevState.ON:
            assert self._proxy is not None  # for the type checker
            self._connecting = False
        super()._device_state_changed(event_name, event_value, event_quality)

    def _update_communication_state(
        self: _SubrackProxy,
        communication_state: CommunicationStatus,
    ) -> None:
        # If communication is established with this Tango device,
        # configure it to use the device as the source, not the Tango attribute cache.
        # This might be better done for all of these proxy devices in the common repo.
        if communication_state == CommunicationStatus.ESTABLISHED:
            assert self._proxy is not None
            self._proxy.set_source(tango.DevSource.DEV)
        super()._update_communication_state(communication_state)


class _TileProxy(DeviceComponentManager):
    """A proxy to a tile, for a station to use."""

    # pylint: disable=too-many-arguments
    def __init__(
        self: _TileProxy,
        fqdn: str,
        station_id: int,
        logical_tile_id: int,
        logger: logging.Logger,
        max_workers: int,
        communication_state_changed_callback: Callable[[CommunicationStatus], None],
        component_state_changed_callback: Callable[[dict[str, Any]], None],
    ) -> None:
        """
        Initialise a new instance.

        :param fqdn: the FQDN of the device
        :param station_id: the id of the station to which this station
            is to be assigned
        :param logical_tile_id: the id of the tile within this station.
        :param logger: the logger to be used by this object.
        :param max_workers: the maximum worker threads for the slow commands
            associated with this component manager.
        :param component_state_changed_callback: callback to be
            called when the component state changes
        :param communication_state_changed_callback: callback to be
            called when the status of the communications channel between
            the component manager and its component changes
        :param component_state_changed_callback: callback to be
            called when the component state changes
        """
        self._station_id = station_id
        self._logical_tile_id = logical_tile_id
        self._connecting = False

        super().__init__(
            fqdn,
            logger,
            max_workers,
            communication_state_changed_callback,
            component_state_changed_callback,
        )

    def start_communicating(self: _TileProxy) -> None:
        self._connecting = True
        super().start_communicating()

    def _device_state_changed(
        self: _TileProxy,
        event_name: str,
        event_value: tango.DevState,
        event_quality: tango.AttrQuality,
    ) -> None:
        if event_value == tango.DevState.ON:
            assert self._proxy is not None  # for the type checker
            if self._proxy.stationId != self._station_id:
                self.logger.warning(
                    f"Expected {self._proxy.dev_name()} stationId "
                    f"{self._station_id}, tile has stationId {self._proxy.stationid}"
                )
            if self._proxy.logicalTileId != self._logical_tile_id:
                self.logger.warning(
                    f"Expected {self._proxy.dev_name()} logicalTileId "
                    f"{self._logical_tile_id}, tile has logicalTileID "
                    f"{self._proxy.logicalTileId}"
                )
            if self._connecting:
                self._connecting = False
        super()._device_state_changed(event_name, event_value, event_quality)

    def _update_communication_state(
        self: _TileProxy,
        communication_state: CommunicationStatus,
    ) -> None:
        # If communication is established with this Tango device,
        # configure it to use the device as the source, not the Tango attribute cache.
        # This might be better done for all of these proxy devices in the common repo.
        if communication_state == CommunicationStatus.ESTABLISHED:
            assert self._proxy is not None
            self._proxy.set_source(tango.DevSource.DEV)
        super()._update_communication_state(communication_state)

    def preadu_levels(self: _TileProxy) -> list[float]:
        """
        Return preAdu levels.

        :return: preAdu levels
        """
        assert self._proxy is not None  # for the type checker
        return self._proxy.preaduLevels

    def adc_power(self: _TileProxy) -> list[float]:
        """
        Return adcPower.

        :return: adcPower
        """
        assert self._proxy is not None  # for the type checker
        return self._proxy.adcPower


class _DaqProxy(DeviceComponentManager):
    """A proxy to a subrack, for a station to use."""

    # pylint: disable=too-many-arguments
    def __init__(
        self: _DaqProxy,
        fqdn: str,
        station_id: int,
        logger: logging.Logger,
        max_workers: int,
        communication_state_changed_callback: Callable[[CommunicationStatus], None],
        component_state_changed_callback: Callable[[dict[str, Any]], None],
    ) -> None:
        """
        Initialise a new instance.

        :param fqdn: the FQDN of the device
        :param station_id: the id of the station to which this station
            is to be assigned
        :param logger: the logger to be used by this object.
        :param max_workers: the maximum worker threads for the slow commands
            associated with this component manager.
        :param component_state_changed_callback: callback to be
            called when the component state changes
        :param communication_state_changed_callback: callback to be
            called when the status of the communications channel between
            the component manager and its component changes
        :param component_state_changed_callback: callback to be
            called when the component state changes
        """
        self._station_id = station_id
        self._connecting = False

        super().__init__(
            fqdn,
            logger,
            max_workers,
            communication_state_changed_callback,
            component_state_changed_callback,
        )

    def start_communicating(self: _DaqProxy) -> None:
        self._connecting = True
        super().start_communicating()

    def _device_state_changed(
        self: _DaqProxy,
        event_name: str,
        event_value: tango.DevState,
        event_quality: tango.AttrQuality,
    ) -> None:
        if self._connecting and event_value == tango.DevState.ON:
            assert self._proxy is not None  # for the type checker
            self._connecting = False
        super()._device_state_changed(event_name, event_value, event_quality)

    def _update_communication_state(
        self: _DaqProxy,
        communication_state: CommunicationStatus,
    ) -> None:
        # If communication is established with this Tango device,
        # configure it to use the device as the source, not the Tango attribute cache.
        # This might be better done for all of these proxy devices in the common repo.
        if communication_state == CommunicationStatus.ESTABLISHED:
            assert self._proxy is not None
            self._proxy.set_source(tango.DevSource.DEV)

            self._proxy.add_change_event_callback(
                "xPolBandpass", self._daq_data_callback
            )
            self._proxy.add_change_event_callback(
                "yPolBandpass", self._daq_data_callback
            )
            self._proxy.add_change_event_callback(
                "dataReceivedResult", self._daq_data_callback
            )
        super()._update_communication_state(communication_state)

    def _daq_data_callback(
        self: _DaqProxy,
        attribute_name: str,
        attribute_data: Any,
        attribute_quality: Any,
    ) -> None:
        """
        Extract bandpass data or data received from event and call cb to update.

        :param attribute_name: Name of attribute that changed.
        :param attribute_data: New value of attribute.
        :param attribute_quality: Validity of attribute change.
        """
        if self._component_state_callback:
            if attribute_name.lower() == "xpolbandpass":
                self.logger.debug("Processing change event for xPolBandpass")
                self._component_state_callback(xPolBandpass=attribute_data)
            elif attribute_name.lower() == "ypolbandpass":
                self.logger.debug("Processing change event for yPolBandpass")
                self._component_state_callback(yPolBandpass=attribute_data)
            elif attribute_name.lower() == "datareceivedresult":
                self.logger.debug("Processing change event for dataReceivedResult")
                self._component_state_callback(dataReceivedResult=attribute_data)
            else:
                self.logger.error(
                    f"Got unexpected change event for: {attribute_name} "
                    "in DaqProxy._daq_data_callback."
                )


# pylint: disable=too-many-instance-attributes
class SpsStationComponentManager(
    MccsBaseComponentManager, TaskExecutorComponentManager
):
    """A component manager for a station."""

    RFC_FORMAT = "%Y-%m-%dT%H:%M:%S.%fZ"

    # pylint: disable=too-many-arguments, too-many-locals, too-many-statements
    def __init__(
        self: SpsStationComponentManager,
        station_id: int,
        subrack_fqdns: Sequence[str],
        tile_fqdns: Sequence[str],
        daq_trl: str,
        sdn_first_interface: ipaddress.IPv4Interface,
        sdn_gateway: ipaddress.IPv4Address | None,
        csp_ingest_ip: ipaddress.IPv4Address | None,
        antenna_config_uri: Optional[list[str]],
        logger: logging.Logger,
        max_workers: int,
        communication_state_changed_callback: Callable[[CommunicationStatus], None],
        component_state_changed_callback: Callable[..., None],
        tile_health_changed_callback: Callable[[str, Optional[HealthState]], None],
        subrack_health_changed_callback: Callable[[str, Optional[HealthState]], None],
    ) -> None:
        """
        Initialise a new instance.

        :param station_id: the id of this station
        :param subrack_fqdns: FQDNs of the Tango devices which manage this
            station's subracks
        :param tile_fqdns: FQDNs of the Tango devices which manage this
            station's TPMs
        :param daq_trl: The TRL of this Station's DAQ Receiver.
        :param sdn_first_interface: CIDR-style IP address with mask,
            for the first interface in the block assigned for science data
            For example, "10.130.0.1/25" means
            "address 10.130.0.1 on network 10.130.0.0/25".
        :param sdn_gateway: IP address of the SDN gateway,
            or None if the network has no gateway.
        :param csp_ingest_ip: IP address of the CSP ingest for this station.
        :param antenna_config_uri: location of the antenna mapping file
        :param logger: the logger to be used by this object.
        :param max_workers: the maximum worker threads for the slow commands
            associated with this component manager.
        :param communication_state_changed_callback: callback to be
            called when the status of the communications channel between
            the component manager and its component changes
        :param component_state_changed_callback: callback to be
            called when the component state changes
        :param tile_health_changed_callback: callback to be
            called when a tile's health changed
        :param subrack_health_changed_callback: callback to be
            called when a subrack's health changed
        """
        self._daq_proxy: Optional[_DaqProxy] = None
        self._station_id = station_id
        self._daq_trl = daq_trl
        self._is_configured = False
        self._on_called = False

        self._device_communication_state_lock = threading.Lock()
        self._communication_states = {
            fqdn: CommunicationStatus.DISABLED
            for fqdn in list(subrack_fqdns) + list(tile_fqdns)
        }

        self._power_state_lock = threading.RLock()
        self._tile_power_states = {fqdn: PowerState.UNKNOWN for fqdn in tile_fqdns}
        self._tile_id_mapping: dict[str, int] = {}
        self._number_of_tiles = len(tile_fqdns)
        self._adc_power: dict[int, Optional[list[float]]] = {}
        self._static_delays: dict[int, Optional[list[float]]] = {}
        self._preadu_levels: dict[int, Optional[list[float]]] = {}
        for logical_tile_id in range(self._number_of_tiles):
            self._adc_power[logical_tile_id] = None
            self._static_delays[logical_tile_id] = None
            self._preadu_levels[logical_tile_id] = None
        # TODO
        # tile proxies should be a list (ordered, indexable) not a dictionary.
        # logical tile ID is assigned globally, is not a property assigned
        # by the station
        self._tile_proxies: dict[str, _TileProxy] = {}
        for logical_tile_id, tile_fqdn in enumerate(tile_fqdns):
            self._tile_proxies[tile_fqdn] = _TileProxy(
                tile_fqdn,
                station_id,
                logical_tile_id,
                logger,
                max_workers,
                functools.partial(self._device_communication_state_changed, tile_fqdn),
                functools.partial(self._tile_state_changed, tile_fqdn),
            )
            # TODO: Extracting tile id from TRL of the form "low-mccs/tile/s8-1-tpm01"
            # But this code should not be relying on assumptions about TRL structure
            self._tile_id_mapping[tile_fqdn.split("-")[-1][3:]] = logical_tile_id

        self._subrack_proxies = {
            subrack_fqdn: _SubrackProxy(
                subrack_fqdn,
                station_id,
                logger,
                max_workers,
                functools.partial(
                    self._device_communication_state_changed, subrack_fqdn
                ),
                functools.partial(self._subrack_state_changed, subrack_fqdn),
            )
            for subrack_id, subrack_fqdn in enumerate(subrack_fqdns)
        }
        if self._daq_trl is not None:
            # TODO: Detect a bad daq trl.
            self._daq_proxy = _DaqProxy(
                self._daq_trl,
                station_id,
                logger,
                max_workers,
                functools.partial(
                    self._device_communication_state_changed, self._daq_trl
                ),
                functools.partial(self._daq_state_changed, self._daq_trl),
            )
            self._daq_power_state = {daq_trl: PowerState.UNKNOWN}
        self._subrack_power_states = {
            fqdn: PowerState.UNKNOWN for fqdn in subrack_fqdns
        }
        self._tile_health_changed_callback = tile_health_changed_callback
        self._subrack_health_changed_callback = subrack_health_changed_callback
        # configuration parameters
        # more to come
        self._csp_ingest_address = str(csp_ingest_ip) if csp_ingest_ip else "0.0.0.0"
        self._csp_ingest_port = 4660
        self._csp_source_port = 0xF0D0
        self._csp_spead_format = "SKA"
        self._global_reference_time = ""

        # TODO: this needs to be scaled,
        self.tile_attributes_to_subscribe = [
            "adcPower",
            "staticTimeDelays",
            "preaduLevels",
        ]

        self._source_port = 0xF0D0
        self._destination_port = 4660

        self._sdn_first_address = sdn_first_interface.ip
        self._sdn_netmask = int(sdn_first_interface.netmask)
        self._sdn_gateway: int | None = int(sdn_gateway) if sdn_gateway else None

        self._lmc_param = {
            "mode": "10G",
            "payload_length": 8192,
            "destination_ip": "0.0.0.0",
            "destination_port": self._destination_port,
            "source_port": self._source_port,
            "netmask_40g": self._sdn_netmask,
            "gateway_40g": self._sdn_gateway,
        }
        self._lmc_integrated_mode = "10G"
        self._lmc_channel_payload_length = 8192
        self._lmc_beam_payload_length = 8192

        self._beamformer_table = [[0, 0, 0, 0, 0, 0, 0]] * 48
        self._beamformer_table[0] = [128, 0, 0, 0, 0, 0, 0]
        self._pps_delays = [0] * 16
        self._pps_delay_corrections = [0] * 16
        self._desired_static_delays = [0] * 512
        self._channeliser_rounding = [3] * 512
        self._csp_rounding = [3] * 384
        self._desired_preadu_levels = [0.0] * len(tile_fqdns) * TileData.ADC_CHANNELS
        self._base_mac_address = 0x620000000000 + int(self._sdn_first_address)

        self._antenna_info: dict[int, dict[str, Union[int, dict[str, float]]]] = {}

        self._antenna_mapping: dict[int, dict[str, int]] = {}
        self._cable_lengths: dict[int, float] = {}
        self.last_pointing_delays = [0.0] * 513

        super().__init__(
            logger,
            communication_state_changed_callback,
            component_state_changed_callback,
            max_workers=1,
            power=PowerState.UNKNOWN,
            fault=None,
            is_configured=None,
            adc_power=None,
        )

        self.self_check_manager = SpsStationSelfCheckManager(
            component_manager=self,
            logger=self.logger,
            tile_trls=list(self._tile_proxies.keys()),
            subrack_trls=list(self._subrack_proxies.keys()),
            daq_trl=self._daq_trl,
        )

        if antenna_config_uri:
            logger.debug("Retrieving antenna mapping.")
            self._get_mappings(antenna_config_uri)
        else:
            logger.debug("No antenna mapping provided, skipping")

    def _port_to_antenna_order(
        self: SpsStationComponentManager,
        antenna_mapping: dict[int, dict[str, int]],
        data: np.ndarray,
    ) -> np.ndarray:
        """
        Reorder bandpass data from port order to antenna order.

        Data is a 2D array expected in blocks ordered by TPM number and each block
            is expected in TPM port order.

        :param antenna_mapping: A mapping of antenna to tpm and ports.
            dict[ant_id: (tpm_id, tpm_x_port, tpm_y_port)]
        :param data: Full station data in TPM and port order.
        :returns: Full station data in Antenna order or `None` if the operation failed.
        """
        if antenna_mapping == {}:
            self.logger.warning(
                "No antenna mapping provided, returning data unmodified and exiting.",
            )
            return data
        ordered_data = np.zeros(data.shape)
        nof_antennas_per_tile = TileData.ANTENNA_COUNT
        skipped_antennas: bool = False
        try:
            for antenna in range(1, data.shape[0] + 1):  # 1 based antenna numbering
                tpm_number = int(antenna_mapping[antenna]["tpm"])
                tile_base_index = (tpm_number - 1) * nof_antennas_per_tile
                # So long as X and Y pols are always on adjacent ports this should work.
                tpm_port_number = antenna_mapping[antenna]["tpm_x_channel"]
                port_offset = int(tpm_port_number // 2)
                antenna_index = tile_base_index + port_offset
                ordered_data[antenna - 1, :] = data[antenna_index, :]
        except KeyError:
            # Generally we'll get here when we have fewer than 256 antennas.
            # Keep a note if we skipped some but don't flood the logs.
            skipped_antennas = True
        except Exception as e:  # pylint: disable=broad-exception-caught
            self.logger.error(
                "Caught exception in "
                f"SpsStationComponentManager._port_to_antenna_order: {repr(e)}"
            )
        if skipped_antennas:
            self.logger.warning(
                "Data remapped but some antennas that were not found were skipped."
            )

        return ordered_data

    def _find_by_key(
        self: SpsStationComponentManager, data: dict, target: str
    ) -> Generator:
        """
        Traverse nested dictionary, yield next value for given target.

        :param data: generic nested dictionary to traverse through.
        :param target: key to find the next value of.

        :yields: the next value for given key.
        """
        for key, value in data.items():
            if key == target:
                yield value
            elif isinstance(value, dict):
                yield from self._find_by_key(value, target)

    def _get_mappings(
        self: SpsStationComponentManager,
        antenna_config_uri: list[str],
    ) -> None:
        """
        Get mappings from TelModel.

        :param antenna_config_uri: Repo and filepath for antenna mapping config
        """
        (
            antenna_mapping_uri,
            antenna_mapping_filepath,
        ) = antenna_config_uri

        try:
            tmdata = TMData([antenna_mapping_uri])
        # pylint: disable=broad-except
        except Exception as e:
            self.logger.error(f"Unable to create TMData object, check uri. Error: {e}")
            return

        try:
            full_dict = tmdata[antenna_mapping_filepath].get_dict()
        # pylint: disable=broad-except
        except Exception as e:
            self.logger.error(
                "Unable to create dictionary from imported TMData,"
                f"check uploaded TelModel data. Error: {e}"
            )
            return

        stations = list(self._find_by_key(full_dict, "stations"))
        if not stations:
            self.logger.error(
                f"Couldn't find station {self._station_id} in imported TMData."
            )
            return

        # Look through all the stations on this cluster, find antennas on this station.
        antennas = {}
        for station in stations:
            for _, station_config in station.items():
                if station_config["id"] == self._station_id:
                    antennas = next(self._find_by_key(station_config, "antennas"))

        if not antennas:
            self.logger.error(f"Couldn't find antennas on station {self._station_id}.")
            return

        try:
            for _, antenna_config in antennas.items():
                antenna_number: int = int(antenna_config["eep"])  # 1 based numbering
                tpm_number: int = int(antenna_config["tpm"].split("tpm")[-1])
                self._antenna_mapping[antenna_number] = {
                    "tpm": tpm_number,  # 1 based numbering
                    "tpm_x_channel": antenna_config["tpm_x_channel"],
                    "tpm_y_channel": antenna_config["tpm_y_channel"],
                    "delay": antenna_config["delay"],
                }
                # Construct labels for bandpass data.
                self._antenna_info[antenna_number] = {
                    "station_id": self._station_id,
                    "tpm_id": tpm_number,
                    "antenna_location": antenna_config["location_offset"],
                }
        except KeyError as err:
            self.logger.error(
                "Antenna mapping dictionary structure not as expected, skipping, "
                f"err: {err}",
            )

        self.logger.debug("Successfully loaded antenna mapping.")

    def _update_static_delays(
        self: SpsStationComponentManager,
    ) -> list[float]:
        """
        Fetch static delays from the TelModel config.

        :returns: list of static delays in tile/channel order
        """
        tile_delays = [
            [0] * TileData.ADC_CHANNELS for _ in range(len(self._tile_proxies))
        ]
        for antenna_config in self._antenna_mapping.values():
            try:
                tile_logical_id = self._tile_id_mapping[f"{antenna_config['tpm']:02}"]
            except KeyError:
                self.logger.debug(
                    f"Mapping for tile {antenna_config['tpm']} present, "
                    "but device not deployed. Skipping."
                )
                continue
            tile_delays[tile_logical_id][
                antenna_config["tpm_x_channel"]
            ] = antenna_config["delay"]
            tile_delays[tile_logical_id][
                antenna_config["tpm_y_channel"]
            ] = antenna_config["delay"]
        for tile_no, tile in enumerate(tile_delays):
            self.logger.debug(f"Delays for tile logcial id {tile_no} = {tile}")
        return [
            channel_delay
            for channel_delays in tile_delays
            for channel_delay in channel_delays
        ]

    def _calculate_delays_per_tile(
        self: SpsStationComponentManager,
        antenna_order_delays: list[float],
    ) -> dict[int, list[float]]:
        beam_index = antenna_order_delays[0]

        # pre-allocate arrays for each of our tiles
        tile_delays: dict[int, list] = {}
        # element 0: beam index
        # odd elements: delay
        # even elements: delay rate
        for tile_proxy in self._tile_proxies.values():
            assert tile_proxy._proxy is not None
            tile_no = tile_proxy._proxy.logicalTileId
            tile_delays[tile_no] = [beam_index] + [0.0] * TileData.ADC_CHANNELS

        # remove element 0 from antenna_order_delays to aid in indexing,
        # we have used it now
        antenna_order_delays = antenna_order_delays[1:]

        # This array should now be of even length as it corresponds to pairs of
        # delay/delay rates
        assert len(antenna_order_delays) % 2 == 0

        # Loop through each pair of delay/delay rates
        for antenna_no in range(len(antenna_order_delays) // 2):
            delay = antenna_order_delays[antenna_no * 2]
            delay_rate = antenna_order_delays[antenna_no * 2 + 1]

            # Fetch which tpm this antenna belongs to
            tile_no = self._antenna_mapping[antenna_no + 1]["tpm"] - 1
            channel = (
                self._antenna_mapping[antenna_no + 1]["tpm_y_channel"] // 2
            )  # y channel, even

            # We may have mapping for devices we don't have deployed
            if tile_no in tile_delays:
                tile_delays[tile_no][(channel) * 2 + 1] = delay
                tile_delays[tile_no][(channel) * 2 + 2] = delay_rate

        return tile_delays

    def start_communicating(self: SpsStationComponentManager) -> None:
        """Establish communication with the station components."""
        if self.communication_state == CommunicationStatus.ESTABLISHED:
            return
        self._update_communication_state(CommunicationStatus.NOT_ESTABLISHED)

        for tile_proxy in self._tile_proxies.values():
            tile_proxy.start_communicating()
        for subrack_proxy in self._subrack_proxies.values():
            subrack_proxy.start_communicating()
        if self._daq_proxy is not None:
            self._daq_proxy.start_communicating()

    def stop_communicating(self: SpsStationComponentManager) -> None:
        """Break off communication with the station components."""
        if self.communication_state == CommunicationStatus.DISABLED:
            return

        for tile_proxy in self._tile_proxies.values():
            tile_proxy.stop_communicating()
        for subrack_proxy in self._subrack_proxies.values():
            subrack_proxy.stop_communicating()
        if self._daq_proxy is not None:
            self._daq_proxy.stop_communicating()

        self._update_communication_state(CommunicationStatus.DISABLED)
        self._update_component_state(power=None, fault=None)

    def _device_communication_state_changed(
        self: SpsStationComponentManager,
        fqdn: str,
        communication_state: CommunicationStatus,
    ) -> None:
        # Many callback threads could be hitting this method at the same time, so it's
        # possible (likely) that the GIL will suspend a thread between checking if it
        # need to update, and actually updating. This leads to callbacks appearing out
        # of order, which breaks tests. Therefore we need to serialise access.
        with self._device_communication_state_lock:
            self._communication_states[fqdn] = communication_state

            if self.communication_state == CommunicationStatus.DISABLED:
                return

            if CommunicationStatus.DISABLED in self._communication_states.values():
                self._update_communication_state(CommunicationStatus.NOT_ESTABLISHED)
            elif (
                CommunicationStatus.NOT_ESTABLISHED
                in self._communication_states.values()
            ):
                self._update_communication_state(CommunicationStatus.NOT_ESTABLISHED)
            else:
                self._update_communication_state(CommunicationStatus.ESTABLISHED)

    def subscribe_to_attributes(
        self: SpsStationComponentManager,
        task_callback: Optional[Callable] = None,
        task_abort_event: Optional[threading.Event] = None,
    ) -> None:
        """
        Subscribe to attributes of interest.

        This will form subscriptions to attributes on subdevices
        `MccsTile` and `MccsSubrack` if attribute not already subscribed.

        :param task_callback: Update task state, defaults to None
        :param task_abort_event: Abort the task
        """
        # Subscribe to Subrack attributes
        for fqdn in self._subrack_proxies.keys():
            self.logger.warning(
                f"Subscriptions for subrack attributes not yet implemented {fqdn}"
            )

        # Subscribe to Tile attributes
        for fqdn, proxy_object in self._tile_proxies.items():
            try:
                if proxy_object._proxy is None:
                    raise ValueError(f"proxy for {fqdn} is None " "Unable to subscribe")
                for tile_attribute in self.tile_attributes_to_subscribe:
                    if (
                        tile_attribute
                        not in proxy_object._proxy._change_event_callbacks.keys()
                    ):
                        proxy_object._proxy.add_change_event_callback(
                            tile_attribute,
                            functools.partial(
                                self._on_tile_attribute_change,
                                proxy_object._logical_tile_id,
                            ),
                            stateless=True,
                        )
            except ValueError as e:
                self.logger.warning(
                    f"unable to form subscription for {fqdn} : {repr(e)}"
                )
            except Exception as e:  # pylint: disable=broad-except
                self.logger.error(
                    "Exception raised when attempting to subscribe "
                    f"to attribute on device{fqdn} :{repr(e)}"
                )

    def _on_tile_attribute_change(
        self: SpsStationComponentManager,
        logical_tile_id: int,
        attribute_name: str,
        attribute_value: Any,
        attribute_quality: tango.AttrQuality,
    ) -> None:
        attribute_name = attribute_name.lower()
        match attribute_name:
            case "adcpower":
                self.logger.debug("handling change in adcpower")
                self._adc_power[logical_tile_id] = attribute_value.tolist()
                adc_powers: list[float] = []
                for _, adc_power in self._adc_power.items():
                    if adc_power is not None:
                        adc_powers += adc_power
                self._update_component_state(adc_power=adc_powers)
            case "statictimedelays":
                self._static_delays[logical_tile_id] = attribute_value.tolist()
            case "preadulevels":
                self.logger.debug("handling change in preaduLevels")
                # Note: Currently all we do is update the attribute value.
                self._preadu_levels[logical_tile_id] = attribute_value.tolist()
            case _:
                self.logger.error(
                    f"Unrecognised tile attribute changing {attribute_name}"
                    "Nothing is updated."
                )

    def _update_communication_state(
        self: SpsStationComponentManager,
        communication_state: CommunicationStatus,
    ) -> None:
        """
        Update the status of communication with the component.

        Overridden here to fire the "is configured" callback whenever
        communication is freshly established

        :param communication_state: the status of communication with
            the component
        """
        super()._update_communication_state(communication_state)
        if communication_state == CommunicationStatus.ESTABLISHED:
            self.submit_task(self.subscribe_to_attributes)
            self._update_component_state(is_configured=self.is_configured)

    @threadsafe
    def _tile_state_changed(
        self: SpsStationComponentManager,
        fqdn: str,
        power: Optional[PowerState] = None,
        health: Optional[HealthState] = None,
        fault: Optional[bool] = None,
    ) -> None:
        if power is not None:
            with self._power_state_lock:
                self._tile_power_states[fqdn] = power
                self._evaluate_power_state()
        if health is not None:
            self._tile_health_changed_callback(fqdn, HealthState(health))

    @threadsafe
    def _subrack_state_changed(
        self: SpsStationComponentManager,
        fqdn: str,
        power: Optional[PowerState] = None,
        health: Optional[HealthState] = None,
    ) -> None:
        if power is not None:
            with self._power_state_lock:
                self._subrack_power_states[fqdn] = power
                self._evaluate_power_state()
        if health is not None:
            self._subrack_health_changed_callback(fqdn, HealthState(health))

    @threadsafe
    def _daq_state_changed(
        self: SpsStationComponentManager,
        fqdn: str,
        power: Optional[PowerState] = None,
        **state_change: Any,
    ) -> None:
        if power is not None:
            with self._power_state_lock:
                self._daq_power_state[fqdn] = power
                self._evaluate_power_state()
        if "xPolBandpass" in state_change:
            x_bandpass_data = state_change.get("xPolBandpass")
            if self._component_state_callback is not None:
                self._component_state_callback(xPolBandpass=x_bandpass_data)
        if "yPolBandpass" in state_change:
            y_bandpass_data = state_change.get("yPolBandpass")
            if self._component_state_callback is not None:
                self._component_state_callback(yPolBandpass=y_bandpass_data)
        if "dataReceivedResult" in state_change:
            data_received_result = state_change.get("dataReceivedResult")
            if self._component_state_callback is not None:
                self._component_state_callback(dataReceivedResult=data_received_result)

    def _evaluate_power_state(
        self: SpsStationComponentManager,
    ) -> None:
        with self._power_state_lock:
            power_states = list(self._tile_power_states.values())
            if all(power_state == PowerState.ON for power_state in power_states):
                evaluated_power_state = PowerState.ON
            elif all(
                power_state == PowerState.NO_SUPPLY for power_state in power_states
            ):
                evaluated_power_state = PowerState.OFF
            elif all(
                power_state == PowerState.ON
                for power_state in list(self._subrack_power_states.values())
            ) and all(
                power_state == PowerState.OFF
                for power_state in list(self._tile_power_states.values())
            ):
                evaluated_power_state = PowerState.STANDBY
            elif all(
                power_state == PowerState.OFF
                for power_state in list(self._subrack_power_states.values())
            ) and all(
                power_state == PowerState.OFF
                for power_state in list(self._tile_power_states.values())
            ):
                evaluated_power_state = PowerState.OFF
            else:
                evaluated_power_state = PowerState.UNKNOWN

            if any(
                power_state == PowerState.UNKNOWN
                for power_state in self._daq_power_state.values()
            ):
                evaluated_power_state = PowerState.UNKNOWN
            self.logger.debug(
                "In SpsStationComponentManager._evaluatePowerState with:\n"
                f"\tsubracks: {self._subrack_power_states.values()}\n"
                f"\ttiles: {self._tile_power_states.values()}\n"
                f"\tDAQ: {self._daq_power_state.values()}\n"
                f"\tresult: {str(evaluated_power_state)}"
            )
            self._update_component_state(power=evaluated_power_state)

    def set_power_state(
        self: SpsStationComponentManager,
        power_state: PowerState,
        fqdn: Optional[str] = None,
    ) -> None:
        """
        Set the power_state of the component.

        :TODO: Power state should be set in the component mananger and then
            the device updated. Current design sets the component power state
            from the device component_state_changed callback. This should be
            corrected

        :param power_state: the value of PowerState to be set.
        :param fqdn: the fqdn of the component's device.

        :raises ValueError: fqdn not found
        """
        # Note: this setter was, prior to V0.13 of the base classes, in
        # MccsComponentManager.update_component_power_mode
        with self._power_state_lock:
            if fqdn is None:
                # pylint: disable-next=attribute-defined-outside-init
                self.power_state = power_state
            elif fqdn in self._subrack_proxies:
                self._subrack_proxies[fqdn]._power_state = power_state
            elif fqdn in self._tile_proxies:
                self._tile_proxies[fqdn]._power_state = power_state
            else:
                raise ValueError(
                    f"unknown fqdn '{fqdn}', should be None or belong to subrack "
                    "or tile"
                )

    def off(
        self: SpsStationComponentManager,
        task_callback: Optional[Callable] = None,
    ) -> tuple[TaskStatus, str]:
        """
        Submit the _off method.

        This method returns immediately after it submitted
        `self._off` for execution.

        :param task_callback: Update task state, defaults to None

        :return: a result code and response message
        """
        return self.submit_task(self._off, task_callback=task_callback)

    @check_communicating
    def _off(
        self: SpsStationComponentManager,
        task_callback: Optional[Callable] = None,
        task_abort_event: Optional[threading.Event] = None,
    ) -> None:
        """
        Turn off this station.

        :param task_callback: Update task state, defaults to None
        :param task_abort_event: Abort the task
        """
        if task_callback:
            task_callback(
                status=TaskStatus.REJECTED,
                result=(
                    ResultCode.REJECTED,
                    "MCCS has no control over subrack PDUs. "
                    "Unable to drive to the OFF state."
                    "Try Standby to turn off all TPMs.",
                ),
            )
        # The following is commented out because
        # MCCS has no control over subrack PDUs, meaning
        # the lowest drivable state for spsStation is STANDBY.
        # There is already a method Standby() that does this.
        # message: str = ""
        # if task_callback:
        #     task_callback(status=TaskStatus.IN_PROGRESS)
        # results = [proxy.off() for proxy in self._subrack_proxies.values()]
        # # Never mind tiles, turning off subracks suffices
        # # TODO: Here we need to monitor Tiles. This will eventually
        # # use the mechanism described in MCCS-945, but until that is implemented
        # # we might instead just poll these devices' longRunngCommandAttribute.
        # # For the moment, however, we just submit the subservient devices' commands
        # # for execution and forget about them.
        # if all(
        #     result in [ResultCode.OK, ResultCode.STARTED, ResultCode.QUEUED]
        #     for (result, _) in results
        # ):
        #     task_status = TaskStatus.COMPLETED
        #     result_code = ResultCode.OK
        #     message = "Off Command Completed"
        # else:
        #     task_status = TaskStatus.FAILED
        #     result_code = ResultCode.FAILED
        #     message = "Off Command Failed"

    @check_communicating
    def standby(
        self: SpsStationComponentManager,
        task_callback: Optional[Callable] = None,
    ) -> tuple[TaskStatus, str]:
        """
        Submit the _standby method.

        This method returns immediately after it submitted
        `self._standby` for execution.

        :param task_callback: Update task state, defaults to None

        :return: a task status and response message
        """
        return self.submit_task(self._standby, task_callback=task_callback)

    @check_communicating
    def _standby(
        self: SpsStationComponentManager,
        task_callback: Optional[Callable] = None,
        task_abort_event: Optional[threading.Event] = None,
    ) -> None:
        """
        Put the station in standby: subracks on, tiles off.

        The order to turn a station on is: subrack, then tiles

        :param task_callback: Update task state, defaults to None
        :param task_abort_event: Abort the task
        """
        self.logger.debug("Starting standby sequence")
        result_code = ResultCode.OK  # default if nothing to do
        if task_callback:
            task_callback(status=TaskStatus.IN_PROGRESS)
        if not all(
            power_state == PowerState.ON
            for power_state in self._subrack_power_states.values()
        ):
            self.logger.debug("Starting on sequence on subracks")
            result_code = self._turn_on_subracks(task_callback, task_abort_event)
        self.logger.debug("Subracks now on")
        self.logger.debug(f"Tile power states: {self._tile_power_states.values()}")
        with self._power_state_lock:
            self.logger.debug("Starting off sequence on tiles")
            results = []
            for proxy in self._tile_proxies.values():
                [task_status, task_id] = proxy.off()
                time.sleep(2)  # stagger power on by 2 seconds per tile
                results.append(task_status)
            if ResultCode.FAILED in results:
                result_code = ResultCode.FAILED
            else:
                result_code = ResultCode.OK
        if result_code in [ResultCode.OK, ResultCode.STARTED, ResultCode.QUEUED]:
            timeout = 60
            tick = 2
            while timeout > 0:
                if all(
                    states == PowerState.OFF
                    for states in self._tile_power_states.values()
                ):
                    break
                timeout -= tick
                time.sleep(tick)
            if timeout > 0:
                self.logger.debug("End standby")
                task_status = TaskStatus.COMPLETED
                message = "Standby command completed."
            else:
                self.logger.debug("Timeout in standby")
                task_status = TaskStatus.FAILED
                message = "Standby command timeout."
        else:
            task_status = TaskStatus.FAILED
            message = ""
        if task_callback:
            task_callback(status=task_status, result=(result_code, message))

    def on(
        self: SpsStationComponentManager,
        task_callback: Optional[Callable] = None,
    ) -> tuple[TaskStatus, str]:
        """
        Submit the _on method.

        This method returns immediately after it submitted
        `self._on` for execution.

        :param task_callback: Update task state, defaults to None

        :return: a task status and response message
        """
        return self.submit_task(self._on, task_callback=task_callback)

    @check_communicating
    def _on(
        self: SpsStationComponentManager,
        task_callback: Optional[Callable] = None,
        task_abort_event: Optional[threading.Event] = None,
    ) -> None:
        """
        Turn on this station.

        The order to turn a station on is: subrack, then tiles

        :param task_callback: Update task state, defaults to None
        :param task_abort_event: Abort the task
        """
        message: str = ""
        self.logger.debug("Starting on sequence")
        if task_callback:
            task_callback(status=TaskStatus.IN_PROGRESS)
        result_code = ResultCode.OK

        # TODO MCCS-2212 Must revise the possible cases, avoiding potential deadlocks.
        if all(
            proxy._proxy is not None
            and proxy._proxy.tileProgrammingState in {"Initialised", "Synchronised"}
            for proxy in self._tile_proxies.values()
        ):
            self.logger.debug("Tiles already initialised")
            result_code = ResultCode.OK
            return

        if result_code == ResultCode.OK and not all(
            power_state == PowerState.ON
            for power_state in self._subrack_power_states.values()
        ):
            self.logger.debug("Starting on sequence on subracks")
            result_code = self._turn_on_subracks(task_callback, task_abort_event)
        self.logger.debug("Subracks now on")

        if result_code == ResultCode.OK:
            self.logger.debug("Setting tile source IPs before initialisation")
            result_code = self._set_tile_source_ips(task_callback, task_abort_event)

        if result_code == ResultCode.OK and not all(
            power_state == PowerState.ON
            for power_state in self._tile_power_states.values()
        ):
            self.logger.debug("Starting on sequence on tiles")
            result_code = self._turn_on_tiles(task_callback, task_abort_event)

        if result_code == ResultCode.OK:
            self.logger.debug("Initialising tiles")
            result_code = self._initialise_tile_parameters(
                task_callback, task_abort_event
            )

        if result_code == ResultCode.OK:
            self.logger.debug("Initialising station")
            result_code = self._initialise_station(task_callback, task_abort_event)

        if result_code == ResultCode.OK:
            self.logger.debug("Waiting for ARP table")
            result_code = self._wait_for_arp_table(task_callback, task_abort_event)

        if result_code == ResultCode.OK:
            self.logger.debug("Checking synchronisation")
            result_code = self._check_station_synchronisation(
                task_callback, task_abort_event
            )

        if result_code in [ResultCode.OK, ResultCode.STARTED, ResultCode.QUEUED]:
            self.logger.debug("End initialisation")
            task_status = TaskStatus.COMPLETED
            message = "On Command Completed"
        else:
            self.logger.error("Initialisation failed")
            task_status = TaskStatus.FAILED
            message = "On Command failed"
        if task_callback:
            task_callback(status=task_status, result=(result_code, message))

    def initialise(
        self: SpsStationComponentManager,
        task_callback: Optional[Callable] = None,
    ) -> tuple[TaskStatus, str]:
        """
        Submit the _initialise method.

        This method returns immediately after it submitted
        `self._initialise` for execution.

        :param task_callback: Update task state, defaults to None
        :return: a task status and response message
        """
        return self.submit_task(self._initialise, task_callback=task_callback)

    @check_communicating
    def _initialise(
        self: SpsStationComponentManager,
        task_callback: Optional[Callable] = None,
        task_abort_event: Optional[threading.Event] = None,
    ) -> None:
        """
        Initialise this station.

        The order to turn a station on is: subrack, then tiles

        :param task_callback: Update task state, defaults to None
        :param task_abort_event: Abort the task
        """
        message: str = ""
        self.logger.debug("Starting initialise sequence")
        if task_callback:
            task_callback(status=TaskStatus.IN_PROGRESS)
        result_code = ResultCode.OK
        if not all(
            power_state == PowerState.ON
            for power_state in self._subrack_power_states.values()
        ):
            self.logger.debug("Subracks not on.")
            result_code = ResultCode.FAILED

        if not all(
            power_state == PowerState.ON
            for power_state in self._tile_power_states.values()
        ):
            self.logger.debug("Tiles not on.")
            result_code = ResultCode.FAILED

        if result_code == ResultCode.OK:
            self.logger.debug("Setting tile source IPs before initialisation")
            result_code = self._set_tile_source_ips(task_callback, task_abort_event)

        if result_code == ResultCode.OK:
            self.logger.debug("Re-initialising tiles")
            result_code = self._reinitialise_tiles(task_callback, task_abort_event)

        if result_code == ResultCode.OK:
            self.logger.debug("Initialising tile parameters")
            result_code = self._initialise_tile_parameters(
                task_callback, task_abort_event
            )

        if result_code == ResultCode.OK:
            self.logger.debug("Initialising station")
            result_code = self._initialise_station(task_callback, task_abort_event)

        if result_code == ResultCode.OK:
            self.logger.debug("Waiting for ARP table")
            result_code = self._wait_for_arp_table(task_callback, task_abort_event)

        if result_code == ResultCode.OK:
            self.logger.debug("Checking synchronisation")
            result_code = self._check_station_synchronisation(
                task_callback, task_abort_event
            )

        if result_code in [ResultCode.OK, ResultCode.STARTED, ResultCode.QUEUED]:
            self.logger.debug("End initialisation")
            task_status = TaskStatus.COMPLETED
            message = "Initialisation Complete"
        else:
            self.logger.error("Initialisation failed")
            task_status = TaskStatus.FAILED
            message = "Initialisation Failed"
        if task_callback:
            task_callback(status=task_status, result=(result_code, message))

    @check_communicating
    def _turn_on_subracks(
        self: SpsStationComponentManager,
        task_callback: Optional[Callable] = None,
        task_abort_event: Optional[threading.Event] = None,
    ) -> ResultCode:
        """
        Turn on subracks if not already on.

        :param task_callback: Update task state, defaults to None
        :param task_abort_event: Abort the task
        :return: a result code
        """
        with self._power_state_lock:
            if not all(
                power_state == PowerState.ON
                for power_state in self._subrack_power_states.values()
            ):
                results = []
                for proxy in self._subrack_proxies.values():
                    result_code = proxy.on()
                    results.append(result_code)
                if ResultCode.FAILED in results:
                    return ResultCode.FAILED
        # wait for subracks to come up
        timeout = 180  # Seconds. Switch may take up to 3 min to recognize a new link
        tick = 2
        last_time = time.time() + timeout
        while time.time() < last_time:
            time.sleep(tick)
            if all(
                power_state == PowerState.ON
                for power_state in self._subrack_power_states.values()
            ):
                return ResultCode.OK
        self.logger.error("Timed out waiting for subracks to come up")
        return ResultCode.FAILED

    @check_communicating
    def _turn_on_tiles(
        self: SpsStationComponentManager,
        task_callback: Optional[Callable] = None,
        task_abort_event: Optional[threading.Event] = None,
    ) -> ResultCode:
        """
        Turn on tiles if not already on.

        :param task_callback: Update task state, defaults to None
        :param task_abort_event: Abort the task
        :return: a result code
        """
        with self._power_state_lock:
            if not all(
                power_state == PowerState.ON
                for power_state in self._tile_power_states.values()
            ):
                results = []
                for proxy in self._tile_proxies.values():
                    assert proxy._proxy is not None
                    self.logger.debug(f"Powering on tile {proxy._proxy.name()}")
                    result_code = proxy.on()
                    time.sleep(4)  # stagger power on by 4 seconds per tile
                    results.append(result_code)
                if ResultCode.FAILED in results:
                    return ResultCode.FAILED
        # wait for tiles to come up
        timeout = 180  # Seconds. Switch may take up to 3 min to recognize a new link
        tick = 2
        last_time = time.time() + timeout
        desired_states = ["Synchronised"]
        if self._global_reference_time == "":
            desired_states.append("Initialised")
        while time.time() < last_time:
            time.sleep(tick)
            states = self.tile_programming_state()
            self.logger.debug(f"tileProgrammingState: {states}")
            if all(state in desired_states for state in states):
                return ResultCode.OK

        return ResultCode.FAILED

    @check_communicating
    def _set_tile_source_ips(
        self: SpsStationComponentManager,
        task_callback: Optional[Callable] = None,
        task_abort_event: Optional[threading.Event] = None,
    ) -> ResultCode:
        """
        Set source IPs on tiles before initialising.

        :param task_callback: Update task state, defaults to None
        :param task_abort_event: Abort the task
        :return: a result code
        """
        for tile_id, tile_proxy in enumerate(list(self._tile_proxies.values())):
            tile = tile_proxy._proxy
            if tile is None:
                self.logger.error(f"Tile {tile_id} proxy not formed.")
                return ResultCode.FAILED
            src_ip1 = str(self._sdn_first_address + 2 * tile_id)
            src_ip2 = str(self._sdn_first_address + 2 * tile_id + 1)
            tile.srcip40gfpga1 = src_ip1
            tile.srcip40gfpga2 = src_ip2
        return ResultCode.OK

    @check_communicating
    def _wait_for_arp_table(
        self: SpsStationComponentManager,
        task_callback: Optional[Callable] = None,
        task_abort_event: Optional[threading.Event] = None,
    ) -> ResultCode:
        """
        Wait for ARP tables on tiles before continuing.

        :param task_callback: Update task state, defaults to None
        :param task_abort_event: Abort the task
        :return: a result code
        """
        timeout = 30
        tick = 2
        for tile_trl, tile_proxy in self._tile_proxies.items():
            last_time = time.time() + timeout
            tile = tile_proxy._proxy
            if tile is None:
                self.logger.error(f"{tile_trl} proxy not set up.")
                return ResultCode.FAILED
            while time.time() < last_time:
                self.logger.debug(f"Waiting on {tile_trl} ARP table.")
                if tile.GetArpTable() != '{"0": [], "1": []}':
                    break
                time.sleep(tick)
            if tile.GetArpTable() == '{"0": [], "1": []}':
                self.logger.error(f"Failed to populate ARP table of {tile_trl}")
                return ResultCode.FAILED
            self.logger.debug(f"Got ARP table for {tile_trl}")
        return ResultCode.OK

    @check_communicating
    def _reinitialise_tiles(
        self: SpsStationComponentManager,
        task_callback: Optional[Callable] = None,
        task_abort_event: Optional[threading.Event] = None,
    ) -> ResultCode:
        """
        Initialise tiles.

        Initialise tiles by completely reprogram and reconfigure all internal
        peripherals. This is required prior to station synchronization.

        :param task_callback: Update task state, defaults to None
        :param task_abort_event: Abort the task
        :return: a result code

        """
        with self._power_state_lock:
            results = []
            for proxy in self._tile_proxies.values():
                assert proxy._proxy is not None
                self.logger.debug(f"Re-initialising tile {proxy._proxy.name()}")
                result_code = proxy._proxy.initialise()
                time.sleep(2)  # stagger initialisation by 2 seconds per tile
                results.append(result_code)
        if ResultCode.FAILED in results:
            return ResultCode.FAILED

        # wait for tiles to come up
        timeout = 180  # Seconds. Switch may take up to 3 min to recognize a new link
        tick = 2
        last_time = time.time() + timeout
        desired_states = ["Synchronised"]
        if self._global_reference_time == "":
            desired_states.append("Initialised")
        while time.time() < last_time:
            time.sleep(tick)
            states = self.tile_programming_state()
            self.logger.debug(f"tileProgrammingState: {states}")
            if all(state in desired_states for state in states):
                return ResultCode.OK
        self.logger.error("Timed out waiting for tiles to come up")
        return ResultCode.FAILED

    @check_communicating
    def _initialise_tile_parameters(
        self: SpsStationComponentManager,
        task_callback: Optional[Callable] = None,
        task_abort_event: Optional[threading.Event] = None,
    ) -> ResultCode:
        """
        Initialise tile parameters.

        Inilitalse parameters which are individually set in each tile,
        after the tile has been programmed.

        :param task_callback: Update task state, defaults to None
        :param task_abort_event: Abort the task
        :return: a result code
        """
        tile_no = 0
        last_tile = len(self._tile_proxies.values()) - 1
        for proxy in self._tile_proxies.values():
            tile = proxy._proxy
            assert tile is not None
            i1 = (
                tile_no * TileData.ADC_CHANNELS
            )  # indexes for parameters for individual signals
            i2 = i1 + TileData.ADC_CHANNELS
            self.logger.debug(f"Initialising tile {tile_no}: {tile.name()}")
            tile.preaduLevels = self._desired_preadu_levels[i1:i2]
            tile.staticTimeDelays = self._desired_static_delays[i1:i2]
            tile.channeliserRounding = self._channeliser_rounding
            tile.cspRounding = self._csp_rounding
            tile.cspSpeadFormat = self._csp_spead_format
            tile.globalReferenceTime = self._global_reference_time
            tile.ppsDelayCorrection = self._pps_delay_corrections[tile_no]
            tile.SetLmcDownload(json.dumps(self._lmc_param))
            tile.ConfigureStationBeamformer(
                json.dumps(
                    {"is_first": (tile_no == 0), "is_last": (tile_no == last_tile)}
                )
            )
            tile_no = tile_no + 1
        self._set_beamformer_table()
        return ResultCode.OK

    @check_communicating
    def _initialise_station(
        self: SpsStationComponentManager,
        task_callback: Optional[Callable] = None,
        task_abort_event: Optional[threading.Event] = None,
    ) -> ResultCode:
        """
        Initialise complete station.

        Set parameters in individual tiles which depend on the whole station.

        :TODO: MCCS-1257

        :param task_callback: Update task state, defaults to None
        :param task_abort_event: Abort the task
        :return: a result code
        """
        tiles = list(self._tile_proxies.values())
        #
        # Configure 40G ports.
        # Each TPM has 2 IP addresses starting at the provided address
        # Each TPM 40G port point to the corresponding
        # Last TPM uses CSP ingest address and port
        #
        # ip_head, ip_tail = self._fortygb_network_address.rsplit(".", maxsplit=1)
        # base_ip3 = int(ip_tail)
        last_tile = len(tiles) - 1
        tile = 0
        num_cores = 2
        for proxy in tiles:
            assert proxy._proxy is not None
            dst_ip1 = str(self._sdn_first_address + 2 * tile + 2)
            dst_ip2 = str(self._sdn_first_address + 2 * tile + 3)
            dst_ip_list = [dst_ip1, dst_ip2]
            dst_port_1 = self._destination_port
            dst_port_2 = dst_port_1 + 2

            for core in range(num_cores):
                dst_ip = dst_ip_list[core]

                if tile == last_tile:
                    dst_ip = self._csp_ingest_address
                    dst_port_1 = self._csp_ingest_port
                    dst_port_2 = dst_port_1

                # ARP Table Entry 0 of each 40G core specifies destination
                # for station beam packets
                proxy._proxy.Configure40GCore(
                    json.dumps(
                        {
                            "core_id": core,
                            "arp_table_entry": 0,
                            "source_port": self._source_port,
                            "destination_ip": dst_ip,
                            "destination_port": dst_port_1,
                            "rx_port_filter": dst_port_1,
                            "netmask": self._sdn_netmask,
                            "gateway_ip": self._sdn_gateway,
                        }
                    )
                )
                # Also configure entry 2 with the same settings
                # Required for operation with single 40G connection to each TPM
                # With two connections, each core uses arp table entry 0
                # for station beam transmission to the next tile in the chain
                # and lastly to CSP.
                # Two FPGAs = Two Simultaneous Daisy chains
                # (a chain of FPGA1s and a chain of FPGA2s)
                # With one 40G connection, Master FPGA uses arp table entry 0,
                # Slave FPGA uses arp table entry 2 to achieve the same functionality
                # but with a single core.
                proxy._proxy.Configure40GCore(
                    json.dumps(
                        {
                            "core_id": core,
                            "arp_table_entry": 2,
                            "source_port": self._source_port,
                            "destination_ip": dst_ip,
                            "destination_port": dst_port_2,
                            "netmask": self._sdn_netmask,
                            "gateway_ip": self._sdn_gateway,
                        }
                    )
                )
                # Set RX port filter for RX channel 1
                # Required for operation with single 40G connection to each TPM
                proxy._proxy.Configure40GCore(
                    json.dumps(
                        {
                            "core_id": core,
                            "arp_table_entry": 1,
                            "rx_port_filter": dst_port_1 + 2,
                        }
                    )
                )
            proxy._proxy.SetLmcDownload(json.dumps(self._lmc_param))
            proxy._proxy.SetLmcIntegratedDownload(
                json.dumps(
                    {
                        "mode": self._lmc_integrated_mode,
                        "destination_ip": self._lmc_param["destination_ip"],
                        "channel_payload_length": self._lmc_channel_payload_length,
                        "beam_payload_length": self._lmc_beam_payload_length,
                        "netmask_40g": self._sdn_netmask,
                        "gateway_40g": self._sdn_gateway,
                    }
                )
            )
            tile = tile + 1
        return ResultCode.OK

    @check_communicating
    def _check_station_synchronisation(
        self: SpsStationComponentManager,
        task_callback: Optional[Callable] = None,
        task_abort_event: Optional[threading.Event] = None,
    ) -> ResultCode:
        """
        Check tile synchronization.

        Wait for a second boundary and check all FPGAs in all tiles report
        the same time
        :param task_callback: Update task state, defaults to None
        :param task_abort_event: Abort the task
        :return: a result code
        """
        tiles = list(self._tile_proxies.values())
        tile0 = tiles[0]._proxy
        assert tile0 is not None
        time0 = (tile0.fpgasUnixTime)[0]
        timeout = 15
        while (tile0.fpgasUnixTime)[0] == time0:
            if timeout == 0:
                self.logger.error("Timeout waiting for FPGA time second tick")
                return ResultCode.FAILED
            time.sleep(0.1)
            timeout = timeout - 1
        result: list[int] = []
        time.sleep(0.4)  # Wait till mid second
        for proxy in tiles:
            assert proxy._proxy is not None
            result = result + list(proxy._proxy.fpgasUnixTime)
        self.logger.debug(f"Current FPGA times:{result}")
        if any(result[0] != time_n for time_n in result):
            self.logger.error("FPGA time counters not synced")
            return ResultCode.FAILED
        return ResultCode.OK

    @property  # type:ignore[misc]
    @check_communicating
    def is_configured(self: SpsStationComponentManager) -> bool:
        """
        Return whether this station component manager is configured.

        :return: whether this station component manager is configured.
        """
        return self._is_configured

    def self_check(
        self: SpsStationComponentManager,
        task_callback: Optional[Callable] = None,
    ) -> tuple[TaskStatus, str]:
        """
        Submit the _self_check method.

        This method returns immediately after it submitted
        `self._self_check` for execution.

        :param task_callback: Update task state, defaults to None
        :return: a task status and response message
        """
        return self.submit_task(self._self_check, task_callback=task_callback)

    def _self_check(
        self: SpsStationComponentManager,
        task_callback: Optional[Callable] = None,
        task_abort_event: Optional[threading.Event] = None,
    ) -> None:
        if task_callback is not None:
            task_callback(status=TaskStatus.IN_PROGRESS)

        test_results = self.self_check_manager.run_tests()

        if all(
            test_result in [TestResult.PASSED, TestResult.NOT_RUN]
            for test_result in test_results
        ):
            if task_callback is not None:
                task_callback(
                    status=TaskStatus.COMPLETED,
                    result=(ResultCode.OK, "Tests completed OK."),
                )
            return
        if task_callback is not None:
            task_callback(
                status=TaskStatus.FAILED,
                result=(
                    ResultCode.FAILED,
                    "Not all tests passed or skipped, check report.",
                ),
            )

    def run_test(
        self: SpsStationComponentManager,
        task_callback: Optional[Callable] = None,
        *,
        count: Optional[int] = 1,
        test_name: str,
    ) -> tuple[TaskStatus, str]:
        """
        Submit the _run_test method.

        This method returns immediately after it submitted
        `self._run_test` for execution.

        :param task_callback: Update task state, defaults to None
        :param count: how many times to run the test, default is 1.
        :param test_name: which test to run.

        :return: a task status and response message
        """
        return self.submit_task(
            self._run_test, args=[count, test_name], task_callback=task_callback
        )

    def _run_test(
        self: SpsStationComponentManager,
        count: int,
        test_name: str,
        task_callback: Optional[Callable] = None,
        task_abort_event: Optional[threading.Event] = None,
    ) -> None:
        if task_callback is not None:
            task_callback(status=TaskStatus.IN_PROGRESS)

        test_results = self.self_check_manager.run_test(
            test_name=test_name, count=count
        )

        if all(test_result == TestResult.PASSED for test_result in test_results):
            if task_callback is not None:
                task_callback(
                    status=TaskStatus.COMPLETED,
                    result=(ResultCode.OK, "Tests completed OK."),
                )
            return
        if all(test_result == TestResult.NOT_RUN for test_result in test_results):
            if task_callback is not None:
                task_callback(
                    status=TaskStatus.REJECTED,
                    result=(
                        ResultCode.REJECTED,
                        "Tests requirements not met, check logs.",
                    ),
                )
            return
        if task_callback is not None:
            task_callback(
                status=TaskStatus.FAILED,
                result=(
                    ResultCode.FAILED,
                    "Not all tests passed, check report.",
                ),
            )

    # ----------
    # Attributes
    # ----------
    @property
    def pps_delays(self: SpsStationComponentManager) -> list[int]:
        """
        Get PPS delay.

        Array of one value per tile. Returns the PPS delay,
        Values are internally rounded to 1.25 ns steps

        :return: Array of one value per tile, in nanoseconds
        """
        for i, proxy in enumerate(self._tile_proxies.values()):
            assert proxy._proxy is not None  # for the type checker
            self._pps_delays[i] = proxy._proxy.ppsDelay
        return copy.deepcopy(self._pps_delays)

    @property
    def pps_delay_corrections(self: SpsStationComponentManager) -> list[int]:
        """
        Get the PPS delay correction.

        :return: Array of pps delay corrections, one value per tile, in nanoseconds
        """
        for i, proxy in enumerate(self._tile_proxies.values()):
            assert proxy._proxy is not None  # for the type checker
            self._pps_delay_corrections[i] = proxy._proxy.ppsDelayCorrection

        return copy.deepcopy(self._pps_delay_corrections)

    @pps_delay_corrections.setter
    def pps_delay_corrections(
        self: SpsStationComponentManager, delays: list[int]
    ) -> None:
        """
        Set PPS delay correction.

        This will be applied during the following Initialisation.

        :param delays: Array of one value per tile, in nanoseconds.
            Values are internally rounded to 1.25 ns steps
        """
        for i, proxy in enumerate(self._tile_proxies.values()):
            assert proxy._proxy is not None  # for the type checker
            if proxy._proxy.tileProgrammingState in ["Initialised", "Synchronised"]:
                proxy._proxy.ppsDelayCorrection = delays[i]

    @property
    def static_delays(self: SpsStationComponentManager) -> list[float]:
        """
        Get static time delay correction.

        Array of one value per antenna/polarization (32 per tile), in range +/-124.
        Delay in samples (positive = increase the signal delay) to correct for
        static delay mismathces, e.g. cable length.

        :return: Array of one value per antenna/polarization (32 per tile)
        """
        static_delays: list[float] = []
        for _, static_delay in self._static_delays.items():
            if static_delay is not None:
                static_delays += static_delay
        return static_delays

    @static_delays.setter
    def static_delays(self: SpsStationComponentManager, delays: list[int]) -> None:
        """
        Set static time delay correction.

        :param delays: Array of one value per antenna/polarization (32 per tile)
        """
        self._desired_static_delays = copy.deepcopy(delays)
        for proxy in self._tile_proxies.values():
            assert proxy._proxy is not None  # for the type checker
            start_entry = (proxy._proxy.logicalTileId) * TileData.ADC_CHANNELS
            end_entry = (proxy._proxy.logicalTileId + 1) * TileData.ADC_CHANNELS
            if proxy._proxy.tileProgrammingState in ["Initialised", "Synchronised"]:
                proxy._proxy.staticTimeDelays = delays[start_entry:end_entry]

    @property
    def channeliser_rounding(self: SpsStationComponentManager) -> np.ndarray:
        """
        Channeliser rounding.

        Number of LS bits dropped in each channeliser frequency channel.
        Valid values 0-7 Same value applies to all antennas and
        polarizations

        :returns: list of 512 values for each Tile, one per channel.
        """
        channeliser_roundings: np.ndarray = np.zeros([16, 512])

        for tile_idx, proxy in enumerate(self._tile_proxies.values()):
            assert proxy._proxy is not None  # for the type checker
            try:
                channeliser_roundings[tile_idx, :] = proxy._proxy.channeliserRounding
            except ValueError as e:
                self.logger.error(
                    f"unable to update array with {proxy._name} "
                    f"channeliserRounding attribute: {repr(e)}"
                )
        return channeliser_roundings

    @property
    def csp_rounding(self: SpsStationComponentManager) -> list[int] | None:
        """
        CSP formatter rounding.

        Rounding from 16 to 8 bits in final stage of the
        station beamformer, before sending data to CSP.
        Array of (up to) 384 values, one for each logical channel.
        Range 0 to 7, as number of discarded LS bits.

        :return: CSP formatter rounding for each logical channel.
        """
        proxy = list(self._tile_proxies.values())[-1]
        assert proxy._proxy is not None  # for the type checker
        return proxy._proxy.cspRounding

    @csp_rounding.setter
    def csp_rounding(self: SpsStationComponentManager, truncation: list[int]) -> None:
        """
        Set CSP formatter rounding.

        :param truncation: list of up to 384 values in the range 0-7.
            Current hardware supports only a single value, thus oly 1st value is used
        """
        self._csp_rounding = copy.deepcopy(truncation)
        proxy = list(self._tile_proxies.values())[-1]
        assert proxy._proxy is not None  # for the type checker
        if proxy._proxy.tileProgrammingState in ["Initialised", "Synchronised"]:
            self.logger.debug(
                f"Writing csp rounding  {truncation[0]} in {proxy._proxy.name()}"
            )
            proxy._proxy.cspRounding = truncation

    @property
    def global_reference_time(self: SpsStationComponentManager) -> str:
        """
        Return the UTC time used as global synchronization time.

        :return: UTC time in ISOT format used as global synchronization time
        """
        return self._global_reference_time

    @global_reference_time.setter  # type: ignore[no-redef]
    def global_reference_time(
        self: SpsStationComponentManager, reference_time: str
    ) -> None:
        """
        Set the Unix time used as global synchronization time.

        Time will be used by all tiles as a common start time for timestamps.
        If specified, StartAcquisition is also performed in Station.On()
        :param reference_time: Reference time in ISOT format, or null string
        """
        self._global_reference_time = reference_time
        for proxy in self._tile_proxies.values():
            assert proxy._proxy is not None  # for the type checker
            proxy._proxy.globalReferenceTime = reference_time

    @property
    def preadu_levels(self: SpsStationComponentManager) -> list[float]:
        """
        Get attenuator level of preADU channels, one per input channel.

        :return: Array of one value per antenna/polarization (32 per tile)
        """
        preadu_levels_concatenated: list[float] = []
        for preadu_levels in self._preadu_levels.values():
            if preadu_levels is not None:
                preadu_levels_concatenated += preadu_levels
        return preadu_levels_concatenated

    @preadu_levels.setter
    def preadu_levels(self: SpsStationComponentManager, levels: list[float]) -> None:
        """
        Set attenuator level of preADU channels, one per input channel.

        :param levels: ttenuator level of preADU channels, one per input channel, in dB
        """
        self._desired_preadu_levels = copy.deepcopy(levels)
        i = 0
        for proxy in self._tile_proxies.values():
            assert proxy._proxy is not None  # for the type checker
            if proxy._proxy.tileProgrammingState in ["Initialised", "Synchronised"]:
                proxy._proxy.preaduLevels = levels[i : i + TileData.ADC_CHANNELS]
            else:
                self.logger.error(
                    f"Not setting preadu levels on {proxy._name}"
                    "TileProgramming state not `Initialised` or `Synchronised`."
                )
            i = i + TileData.ADC_CHANNELS

    @property
    def beamformer_table(self: SpsStationComponentManager) -> list[list[int]]:
        """
        Get beamformer region table.

        Bidimensional array of one row for each 8 channels, with elements:
        0. start physical channel
        1. beam number
        2. subarray ID
        3. subarray_logical_channel
        4. subarray_beam_id
        5. substation_id
        6. aperture_id

        Each row is a set of 7 consecutive elements in the list.

        :return: list of up to 7*48 values
        """
        return copy.deepcopy(self._beamformer_table)

    @property
    def forty_gb_network_address(self: SpsStationComponentManager) -> str:
        """
        Get 40Gb network address.

        :return: IP network address for station network
        """
        return str(self._sdn_first_address)

    @property
    def csp_ingest_address(self: SpsStationComponentManager) -> str:
        """
        Get 40Gb CSP address.

        :return: IP address for CSP ingest port
        """
        return self._csp_ingest_address

    @property
    def csp_ingest_port(self: SpsStationComponentManager) -> int:
        """
        Get 40Gb CSP ingest port.

        :return: UDP port for CSP ingest port
        """
        return self._csp_ingest_port

    @property
    def csp_source_port(self: SpsStationComponentManager) -> int:
        """
        Get 40Gb CSP source port.

        :return: UDP port for CSP source port
        """
        return self._csp_source_port

    @property
    def is_programmed(self: SpsStationComponentManager) -> bool:
        """
        Get TPM programming state.

        :return: True if all TPMs are programmed
        """
        return all(
            programming_state in {"Programmed", "Initialised", "Synchronised"}
            for programming_state in self.tile_programming_state()
        )

    @property
    def test_generator_active(self: SpsStationComponentManager) -> bool:
        """
        Get test generator state.

        :return: True if at least one TPM uses test generator
        """
        return any(
            tile._proxy is not None and tile._proxy.testGeneratorActive
            for tile in self._tile_proxies.values()
        )

    @property
    def is_beamformer_running(self: SpsStationComponentManager) -> bool:
        """
        Get station beamformer state.

        :return: Get station beamformer state
        """
        return all(
            tile._proxy is not None and tile._proxy.isBeamformerRunning
            for tile in self._tile_proxies.values()
        )

    def tile_programming_state(self: SpsStationComponentManager) -> list[str]:
        """
        Get TPM programming state.

        :return: list of programming state for all TPMs
        """
        result = []
        for tile in self._tile_proxies.values():
            assert tile._proxy is not None  # for the type checker
            result.append(tile._proxy.tileProgrammingState)
        return result

    def adc_power(self: SpsStationComponentManager) -> list[float]:
        """
        Get input RMS levels.

        :return: list of RMS levels of ADC inputs
        """
        rms_values: list[float] = []
        for proxy in self._tile_proxies.values():
            assert proxy._proxy is not None  # for the type checker
            rms_values = rms_values + list(proxy.adc_power())
        return rms_values

    def board_temperature_summary(self: SpsStationComponentManager) -> list[float]:
        """
        Get summary of board temperatures.

        :return: minimum, average and maximum of board temperatures
        """
        board_temperatures = list(
            tile._proxy is not None and tile._proxy.boardTemperature
            for tile in self._tile_proxies.values()
        )
        return [
            min(board_temperatures),
            mean(board_temperatures),
            max(board_temperatures),
        ]

    def fpga_temperature_summary(self: SpsStationComponentManager) -> list[float]:
        """
        Get summary of FPGAs temperatures.

        :return: minimum, average and maximum of FPGAs temperatures
        """
        fpga_1_temperatures = list(
            tile._proxy is not None and tile._proxy.fpga1Temperature
            for tile in self._tile_proxies.values()
        )
        fpga_2_temperatures = list(
            tile._proxy is not None and tile._proxy.fpga2Temperature
            for tile in self._tile_proxies.values()
        )
        fpga_temperatures = fpga_1_temperatures + fpga_2_temperatures
        return [min(fpga_temperatures), mean(fpga_temperatures), max(fpga_temperatures)]

    def pps_delay_summary(self: SpsStationComponentManager) -> list[float]:
        """
        Get summary of PPS delays.

        :return: minimum, average and maximum of PPS delays
        """
        pps_delays = list(
            tile._proxy is not None and tile._proxy.ppsDelay
            for tile in self._tile_proxies.values()
        )
        return [min(pps_delays), mean(pps_delays), max(pps_delays)]

    def sysref_present_summary(self: SpsStationComponentManager) -> bool:
        """
        Get summary of SYSREF presence.

        :return: TRUE if SYSREF is present in all tiles
        """
        return all(
            tile._proxy is not None and tile._proxy.sysrefPresent
            for tile in self._tile_proxies.values()
        )

    def pll_locked_summary(self: SpsStationComponentManager) -> bool:
        """
        Get summary of PLL lock state.

        :return: TRUE if PLL locked in all tiles
        """
        return all(
            tile._proxy is not None and tile._proxy.pllLocked
            for tile in self._tile_proxies.values()
        )

    def pps_present_summary(self: SpsStationComponentManager) -> bool:
        """
        Get summary of PPS presence.

        :return: TRUE if PPS is present in all tiles
        """
        return all(
            tile._proxy is not None and tile._proxy.ppsPresent
            for tile in self._tile_proxies.values()
        )

    def clock_present_summary(self: SpsStationComponentManager) -> bool:
        """
        Get summary of 10 MHz clock presence.

        :return: TRUE if 10 MHz clock is present in all tiles
        """
        return all(
            tile._proxy is not None and tile._proxy.clockPresent
            for tile in self._tile_proxies.values()
        )

    def forty_gb_network_errors(self: SpsStationComponentManager) -> list[int]:
        """
        Get summary of network errors.

        :return: list of 40Gb network errors for all tiles
        """
        result: list[int] = []
        for tile in self._tile_proxies.values():
            assert tile._proxy is not None  # for the type checker
            result = result + [0, 0]
        return result

    @property
    def test_logs(self: SpsStationComponentManager) -> str:
        """
        Get logs of most recently run self-check test set.

        :return: logs of most recently run self-check test set.
        """
        return self.self_check_manager._test_logs

    @property
    def test_report(self: SpsStationComponentManager) -> str:
        """
        Get report of most recently run self-check test set.

        :return: report of most recently run self-check test set.
        """
        return self.self_check_manager._test_report

    @property
    def test_list(self: SpsStationComponentManager) -> list[str]:
        """
        Get list of self-check tests available.

        :return: list of self-check tests available.
        """
        return self.self_check_manager._tpm_test_names

    # ------------
    # commands
    # ------------
    def set_lmc_download(
        self: SpsStationComponentManager,
        mode: str,
        payload_length: int,
        dst_ip: str,
        src_port: int = 0xF0D0,
        dst_port: int = 4660,
    ) -> tuple[list[ResultCode], list[Optional[str]]]:
        """
        Configure link and size of LMC channel.

        :param mode: '1G' or '10G'
        :param payload_length: SPEAD payload length for LMC packets
        :param dst_ip: Destination IP, defaults to None
        :param src_port: source port, defaults to 0xF0D0
        :param dst_port: destination port, defaults to 4660

        :return: A tuple containing a return code and a string
            message indicating status. The message is for
            information purpose only.
        """
        self._lmc_param["mode"] = mode
        self._lmc_param["payload_length"] = payload_length
        self._lmc_param["destination_ip"] = dst_ip
        self._lmc_param["source_port"] = src_port
        self._lmc_param["destination_port"] = dst_port
        self._lmc_param["netmask_40g"] = self._sdn_netmask
        self._lmc_param["gateway_40g"] = self._sdn_gateway
        json_param = json.dumps(self._lmc_param)
        return self.execute_asynch(
            "SetLmcDownload", json_param, require_initialised=True
        )

    def set_lmc_integrated_download(
        self: SpsStationComponentManager,
        mode: str,
        channel_payload_length: int,
        beam_payload_length: int,
        dst_ip: str = "",
        src_port: int = 0xF0D0,
        dst_port: int = 4660,
    ) -> tuple[list[ResultCode], list[Optional[str]]]:
        """
        Configure link and size of integrated LMC channel.

        :param mode: '1G' or '10G'
        :param channel_payload_length: SPEAD payload length for
            integrated channel data
        :param beam_payload_length: SPEAD payload length for integrated
            beam data
        :param dst_ip: Destination IP, defaults to None
        :param src_port: source port, defaults to 0xF0D0
        :param dst_port: destination port, defaults to 4660

        :return: A tuple containing a return code and a string
            message indicating status. The message is for
            information purpose only.
        """
        self._lmc_integrated_mode = mode
        self._lmc_channel_payload_length = channel_payload_length
        self._lmc_beam_payload_length = beam_payload_length
        if dst_ip == "":
            dst_ip = cast(str, self._lmc_param["destination_ip"])
        json_param = json.dumps(
            {
                "mode": mode,
                "channel_payload_length": channel_payload_length,
                "beam_payload_length": beam_payload_length,
                "destination_ip": dst_ip,
                "source_port": src_port,
                "destination_port": dst_port,
                "netmask_40g": self._sdn_netmask,
                "gateway_40g": self._sdn_gateway,
            }
        )
        return self.execute_asynch(
            "SetLmcIntegratedDownload", json_param, require_initialised=True
        )

    def set_csp_ingest(
        self: SpsStationComponentManager,
        dst_ip: str,
        src_port: int,
        dst_port: int,
    ) -> None:
        """
        Configure link for CSP ingest channel.

        :param dst_ip: Destination IP, defaults to None
        :param src_port: source port, defaults to 0xF0D0
        :param dst_port: destination port, defaults to 4660
        """
        self._csp_ingest_address = dst_ip
        self._csp_ingest_port = dst_port
        self._csp_source_port = src_port

        (fqdn, proxy) = list(self._tile_proxies.items())[-1]
        assert proxy._proxy is not None  # for the type checker
        if self._tile_power_states[fqdn] != PowerState.ON:
            return  # Do not access an unprogrammed TPM

        num_cores = 2
        last_tile = len(self._tile_proxies) - 1
        src_ip1 = str(self._sdn_first_address + 2 * last_tile)
        src_ip2 = str(self._sdn_first_address + 2 * last_tile + 1)
        dst_port = self._csp_ingest_port
        src_ip_list = [src_ip1, src_ip2]
        src_mac = self._base_mac_address + 2 * last_tile
        self.logger.debug(f"Tile {last_tile}: 40G#1: {src_ip1} -> {dst_ip}")
        self.logger.debug(f"Tile {last_tile}: 40G#2: {src_ip2} -> {dst_ip}")
        for core in range(num_cores):
            src_ip = src_ip_list[core]
            proxy._proxy.Configure40GCore(
                json.dumps(
                    {
                        "core_id": core,
                        "arp_table_entry": 0,
                        "source_ip": src_ip,
                        "source_mac": src_mac + core,
                        "source_port": self._source_port,
                        "destination_ip": dst_ip,
                        "destination_port": dst_port,
                        "rx_port_filter": dst_port,
                        "netmask": self._sdn_netmask,
                        "gateway_ip": self._sdn_gateway,
                    }
                )
            )
            # Also configure entry 2 with the same settings
            # Required for operation with single 40G connection to each TPM
            # With two connections, each core uses arp table entry 0
            # for station beam transmission to the next tile in the chain
            # and lastly to CSP.
            # Two FPGAs = Two Simultaneous Daisy chains
            # (a chain of FPGA1s and a chain of FPGA2s)
            # With one 40G connection, Master FPGA uses arp table entry 0,
            # Slave FPGA uses arp table entry 2 to achieve the same functionality
            # but with a single core.
            proxy._proxy.Configure40GCore(
                json.dumps(
                    {
                        "core_id": core,
                        "arp_table_entry": 2,
                        "source_ip": src_ip,
                        "source_mac": src_mac + core,
                        "source_port": self._source_port,
                        "destination_ip": dst_ip,
                        "destination_port": dst_port,
                        "netmask": self._sdn_netmask,
                        "gateway_ip": self._sdn_gateway,
                    }
                )
            )
            # Set RX port filter for RX channel 1
            # Required for operation with single 40G connection to each TPM
            proxy._proxy.Configure40GCore(
                json.dumps(
                    {
                        "core_id": core,
                        "arp_table_entry": 1,
                        "rx_port_filter": dst_port + 2,
                    }
                )
            )

    def set_beamformer_table(
        self: SpsStationComponentManager, beamformer_table: list[list[int]]
    ) -> tuple[list[ResultCode], list[Optional[str]]]:
        """
        Set the frequency regions to be beamformed into a single beam.

        :param beamformer_table: a list encoding up to 48 regions, with each
            region containing a start channel, the size of the region
            (which must be a multiple of 8), and a beam index (between 0 and 7)
            and a substation ID (not used)

        :return: A tuple containing a return code and a string
            message indicating status. The message is for
            information purpose only.
        """
<<<<<<< HEAD
        self._beamformer_table = copy.deepcopy(beamformer_table)
        return self._set_beamformer_table()

    def _set_beamformer_table(
        self: SpsStationComponentManager,
    ) -> tuple[list[ResultCode], list[Optional[str]]]:
        """
        Set the frequency regions to be beamformed into a single beam.

        :return: A tuple containing a return code and a string
            message indicating status. The message is for
            information purpose only.
        """
=======
        number_entries = len(beamformer_table)
        for i in range(number_entries):
            self._beamformer_table[i] = beamformer_table[i]
        for i in range(number_entries, 48):
            self._beamformer_table[i] = [0, 0, 0, 0, 0, 0, 0]
        self._set_beamformer_table()

    def _set_beamformer_table(
        self: SpsStationComponentManager,
    ) -> None:
        """Set the frequency regions to be beamformed into a single beam."""
        # At least one entry in the beamformer table must be not null
        # Entries with start channel = 0 are ignored in MccsTile
        if all(entry[0] == 0 for entry in self._beamformer_table):
            self._beamformer_table[0] = [128, 0, 0, 0, 0, 0, 0]
>>>>>>> 2ccec333
        beamformer_regions = []
        for entry in self._beamformer_table:
            beamformer_regions.append(list([entry[0], 8]) + list(entry[1:7]))
        return self.execute_asynch(
            "SetBeamformerRegions",
            list(itertools.chain.from_iterable(beamformer_regions)),
            require_initialised=True,
        )

    def load_calibration_coefficients(
        self: SpsStationComponentManager, calibration_coefficients: list[float]
    ) -> None:
        """
        Load calibration coefficients.

        These may include any rotation matrix (e.g. the
        parallactic angle), but do not include the geometric delay.

        :param calibration_coefficients: a bidirectional complex array of
            coefficients, flattened into a list
        """
        antenna = int(calibration_coefficients[0])
        tile = antenna // 16
        tile_antenna = antenna % 16
        proxies = list(self._tile_proxies.values())
        proxy = proxies[tile]._proxy
        assert proxy is not None  # for the type checker
        coefs = copy.deepcopy(calibration_coefficients)
        coefs[0] = float(tile_antenna)
        proxy.LoadCalibrationCoefficients(list(coefs))

    def apply_calibration(
        self: SpsStationComponentManager, switch_time: str
    ) -> tuple[list[ResultCode], list[Optional[str]]]:
        """
        Switch the calibration bank.

        (i.e. apply the calibration coefficients previously loaded by
        :py:meth:`load_calibration_coefficients`).

        :param switch_time: an optional time at which to perform the
            switch

        :return: A tuple containing a return code and a string
            message indicating status. The message is for
            information purpose only.
        """
        return self.execute_asynch("ApplyCalibration", switch_time)

    def load_pointing_delays(
        self: SpsStationComponentManager, delay_list: list[float]
    ) -> None:
        """
        Specify the delay in seconds and the delay rate in seconds/second.

        The delay_array specifies the delay and delay rate for each antenna. beam_index
        specifies which beam is desired (range 0-47, limited to 7 in the current
        firmware)

        :param delay_list: delay in seconds, and delay rate in seconds/second
        """
        tile_delays = self._calculate_delays_per_tile(delay_list)

        self.last_pointing_delays = delay_list

        for tile_proxy in self._tile_proxies.values():
            assert tile_proxy._proxy is not None

            # TODO: Extracting tile id from TRL of the form "low-mccs/tile/s8-1-tpm01"
            # But this code should not be depending on assumptions about TRL structure
            tile_no = int(tile_proxy._proxy.dev_name().split("-")[-1][3:])
            delays_for_tile = tile_delays[tile_no - 1]
            tile_proxy._proxy.LoadPointingDelays(delays_for_tile)

    def apply_pointing_delays(
        self: SpsStationComponentManager, load_time: str
    ) -> tuple[list[ResultCode], list[Optional[str]]]:
        """
        Load the pointing delay at a specified time.

        :param load_time: time at which to load the pointing delay

        :return: A tuple containing a return code and a string
            message indicating status. The message is for
            information purpose only.
        """
        return self.execute_asynch("ApplyPointingDelays", load_time)

    def start_beamformer(
        self: SpsStationComponentManager,
        start_time: str,
        duration: float,
        subarray_beam_id: int,
        scan_id: int,
    ) -> tuple[list[ResultCode], list[Optional[str]]]:
        """
        Start the beamformer at the specified time.

        :param start_time: time at which to start the beamformer,
            defaults to 0
        :param duration: duration for which to run the beamformer,
            defaults to -1 (run forever)
        :param subarray_beam_id: ID of the subarray beam to start. Default = -1, all
        :param scan_id: ID of the scan which is started.

        :return: A tuple containing a return code and a string
            message indicating status. The message is for
            information purpose only.
        """
        parameter_list = {
            "start_time": start_time,
            "duration": duration,
            "subarray_beam_id": subarray_beam_id,
            "scan_id": scan_id,
        }
        json_argument = json.dumps(parameter_list)
        return self.execute_asynch("StartBeamformer", json_argument)

    def stop_beamformer(
        self: SpsStationComponentManager,
    ) -> tuple[list[ResultCode], list[Optional[str]]]:
        """
        Stop the beamformer.

        :return: A tuple containing a return code and a string
            message indicating status. The message is for
            information purpose only.
        """
        return self.execute_asynch("StopBeamformer")

    def configure_integrated_channel_data(
        self: SpsStationComponentManager,
        integration_time: float,
        first_channel: int,
        last_channel: int,
    ) -> tuple[list[ResultCode], list[Optional[str]]]:
        """
        Configure and start the transmission of integrated channel data.

        Configure with the
        provided integration time, first channel and last channel. Data are sent
        continuously until the StopIntegratedData command is run.

        :param integration_time: integration time in seconds, defaults to 0.5
        :param first_channel: first channel
        :param last_channel: last channel

        :return: A tuple containing a return code and a string
            message indicating status. The message is for
            information purpose only.
        """
        parameter_list = {
            "integration_time": integration_time,
            "first_channel": first_channel,
            "last_channel": last_channel,
        }
        json_argument = json.dumps(parameter_list)
        return self.execute_asynch("ConfigureIntegratedChannelData", json_argument)

    def configure_integrated_beam_data(
        self: SpsStationComponentManager,
        integration_time: float,
        first_channel: int,
        last_channel: int,
    ) -> tuple[list[ResultCode], list[Optional[str]]]:
        """
        Configure and start the transmission of integrated channel data.

        Configure with the
        provided integration time, first channel and last channel. Data are sent
        continuously until the StopIntegratedData command is run.

        :param integration_time: integration time in seconds, defaults to 0.5
        :param first_channel: first channel
        :param last_channel: last channel

        :return: A tuple containing a return code and a string
            message indicating status. The message is for
            information purpose only.
        """
        parameter_list = {
            "integration_time": integration_time,
            "first_channel": first_channel,
            "last_channel": last_channel,
        }
        json_argument = json.dumps(parameter_list)
        return self.execute_asynch("ConfigureIntegratedBeamData", json_argument)

    def stop_integrated_data(
        self: SpsStationComponentManager,
    ) -> tuple[list[ResultCode], list[Optional[str]]]:
        """
        Stop the integrated data.

        :return: A tuple containing a return code and a string
            message indicating status. The message is for
            information purpose only.
        """
        return self.execute_asynch("StopIntegratedData")

    def send_data_samples(
        self: SpsStationComponentManager, argin: str
    ) -> tuple[list[ResultCode], list[Optional[str]]]:
        """
        Front end for send_xxx_data methods.

        :param argin: Json encoded parameter List

        :return: A tuple containing a return code and a string
            message indicating status. The message is for
            information purpose only.
        """
        return self.execute_asynch("SendDataSamples", argin)

    def stop_data_transmission(
        self: SpsStationComponentManager,
    ) -> tuple[list[ResultCode], list[Optional[str]]]:
        """
        Stop data transmission for send_channelised_data_continuous.

        :return: A tuple containing a return code and a string
            message indicating status. The message is for
            information purpose only.
        """
        return self.execute_asynch("StopDataTransmission")

    def configure_test_generator(
        self: SpsStationComponentManager, argin: str
    ) -> tuple[list[ResultCode], list[Optional[str]]]:
        """
        Distribute to tiles command configure_test_generator.

        :param argin: Json encoded parameter List

        :return: A tuple containing a return code and a string
            message indicating status. The message is for
            information purpose only.
        """
        return self.execute_asynch("ConfigureTestGenerator", argin)

    def start_acquisition(
        self: SpsStationComponentManager,
        argin: str,
        task_callback: Optional[Callable] = None,
    ) -> tuple[TaskStatus, str]:
        """
        Submit the start acquisition method.

        This method returns immediately after it submitted
        `self._on` for execution.

        :param argin: json dictionary with optional keywords

        * start_time - (str) start time
        * delay - (int) delay start

        :param task_callback: Update task state, defaults to None

        :return: a task status and response message
        """
        params = json.loads(argin)
        start_time = params.get("start_time", None)
        delay = params.get("delay", 0)

        return self.submit_task(
            self._start_acquisition,
            args=[start_time, delay],
            task_callback=task_callback,
        )

    @check_communicating
    def _start_acquisition(
        self: SpsStationComponentManager,
        start_time: Optional[str] = None,
        delay: Optional[int] = 2,
        task_callback: Optional[Callable] = None,
        task_abort_event: Optional[threading.Event] = None,
    ) -> None:
        """
        Start acquisition using slow command.

        :param start_time: the time at which to start data acquisition, defaults to None
        :param delay: delay start, defaults to 2
        :param task_callback: Update task state, defaults to None
        :param task_abort_event: Check for abort, defaults to None
        """
        success = True

        if start_time is None:
            start_time = Time(int(time.time() + 2), format="unix").isot + "Z"
        else:
            delay = 0

        parameter_list = {"start_time": start_time, "delay": delay}
        json_argument = json.dumps(parameter_list)
        for tile in self._tile_proxies.values():
            assert tile._proxy is not None  # for the type checker
            tile._proxy.StartAcquisition(json_argument)

        if task_callback:
            if success:
                task_callback(
                    status=TaskStatus.COMPLETED,
                    result=(ResultCode.OK, "Start acquisition has completed"),
                )
            else:
                task_callback(
                    status=TaskStatus.FAILED,
                    result=(ResultCode.FAILED, "Start acquisition task failed"),
                )
            return

    def acquire_data_for_calibration(
        self: SpsStationComponentManager,
        channel: int,
        task_callback: Optional[Callable] = None,
    ) -> tuple[TaskStatus, str]:
        """
        Submit the acquire data for calibration method.

        This method returns immediately after it submitted
        `self._acquire_data_for_calibration` for execution.

        :param channel: channel to calibrate for
        :param task_callback: Update task state, defaults to None

        :return: a task staus and response message
        """
        if channel < 0 or channel > 510:
            self.logger.error(f"Invalid channel{channel}")
            return (TaskStatus.REJECTED, "Invalid channel")

        return self.submit_task(
            self._acquire_data_for_calibration,
            args=[channel],
            task_callback=task_callback,
        )

    def _configure_station_for_calibration(self: SpsStationComponentManager) -> None:
        daq_mode: str = "CORRELATOR_DATA"
        nof_correlator_samples: int = 1835008
        receiver_frame_size: int = 9000
        nof_channels: int = 1

        max_tries: int = 10
        tick: float = 0.5

        # Get DAQ running with correlator
        assert self._daq_proxy is not None
        assert self._daq_proxy._proxy is not None

        daq_status = json.loads(
            retry_command_on_exception(self._daq_proxy._proxy, "DaqStatus", None)
        )

        # TODO: We have to stop all consumers before sending again
        # https://jira.skatelescope.org/browse/MCCS-2183
        if len(daq_status["Running Consumers"]) > 0:
            self.logger.info("Stopping all consumers...")
            rc, _ = retry_command_on_exception(self._daq_proxy._proxy, "Stop", None)
            if rc != ResultCode.OK:
                self.logger.warning("Unable to stop daq consumers.")
            for _ in range(max_tries):
                daq_status = json.loads(
                    retry_command_on_exception(
                        self._daq_proxy._proxy, "DaqStatus", None
                    )
                )
                if len(daq_status["Running Consumers"]) == 0:
                    continue
                time.sleep(tick)
            assert daq_status["Running Consumers"] == [], "Failed to stop Daq."

        retry_command_on_exception(
            self._daq_proxy._proxy,
            "configure",
            json.dumps(
                {
                    "nof_tiles": self._number_of_tiles,
                    "nof_channels": nof_channels,
                    "directory": "correlator_data",  # Appended to ADR-55 path.
                    "nof_correlator_samples": nof_correlator_samples,
                    "receiver_frame_size": receiver_frame_size,
                }
            ),
        )
        retry_command_on_exception(
            self._daq_proxy._proxy, "Start", json.dumps({"modes_to_start": daq_mode})
        )
        self.logger.info(f"Starting daq to capture in mode {daq_mode}")
        for _ in range(max_tries):
            daq_status = json.loads(
                retry_command_on_exception(self._daq_proxy._proxy, "DaqStatus", None)
            )
            if any(
                status_list[0] == daq_mode
                for status_list in daq_status["Running Consumers"]
            ):
                break
            time.sleep(tick)

        assert (
            len(daq_status["Running Consumers"]) > 0
            and daq_mode in daq_status["Running Consumers"][0]
        ), f"Failed to start {daq_mode}."

        self.set_lmc_download(
            mode="10g",
            payload_length=8192,  # Default for using 10g
            dst_ip=daq_status["Receiver IP"][0],
            dst_port=daq_status["Receiver Ports"][0],
        )

    @property
    def csp_spead_format(self: SpsStationComponentManager) -> str:
        """
        Get CSP SPEAD format.

        CSP format is: AAVS for the format used in AAVS2-AAVS3 system,
        using a reference Unix time specified in the header.
        SKA for the format defined in SPS-CBF ICD, based on TAI2000 epoch.

        :return: CSP Spead format. AAVS or SKA
        """
        return self._csp_spead_format

    @csp_spead_format.setter  # type: ignore[no-redef]
    def csp_spead_format(self: SpsStationComponentManager, spead_format: str) -> None:
        """
        Set CSP SPEAD format.

        CSP format is: AAVS for the format used in AAVS2-AAVS3 system,
        using a reference Unix time specified in the header.
        SKA for the format defined in SPS-CBF ICD, based on TAI2000 epoch.

        :param spead_format: format used in CBF SPEAD header: "AAVS" or "SKA"
        """
        if spead_format in ["AAVS", "SKA"]:
            self._csp_spead_format = spead_format
        else:
            self.logger.error("Invalid SPEAD format: should be AAVS or SKA")
            return
        for proxy in self._tile_proxies.values():
            assert proxy._proxy is not None  # for the type checker
            proxy._proxy.cspSpeadFormat = spead_format

    @check_communicating
    def _acquire_data_for_calibration(
        self: SpsStationComponentManager,
        channel: int,
        task_callback: Optional[Callable] = None,
        task_abort_event: Optional[threading.Event] = None,
    ) -> None:
        """
        Acquire data for calibration.

        :param channel: channel to calibrate for
        :param task_callback: Update task state, defaults to None
        :param task_abort_event: Check for abort, defaults to None
        """
        states = self.tile_programming_state()
        self.logger.debug(f"tileProgrammingState: {states}")
        if any(state != TpmStatus.SYNCHRONISED.pretty_name() for state in states):
            if task_callback:
                task_callback(
                    status=TaskStatus.REJECTED,
                    result=(
                        ResultCode.REJECTED,
                        "AcquireDataForCalibration failed. Tiles not synchronised.",
                    ),
                )
            return

        if task_callback:
            task_callback(status=TaskStatus.IN_PROGRESS)

        def _check_aborted() -> bool:
            if task_abort_event and task_abort_event.is_set():
                self.logger.info("AcquireDataForCalibration task has been aborted")
                if task_callback:
                    task_callback(
                        status=TaskStatus.ABORTED,
                        result=(ResultCode.ABORTED, "Task aborted"),
                    )
                return True
            return False

        data_send_mode: str = "channel"

        try:
            self.logger.info(
                "AcquireDataForCalibration configuring tiles and daq for calibration"
            )
            self._configure_station_for_calibration()
            if _check_aborted():
                return
        except AssertionError as e:
            self.logger.error(f"Unable to configure station {repr(e)}")
            if task_callback:
                task_callback(
                    status=TaskStatus.FAILED,
                    result=(
                        ResultCode.FAILED,
                        "AcquireDataForCalibration failed. "
                        f"Unable to configure station {repr(e)}",
                    ),
                )
            return

        # Send data from tpms
        self.send_data_samples(
            json.dumps(
                {
                    "data_type": data_send_mode,
                    "first_channel": channel,
                    "last_channel": channel,
                }
            )
        )
        self.logger.debug(f"Raw channel spigot sent for {channel=}")
        if task_callback:
            task_callback(
                status=TaskStatus.COMPLETED,
                result=(ResultCode.OK, "AcquireDataForCalibration Completed."),
            )

    @check_communicating
    def set_channeliser_rounding(
        self: SpsStationComponentManager,
        channeliser_rounding: np.ndarray,
        task_callback: Optional[Callable] = None,
    ) -> tuple[TaskStatus, str]:
        """
        Set the channeliserRounding in all Tiles.

        :param channeliser_rounding: the number of LS bits dropped in
            each channeliser frequency channel.
        :param task_callback: Update task state, defaults to None

        :return: a task status and response message
        """
        return self.submit_task(
            self._set_channeliser_rounding,
            args=[channeliser_rounding],
            task_callback=task_callback,
        )

    def _set_channeliser_rounding(
        self: SpsStationComponentManager,
        channeliser_rounding: np.ndarray,
        task_callback: Optional[Callable] = None,
        task_abort_event: Optional[threading.Event] = None,
    ) -> None:
        """
        Set the channeliserRounding in all Tiles.

        :param channeliser_rounding: the number of LS bits dropped in
            each channeliser frequency channel.
        :param task_callback: Update task state, defaults to None
        :param task_abort_event: Check for abort, defaults to None
        """
        if task_callback:
            task_callback(status=TaskStatus.IN_PROGRESS)

        self._channeliser_rounding = list(channeliser_rounding)

        result_code = ResultCode.OK
        message = ""
        for proxy in self._tile_proxies.values():
            assert proxy._proxy is not None  # for the type checker
            if proxy._proxy.tileProgrammingState in ["Initialised", "Synchronised"]:
                self.logger.debug(f"Writing truncation in {proxy._proxy.name()}")
                try:
                    proxy._proxy.channeliserRounding = channeliser_rounding
                except tango.DevFailed:
                    self.logger.warning(
                        f"Failed to load truncation for {proxy._proxy.name()}"
                    )
                    message = "Failed to set channeliserRounding for 1 or more Tiles."
                    result_code = ResultCode.FAILED
            else:
                message += (
                    "unable to set channeliserRounding for 1 or more tiles. "
                    "Tile not Initialised. "
                )
                result_code = ResultCode.FAILED

        if not message:
            message = "channeliserRounding loaded into all Tiles successfully."

        if task_callback:
            task_callback(
                status=TaskStatus.COMPLETED,
                result=(result_code, message),
            )

    def trigger_adc_equalisation(
        self: SpsStationComponentManager,
        task_callback: Optional[Callable] = None,
    ) -> tuple[TaskStatus, str]:
        """
        Submit the trigger adc equalisation method.

        This method returns immediately after it submitted
        `self._trigger_adc_equalisation` for execution.

        :param task_callback: Update task state, defaults to None

        :return: a task status and response message
        """
        return self.submit_task(
            self._trigger_adc_equalisation,
            task_callback=task_callback,
        )

    @check_communicating
    def _trigger_adc_equalisation(
        self: SpsStationComponentManager,
        task_callback: Optional[Callable] = None,
        task_abort_event: Optional[threading.Event] = None,
    ) -> None:
        """
        Equalise adc using slow command.

        :param task_callback: Update task state, defaults to None
        :param task_abort_event: Check for abort, defaults to None
        """
        if task_callback:
            task_callback(status=TaskStatus.IN_PROGRESS)

        tpms = self._tile_proxies.values()
        num_samples = 20
        target_adc = 17

        adc_data = np.empty([num_samples, 32 * len(tpms)])
        for i in range(num_samples):
            time.sleep(1)
            adc_data[i] = self.adc_power()

        # calculate difference in dB between current and target values
        adc_medians = np.median(adc_data, axis=0)

        # adc deltas
        adc_deltas = 20 * np.log10(adc_medians / target_adc)

        # calculate ideal attenuation
        preadu_levels = np.concatenate([t.preadu_levels() for t in tpms])
        desired_levels = preadu_levels + adc_deltas

        # quantise and clip to valid range
        sanitised_levels = (desired_levels * 4).round().clip(0, 127) / 4

        # apply new preADU levels to the station
        self.preadu_levels = sanitised_levels

        if task_callback:
            task_callback(
                status=TaskStatus.COMPLETED,
                result=(ResultCode.OK, "ADC equalisation complete."),
            )

    def describe_test(self, test_name: str) -> str:
        """
        Return the doc string of a given self-check test.

        :param test_name: name of the test.

        :returns: the doc string of a given self-check test.
        """
        docs = self.self_check_manager._tpm_tests[test_name].__doc__
        if docs is None:
            return f"{test_name} appears to have no description."
        return docs

    # pylint: disable=broad-exception-caught
    def execute_asynch(
        self: SpsStationComponentManager,
        command_name: str,
        command_args: Optional[Any] = None,
        timeout: int = 20,
        require_initialised: bool = False,
    ) -> tuple[list[ResultCode], list[Optional[str]]]:
        """
        Execute a given command on all tile proxies in separate threads.

        This is for commands which return a DevVarLongStringArrayType.

        :param command_name: command to execute.
        :param command_args: args to execute commands with.
        :param timeout: timeout in which to expect command completion.
        :param require_initialised: if this command can only execute on an initialised
            tile.

        :return: A tuple containing a return code and a string
            message indicating status. The message is for
            information purpose only.
        """
        self.logger.debug(f"calling {command_name} with {command_args=}")
        command_args = [command_args] if command_args is not None else []

        # Ideally we wouldn't handle the exceptions, and let them hit the user.
        # However we need to do more work in MccsTile before that. I'd like to get
        # to a situation where MccsTile returns ResultCode.FAILED if we're OK with
        # the failure (e.g failed to acquire lock), but raises an exception to us if
        # something really janky happened, which should be sent straight to the user.
        def _run_while_handling_errors(
            proxy: MccsDeviceProxy,
        ) -> tuple[list[ResultCode], list[Optional[str]]]:
            try:
                return proxy.command_inout(
                    command_name,
                    *command_args,
                )
            except Exception as e:
                self.logger.error(
                    f"Error running {command_name} on {proxy.dev_name()}: {repr(e)}"
                )
                return [ResultCode.FAILED], [repr(e)]

        commands_to_execute = [
            (_run_while_handling_errors, dev._proxy)
            for dev in self._tile_proxies.values()
            if dev._proxy is not None
            and (
                not require_initialised
                or dev._proxy.tileProgrammingState in ["Initialised", "Synchronised"]
            )
        ]
        if not commands_to_execute:
            msg = f"{command_name} wouldn't be called on any tiles."
            self.logger.error(msg)
            return [ResultCode.FAILED], [msg]

        if len(commands_to_execute) != len(self._tile_proxies):
            self.logger.warning(f"{command_name} won't be called on all tiles.")

        # We'd really prefer to use GreenMode.Asyncio or similar here. But both appear
        # to be buggy/unsupported with a tango.DeviceProxy. We'd have to move to a
        # tango.asyncio.DeviceProxy to use that functionality, which would involve a
        # general refactor of SpsStation. So for now we just spin up some threads, and
        # execute each synchronous call in it's own thread manually.
        with ThreadPoolExecutor(max_workers=len(self._tile_proxies)) as executor:
            futures: list[Future] = [
                executor.submit(command, proxy)
                for command, proxy in commands_to_execute
            ]
            complete, incomplete = wait(futures, timeout=timeout)
            if incomplete:
                msg = f"{len(incomplete)} commands failed to complete in time."
                self.logger.warning(msg)
                return [ResultCode.FAILED], [msg]
            results = [future.result() for future in complete]

        result_codes, _ = zip(*results)
        self.logger.debug(f"Tiles response from {command_name}: {str(results)}")
        if all(result == ResultCode.OK for result in result_codes):
            return [ResultCode.OK], [f"{command_name} finished OK."]
        return [ResultCode.FAILED], [
            f"{command_name} didn't finish OK. Results: {str(results)}"
        ]<|MERGE_RESOLUTION|>--- conflicted
+++ resolved
@@ -738,12 +738,12 @@
                     "but device not deployed. Skipping."
                 )
                 continue
-            tile_delays[tile_logical_id][
-                antenna_config["tpm_x_channel"]
-            ] = antenna_config["delay"]
-            tile_delays[tile_logical_id][
-                antenna_config["tpm_y_channel"]
-            ] = antenna_config["delay"]
+            tile_delays[tile_logical_id][antenna_config["tpm_x_channel"]] = (
+                antenna_config["delay"]
+            )
+            tile_delays[tile_logical_id][antenna_config["tpm_y_channel"]] = (
+                antenna_config["delay"]
+            )
         for tile_no, tile in enumerate(tile_delays):
             self.logger.debug(f"Delays for tile logcial id {tile_no} = {tile}")
         return [
@@ -2510,37 +2510,27 @@
             message indicating status. The message is for
             information purpose only.
         """
-<<<<<<< HEAD
-        self._beamformer_table = copy.deepcopy(beamformer_table)
-        return self._set_beamformer_table()
-
-    def _set_beamformer_table(
-        self: SpsStationComponentManager,
-    ) -> tuple[list[ResultCode], list[Optional[str]]]:
-        """
-        Set the frequency regions to be beamformed into a single beam.
-
-        :return: A tuple containing a return code and a string
-            message indicating status. The message is for
-            information purpose only.
-        """
-=======
         number_entries = len(beamformer_table)
         for i in range(number_entries):
             self._beamformer_table[i] = beamformer_table[i]
         for i in range(number_entries, 48):
             self._beamformer_table[i] = [0, 0, 0, 0, 0, 0, 0]
-        self._set_beamformer_table()
+        return self._set_beamformer_table()
 
     def _set_beamformer_table(
         self: SpsStationComponentManager,
-    ) -> None:
-        """Set the frequency regions to be beamformed into a single beam."""
+    ) -> tuple[list[ResultCode], list[Optional[str]]]:
+        """
+        Set the frequency regions to be beamformed into a single beam.
+
+        :return: A tuple containing a return code and a string
+            message indicating status. The message is for
+            information purpose only.
+        """
         # At least one entry in the beamformer table must be not null
         # Entries with start channel = 0 are ignored in MccsTile
         if all(entry[0] == 0 for entry in self._beamformer_table):
             self._beamformer_table[0] = [128, 0, 0, 0, 0, 0, 0]
->>>>>>> 2ccec333
         beamformer_regions = []
         for entry in self._beamformer_table:
             beamformer_regions.append(list([entry[0], 8]) + list(entry[1:7]))
