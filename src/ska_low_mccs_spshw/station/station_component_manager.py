# pylint: disable=too-many-lines, too-many-public-methods
#
#  -*- coding: utf-8 -*
#
# This file is part of the SKA Low MCCS project
#
#
# Distributed under the terms of the BSD 3-clause new license.
# See LICENSE for more info.
"""This module implements component management for stations."""
from __future__ import annotations

import copy
import functools
import ipaddress
import itertools
import json
import logging
import threading
import time
from concurrent.futures import Future, ThreadPoolExecutor, wait
from statistics import mean
from typing import Any, Callable, Optional, Sequence, Union, cast

import numpy as np
import tango
from astropy.time import Time  # type: ignore
from ska_control_model import (
    AdminMode,
    CommunicationStatus,
    HealthState,
    PowerState,
    ResultCode,
    TaskStatus,
)
from ska_low_mccs_common.component import (
    DeviceComponentManager,
    MccsBaseComponentManager,
)
from ska_low_mccs_common.device_proxy import MccsDeviceProxy
from ska_low_mccs_common.utils import lock_power_state, threadsafe
from ska_tango_base.base import check_communicating
from ska_tango_base.executor import TaskExecutorComponentManager
from ska_telmodel.data import TMData  # type: ignore

from ska_low_mccs_spshw.tile.tpm_status import TpmStatus

from ..tile.tile_data import TileData
from .station_self_check_manager import SpsStationSelfCheckManager
from .tests.base_tpm_test import TestResult

__all__ = ["SpsStationComponentManager"]


def retry_command_on_exception(
    device_proxy: tango.Deviceproxy,
    command_name: str,
    command_arguments: Any = None,
    timeout: int = 30,
) -> Any:
    """
    Retry command when DevFailed exception raised.

    NOTE: By default this command will retry the command up to 30 seconds

    :param device_proxy: A 'tango.DeviceProxy' to the backend device.
    :param command_name: A string containing the command name.
    :param command_arguments: The arguments to pass to command.
        defaults to None
    :param timeout: A max time in seconds before we give up trying

    :returns: The response from the command.

    :raises TimeoutError: if the command did not execute without exception in
        timeout period.
    """
    assert (
        device_proxy.adminMode == AdminMode.ONLINE
    ), "Unable to execute command on a OFFLINE device."
    tick = 2
    terminate_time = time.time() + timeout
    while time.time() < terminate_time:
        try:
            if command_arguments is None:
                return getattr(device_proxy, command_name)()
            return getattr(device_proxy, command_name)(command_arguments)
        except tango.DevFailed as df:
            print(
                f"{device_proxy.dev_name()} failed to communicate with backend.\n"
                f"{df}"
            )
            time.sleep(tick)
    raise TimeoutError(
        f"Unable to execute command {command_name} on {device_proxy.dev_name()}"
    )


class _TileProxy(DeviceComponentManager):
    """A proxy to a tile, for a station to use."""

    # pylint: disable=too-many-arguments
    def __init__(
        self: _TileProxy,
        fqdn: str,
        station_id: int,
        logical_tile_id: int,
        logger: logging.Logger,
        communication_state_changed_callback: Callable[[CommunicationStatus], None],
        component_state_changed_callback: Callable[[dict[str, Any]], None],
        attribute_changed_callback: Callable,
    ) -> None:
        """
        Initialise a new instance.

        :param fqdn: the FQDN of the device
        :param station_id: the id of the station to which this station
            is to be assigned
        :param logical_tile_id: the id of the tile within this station.
        :param logger: the logger to be used by this object.
        :param component_state_changed_callback: callback to be
            called when the component state changes
        :param communication_state_changed_callback: callback to be
            called when the status of the communications channel between
            the component manager and its component changes
        :param component_state_changed_callback: callback to be
            called when the component state changes
        :param attribute_changed_callback: callback to be called when
            desired attributes change.
        """
        self._station_id = station_id
        self._logical_tile_id = logical_tile_id
        self._attribute_changed_callback = attribute_changed_callback
        super().__init__(
            fqdn,
            logger,
            communication_state_changed_callback,
            component_state_changed_callback,
        )

    def get_change_event_callbacks(self) -> dict[str, Callable]:
        return {
            **super().get_change_event_callbacks(),
            "adcPower": self._on_attribute_change,
            "staticTimeDelays": self._on_attribute_change,
            "preaduLevels": self._on_attribute_change,
            "ppsDelay": self._on_attribute_change,
        }

    def _on_attribute_change(self, *args: Any, **kwargs: Any) -> None:
        self._attribute_changed_callback(self._logical_tile_id, *args, **kwargs)

    def _device_state_changed(
        self: _TileProxy,
        event_name: str,
        event_value: tango.DevState,
        event_quality: tango.AttrQuality,
    ) -> None:
        if event_value == tango.DevState.ON:
            assert self._proxy is not None  # for the type checker
            if self._proxy.stationId != self._station_id:
                self.logger.warning(
                    f"Expected {self._proxy.dev_name()} stationId "
                    f"{self._station_id}, tile has stationId {self._proxy.stationid}"
                )
            if self._proxy.logicalTileId != self._logical_tile_id:
                self.logger.warning(
                    f"Expected {self._proxy.dev_name()} logicalTileId "
                    f"{self._logical_tile_id}, tile has logicalTileID "
                    f"{self._proxy.logicalTileId}"
                )
        super()._device_state_changed(event_name, event_value, event_quality)

    def preadu_levels(self: _TileProxy) -> list[float]:
        """
        Return preAdu levels.

        :return: preAdu levels
        """
        assert self._proxy is not None  # for the type checker
        return self._proxy.preaduLevels

    def adc_power(self: _TileProxy) -> list[float]:
        """
        Return adcPower.

        :return: adcPower
        """
        assert self._proxy is not None  # for the type checker
        return self._proxy.adcPower


class _DaqProxy(DeviceComponentManager):
    """A proxy to a DAQ, for a station to use."""

    # pylint: disable=too-many-arguments
    def __init__(
        self: _DaqProxy,
        fqdn: str,
        station_id: int,
        logger: logging.Logger,
        communication_state_changed_callback: Callable[[CommunicationStatus], None],
        component_state_changed_callback: Callable[[dict[str, Any]], None],
    ) -> None:
        """
        Initialise a new instance.

        :param fqdn: the FQDN of the device
        :param station_id: the id of the station to which this daq
            is to be assigned
        :param logger: the logger to be used by this object.
        :param component_state_changed_callback: callback to be
            called when the component state changes
        :param communication_state_changed_callback: callback to be
            called when the status of the communications channel between
            the component manager and its component changes
        :param component_state_changed_callback: callback to be
            called when the component state changes
        """
        self._station_id = station_id
        super().__init__(
            fqdn,
            logger,
            communication_state_changed_callback,
            component_state_changed_callback,
        )

    def _configure_station_id(self: _DaqProxy) -> None:
        assert self._proxy is not None
        cfg = json.dumps({"station_id": self._station_id})
        self._proxy.Configure(cfg)

    def _update_communication_state(
        self: _DaqProxy,
        communication_state: CommunicationStatus,
    ) -> None:
        # If communication is established with this Tango device,
        # configure it to use the device as the source, not the Tango attribute cache.
        # This might be better done for all of these proxy devices in the common repo.
        if communication_state == CommunicationStatus.ESTABLISHED:
            assert self._proxy is not None

            self._proxy.add_change_event_callback(
                "xPolBandpass", self._daq_data_callback
            )
            self._proxy.add_change_event_callback(
                "yPolBandpass", self._daq_data_callback
            )
            self._proxy.add_change_event_callback(
                "dataReceivedResult", self._daq_data_callback
            )
        super()._update_communication_state(communication_state)

    def _daq_data_callback(
        self: _DaqProxy,
        attribute_name: str,
        attribute_data: Any,
        attribute_quality: Any,
    ) -> None:
        """
        Extract bandpass data or data received from event and call cb to update.

        :param attribute_name: Name of attribute that changed.
        :param attribute_data: New value of attribute.
        :param attribute_quality: Validity of attribute change.
        """
        if self._component_state_callback:
            if attribute_name.lower() == "xpolbandpass":
                self.logger.debug("Processing change event for xPolBandpass")
                self._component_state_callback(xPolBandpass=attribute_data)
            elif attribute_name.lower() == "ypolbandpass":
                self.logger.debug("Processing change event for yPolBandpass")
                self._component_state_callback(yPolBandpass=attribute_data)
            elif attribute_name.lower() == "datareceivedresult":
                self.logger.debug("Processing change event for dataReceivedResult")
                self._component_state_callback(dataReceivedResult=attribute_data)
            else:
                self.logger.error(
                    f"Got unexpected change event for: {attribute_name} "
                    "in DaqProxy._daq_data_callback."
                )


# pylint: disable=too-many-instance-attributes
class SpsStationComponentManager(
    MccsBaseComponentManager, TaskExecutorComponentManager
):
    """A component manager for a station."""

    RFC_FORMAT = "%Y-%m-%dT%H:%M:%S.%fZ"

    # pylint: disable=too-many-arguments, too-many-locals, too-many-statements
    def __init__(
        self: SpsStationComponentManager,
        station_id: int,
        subrack_fqdns: Sequence[str],
        tile_fqdns: Sequence[str],
        daq_trl: str,
        sdn_first_interface: ipaddress.IPv4Interface,
        sdn_gateway: ipaddress.IPv4Address | None,
        csp_ingest_ip: ipaddress.IPv4Address | None,
        channeliser_rounding: list[int] | None,
        csp_rounding: int,
        antenna_config_uri: Optional[list[str]],
        logger: logging.Logger,
        communication_state_changed_callback: Callable[[CommunicationStatus], None],
        component_state_changed_callback: Callable[..., None],
        tile_health_changed_callback: Callable[[str, Optional[HealthState]], None],
        subrack_health_changed_callback: Callable[[str, Optional[HealthState]], None],
    ) -> None:
        """
        Initialise a new instance.

        :param station_id: the id of this station
        :param subrack_fqdns: FQDNs of the Tango devices which manage this
            station's subracks
        :param tile_fqdns: FQDNs of the Tango devices which manage this
            station's TPMs
        :param daq_trl: The TRL of this Station's DAQ Receiver.
        :param sdn_first_interface: CIDR-style IP address with mask,
            for the first interface in the block assigned for science data
            For example, "10.130.0.1/25" means
            "address 10.130.0.1 on network 10.130.0.0/25".
        :param sdn_gateway: IP address of the SDN gateway,
            or None if the network has no gateway.
        :param csp_ingest_ip: IP address of the CSP ingest for this station.
        :param channeliser_rounding: The channeliser rounding to use for this station.
        :param csp_rounding: The CSP rounding to use for this station.
            An integer value between 0 and 7.
            Currently the underlying library accepts a list of 384 values
            (one for each coarse channel sent to CSP)
            but it actually only uses the first one of these.
            Until it is updated to support a full list,
            we restrict this interface to one integer.
        :param antenna_config_uri: location of the antenna mapping file
        :param logger: the logger to be used by this object.
        :param communication_state_changed_callback: callback to be
            called when the status of the communications channel between
            the component manager and its component changes
        :param component_state_changed_callback: callback to be
            called when the component state changes
        :param tile_health_changed_callback: callback to be
            called when a tile's health changed
        :param subrack_health_changed_callback: callback to be
            called when a subrack's health changed
        """
        self._daq_proxy: Optional[_DaqProxy] = None
        self._station_id = station_id
        self._daq_trl = daq_trl
        self._is_configured = False
        self._on_called = False

        self._device_communication_state_lock = threading.Lock()
        self._communication_states = {
            fqdn: CommunicationStatus.DISABLED
            for fqdn in list(subrack_fqdns) + list(tile_fqdns)
        }

        self._power_state_lock = threading.RLock()
        self._tile_power_states = {fqdn: PowerState.UNKNOWN for fqdn in tile_fqdns}
        self._tile_id_mapping: dict[str, int] = {}
        self._number_of_tiles = len(tile_fqdns)
        self._adc_power: dict[int, Optional[list[float]]] = {}
        self._static_delays: dict[int, Optional[list[float]]] = {}
        self._preadu_levels: dict[int, Optional[list[float]]] = {}
        for logical_tile_id in range(self._number_of_tiles):
            self._adc_power[logical_tile_id] = None
            self._static_delays[logical_tile_id] = None
            self._preadu_levels[logical_tile_id] = None
        # TODO
        # tile proxies should be a list (ordered, indexable) not a dictionary.
        # logical tile ID is assigned globally, is not a property assigned
        # by the station
        self._tile_proxies: dict[str, _TileProxy] = {}
        for logical_tile_id, tile_fqdn in enumerate(tile_fqdns):
            self._tile_proxies[tile_fqdn] = _TileProxy(
                tile_fqdn,
                station_id,
                logical_tile_id,
                logger,
                functools.partial(self._device_communication_state_changed, tile_fqdn),
                functools.partial(self._tile_state_changed, tile_fqdn),
                self._on_tile_attribute_change,
            )
            # TODO: Extracting tile id from TRL of the form "low-mccs/tile/s8-1-tpm01"
            # But this code should not be relying on assumptions about TRL structure
            self._tile_id_mapping[tile_fqdn.split("-")[-1][3:]] = logical_tile_id

        self._subrack_proxies = {
            subrack_fqdn: DeviceComponentManager(
                subrack_fqdn,
                logger,
                functools.partial(
                    self._device_communication_state_changed, subrack_fqdn
                ),
                functools.partial(self._subrack_state_changed, subrack_fqdn),
            )
            for subrack_id, subrack_fqdn in enumerate(subrack_fqdns)
        }
        if self._daq_trl is not None:
            # TODO: Detect a bad daq trl.
            self._daq_proxy = _DaqProxy(
                self._daq_trl,
                station_id,
                logger,
                functools.partial(
                    self._device_communication_state_changed, self._daq_trl
                ),
                functools.partial(self._daq_state_changed, self._daq_trl),
            )
            self._daq_power_state = {daq_trl: PowerState.UNKNOWN}
        self._subrack_power_states = {
            fqdn: PowerState.UNKNOWN for fqdn in subrack_fqdns
        }
        self._tile_health_changed_callback = tile_health_changed_callback
        self._subrack_health_changed_callback = subrack_health_changed_callback
        # configuration parameters
        # more to come
        self._csp_ingest_address = str(csp_ingest_ip) if csp_ingest_ip else "0.0.0.0"
        self._csp_ingest_port = 4660
        self._csp_source_port = 0xF0D0
        self._csp_spead_format = "SKA"
        self._global_reference_time = ""

        # TODO: this needs to be scaled,
        self.tile_attributes_to_subscribe = [
            "adcPower",
            "staticTimeDelays",
            "preaduLevels",
            "ppsDelay",
        ]

        self._source_port = 0xF0D0
        self._destination_port = 4660

        self._sdn_first_address = sdn_first_interface.ip
        self._sdn_netmask = int(sdn_first_interface.netmask)
        self._sdn_gateway: int | None = int(sdn_gateway) if sdn_gateway else None

        self._lmc_param = {
            "mode": "10G",
            "payload_length": 8192,
            "destination_ip": "0.0.0.0",
            "destination_port": self._destination_port,
            "source_port": self._source_port,
            "netmask_40g": self._sdn_netmask,
            "gateway_40g": self._sdn_gateway,
        }
        self._lmc_integrated_mode = "10G"
        self._lmc_channel_payload_length = 8192
        self._lmc_beam_payload_length = 8192

        self._beamformer_table = [[0, 0, 0, 0, 0, 0, 0]] * 48
        self._beamformer_table[0] = [128, 0, 0, 0, 0, 0, 0]
        self._pps_delays = [0] * 16
        self._pps_delay_spread = 0
        self._pps_delay_corrections = [0] * 16
        self._desired_static_delays = [0] * 512
        self._channeliser_rounding = channeliser_rounding or ([3] * 512)
        self._csp_rounding = [csp_rounding] * 384
        self._desired_preadu_levels = [0.0] * len(tile_fqdns) * TileData.ADC_CHANNELS
        self._base_mac_address = 0x620000000000 + int(self._sdn_first_address)

        self._antenna_info: dict[int, dict[str, Union[int, dict[str, float]]]] = {}

        self._antenna_mapping: dict[int, dict[str, int]] = {}
        self._cable_lengths: dict[int, float] = {}
        self.last_pointing_delays = [0.0] * 513

        self.acquiring_data_for_calibration = threading.Event()
        self.calibration_data_received_event = threading.Event()

        # Flag for whether to execute MccsTile batch commands async or sync.
        self.excecute_async = True

        self._power_command_in_progress = (
            threading.Lock()
        )  # Used to lock DevState during power command execution.

        super().__init__(
            logger,
            communication_state_changed_callback,
            component_state_changed_callback,
            power=PowerState.UNKNOWN,
            fault=None,
            is_configured=None,
            adc_power=None,
        )

        self.self_check_manager = SpsStationSelfCheckManager(
            component_manager=self,
            logger=self.logger,
            tile_trls=list(self._tile_proxies.keys()),
            subrack_trls=list(self._subrack_proxies.keys()),
            daq_trl=self._daq_trl,
        )

        if antenna_config_uri:
            logger.debug("Retrieving antenna mapping.")
            self._get_mappings(antenna_config_uri)
        else:
            logger.debug("No antenna mapping provided, skipping")

    def _port_to_antenna_order(
        self: SpsStationComponentManager,
        antenna_mapping: dict[int, dict[str, int]],
        data: np.ndarray,
    ) -> np.ndarray:
        """
        Reorder bandpass data from port order to antenna order.

        Data is a 2D array expected in blocks ordered by TPM number and each block
            is expected in TPM port order.

        :param antenna_mapping: A mapping of antenna to tpm and ports.
            dict[ant_id: (tpm_id, tpm_x_port, tpm_y_port)]
        :param data: Full station data in TPM and port order.
        :returns: Full station data in Antenna order or `None` if the operation failed.
        """
        if antenna_mapping == {}:
            self.logger.warning(
                "No antenna mapping provided, returning data unmodified and exiting.",
            )
            return data
        ordered_data = np.zeros(data.shape)
        nof_antennas_per_tile = TileData.ANTENNA_COUNT
        skipped_antennas: bool = False
        try:
            for antenna in range(1, data.shape[0] + 1):  # 1 based antenna numbering
                tpm_number = int(antenna_mapping[antenna]["tpm"])
                tile_base_index = (tpm_number - 1) * nof_antennas_per_tile
                # So long as X and Y pols are always on adjacent ports this should work.
                tpm_port_number = antenna_mapping[antenna]["tpm_x_channel"]
                port_offset = int(tpm_port_number // 2)
                antenna_index = tile_base_index + port_offset
                ordered_data[antenna - 1, :] = data[antenna_index, :]
        except KeyError:
            # Generally we'll get here when we have fewer than 256 antennas.
            # Keep a note if we skipped some but don't flood the logs.
            skipped_antennas = True
        except Exception as e:  # pylint: disable=broad-exception-caught
            self.logger.error(
                "Caught exception in "
                f"SpsStationComponentManager._port_to_antenna_order: {repr(e)}"
            )
        if skipped_antennas:
            self.logger.warning(
                "Data remapped but some antennas that were not found were skipped."
            )

        return ordered_data

    @staticmethod
    def _find_by_key(data: dict, target: str) -> Any:
        """
        Search nested dict breadth-first for the first target key and return its value.

        This method is used to find station and antenna config within Low platform spec
        files, and should eventually be replaced by functions specifically designed to
        parse these files, aware of schema versions, etc, probably within ska-telmodel.

        :param data: generic nested dictionary to traverse through.
        :param target: key to find the first value of.

        :returns: the next value for given key.
        """
        bfs_queue = list(data.items())
        while bfs_queue:
            key, value = bfs_queue.pop(0)
            if key == target:
                return value
            if isinstance(value, dict):
                bfs_queue.extend(value.items())
        return None

    def _get_mappings(
        self: SpsStationComponentManager,
        antenna_config_uri: list[str],
    ) -> None:
        """
        Get mappings from TelModel.

        :param antenna_config_uri: Repo and filepath for antenna mapping config
        """
        (
            antenna_mapping_uri,
            antenna_mapping_filepath,
        ) = antenna_config_uri

        try:
            tmdata = TMData([antenna_mapping_uri])
        # pylint: disable=broad-except
        except Exception as e:
            self.logger.error(f"Unable to create TMData object, check uri. Error: {e}")
            return

        try:
            full_dict = tmdata[antenna_mapping_filepath].get_dict()
        # pylint: disable=broad-except
        except Exception as e:
            self.logger.error(
                "Unable to create dictionary from imported TMData,"
                f"check uploaded TelModel data. Error: {e}"
            )
            return

        stations = self._find_by_key(full_dict, "stations")
        if not stations:
            self.logger.error(
                f"Couldn't find station {self._station_id} in imported TMData."
            )
            return

        # Look through all the stations on this cluster, find antennas on this station.
        antennas = {}
        for station_config in stations.values():
            if station_config["id"] == self._station_id:
                antennas = self._find_by_key(station_config, "antennas")
                break

        if not antennas:
            self.logger.error(f"Couldn't find antennas on station {self._station_id}.")
            return

        try:
            for _, antenna_config in antennas.items():
                antenna_number: int = int(antenna_config["eep"])  # 1 based numbering
                tpm_number: int = int(antenna_config["tpm"].split("tpm")[-1])
                self._antenna_mapping[antenna_number] = {
                    "tpm": tpm_number,  # 1 based numbering
                    "tpm_x_channel": antenna_config["tpm_x_channel"],
                    "tpm_y_channel": antenna_config["tpm_y_channel"],
                    "delay": antenna_config["delay"],
                }
                # Construct labels for bandpass data.
                self._antenna_info[antenna_number] = {
                    "station_id": self._station_id,
                    "tpm_id": tpm_number,
                    "antenna_location": antenna_config["location_offset"],
                }
        except KeyError as err:
            self.logger.error(
                "Antenna mapping dictionary structure not as expected, skipping, "
                f"err: {err}",
            )

        self.logger.debug("Successfully loaded antenna mapping.")

    def _update_static_delays(
        self: SpsStationComponentManager,
    ) -> list[float]:
        """
        Fetch static delays from the TelModel config.

        :returns: list of static delays in tile/channel order
        """
        tile_delays = [
            [0] * TileData.ADC_CHANNELS for _ in range(len(self._tile_proxies))
        ]
        for antenna_config in self._antenna_mapping.values():
            try:
                tile_logical_id = self._tile_id_mapping[f"{antenna_config['tpm']:02}"]
            except KeyError:
                self.logger.debug(
                    f"Mapping for tile {antenna_config['tpm']} present, "
                    "but device not deployed. Skipping."
                )
                continue
            tile_delays[tile_logical_id][
                antenna_config["tpm_x_channel"]
            ] = antenna_config["delay"]
            tile_delays[tile_logical_id][
                antenna_config["tpm_y_channel"]
            ] = antenna_config["delay"]
        for tile_no, tile in enumerate(tile_delays):
            self.logger.debug(f"Delays for tile logcial id {tile_no} = {tile}")
        return [
            channel_delay
            for channel_delays in tile_delays
            for channel_delay in channel_delays
        ]

    def _calculate_delays_per_tile(
        self: SpsStationComponentManager,
        antenna_order_delays: list[float],
    ) -> dict[int, list[float]]:
        beam_index = antenna_order_delays[0]

        # pre-allocate arrays for each of our tiles
        tile_delays: dict[int, list] = {}
        # element 0: beam index
        # odd elements: delay
        # even elements: delay rate
        for tile_proxy in self._tile_proxies.values():
            assert tile_proxy._proxy is not None
            tile_no = tile_proxy._proxy.logicalTileId
            tile_delays[tile_no] = [beam_index] + [0.0] * TileData.ADC_CHANNELS

        # remove element 0 from antenna_order_delays to aid in indexing,
        # we have used it now
        antenna_order_delays = antenna_order_delays[1:]

        # This array should now be of even length as it corresponds to pairs of
        # delay/delay rates
        assert len(antenna_order_delays) % 2 == 0

        # Loop through each pair of delay/delay rates
        for antenna_no in range(len(antenna_order_delays) // 2):
            delay = antenna_order_delays[antenna_no * 2]
            delay_rate = antenna_order_delays[antenna_no * 2 + 1]

            # Fetch which tpm this antenna belongs to
            tile_no = self._antenna_mapping[antenna_no + 1]["tpm"] - 1
            channel = (
                self._antenna_mapping[antenna_no + 1]["tpm_y_channel"] // 2
            )  # y channel, even

            # We may have mapping for devices we don't have deployed
            if tile_no in tile_delays:
                tile_delays[tile_no][(channel) * 2 + 1] = delay
                tile_delays[tile_no][(channel) * 2 + 2] = delay_rate

        return tile_delays

    def start_communicating(self: SpsStationComponentManager) -> None:
        """Establish communication with the station components."""
        if self.communication_state == CommunicationStatus.ESTABLISHED:
            return
        self._update_communication_state(CommunicationStatus.NOT_ESTABLISHED)

        for tile_proxy in self._tile_proxies.values():
            tile_proxy.start_communicating()
        for subrack_proxy in self._subrack_proxies.values():
            subrack_proxy.start_communicating()
        if self._daq_proxy is not None:
            self._daq_proxy.start_communicating()

    def stop_communicating(self: SpsStationComponentManager) -> None:
        """Break off communication with the station components."""
        if self.communication_state == CommunicationStatus.DISABLED:
            return

        for tile_proxy in self._tile_proxies.values():
            tile_proxy.stop_communicating()
        for subrack_proxy in self._subrack_proxies.values():
            subrack_proxy.stop_communicating()
        if self._daq_proxy is not None:
            self._daq_proxy.stop_communicating()

        self._update_communication_state(CommunicationStatus.DISABLED)
        self._update_component_state(power=None, fault=None)

    def _device_communication_state_changed(
        self: SpsStationComponentManager,
        fqdn: str,
        communication_state: CommunicationStatus,
    ) -> None:
        if (
            fqdn == self._daq_trl
            and communication_state == CommunicationStatus.ESTABLISHED
        ):
            # Set StationID in DAQ.
            assert self._daq_proxy is not None
            self._daq_proxy._configure_station_id()
        if self._communication_states.get(fqdn) is None:
            self.logger.info(
                f"The communication state for {fqdn} is not rolled up. "
                f"But is reporting {communication_state}"
            )
            return
        # Many callback threads could be hitting this method at the same time, so it's
        # possible (likely) that the GIL will suspend a thread between checking if it
        # need to update, and actually updating. This leads to callbacks appearing out
        # of order, which breaks tests. Therefore we need to serialise access.
        with self._device_communication_state_lock:
            self._communication_states[fqdn] = communication_state

            if self.communication_state == CommunicationStatus.DISABLED:
                return

            if CommunicationStatus.DISABLED in self._communication_states.values():
                self._update_communication_state(CommunicationStatus.NOT_ESTABLISHED)
            elif (
                CommunicationStatus.NOT_ESTABLISHED
                in self._communication_states.values()
            ):
                self._update_communication_state(CommunicationStatus.NOT_ESTABLISHED)
            else:
                self._update_communication_state(CommunicationStatus.ESTABLISHED)

    def _on_tile_attribute_change(
        self: SpsStationComponentManager,
        logical_tile_id: int,
        attribute_name: str,
        attribute_value: Any,
        attribute_quality: tango.AttrQuality,
    ) -> None:
        attribute_name = attribute_name.lower()
        match attribute_name:
            case "adcpower":
                self.logger.debug("handling change in adcpower")
                self._adc_power[logical_tile_id] = attribute_value.tolist()
                adc_powers: list[float] = []
                for _, adc_power in self._adc_power.items():
                    if adc_power is not None:
                        adc_powers += adc_power
                self._update_component_state(adc_power=adc_powers)
            case "statictimedelays":
                self._static_delays[logical_tile_id] = attribute_value.tolist()
            case "preadulevels":
                self.logger.debug("handling change in preaduLevels")
                # Note: Currently all we do is update the attribute value.
                self._preadu_levels[logical_tile_id] = attribute_value.tolist()
            case "ppsdelay":
                # Only calc for TPMs actually present.
                self._pps_delays[logical_tile_id] = attribute_value
                self._pps_delay_spread = max(
                    self._pps_delays[0 : self._number_of_tiles]
                ) - min(self._pps_delays[0 : self._number_of_tiles])
                if self._component_state_callback:
                    self._component_state_callback(
                        ppsDelaySpread=self._pps_delay_spread
                    )
            case _:
                self.logger.error(
                    f"Unrecognised tile attribute changing {attribute_name}"
                    "Nothing is updated."
                )

    def _update_communication_state(
        self: SpsStationComponentManager,
        communication_state: CommunicationStatus,
    ) -> None:
        """
        Update the status of communication with the component.

        Overridden here to fire the "is configured" callback whenever
        communication is freshly established

        :param communication_state: the status of communication with
            the component
        """
        super()._update_communication_state(communication_state)
        if communication_state == CommunicationStatus.ESTABLISHED:
            self._update_component_state(is_configured=self.is_configured)

    @threadsafe
    def _tile_state_changed(
        self: SpsStationComponentManager,
        fqdn: str,
        power: Optional[PowerState] = None,
        health: Optional[HealthState] = None,
        fault: Optional[bool] = None,
    ) -> None:
        if power is not None:
            with self._power_state_lock:
                self._tile_power_states[fqdn] = power
                self._evaluate_power_state()
        if health is not None:
            self._tile_health_changed_callback(fqdn, HealthState(health))

    @threadsafe
    def _subrack_state_changed(
        self: SpsStationComponentManager,
        fqdn: str,
        power: Optional[PowerState] = None,
        health: Optional[HealthState] = None,
    ) -> None:
        if power is not None:
            with self._power_state_lock:
                self._subrack_power_states[fqdn] = power
                self._evaluate_power_state()
        if health is not None:
            self._subrack_health_changed_callback(fqdn, HealthState(health))

    @threadsafe
    def _daq_state_changed(
        self: SpsStationComponentManager,
        fqdn: str,
        power: Optional[PowerState] = None,
        **state_change: Any,
    ) -> None:
        if power is not None:
            with self._power_state_lock:
                self._daq_power_state[fqdn] = power
                self._evaluate_power_state()
        if "xPolBandpass" in state_change:
            x_bandpass_data = state_change.get("xPolBandpass")
            if self._component_state_callback is not None:
                self._component_state_callback(xPolBandpass=x_bandpass_data)
        if "yPolBandpass" in state_change:
            y_bandpass_data = state_change.get("yPolBandpass")
            if self._component_state_callback is not None:
                self._component_state_callback(yPolBandpass=y_bandpass_data)
        if "dataReceivedResult" in state_change:
            data_received_result: tuple[str, str] = state_change.get(
                "dataReceivedResult", ("", "")
            )
            if (
                data_received_result[0] == "correlator"
                and self.acquiring_data_for_calibration.is_set()
            ):
                self.calibration_data_received_event.set()
            if self._component_state_callback is not None:
                self._component_state_callback(dataReceivedResult=data_received_result)

    def _evaluate_power_state(
        self: SpsStationComponentManager,
    ) -> None:
        # 1. Any Tile ON, result = ON. (Subrack must therefore be on.)
        # 2. Any Subrack ON, All Tile OFF/NO_SUPP, result = STANDBY
        # 3. All Subrack NO_SUPP, All Tile NO_SUPP, result = NO_SUPP
        # 4. All Subracks OFF/NO_SUPP, All Tiles OFF/NO_SUPP, result = OFF
        # 5. Any subrack UNKNOWN AND no subrack ON |OR| Any tile UNKNOWN AND no tile ON
        if self._power_command_in_progress.locked():
            # Suppress power state evaluation whilst power command in progress.
            # This is to prevent the Station changing to DevState.ON before all tiles
            # have had a chance to turn on.
            return
        with self._power_state_lock:
            tile_power_states = list(self._tile_power_states.values())
            subrack_power_states = list(self._subrack_power_states.values())
            # Assume that with any Tile ON the subrack must also be ON.
            if any(power_state == PowerState.ON for power_state in tile_power_states):
                evaluated_power_state = PowerState.ON  # 1
            elif any(
                power_state == PowerState.ON for power_state in subrack_power_states
            ) and all(
                power_state in [PowerState.OFF, PowerState.NO_SUPPLY]
                for power_state in tile_power_states
            ):
                evaluated_power_state = PowerState.STANDBY  # 2
            elif all(
                power_state == PowerState.NO_SUPPLY
                for power_state in subrack_power_states
            ) and all(
                power_state == PowerState.NO_SUPPLY for power_state in tile_power_states
            ):
                evaluated_power_state = PowerState.NO_SUPPLY  # 3
            elif all(
                power_state in [PowerState.OFF, PowerState.NO_SUPPLY]
                for power_state in subrack_power_states
            ) and all(
                power_state in [PowerState.OFF, PowerState.NO_SUPPLY]
                for power_state in tile_power_states
            ):
                evaluated_power_state = PowerState.OFF  # 4
            else:
                # We get here by:
                # Any subrack UNKNOWN AND no subrack ON
                # Any tile UNKNOWN AND no tile ON
                self.logger.debug(f"tile powers: {tile_power_states}")
                self.logger.debug(f"subrack powers: {subrack_power_states}")
                evaluated_power_state = PowerState.UNKNOWN  # 5

            self.logger.debug(
                "In SpsStationComponentManager._evaluatePowerState with:\n"
                f"\tsubracks: {self._subrack_power_states.values()}\n"
                f"\ttiles: {self._tile_power_states.values()}\n"
                f"\tDAQ: {self._daq_power_state.values()}\n"
                f"\tresult: {str(evaluated_power_state)}"
            )
            self._update_component_state(power=evaluated_power_state)

    def set_power_state(
        self: SpsStationComponentManager,
        power_state: PowerState,
        fqdn: Optional[str] = None,
    ) -> None:
        """
        Set the power_state of the component.

        :TODO: Power state should be set in the component mananger and then
            the device updated. Current design sets the component power state
            from the device component_state_changed callback. This should be
            corrected

        :param power_state: the value of PowerState to be set.
        :param fqdn: the fqdn of the component's device.

        :raises ValueError: fqdn not found
        """
        # Note: this setter was, prior to V0.13 of the base classes, in
        # MccsComponentManager.update_component_power_mode
        with self._power_state_lock:
            if fqdn is None:
                # pylint: disable-next=attribute-defined-outside-init
                self.power_state = power_state
            elif fqdn in self._subrack_proxies:
                self._subrack_proxies[fqdn]._power_state = power_state
            elif fqdn in self._tile_proxies:
                self._tile_proxies[fqdn]._power_state = power_state
            else:
                raise ValueError(
                    f"unknown fqdn '{fqdn}', should be None or belong to subrack "
                    "or tile"
                )

    def off(
        self: SpsStationComponentManager,
        task_callback: Optional[Callable] = None,
    ) -> tuple[TaskStatus, str]:
        """
        Submit the _off method.

        This method returns immediately after it submitted
        `self._off` for execution.

        :param task_callback: Update task state, defaults to None

        :return: a result code and response message
        """
        return self.submit_task(self._off, task_callback=task_callback)

    @lock_power_state
    @check_communicating
    def _off(
        self: SpsStationComponentManager,
        task_callback: Optional[Callable] = None,
        task_abort_event: Optional[threading.Event] = None,
    ) -> None:
        """
        Turn off this station.

        :param task_callback: Update task state, defaults to None
        :param task_abort_event: Abort the task
        """
        if task_callback:
            task_callback(
                status=TaskStatus.REJECTED,
                result=(
                    ResultCode.REJECTED,
                    "MCCS has no control over subrack PDUs. "
                    "Unable to drive to the OFF state."
                    "Try Standby to turn off all TPMs.",
                ),
            )
        # The following is commented out because
        # MCCS has no control over subrack PDUs, meaning
        # the lowest drivable state for spsStation is STANDBY.
        # There is already a method Standby() that does this.
        # message: str = ""
        # if task_callback:
        #     task_callback(status=TaskStatus.IN_PROGRESS)
        # results = [proxy.off() for proxy in self._subrack_proxies.values()]
        # # Never mind tiles, turning off subracks suffices
        # # TODO: Here we need to monitor Tiles. This will eventually
        # # use the mechanism described in MCCS-945, but until that is implemented
        # # we might instead just poll these devices' longRunngCommandAttribute.
        # # For the moment, however, we just submit the subservient devices' commands
        # # for execution and forget about them.
        # if all(
        #     result in [ResultCode.OK, ResultCode.STARTED, ResultCode.QUEUED]
        #     for (result, _) in results
        # ):
        #     task_status = TaskStatus.COMPLETED
        #     result_code = ResultCode.OK
        #     message = "Off Command Completed"
        # else:
        #     task_status = TaskStatus.FAILED
        #     result_code = ResultCode.FAILED
        #     message = "Off Command Failed"

    @check_communicating
    def standby(
        self: SpsStationComponentManager,
        task_callback: Optional[Callable] = None,
    ) -> tuple[TaskStatus, str]:
        """
        Submit the _standby method.

        This method returns immediately after it submitted
        `self._standby` for execution.

        :param task_callback: Update task state, defaults to None

        :return: a task status and response message
        """
        return self.submit_task(self._standby, task_callback=task_callback)

    @lock_power_state
    @check_communicating
    def _standby(
        self: SpsStationComponentManager,
        task_callback: Optional[Callable] = None,
        task_abort_event: Optional[threading.Event] = None,
    ) -> None:
        """
        Put the station in standby: subracks on, tiles off.

        The order to turn a station on is: subrack, then tiles

        :param task_callback: Update task state, defaults to None
        :param task_abort_event: Abort the task
        """
        self.logger.debug("Starting standby sequence.")
        self.logger.debug("State transitions suppressed during power command.")
        result_code = ResultCode.OK  # default if nothing to do
        if task_callback:
            task_callback(status=TaskStatus.IN_PROGRESS)
        if not all(
            power_state == PowerState.ON
            for power_state in self._subrack_power_states.values()
        ):
            self.logger.debug("Starting on sequence on subracks")
            result_code = self._turn_on_subracks(task_callback, task_abort_event)
        self.logger.debug("Subracks now on")
        self.logger.debug(f"Tile power states: {self._tile_power_states.values()}")
        with self._power_state_lock:
            self.logger.debug("Starting off sequence on tiles")
            results = []
            for proxy in self._tile_proxies.values():
                [task_status, task_id] = proxy.off()
                time.sleep(0.25)  # stagger power off by 0.25 seconds per tile
                results.append(task_status)
            if ResultCode.FAILED in results:
                result_code = ResultCode.FAILED
            else:
                result_code = ResultCode.OK
        if result_code in [ResultCode.OK, ResultCode.STARTED, ResultCode.QUEUED]:
            timeout = 60
            tick = 2
            while timeout > 0:
                if all(
                    states == PowerState.OFF
                    for states in self._tile_power_states.values()
                ):
                    break
                timeout -= tick
                time.sleep(tick)
            if timeout > 0:
                self.logger.debug("End standby")
                task_status = TaskStatus.COMPLETED
                message = "Standby command completed."
            else:
                self.logger.debug("Timeout in standby")
                task_status = TaskStatus.FAILED
                message = "Standby command timeout."
        else:
            task_status = TaskStatus.FAILED
            message = ""
        if task_callback:
            task_callback(status=task_status, result=(result_code, message))

    def on(
        self: SpsStationComponentManager,
        task_callback: Optional[Callable] = None,
    ) -> tuple[TaskStatus, str]:
        """
        Submit the _on method.

        This method returns immediately after it submitted
        `self._on` for execution.

        :param task_callback: Update task state, defaults to None

        :return: a task status and response message
        """
        return self.submit_task(self._on, task_callback=task_callback)

    @lock_power_state
    @check_communicating
    def _on(
        self: SpsStationComponentManager,
        task_callback: Optional[Callable] = None,
        task_abort_event: Optional[threading.Event] = None,
    ) -> None:
        """
        Turn on this station.

        The order to turn a station on is: subrack, then tiles

        :param task_callback: Update task state, defaults to None
        :param task_abort_event: Abort the task
        """
        # pylint: disable=too-many-branches
        message: str = ""
        self.logger.debug("Starting on sequence.")
        self.logger.debug("State transitions suppressed during power command.")
        if task_callback:
            task_callback(status=TaskStatus.IN_PROGRESS)
        result_code = ResultCode.OK

        # TODO MCCS-2212 Must revise the possible cases, avoiding potential deadlocks.
        if all(
            proxy._proxy is not None
            and proxy._proxy.tileProgrammingState in {"Initialised", "Synchronised"}
            for proxy in self._tile_proxies.values()
        ):
            self.logger.debug("Tiles already initialised")
            result_code = ResultCode.OK
            return

        if result_code == ResultCode.OK and not all(
            power_state == PowerState.ON
            for power_state in self._subrack_power_states.values()
        ):
            self.logger.debug("Starting on sequence on subracks")
            result_code = self._turn_on_subracks(task_callback, task_abort_event)
        self.logger.debug("Subracks now on")

        if result_code == ResultCode.OK:
            self.logger.debug("Setting tile source IPs before initialisation")
            result_code = self._set_tile_source_ips(task_callback, task_abort_event)

        if result_code == ResultCode.OK and not all(
            power_state == PowerState.ON
            for power_state in self._tile_power_states.values()
        ):
            self.logger.debug("Starting on sequence on tiles")
            result_code = self._turn_on_tiles(task_callback, task_abort_event)

        if result_code == ResultCode.OK:
            self.logger.debug("Initialising tiles")
            result_code = self._initialise_tile_parameters(
                task_callback, task_abort_event
            )
            # End of the actual power on sequence.

        if result_code == ResultCode.OK:
            self.logger.debug("Initialising station")
            result_code = self._initialise_station(task_callback, task_abort_event)

        if result_code == ResultCode.OK:
            self.logger.debug("Waiting for ARP table")
            result_code = self._wait_for_arp_table(task_callback, task_abort_event)

        if result_code == ResultCode.OK:
            self.logger.debug("Checking synchronisation")
            result_code = self._check_station_synchronisation(
                task_callback, task_abort_event
            )

        if result_code in [ResultCode.OK, ResultCode.STARTED, ResultCode.QUEUED]:
            self.logger.debug("End initialisation")
            task_status = TaskStatus.COMPLETED
            message = "On Command Completed"
        elif result_code is ResultCode.ABORTED:
            self.logger.error("Initialisation aborted")
            task_status = TaskStatus.ABORTED
            message = "On Command aborted"
        else:
            self.logger.error("Initialisation failed")
            task_status = TaskStatus.FAILED
            message = "On Command failed"
        if task_callback:
            task_callback(status=task_status, result=(result_code, message))

    def initialise(
        self: SpsStationComponentManager,
        task_callback: Optional[Callable] = None,
    ) -> tuple[TaskStatus, str]:
        """
        Submit the _initialise method.

        This method returns immediately after it submitted
        `self._initialise` for execution.

        :param task_callback: Update task state, defaults to None
        :return: a task status and response message
        """
        return self.submit_task(self._initialise, task_callback=task_callback)

    @check_communicating
    def _initialise(
        self: SpsStationComponentManager,
        task_callback: Optional[Callable] = None,
        task_abort_event: Optional[threading.Event] = None,
    ) -> None:
        """
        Initialise this station.

        The order to turn a station on is: subrack, then tiles

        :param task_callback: Update task state, defaults to None
        :param task_abort_event: Abort the task
        """
        message: str = ""
        self.logger.debug("Starting initialise sequence")
        if task_callback:
            task_callback(status=TaskStatus.IN_PROGRESS)
        result_code = ResultCode.OK
        if not all(
            power_state == PowerState.ON
            for power_state in self._subrack_power_states.values()
        ):
            self.logger.debug("Subracks not on.")
            result_code = ResultCode.FAILED

        if not all(
            power_state == PowerState.ON
            for power_state in self._tile_power_states.values()
        ):
            self.logger.debug("Tiles not on.")
            result_code = ResultCode.FAILED

        if result_code == ResultCode.OK:
            self.logger.debug("Setting tile source IPs before initialisation")
            result_code = self._set_tile_source_ips(task_callback, task_abort_event)

        if result_code == ResultCode.OK:
            self.logger.debug("Re-initialising tiles")
            result_code = self._reinitialise_tiles(task_callback, task_abort_event)

        if result_code == ResultCode.OK:
            self.logger.debug("Initialising tile parameters")
            result_code = self._initialise_tile_parameters(
                task_callback, task_abort_event
            )

        if result_code == ResultCode.OK:
            self.logger.debug("Initialising station")
            result_code = self._initialise_station(task_callback, task_abort_event)

        if result_code == ResultCode.OK:
            self.logger.debug("Waiting for ARP table")
            result_code = self._wait_for_arp_table(task_callback, task_abort_event)

        if result_code == ResultCode.OK:
            self.logger.debug("Checking synchronisation")
            result_code = self._check_station_synchronisation(
                task_callback, task_abort_event
            )

        if result_code in [ResultCode.OK, ResultCode.STARTED, ResultCode.QUEUED]:
            self.logger.debug("End initialisation")
            task_status = TaskStatus.COMPLETED
            message = "Initialisation Complete"
        else:
            self.logger.error("Initialisation failed")
            task_status = TaskStatus.FAILED
            message = "Initialisation Failed"
        if task_callback:
            task_callback(status=task_status, result=(result_code, message))

    @check_communicating
    def _turn_on_subracks(
        self: SpsStationComponentManager,
        task_callback: Optional[Callable] = None,
        task_abort_event: Optional[threading.Event] = None,
    ) -> ResultCode:
        """
        Turn on subracks if not already on.

        :param task_callback: Update task state, defaults to None
        :param task_abort_event: Abort the task
        :return: a result code
        """
        with self._power_state_lock:
            if not all(
                power_state == PowerState.ON
                for power_state in self._subrack_power_states.values()
            ):
                results = []
                for proxy in self._subrack_proxies.values():
                    result_code = proxy.on()
                    results.append(result_code)
                if ResultCode.FAILED in results:
                    return ResultCode.FAILED
        # wait for subracks to come up
        timeout = 180  # Seconds. Switch may take up to 3 min to recognize a new link
        tick = 2
        last_time = time.time() + timeout
        while time.time() < last_time:
            time.sleep(tick)
            if all(
                power_state == PowerState.ON
                for power_state in self._subrack_power_states.values()
            ):
                return ResultCode.OK
        self.logger.error("Timed out waiting for subracks to come up")
        return ResultCode.FAILED

    @check_communicating
    def _turn_on_tiles(
        self: SpsStationComponentManager,
        task_callback: Optional[Callable] = None,
        task_abort_event: Optional[threading.Event] = None,
    ) -> ResultCode:
        """
        Turn on tiles if not already on.

        :param task_callback: Update task state, defaults to None
        :param task_abort_event: Abort the task
        :return: a result code
        """
        with self._power_state_lock:
            if not all(
                power_state == PowerState.ON
                for power_state in self._tile_power_states.values()
            ):
                results = []
                for proxy in self._tile_proxies.values():
                    assert proxy._proxy is not None
                    self.logger.debug(f"Powering on tile {proxy._proxy.name()}")
                    result_code = proxy.on()
                    time.sleep(0.25)  # stagger power on by 0.25 seconds per tile
                    results.append(result_code)
                if TaskStatus.FAILED in results:
                    return ResultCode.FAILED
        # wait for tiles to come up
        timeout = 180  # Seconds. Switch may take up to 3 min to recognize a new link
        tick = 2
        last_time = time.time() + timeout
        desired_states = ["Synchronised"]
        if self._global_reference_time == "":
            desired_states.append("Initialised")
        while time.time() < last_time:
            time.sleep(tick)
            if task_abort_event and task_abort_event.is_set():
                self.logger.info("_turn_on_tiles task has been aborted")
                return ResultCode.ABORTED
            states = self.tile_programming_state()
            self.logger.debug(f"tileProgrammingState: {states}")
            if all(state in desired_states for state in states):
                return ResultCode.OK

        return ResultCode.FAILED

    @check_communicating
    def _set_tile_source_ips(
        self: SpsStationComponentManager,
        task_callback: Optional[Callable] = None,
        task_abort_event: Optional[threading.Event] = None,
    ) -> ResultCode:
        """
        Set source IPs on tiles before initialising.

        :param task_callback: Update task state, defaults to None
        :param task_abort_event: Abort the task
        :return: a result code
        """
        for tile_id, tile_proxy in enumerate(list(self._tile_proxies.values())):
            tile = tile_proxy._proxy
            if tile is None:
                self.logger.error(f"Tile {tile_id} proxy not formed.")
                return ResultCode.FAILED
            src_ip1 = str(self._sdn_first_address + 2 * tile_id)
            src_ip2 = str(self._sdn_first_address + 2 * tile_id + 1)
            tile.srcip40gfpga1 = src_ip1
            tile.srcip40gfpga2 = src_ip2
        return ResultCode.OK

    @check_communicating
    def _wait_for_arp_table(
        self: SpsStationComponentManager,
        task_callback: Optional[Callable] = None,
        task_abort_event: Optional[threading.Event] = None,
    ) -> ResultCode:
        """
        Wait for ARP tables on tiles before continuing.

        :param task_callback: Update task state, defaults to None
        :param task_abort_event: Abort the task
        :return: a result code
        """
        timeout = 30
        tick = 2
        for tile_trl, tile_proxy in self._tile_proxies.items():
            last_time = time.time() + timeout
            tile = tile_proxy._proxy
            if tile is None:
                self.logger.error(f"{tile_trl} proxy not set up.")
                return ResultCode.FAILED
            while time.time() < last_time:
                self.logger.debug(f"Waiting on {tile_trl} ARP table.")
                if tile.GetArpTable() != '{"0": [], "1": []}':
                    break
                time.sleep(tick)
            if tile.GetArpTable() == '{"0": [], "1": []}':
                self.logger.error(f"Failed to populate ARP table of {tile_trl}")
                return ResultCode.FAILED
            self.logger.debug(f"Got ARP table for {tile_trl}")
        return ResultCode.OK

    @check_communicating
    def _reinitialise_tiles(
        self: SpsStationComponentManager,
        task_callback: Optional[Callable] = None,
        task_abort_event: Optional[threading.Event] = None,
    ) -> ResultCode:
        """
        Initialise tiles.

        Initialise tiles by completely reprogram and reconfigure all internal
        peripherals. This is required prior to station synchronization.

        :param task_callback: Update task state, defaults to None
        :param task_abort_event: Abort the task
        :return: a result code

        """
        with self._power_state_lock:
            results = []
            for proxy in self._tile_proxies.values():
                assert proxy._proxy is not None
                self.logger.debug(f"Re-initialising tile {proxy._proxy.name()}")
                result_code = proxy._proxy.initialise()
                time.sleep(0.25)  # stagger initialisation by 0.25 seconds per tile
                results.append(result_code)
        if ResultCode.FAILED in results:
            return ResultCode.FAILED

        # wait for tiles to come up
        timeout = 180  # Seconds. Switch may take up to 3 min to recognize a new link
        tick = 2
        last_time = time.time() + timeout
        desired_states = ["Synchronised"]
        if self._global_reference_time == "":
            desired_states.append("Initialised")
        while time.time() < last_time:
            time.sleep(tick)
            states = self.tile_programming_state()
            self.logger.debug(f"tileProgrammingState: {states}")
            if all(state in desired_states for state in states):
                return ResultCode.OK
        self.logger.error("Timed out waiting for tiles to come up")
        return ResultCode.FAILED

    @check_communicating
    def _initialise_tile_parameters(
        self: SpsStationComponentManager,
        task_callback: Optional[Callable] = None,
        task_abort_event: Optional[threading.Event] = None,
    ) -> ResultCode:
        """
        Initialise tile parameters.

        Inilitalse parameters which are individually set in each tile,
        after the tile has been programmed.

        :param task_callback: Update task state, defaults to None
        :param task_abort_event: Abort the task
        :return: a result code
        """
        tile_no = 0
        last_tile = len(self._tile_proxies.values()) - 1
        for proxy in self._tile_proxies.values():
            tile = proxy._proxy
            assert tile is not None
            i1 = (
                tile_no * TileData.ADC_CHANNELS
            )  # indexes for parameters for individual signals
            i2 = i1 + TileData.ADC_CHANNELS
            self.logger.debug(f"Initialising tile {tile_no}: {tile.name()}")
            tile.preaduLevels = self._desired_preadu_levels[i1:i2]
            tile.staticTimeDelays = self._desired_static_delays[i1:i2]
            tile.channeliserRounding = self._channeliser_rounding
            tile.cspRounding = self._csp_rounding
            tile.cspSpeadFormat = self._csp_spead_format
            tile.globalReferenceTime = self._global_reference_time
            tile.ppsDelayCorrection = self._pps_delay_corrections[tile_no]
            tile.SetLmcDownload(json.dumps(self._lmc_param))
            tile.ConfigureStationBeamformer(
                json.dumps(
                    {"is_first": (tile_no == 0), "is_last": (tile_no == last_tile)}
                )
            )
            tile_no = tile_no + 1
        self._set_beamformer_table()
        return ResultCode.OK

    @check_communicating
    def _initialise_station(
        self: SpsStationComponentManager,
        task_callback: Optional[Callable] = None,
        task_abort_event: Optional[threading.Event] = None,
    ) -> ResultCode:
        """
        Initialise complete station.

        Set parameters in individual tiles which depend on the whole station.

        :TODO: MCCS-1257

        :param task_callback: Update task state, defaults to None
        :param task_abort_event: Abort the task
        :return: a result code
        """
        tiles = list(self._tile_proxies.values())
        #
        # Configure 40G ports.
        # Each TPM has 2 IP addresses starting at the provided address
        # Each TPM 40G port point to the corresponding
        # Last TPM uses CSP ingest address and port
        #
        # ip_head, ip_tail = self._fortygb_network_address.rsplit(".", maxsplit=1)
        # base_ip3 = int(ip_tail)
        last_tile = len(tiles) - 1
        tile = 0
        num_cores = 2
        for proxy in tiles:
            assert proxy._proxy is not None
            dst_ip1 = str(self._sdn_first_address + 2 * tile + 2)
            dst_ip2 = str(self._sdn_first_address + 2 * tile + 3)
            dst_ip_list = [dst_ip1, dst_ip2]
            dst_port_1 = self._destination_port
            dst_port_2 = dst_port_1 + 2

            for core in range(num_cores):
                dst_ip = dst_ip_list[core]

                if tile == last_tile:
                    dst_ip = self._csp_ingest_address
                    dst_port_1 = self._csp_ingest_port
                    dst_port_2 = dst_port_1

                # ARP Table Entry 0 of each 40G core specifies destination
                # for station beam packets
                proxy._proxy.Configure40GCore(
                    json.dumps(
                        {
                            "core_id": core,
                            "arp_table_entry": 0,
                            "source_port": self._source_port,
                            "destination_ip": dst_ip,
                            "destination_port": dst_port_1,
                            "rx_port_filter": dst_port_1,
                            "netmask": self._sdn_netmask,
                            "gateway_ip": self._sdn_gateway,
                        }
                    )
                )
                # Also configure entry 2 with the same settings
                # Required for operation with single 40G connection to each TPM
                # With two connections, each core uses arp table entry 0
                # for station beam transmission to the next tile in the chain
                # and lastly to CSP.
                # Two FPGAs = Two Simultaneous Daisy chains
                # (a chain of FPGA1s and a chain of FPGA2s)
                # With one 40G connection, Master FPGA uses arp table entry 0,
                # Slave FPGA uses arp table entry 2 to achieve the same functionality
                # but with a single core.
                proxy._proxy.Configure40GCore(
                    json.dumps(
                        {
                            "core_id": core,
                            "arp_table_entry": 2,
                            "source_port": self._source_port,
                            "destination_ip": dst_ip,
                            "destination_port": dst_port_2,
                            "netmask": self._sdn_netmask,
                            "gateway_ip": self._sdn_gateway,
                        }
                    )
                )
                # Set RX port filter for RX channel 1
                # Required for operation with single 40G connection to each TPM
                proxy._proxy.Configure40GCore(
                    json.dumps(
                        {
                            "core_id": core,
                            "arp_table_entry": 1,
                            "rx_port_filter": dst_port_1 + 2,
                        }
                    )
                )
            proxy._proxy.SetLmcDownload(json.dumps(self._lmc_param))
            proxy._proxy.SetLmcIntegratedDownload(
                json.dumps(
                    {
                        "mode": self._lmc_integrated_mode,
                        "destination_ip": self._lmc_param["destination_ip"],
                        "channel_payload_length": self._lmc_channel_payload_length,
                        "beam_payload_length": self._lmc_beam_payload_length,
                        "netmask_40g": self._sdn_netmask,
                        "gateway_40g": self._sdn_gateway,
                    }
                )
            )
            tile = tile + 1
        return ResultCode.OK

    @check_communicating
    def _check_station_synchronisation(
        self: SpsStationComponentManager,
        task_callback: Optional[Callable] = None,
        task_abort_event: Optional[threading.Event] = None,
    ) -> ResultCode:
        """
        Check tile synchronization.

        Wait for a second boundary and check all FPGAs in all tiles report
        the same time
        :param task_callback: Update task state, defaults to None
        :param task_abort_event: Abort the task
        :return: a result code
        """
        tiles = list(self._tile_proxies.values())
        tile0 = tiles[0]._proxy
        assert tile0 is not None

        for i in range(5):
            time0 = (tile0.fpgasUnixTime)[0]
            timeout = 15
            while (tile0.fpgasUnixTime)[0] == time0:
                if timeout == 0:
                    self.logger.error("Timeout waiting for FPGA time second tick")
                    return ResultCode.FAILED
                time.sleep(0.1)
                timeout = timeout - 1
            result: list[int] = []
            time.sleep(0.4)  # Wait till mid second
            for proxy in tiles:
                assert proxy._proxy is not None
                result = result + list(proxy._proxy.fpgasUnixTime)
            self.logger.debug(f"Current FPGA times:{result}")
            if any(result[0] != time_n for time_n in result):
                self.logger.error("FPGA time counters not synced, try again")
                time.sleep(1)
            else:
                return ResultCode.OK

        self.logger.error("FPGA time counters not synced after 5 retries")
        return ResultCode.FAILED

    @property  # type:ignore[misc]
    @check_communicating
    def is_configured(self: SpsStationComponentManager) -> bool:
        """
        Return whether this station component manager is configured.

        :return: whether this station component manager is configured.
        """
        return self._is_configured

    def self_check(
        self: SpsStationComponentManager,
        task_callback: Optional[Callable] = None,
    ) -> tuple[TaskStatus, str]:
        """
        Submit the _self_check method.

        This method returns immediately after it submitted
        `self._self_check` for execution.

        :param task_callback: Update task state, defaults to None
        :return: a task status and response message
        """
        return self.submit_task(self._self_check, task_callback=task_callback)

    def _self_check(
        self: SpsStationComponentManager,
        task_callback: Optional[Callable] = None,
        task_abort_event: Optional[threading.Event] = None,
    ) -> None:
        if task_callback is not None:
            task_callback(status=TaskStatus.IN_PROGRESS)

        test_results = self.self_check_manager.run_tests()

        if all(
            test_result in [TestResult.PASSED, TestResult.NOT_RUN]
            for test_result in test_results
        ):
            if task_callback is not None:
                task_callback(
                    status=TaskStatus.COMPLETED,
                    result=(ResultCode.OK, "Tests completed OK."),
                )
            return
        if task_callback is not None:
            task_callback(
                status=TaskStatus.FAILED,
                result=(
                    ResultCode.FAILED,
                    "Not all tests passed or skipped, check report.",
                ),
            )

    def run_test(
        self: SpsStationComponentManager,
        task_callback: Optional[Callable] = None,
        *,
        count: Optional[int] = 1,
        test_name: str,
    ) -> tuple[TaskStatus, str]:
        """
        Submit the _run_test method.

        This method returns immediately after it submitted
        `self._run_test` for execution.

        :param task_callback: Update task state, defaults to None
        :param count: how many times to run the test, default is 1.
        :param test_name: which test to run.

        :return: a task status and response message
        """
        return self.submit_task(
            self._run_test, args=[count, test_name], task_callback=task_callback
        )

    def _run_test(
        self: SpsStationComponentManager,
        count: int,
        test_name: str,
        task_callback: Optional[Callable] = None,
        task_abort_event: Optional[threading.Event] = None,
    ) -> None:
        if task_callback is not None:
            task_callback(status=TaskStatus.IN_PROGRESS)

        test_results = self.self_check_manager.run_test(
            test_name=test_name, count=count
        )

        if all(test_result == TestResult.PASSED for test_result in test_results):
            if task_callback is not None:
                task_callback(
                    status=TaskStatus.COMPLETED,
                    result=(ResultCode.OK, "Tests completed OK."),
                )
            return
        if all(test_result == TestResult.NOT_RUN for test_result in test_results):
            if task_callback is not None:
                task_callback(
                    status=TaskStatus.REJECTED,
                    result=(
                        ResultCode.REJECTED,
                        "Tests requirements not met, check logs.",
                    ),
                )
            return
        if task_callback is not None:
            task_callback(
                status=TaskStatus.FAILED,
                result=(
                    ResultCode.FAILED,
                    "Not all tests passed, check report.",
                ),
            )

    # ----------
    # Attributes
    # ----------
    @property
    def pps_delays(self: SpsStationComponentManager) -> list[int]:
        """
        Get PPS delay.

        Array of one value per tile. Returns the PPS delay,
        Values are internally rounded to 1.25 ns steps

        :return: Array of one value per tile, in nanoseconds
        """
        for i, proxy in enumerate(self._tile_proxies.values()):
            assert proxy._proxy is not None  # for the type checker
            self._pps_delays[i] = proxy._proxy.ppsDelay
        return copy.deepcopy(self._pps_delays)

    @property
    def pps_delay_spread(self: SpsStationComponentManager) -> int:
        """
        Get PPS delay delta.

        Returns the difference between the maximum and minimum delays so
        that users can track an observed pps drift.
        Returns a result in samples, each sample is 1.25ns.

        :return: Maximum delay difference between tiles in samples.
        """
        return self._pps_delay_spread

    @property
    def pps_delay_corrections(self: SpsStationComponentManager) -> list[int]:
        """
        Get the PPS delay correction.

        :return: Array of pps delay corrections, one value per tile, in nanoseconds
        """
        for i, proxy in enumerate(self._tile_proxies.values()):
            assert proxy._proxy is not None  # for the type checker
            self._pps_delay_corrections[i] = proxy._proxy.ppsDelayCorrection

        return copy.deepcopy(self._pps_delay_corrections)

    @pps_delay_corrections.setter
    def pps_delay_corrections(
        self: SpsStationComponentManager, delays: list[int]
    ) -> None:
        """
        Set PPS delay correction.

        This will be applied during the following Initialisation.

        :param delays: Array of one value per tile, in nanoseconds.
            Values are internally rounded to 1.25 ns steps
        """
        for i, proxy in enumerate(self._tile_proxies.values()):
            assert proxy._proxy is not None  # for the type checker
            if proxy._proxy.tileProgrammingState in ["Initialised", "Synchronised"]:
                proxy._proxy.ppsDelayCorrection = delays[i]

    @property
    def static_delays(self: SpsStationComponentManager) -> list[float]:
        """
        Get static time delay correction.

        Array of one value per antenna/polarization (32 per tile), in range +/-124.
        Delay in nanoseconds (positive = increase the signal delay) to correct for
        static delay mismathces, e.g. cable length.

        :return: Array of one value per antenna/polarization (32 per tile)
        """
        static_delays: list[float] = []
        for _, static_delay in self._static_delays.items():
            if static_delay is not None:
                static_delays += static_delay
        return static_delays

    @static_delays.setter
    def static_delays(self: SpsStationComponentManager, delays: list[int]) -> None:
        """
        Set static time delay correction.

        :param delays: Array of one value per antenna/polarization (32 per tile)
        """
        self._desired_static_delays = copy.deepcopy(delays)
        for proxy in self._tile_proxies.values():
            assert proxy._proxy is not None  # for the type checker
            start_entry = (proxy._proxy.logicalTileId) * TileData.ADC_CHANNELS
            end_entry = (proxy._proxy.logicalTileId + 1) * TileData.ADC_CHANNELS
            if proxy._proxy.tileProgrammingState in ["Initialised", "Synchronised"]:
                proxy._proxy.staticTimeDelays = delays[start_entry:end_entry]

    @property
    def channeliser_rounding(self: SpsStationComponentManager) -> np.ndarray:
        """
        Channeliser rounding.

        Number of LS bits dropped in each channeliser frequency channel.
        Valid values 0-7 Same value applies to all antennas and
        polarizations

        :returns: list of 512 values for each Tile, one per channel.
        """
        channeliser_roundings: np.ndarray = np.zeros([16, 512])

        for tile_idx, proxy in enumerate(self._tile_proxies.values()):
            assert proxy._proxy is not None  # for the type checker
            try:
                channeliser_roundings[tile_idx, :] = proxy._proxy.channeliserRounding
            except ValueError as e:
                self.logger.error(
                    f"unable to update array with {proxy._name} "
                    f"channeliserRounding attribute: {repr(e)}"
                )
        return channeliser_roundings

    @property
    def csp_rounding(self: SpsStationComponentManager) -> list[int] | None:
        """
        CSP formatter rounding.

        Rounding from 16 to 8 bits in final stage of the
        station beamformer, before sending data to CSP.
        Array of (up to) 384 values, one for each logical channel.
        Range 0 to 7, as number of discarded LS bits.

        :return: CSP formatter rounding for each logical channel.
        """
        proxy = list(self._tile_proxies.values())[-1]
        assert proxy._proxy is not None  # for the type checker
        return proxy._proxy.cspRounding

    @csp_rounding.setter
    def csp_rounding(self: SpsStationComponentManager, truncation: list[int]) -> None:
        """
        Set CSP formatter rounding.

        :param truncation: list of up to 384 values in the range 0-7.
            Current hardware supports only a single value, thus oly 1st value is used
        """
        self._csp_rounding = copy.deepcopy(truncation)
        proxy = list(self._tile_proxies.values())[-1]
        assert proxy._proxy is not None  # for the type checker
        if proxy._proxy.tileProgrammingState in ["Initialised", "Synchronised"]:
            self.logger.debug(
                f"Writing csp rounding  {truncation[0]} in {proxy._proxy.name()}"
            )
            proxy._proxy.cspRounding = truncation

    @property
    def global_reference_time(self: SpsStationComponentManager) -> str:
        """
        Return the UTC time used as global synchronization time.

        :return: UTC time in ISOT format used as global synchronization time
        """
        return self._global_reference_time

    @global_reference_time.setter  # type: ignore[no-redef]
    def global_reference_time(
        self: SpsStationComponentManager, reference_time: str
    ) -> None:
        """
        Set the Unix time used as global synchronization time.

        Time will be used by all tiles as a common start time for timestamps.
        If specified, StartAcquisition is also performed in Station.On()
        :param reference_time: Reference time in ISOT format, or null string
        """
        self._global_reference_time = reference_time
        for proxy in self._tile_proxies.values():
            assert proxy._proxy is not None  # for the type checker
            proxy._proxy.globalReferenceTime = reference_time

    @property
    def preadu_levels(self: SpsStationComponentManager) -> list[float]:
        """
        Get attenuator level of preADU channels, one per input channel.

        :return: Array of one value per antenna/polarization (32 per tile)
        """
        preadu_levels_concatenated: list[float] = []
        for preadu_levels in self._preadu_levels.values():
            if preadu_levels is not None:
                preadu_levels_concatenated += preadu_levels
        return preadu_levels_concatenated

    @preadu_levels.setter
    def preadu_levels(self: SpsStationComponentManager, levels: list[float]) -> None:
        """
        Set attenuator level of preADU channels, one per input channel.

        :param levels: ttenuator level of preADU channels, one per input channel, in dB
        """
        self._desired_preadu_levels = copy.deepcopy(levels)
        i = 0
        for proxy in self._tile_proxies.values():
            assert proxy._proxy is not None  # for the type checker
            if proxy._proxy.tileProgrammingState in ["Initialised", "Synchronised"]:
                proxy._proxy.preaduLevels = levels[i : i + TileData.ADC_CHANNELS]
            else:
                self.logger.error(
                    f"Not setting preadu levels on {proxy._name}"
                    "TileProgramming state not `Initialised` or `Synchronised`."
                )
            i = i + TileData.ADC_CHANNELS

    @property
    def beamformer_table(self: SpsStationComponentManager) -> list[list[int]]:
        """
        Get beamformer region table.

        Bidimensional array of one row for each 8 channels, with elements:
        0. start physical channel
        1. beam number
        2. subarray ID
        3. subarray_logical_channel
        4. subarray_beam_id
        5. substation_id
        6. aperture_id

        Each row is a set of 7 consecutive elements in the list.

        :return: list of up to 7*48 values
        """
        return copy.deepcopy(self._beamformer_table)

    @property
    def forty_gb_network_address(self: SpsStationComponentManager) -> str:
        """
        Get 40Gb network address.

        :return: IP network address for station network
        """
        return str(self._sdn_first_address)

    @property
    def csp_ingest_address(self: SpsStationComponentManager) -> str:
        """
        Get 40Gb CSP address.

        :return: IP address for CSP ingest port
        """
        return self._csp_ingest_address

    @property
    def csp_ingest_port(self: SpsStationComponentManager) -> int:
        """
        Get 40Gb CSP ingest port.

        :return: UDP port for CSP ingest port
        """
        return self._csp_ingest_port

    @property
    def csp_source_port(self: SpsStationComponentManager) -> int:
        """
        Get 40Gb CSP source port.

        :return: UDP port for CSP source port
        """
        return self._csp_source_port

    @property
    def is_programmed(self: SpsStationComponentManager) -> bool:
        """
        Get TPM programming state.

        :return: True if all TPMs are programmed
        """
        return all(
            programming_state in {"Programmed", "Initialised", "Synchronised"}
            for programming_state in self.tile_programming_state()
        )

    @property
    def test_generator_active(self: SpsStationComponentManager) -> bool:
        """
        Get test generator state.

        :return: True if at least one TPM uses test generator
        """
        return any(
            tile._proxy is not None and tile._proxy.testGeneratorActive
            for tile in self._tile_proxies.values()
        )

    @property
    def is_beamformer_running(self: SpsStationComponentManager) -> bool:
        """
        Get station beamformer state.

        :return: Get station beamformer state
        """
        return all(
            tile._proxy is not None and tile._proxy.isBeamformerRunning
            for tile in self._tile_proxies.values()
        )

    def tile_programming_state(self: SpsStationComponentManager) -> list[str]:
        """
        Get TPM programming state.

        :return: list of programming state for all TPMs
        """
        result = []
        for tile in self._tile_proxies.values():
            assert tile._proxy is not None  # for the type checker
            result.append(tile._proxy.tileProgrammingState)
        return result

    def adc_power(self: SpsStationComponentManager) -> list[float]:
        """
        Get input RMS levels.

        :return: list of RMS levels of ADC inputs
        """
        rms_values: list[float] = []
        for proxy in self._tile_proxies.values():
            assert proxy._proxy is not None  # for the type checker
            rms_values = rms_values + list(proxy.adc_power())
        return rms_values

    def board_temperature_summary(self: SpsStationComponentManager) -> list[float]:
        """
        Get summary of board temperatures.

        :return: minimum, average and maximum of board temperatures
        """
        board_temperatures = list(
            tile._proxy is not None and tile._proxy.boardTemperature
            for tile in self._tile_proxies.values()
        )
        return [
            min(board_temperatures),
            mean(board_temperatures),
            max(board_temperatures),
        ]

    def fpga_temperature_summary(self: SpsStationComponentManager) -> list[float]:
        """
        Get summary of FPGAs temperatures.

        :return: minimum, average and maximum of FPGAs temperatures
        """
        fpga_1_temperatures = list(
            tile._proxy is not None and tile._proxy.fpga1Temperature
            for tile in self._tile_proxies.values()
        )
        fpga_2_temperatures = list(
            tile._proxy is not None and tile._proxy.fpga2Temperature
            for tile in self._tile_proxies.values()
        )
        fpga_temperatures = fpga_1_temperatures + fpga_2_temperatures
        return [min(fpga_temperatures), mean(fpga_temperatures), max(fpga_temperatures)]

    def pps_delay_summary(self: SpsStationComponentManager) -> list[float]:
        """
        Get summary of PPS delays.

        :return: minimum, average and maximum of PPS delays
        """
        pps_delays = list(
            tile._proxy is not None and tile._proxy.ppsDelay
            for tile in self._tile_proxies.values()
        )
        return [min(pps_delays), mean(pps_delays), max(pps_delays)]

    def sysref_present_summary(self: SpsStationComponentManager) -> bool:
        """
        Get summary of SYSREF presence.

        :return: TRUE if SYSREF is present in all tiles
        """
        return all(
            tile._proxy is not None and tile._proxy.sysrefPresent
            for tile in self._tile_proxies.values()
        )

    def pll_locked_summary(self: SpsStationComponentManager) -> bool:
        """
        Get summary of PLL lock state.

        :return: TRUE if PLL locked in all tiles
        """
        return all(
            tile._proxy is not None and tile._proxy.pllLocked
            for tile in self._tile_proxies.values()
        )

    def pps_present_summary(self: SpsStationComponentManager) -> bool:
        """
        Get summary of PPS presence.

        :return: TRUE if PPS is present in all tiles
        """
        return all(
            tile._proxy is not None and tile._proxy.ppsPresent
            for tile in self._tile_proxies.values()
        )

    def clock_present_summary(self: SpsStationComponentManager) -> bool:
        """
        Get summary of 10 MHz clock presence.

        :return: TRUE if 10 MHz clock is present in all tiles
        """
        return all(
            tile._proxy is not None and tile._proxy.clockPresent
            for tile in self._tile_proxies.values()
        )

    def forty_gb_network_errors(self: SpsStationComponentManager) -> list[int]:
        """
        Get summary of network errors.

        :return: list of 40Gb network errors for all tiles
        """
        result: list[int] = []
        for tile in self._tile_proxies.values():
            assert tile._proxy is not None  # for the type checker
            result = result + [0, 0]
        return result

    @property
    def test_logs(self: SpsStationComponentManager) -> str:
        """
        Get logs of most recently run self-check test set.

        :return: logs of most recently run self-check test set.
        """
        return self.self_check_manager._test_logs

    @property
    def test_report(self: SpsStationComponentManager) -> str:
        """
        Get report of most recently run self-check test set.

        :return: report of most recently run self-check test set.
        """
        return self.self_check_manager._test_report

    @property
    def test_list(self: SpsStationComponentManager) -> list[str]:
        """
        Get list of self-check tests available.

        :return: list of self-check tests available.
        """
        return self.self_check_manager._tpm_test_names

    @property
    def keep_test_data(self: "SpsStationComponentManager") -> bool:
        """
        Get whether test data will be kept from the self_check_manager.

        :return: whether the test data will be kept.
        """
        return self.self_check_manager.keep_test_data

    @keep_test_data.setter
    def keep_test_data(self: "SpsStationComponentManager", value: bool) -> None:
        """
        Set whether test data will be kept from the self_check_manager.

        :param value: whether or not to keep test data.
        """
        self.self_check_manager.keep_test_data = value

    # ------------
    # commands
    # ------------
    def set_lmc_download(
        self: SpsStationComponentManager,
        mode: str,
        payload_length: int,
        dst_ip: str,
        src_port: int = 0xF0D0,
        dst_port: int = 4660,
    ) -> tuple[list[ResultCode], list[Optional[str]]]:
        """
        Configure link and size of LMC channel.

        :param mode: '1G' or '10G'
        :param payload_length: SPEAD payload length for LMC packets
        :param dst_ip: Destination IP, defaults to None
        :param src_port: source port, defaults to 0xF0D0
        :param dst_port: destination port, defaults to 4660

        :return: A tuple containing a return code and a string
            message indicating status. The message is for
            information purpose only.
        """
        self._lmc_param["mode"] = mode
        self._lmc_param["payload_length"] = payload_length
        self._lmc_param["destination_ip"] = dst_ip
        self._lmc_param["source_port"] = src_port
        self._lmc_param["destination_port"] = dst_port
        self._lmc_param["netmask_40g"] = self._sdn_netmask
        self._lmc_param["gateway_40g"] = self._sdn_gateway
        json_param = json.dumps(self._lmc_param)
        return self._execute_async_on_tiles(
            "SetLmcDownload", json_param, require_initialised=True
        )

    def set_lmc_integrated_download(
        self: SpsStationComponentManager,
        mode: str,
        channel_payload_length: int,
        beam_payload_length: int,
        dst_ip: str = "",
        src_port: int = 0xF0D0,
        dst_port: int = 4660,
    ) -> tuple[list[ResultCode], list[Optional[str]]]:
        """
        Configure link and size of integrated LMC channel.

        :param mode: '1G' or '10G'
        :param channel_payload_length: SPEAD payload length for
            integrated channel data
        :param beam_payload_length: SPEAD payload length for integrated
            beam data
        :param dst_ip: Destination IP, defaults to None
        :param src_port: source port, defaults to 0xF0D0
        :param dst_port: destination port, defaults to 4660

        :return: A tuple containing a return code and a string
            message indicating status. The message is for
            information purpose only.
        """
        self._lmc_integrated_mode = mode
        self._lmc_channel_payload_length = channel_payload_length
        self._lmc_beam_payload_length = beam_payload_length
        if dst_ip == "":
            dst_ip = cast(str, self._lmc_param["destination_ip"])
        json_param = json.dumps(
            {
                "mode": mode,
                "channel_payload_length": channel_payload_length,
                "beam_payload_length": beam_payload_length,
                "destination_ip": dst_ip,
                "source_port": src_port,
                "destination_port": dst_port,
                "netmask_40g": self._sdn_netmask,
                "gateway_40g": self._sdn_gateway,
            }
        )
        return self._execute_async_on_tiles(
            "SetLmcIntegratedDownload", json_param, require_initialised=True
        )

    def set_csp_ingest(
        self: SpsStationComponentManager,
        dst_ip: str,
        src_port: int,
        dst_port: int,
    ) -> None:
        """
        Configure link for CSP ingest channel.

        :param dst_ip: Destination IP, defaults to None
        :param src_port: source port, defaults to 0xF0D0
        :param dst_port: destination port, defaults to 4660
        """
        self._csp_ingest_address = dst_ip
        self._csp_ingest_port = dst_port
        self._csp_source_port = src_port

        (fqdn, proxy) = list(self._tile_proxies.items())[-1]
        assert proxy._proxy is not None  # for the type checker
        if self._tile_power_states[fqdn] != PowerState.ON:
            return  # Do not access an unprogrammed TPM

        num_cores = 2
        last_tile = len(self._tile_proxies) - 1
        src_ip1 = str(self._sdn_first_address + 2 * last_tile)
        src_ip2 = str(self._sdn_first_address + 2 * last_tile + 1)
        dst_port = self._csp_ingest_port
        src_ip_list = [src_ip1, src_ip2]
        src_mac = self._base_mac_address + 2 * last_tile
        self.logger.debug(f"Tile {last_tile}: 40G#1: {src_ip1} -> {dst_ip}")
        self.logger.debug(f"Tile {last_tile}: 40G#2: {src_ip2} -> {dst_ip}")
        for core in range(num_cores):
            src_ip = src_ip_list[core]
            proxy._proxy.Configure40GCore(
                json.dumps(
                    {
                        "core_id": core,
                        "arp_table_entry": 0,
                        "source_ip": src_ip,
                        "source_mac": src_mac + core,
                        "source_port": self._source_port,
                        "destination_ip": dst_ip,
                        "destination_port": dst_port,
                        "rx_port_filter": dst_port,
                        "netmask": self._sdn_netmask,
                        "gateway_ip": self._sdn_gateway,
                    }
                )
            )
            # Also configure entry 2 with the same settings
            # Required for operation with single 40G connection to each TPM
            # With two connections, each core uses arp table entry 0
            # for station beam transmission to the next tile in the chain
            # and lastly to CSP.
            # Two FPGAs = Two Simultaneous Daisy chains
            # (a chain of FPGA1s and a chain of FPGA2s)
            # With one 40G connection, Master FPGA uses arp table entry 0,
            # Slave FPGA uses arp table entry 2 to achieve the same functionality
            # but with a single core.
            proxy._proxy.Configure40GCore(
                json.dumps(
                    {
                        "core_id": core,
                        "arp_table_entry": 2,
                        "source_ip": src_ip,
                        "source_mac": src_mac + core,
                        "source_port": self._source_port,
                        "destination_ip": dst_ip,
                        "destination_port": dst_port,
                        "netmask": self._sdn_netmask,
                        "gateway_ip": self._sdn_gateway,
                    }
                )
            )
            # Set RX port filter for RX channel 1
            # Required for operation with single 40G connection to each TPM
            proxy._proxy.Configure40GCore(
                json.dumps(
                    {
                        "core_id": core,
                        "arp_table_entry": 1,
                        "rx_port_filter": dst_port + 2,
                    }
                )
            )

    def set_beamformer_table(
        self: SpsStationComponentManager, beamformer_table: list[list[int]]
    ) -> tuple[list[ResultCode], list[Optional[str]]]:
        """
        Set the frequency regions to be beamformed into a single beam.

        :param beamformer_table: a list encoding up to 48 regions, with each
            region containing a start channel, the size of the region
            (which must be a multiple of 8), and a beam index (between 0 and 7)
            and a substation ID (not used)

        :return: A tuple containing a return code and a string
            message indicating status. The message is for
            information purpose only.
        """
        number_entries = len(beamformer_table)
        for i in range(number_entries):
            self._beamformer_table[i] = beamformer_table[i]
        for i in range(number_entries, 48):
            self._beamformer_table[i] = [0, 0, 0, 0, 0, 0, 0]
        return self._set_beamformer_table()

    def _set_beamformer_table(
        self: SpsStationComponentManager,
    ) -> tuple[list[ResultCode], list[Optional[str]]]:
        """
        Set the frequency regions to be beamformed into a single beam.

        :return: A tuple containing a return code and a string
            message indicating status. The message is for
            information purpose only.
        """
        # At least one entry in the beamformer table must be not null
        # Entries with start channel = 0 are ignored in MccsTile
        if all(entry[0] == 0 for entry in self._beamformer_table):
            self._beamformer_table[0] = [128, 0, 0, 0, 0, 0, 0]
        beamformer_regions = []
        for entry in self._beamformer_table:
            beamformer_regions.append(list([entry[0], 8]) + list(entry[1:7]))
        return self._execute_async_on_tiles(
            "SetBeamformerRegions",
            list(itertools.chain.from_iterable(beamformer_regions)),
            require_initialised=True,
        )

    def load_calibration_coefficients(
        self: SpsStationComponentManager, calibration_coefficients: list[float]
    ) -> None:
        """
        Load calibration coefficients.

        These may include any rotation matrix (e.g. the
        parallactic angle), but do not include the geometric delay.

        :param calibration_coefficients: a bidirectional complex array of
            coefficients, flattened into a list
        """
        antenna = int(calibration_coefficients[0])
        tile = antenna // 16
        tile_antenna = antenna % 16
        proxies = list(self._tile_proxies.values())
        proxy = proxies[tile]._proxy
        assert proxy is not None  # for the type checker
        coefs = copy.deepcopy(calibration_coefficients)
        coefs[0] = float(tile_antenna)
        proxy.LoadCalibrationCoefficients(list(coefs))

    def apply_calibration(
        self: SpsStationComponentManager, switch_time: str
    ) -> tuple[list[ResultCode], list[Optional[str]]]:
        """
        Switch the calibration bank.

        (i.e. apply the calibration coefficients previously loaded by
        :py:meth:`load_calibration_coefficients`).

        :param switch_time: an optional time at which to perform the
            switch

        :return: A tuple containing a return code and a string
            message indicating status. The message is for
            information purpose only.
        """
        return self._execute_async_on_tiles("ApplyCalibration", switch_time)

    def load_pointing_delays(
        self: SpsStationComponentManager, delay_list: list[float]
    ) -> None:
        """
        Specify the delay in seconds and the delay rate in seconds/second.

        The delay_array specifies the delay and delay rate for each antenna. beam_index
        specifies which beam is desired (range 0-47, limited to 7 in the current
        firmware)

        :param delay_list: delay in seconds, and delay rate in seconds/second
        """
        tile_delays = self._calculate_delays_per_tile(delay_list)

        self.last_pointing_delays = delay_list

        for tile_proxy in self._tile_proxies.values():
            assert tile_proxy._proxy is not None

            # TODO: Extracting tile id from TRL of the form "low-mccs/tile/s8-1-tpm01"
            # But this code should not be depending on assumptions about TRL structure
            tile_no = int(tile_proxy._proxy.dev_name().split("-")[-1][3:])
            delays_for_tile = tile_delays[tile_no - 1]
            tile_proxy._proxy.LoadPointingDelays(delays_for_tile)

    def apply_pointing_delays(
        self: SpsStationComponentManager, load_time: str
    ) -> tuple[list[ResultCode], list[Optional[str]]]:
        """
        Load the pointing delay at a specified time.

        :param load_time: time at which to load the pointing delay

        :return: A tuple containing a return code and a string
            message indicating status. The message is for
            information purpose only.
        """
        return self._execute_async_on_tiles("ApplyPointingDelays", load_time)

    def start_beamformer(
        self: SpsStationComponentManager,
        start_time: str,
        duration: float,
        subarray_beam_id: int,
        scan_id: int,
    ) -> tuple[list[ResultCode], list[Optional[str]]]:
        """
        Start the beamformer at the specified time.

        :param start_time: time at which to start the beamformer,
            defaults to 0
        :param duration: duration for which to run the beamformer,
            defaults to -1 (run forever)
        :param subarray_beam_id: ID of the subarray beam to start. Default = -1, all
        :param scan_id: ID of the scan which is started.

        :return: A tuple containing a return code and a string
            message indicating status. The message is for
            information purpose only.
        """
        parameter_list = {
            "start_time": start_time,
            "duration": duration,
            "subarray_beam_id": subarray_beam_id,
            "scan_id": scan_id,
        }
        json_argument = json.dumps(parameter_list)
        return self._execute_async_on_tiles("StartBeamformer", json_argument)

    def stop_beamformer(
        self: SpsStationComponentManager,
    ) -> tuple[list[ResultCode], list[Optional[str]]]:
        """
        Stop the beamformer.

        :return: A tuple containing a return code and a string
            message indicating status. The message is for
            information purpose only.
        """
        return self._execute_async_on_tiles("StopBeamformer")

    def configure_integrated_channel_data(
        self: SpsStationComponentManager,
        integration_time: float,
        first_channel: int,
        last_channel: int,
    ) -> tuple[list[ResultCode], list[Optional[str]]]:
        """
        Configure and start the transmission of integrated channel data.

        Configure with the
        provided integration time, first channel and last channel. Data are sent
        continuously until the StopIntegratedData command is run.

        :param integration_time: integration time in seconds, defaults to 0.5
        :param first_channel: first channel
        :param last_channel: last channel

        :return: A tuple containing a return code and a string
            message indicating status. The message is for
            information purpose only.
        """
        parameter_list = {
            "integration_time": integration_time,
            "first_channel": first_channel,
            "last_channel": last_channel,
        }
        json_argument = json.dumps(parameter_list)
        return self._execute_async_on_tiles(
            "ConfigureIntegratedChannelData", json_argument
        )

    def configure_integrated_beam_data(
        self: SpsStationComponentManager,
        integration_time: float,
        first_channel: int,
        last_channel: int,
    ) -> tuple[list[ResultCode], list[Optional[str]]]:
        """
        Configure and start the transmission of integrated channel data.

        Configure with the
        provided integration time, first channel and last channel. Data are sent
        continuously until the StopIntegratedData command is run.

        :param integration_time: integration time in seconds, defaults to 0.5
        :param first_channel: first channel
        :param last_channel: last channel

        :return: A tuple containing a return code and a string
            message indicating status. The message is for
            information purpose only.
        """
        parameter_list = {
            "integration_time": integration_time,
            "first_channel": first_channel,
            "last_channel": last_channel,
        }
        json_argument = json.dumps(parameter_list)
        return self._execute_async_on_tiles(
            "ConfigureIntegratedBeamData", json_argument
        )

    def stop_integrated_data(
        self: SpsStationComponentManager,
    ) -> tuple[list[ResultCode], list[Optional[str]]]:
        """
        Stop the integrated data.

        :return: A tuple containing a return code and a string
            message indicating status. The message is for
            information purpose only.
        """
        return self._execute_async_on_tiles("StopIntegratedData")

    def send_data_samples(
        self: SpsStationComponentManager, argin: str, force: bool = False
    ) -> tuple[list[ResultCode], list[Optional[str]]]:
        """
        Front end for send_xxx_data methods.

        :param argin: Json encoded parameter List
        :param force: whether to cancel ongoing requests first.

        :return: A tuple containing a return code and a string
            message indicating status. The message is for
            information purpose only.
        """
        pending_requests = [
            dev._proxy.pendingDataRequests
            for dev in self._tile_proxies.values()
            if dev._proxy is not None
        ]
        if any(pending_requests):
            if not force:
                return [ResultCode.REJECTED], [
                    f"Current pending data requests: {pending_requests}."
                    " Call with 'force: True' to abort current send operations."
                ]
            result_code, message = self.stop_data_transmission()

            if result_code[0] != ResultCode.OK:
                return result_code, [f"Couldn't stop data transmission: {message[0]}"]
        return self._execute_async_on_tiles(
            "SendDataSamples", argin, require_synchronised=True
        )

    def stop_data_transmission(
        self: SpsStationComponentManager,
    ) -> tuple[list[ResultCode], list[Optional[str]]]:
        """
        Stop data transmission for send_channelised_data_continuous.

        :return: A tuple containing a return code and a string
            message indicating status. The message is for
            information purpose only.
        """
        return self._execute_async_on_tiles("StopDataTransmission")

    def configure_test_generator(
        self: SpsStationComponentManager, argin: str
    ) -> tuple[list[ResultCode], list[Optional[str]]]:
        """
        Distribute to tiles command configure_test_generator.

        :param argin: Json encoded parameter List

        :return: A tuple containing a return code and a string
            message indicating status. The message is for
            information purpose only.
        """
        return self._execute_async_on_tiles("ConfigureTestGenerator", argin)

    def start_acquisition(
        self: SpsStationComponentManager,
        argin: str,
        task_callback: Optional[Callable] = None,
    ) -> tuple[TaskStatus, str]:
        """
        Submit the start acquisition method.

        This method returns immediately after it submitted
        `self._on` for execution.

        :param argin: json dictionary with optional keywords

        * start_time - (str) start time
        * delay - (int) delay start

        :param task_callback: Update task state, defaults to None

        :return: a task status and response message
        """
        params = json.loads(argin)
        start_time = params.get("start_time", None)
        delay = params.get("delay", 0)

        return self.submit_task(
            self._start_acquisition,
            args=[start_time, delay],
            task_callback=task_callback,
        )

    @check_communicating
    def _start_acquisition(
        self: SpsStationComponentManager,
        start_time: Optional[str] = None,
        delay: Optional[int] = 2,
        task_callback: Optional[Callable] = None,
        task_abort_event: Optional[threading.Event] = None,
    ) -> None:
        """
        Start acquisition using slow command.

        :param start_time: the time at which to start data acquisition, defaults to None
        :param delay: delay start, defaults to 2
        :param task_callback: Update task state, defaults to None
        :param task_abort_event: Check for abort, defaults to None
        """
        success = True

        if start_time is None:
            start_time = Time(int(time.time() + 2), format="unix").isot + "Z"
        else:
            delay = 0

        parameter_list = {"start_time": start_time, "delay": delay}
        json_argument = json.dumps(parameter_list)
        for tile in self._tile_proxies.values():
            assert tile._proxy is not None  # for the type checker
            tile._proxy.StartAcquisition(json_argument)

        if task_callback:
            if success:
                task_callback(
                    status=TaskStatus.COMPLETED,
                    result=(ResultCode.OK, "Start acquisition has completed"),
                )
            else:
                task_callback(
                    status=TaskStatus.FAILED,
                    result=(ResultCode.FAILED, "Start acquisition task failed"),
                )
            return

    def acquire_data_for_calibration(
        self: SpsStationComponentManager,
        channel: int,
        task_callback: Optional[Callable] = None,
    ) -> tuple[TaskStatus, str]:
        """
        Submit the acquire data for calibration method.

        This method returns immediately after it submitted
        `self._acquire_data_for_calibration` for execution.

        :param channel: channel to calibrate for
        :param task_callback: Update task state, defaults to None

        :return: a task staus and response message
        """
        if channel < 0 or channel >= TileData.NUM_FREQUENCY_CHANNELS:
            self.logger.error(f"Invalid channel{channel}")
            return (TaskStatus.REJECTED, "Invalid channel")

        return self.submit_task(
            self._acquire_data_for_calibration,
            args=[channel],
            task_callback=task_callback,
        )

    # pylint: disable=too-many-branches
    @check_communicating
    def _acquire_data_for_calibration(
        self: SpsStationComponentManager,
        channel: int,
        task_callback: Optional[Callable] = None,
        task_abort_event: Optional[threading.Event] = None,
    ) -> None:
        """
        Acquire data for calibration.

        :param channel: channel to calibrate for
        :param task_callback: Update task state, defaults to None
        :param task_abort_event: Check for abort, defaults to None
        """
        self.acquiring_data_for_calibration.set()
        try:
            states = self.tile_programming_state()
            self.logger.debug(f"tileProgrammingState: {states}")
            if any(state != TpmStatus.SYNCHRONISED.pretty_name() for state in states):
                if task_callback:
                    task_callback(
                        status=TaskStatus.REJECTED,
                        result=(
                            ResultCode.REJECTED,
                            "AcquireDataForCalibration failed. Tiles not synchronised.",
                        ),
                    )
                return

            def _check_aborted() -> bool:
                if task_abort_event and task_abort_event.is_set():
                    self.logger.info(
                        "ConfigureStationForCalibration task has been aborted"
                    )
                    if task_callback:
                        task_callback(
                            status=TaskStatus.ABORTED,
                            result=(ResultCode.ABORTED, "Task aborted"),
                        )
                    return True
                return False

            if task_callback:
                task_callback(status=TaskStatus.IN_PROGRESS)

            max_tries: int = 10
            tick: float = 0.5
            assert self._daq_proxy is not None
            daq_mode: str = "CORRELATOR_DATA"

            retry_command_on_exception(
                self._daq_proxy._proxy,
                "Start",
                json.dumps(
                    {"modes_to_start": daq_mode},
                ),
            )
            if _check_aborted():
                return

            self.logger.info(f"Starting daq to capture in mode {daq_mode}")
            for _ in range(max_tries):
                daq_status = json.loads(
                    retry_command_on_exception(self._daq_proxy._proxy, "DaqStatus")
                )
                if any(
                    status_list[0] == daq_mode
                    for status_list in daq_status["Running Consumers"]
                ):
                    break
                if _check_aborted():
                    return
                time.sleep(tick)

            assert (
                len(daq_status["Running Consumers"]) > 0
                and daq_mode in daq_status["Running Consumers"][0]
            ), f"Failed to start {daq_mode}."

            data_send_mode: str = "channel"
            # Send data from tpms
            self.send_data_samples(
                json.dumps(
                    {
                        "data_type": data_send_mode,
                        "first_channel": channel,
                        "last_channel": channel,
                    }
                )
            )
            self.logger.debug(f"Raw channel spigot sent for {channel=}")
            self.logger.debug("Waiting for data to be received...")
            got_data = self.calibration_data_received_event.wait(10)
            self.logger.info("Stopping all consumers...")
            rc, _ = retry_command_on_exception(self._daq_proxy._proxy, "Stop")
            if rc != ResultCode.OK:
                self.logger.warning("Unable to stop daq consumers.")
            for _ in range(max_tries):
                daq_status = json.loads(
                    retry_command_on_exception(self._daq_proxy._proxy, "DaqStatus")
                )
                if len(daq_status["Running Consumers"]) == 0:
                    break
                if _check_aborted():
                    return
                time.sleep(tick)

            assert daq_status["Running Consumers"] == [], "Failed to stop Daq."
            if task_callback:
                if got_data:
                    task_callback(
                        status=TaskStatus.COMPLETED,
                        result=(ResultCode.OK, "AcquireDataForCalibration Completed."),
                    )
                else:
                    self.logger.error("Failed to receive data in 10 seconds.")
                    task_callback(
                        status=TaskStatus.FAILED,
                        result=(
                            ResultCode.FAILED,
                            "Failed to receive data in 10 seconds.",
                        ),
                    )
        finally:
            self.acquiring_data_for_calibration.clear()
            self.calibration_data_received_event.clear()

    def configure_station_for_calibration(
        self: SpsStationComponentManager,
        task_callback: Optional[Callable] = None,
        **daq_config: dict[str, Any],
    ) -> tuple[TaskStatus, str]:
        """
        Submit the configure station for calibration method.

        This method returns immediately after it submitted
        `self._configure_station_for_calibration` for execution.

        :param task_callback: Update task state, defaults to None
        :param daq_config: any extra config to configure DAQ with

        :return: a task staus and response message
        """
        return self.submit_task(
            self._configure_station_for_calibration,
            task_callback=task_callback,
            kwargs=daq_config,
        )

    @check_communicating
    def _configure_station_for_calibration(
        self: SpsStationComponentManager,
        task_callback: Optional[Callable] = None,
        task_abort_event: Optional[threading.Event] = None,
        **daq_config: dict[str, Any],
    ) -> None:
        """
        Configure station for calibration.

        :param task_callback: Update task state, defaults to None
        :param task_abort_event: Check for abort, defaults to None
        :param daq_config: any extra config to configure DAQ with
        """
        if task_callback:
            task_callback(status=TaskStatus.IN_PROGRESS)

        def _check_aborted() -> bool:
            if task_abort_event and task_abort_event.is_set():
                self.logger.info("ConfigureStationForCalibration task has been aborted")
                if task_callback:
                    task_callback(
                        status=TaskStatus.ABORTED,
                        result=(ResultCode.ABORTED, "Task aborted"),
                    )
                return True
            return False

        nof_correlator_samples: int = 1835008
        receiver_frame_size: int = 9000
        nof_channels: int = 1

        max_tries: int = 10
        tick: float = 0.5

        # Get DAQ running with correlator
        assert self._daq_proxy is not None
        assert self._daq_proxy._proxy is not None

        daq_status = json.loads(
            retry_command_on_exception(self._daq_proxy._proxy, "DaqStatus", None)
        )
        if _check_aborted():
            return

        # TODO: We have to stop all consumers before sending again
        # https://jira.skatelescope.org/browse/MCCS-2183
        if len(daq_status["Running Consumers"]) > 0:
            self.logger.info("Stopping all consumers...")
            rc, _ = retry_command_on_exception(self._daq_proxy._proxy, "Stop", None)
            if rc != ResultCode.OK:
                self.logger.warning("Unable to stop daq consumers.")
            for _ in range(max_tries):
                daq_status = json.loads(
                    retry_command_on_exception(
                        self._daq_proxy._proxy, "DaqStatus", None
                    )
                )
                if len(daq_status["Running Consumers"]) == 0:
                    break
                if _check_aborted():
                    return
                time.sleep(tick)

            assert daq_status["Running Consumers"] == [], "Failed to stop Daq."

        base_config = {
            "nof_tiles": self._number_of_tiles,
            "nof_channels": nof_channels,
            "directory": "correlator_data",  # Appended to ADR-55 path.
            "nof_correlator_samples": nof_correlator_samples,
            "receiver_frame_size": receiver_frame_size,
            "description": "Data from AcquireDataForCalibration",
        }
        base_config.update(daq_config)

        retry_command_on_exception(
            self._daq_proxy._proxy,
            "configure",
<<<<<<< HEAD
            json.dumps(base_config),
=======
            json.dumps(
                {
                    "nof_tiles": 16,  # always 16 for correlation mode.
                    "nof_channels": nof_channels,
                    "directory": "correlator_data",  # Appended to ADR-55 path.
                    "nof_correlator_samples": nof_correlator_samples,
                    "receiver_frame_size": receiver_frame_size,
                }
            ),
>>>>>>> 02ad31f1
        )
        if _check_aborted():
            return

        self.set_lmc_download(
            mode="10g",
            payload_length=8192,  # Default for using 10g
            dst_ip=daq_status["Receiver IP"][0],
            dst_port=daq_status["Receiver Ports"][0],
        )
        if task_callback:
            task_callback(
                status=TaskStatus.COMPLETED,
                result=(ResultCode.OK, "Station configured for calibration."),
            )

    @property
    def csp_spead_format(self: SpsStationComponentManager) -> str:
        """
        Get CSP SPEAD format.

        CSP format is: AAVS for the format used in AAVS2-AAVS3 system,
        using a reference Unix time specified in the header.
        SKA for the format defined in SPS-CBF ICD, based on TAI2000 epoch.

        :return: CSP Spead format. AAVS or SKA
        """
        return self._csp_spead_format

    @csp_spead_format.setter  # type: ignore[no-redef]
    def csp_spead_format(self: SpsStationComponentManager, spead_format: str) -> None:
        """
        Set CSP SPEAD format.

        CSP format is: AAVS for the format used in AAVS2-AAVS3 system,
        using a reference Unix time specified in the header.
        SKA for the format defined in SPS-CBF ICD, based on TAI2000 epoch.

        :param spead_format: format used in CBF SPEAD header: "AAVS" or "SKA"
        """
        if spead_format in ["AAVS", "SKA"]:
            self._csp_spead_format = spead_format
        else:
            self.logger.error("Invalid SPEAD format: should be AAVS or SKA")
            return
        for proxy in self._tile_proxies.values():
            assert proxy._proxy is not None  # for the type checker
            proxy._proxy.cspSpeadFormat = spead_format

    @check_communicating
    def set_channeliser_rounding(
        self: SpsStationComponentManager,
        channeliser_rounding: np.ndarray,
        task_callback: Optional[Callable] = None,
    ) -> tuple[TaskStatus, str]:
        """
        Set the channeliserRounding in all Tiles.

        :param channeliser_rounding: the number of LS bits dropped in
            each channeliser frequency channel.
        :param task_callback: Update task state, defaults to None

        :return: a task status and response message
        """
        return self.submit_task(
            self._set_channeliser_rounding,
            args=[channeliser_rounding],
            task_callback=task_callback,
        )

    def _set_channeliser_rounding(
        self: SpsStationComponentManager,
        channeliser_rounding: np.ndarray,
        task_callback: Optional[Callable] = None,
        task_abort_event: Optional[threading.Event] = None,
    ) -> None:
        """
        Set the channeliserRounding in all Tiles.

        :param channeliser_rounding: the number of LS bits dropped in
            each channeliser frequency channel.
        :param task_callback: Update task state, defaults to None
        :param task_abort_event: Check for abort, defaults to None
        """
        if task_callback:
            task_callback(status=TaskStatus.IN_PROGRESS)

        self._channeliser_rounding = list(channeliser_rounding)

        result_code = ResultCode.OK
        message = ""
        for proxy in self._tile_proxies.values():
            assert proxy._proxy is not None  # for the type checker
            if proxy._proxy.tileProgrammingState in ["Initialised", "Synchronised"]:
                self.logger.debug(f"Writing truncation in {proxy._proxy.name()}")
                try:
                    proxy._proxy.channeliserRounding = channeliser_rounding
                except tango.DevFailed:
                    self.logger.warning(
                        f"Failed to load truncation for {proxy._proxy.name()}"
                    )
                    message = "Failed to set channeliserRounding for 1 or more Tiles."
                    result_code = ResultCode.FAILED
            else:
                message += (
                    "unable to set channeliserRounding for 1 or more tiles. "
                    "Tile not Initialised. "
                )
                result_code = ResultCode.FAILED

        if not message:
            message = "channeliserRounding loaded into all Tiles successfully."

        if task_callback:
            task_callback(
                status=TaskStatus.COMPLETED,
                result=(result_code, message),
            )

    def trigger_adc_equalisation(
        self: SpsStationComponentManager,
        task_callback: Optional[Callable] = None,
    ) -> tuple[TaskStatus, str]:
        """
        Submit the trigger adc equalisation method.

        This method returns immediately after it submitted
        `self._trigger_adc_equalisation` for execution.

        :param task_callback: Update task state, defaults to None

        :return: a task status and response message
        """
        return self.submit_task(
            self._trigger_adc_equalisation,
            task_callback=task_callback,
        )

    @check_communicating
    def _trigger_adc_equalisation(
        self: SpsStationComponentManager,
        task_callback: Optional[Callable] = None,
        task_abort_event: Optional[threading.Event] = None,
    ) -> None:
        """
        Equalise adc using slow command.

        :param task_callback: Update task state, defaults to None
        :param task_abort_event: Check for abort, defaults to None
        """
        if task_callback:
            task_callback(status=TaskStatus.IN_PROGRESS)

        tpms = self._tile_proxies.values()
        num_samples = 20
        target_adc = 17

        adc_data = np.empty([num_samples, 32 * len(tpms)])
        for i in range(num_samples):
            time.sleep(1)
            adc_data[i] = self.adc_power()

        # calculate difference in dB between current and target values
        adc_medians = np.median(adc_data, axis=0)

        # adc deltas
        adc_deltas = 20 * np.log10(adc_medians / target_adc)

        # calculate ideal attenuation
        preadu_levels = np.concatenate([t.preadu_levels() for t in tpms])
        desired_levels = preadu_levels + adc_deltas

        # quantise and clip to valid range
        sanitised_levels = (desired_levels * 4).round().clip(0, 127) / 4

        # apply new preADU levels to the station
        self.preadu_levels = sanitised_levels

        if task_callback:
            task_callback(
                status=TaskStatus.COMPLETED,
                result=(ResultCode.OK, "ADC equalisation complete."),
            )

    def start_adcs(
        self: SpsStationComponentManager,
    ) -> tuple[list[ResultCode], list[Optional[str]]]:
        """
        Start ADCs on all tiles.

        :return: A tuple containing a return code and a string
            message indicating status. The message is for
            information purpose only.
        """
        return self._execute_async_on_tiles("StartADCs", require_synchronised=True)

    def stop_adcs(
        self: SpsStationComponentManager,
    ) -> tuple[list[ResultCode], list[Optional[str]]]:
        """
        Stop ADCs on all tiles.

        :return: A tuple containing a return code and a string
            message indicating status. The message is for
            information purpose only.
        """
        return self._execute_async_on_tiles("StopADCs", require_synchronised=True)

    def describe_test(self, test_name: str) -> str:
        """
        Return the doc string of a given self-check test.

        :param test_name: name of the test.

        :returns: the doc string of a given self-check test.
        """
        docs = self.self_check_manager._tpm_tests[test_name].__doc__
        if docs is None:
            return f"{test_name} appears to have no description."
        return docs

    # pylint: disable=broad-exception-caught
    def _execute_async_on_tiles(
        self: SpsStationComponentManager,
        command_name: str,
        command_args: Optional[Any] = None,
        timeout: int = 20,
        require_initialised: bool = False,
        require_synchronised: bool = False,
    ) -> tuple[list[ResultCode], list[Optional[str]]]:
        """
        Execute a given command on all tile proxies in separate threads.

        This is for commands which return a DevVarLongStringArrayType.

        :param command_name: command to execute.
        :param command_args: args to execute commands with.
        :param timeout: timeout in which to expect command completion.
        :param require_initialised: if this command can only execute on an initialised
            tile.
        :param require_synchronised: if this command can only execute on a synchronised
            tile.

        :return: A tuple containing a return code and a string
            message indicating status. The message is for
            information purpose only.
        """
        self.logger.debug(f"calling {command_name} with {command_args=}")
        command_args = [command_args] if command_args is not None else []

        # Ideally we wouldn't handle the exceptions, and let them hit the user.
        # However we need to do more work in MccsTile before that. I'd like to get
        # to a situation where MccsTile returns ResultCode.FAILED if we're OK with
        # the failure (e.g failed to acquire lock), but raises an exception to us if
        # something really janky happened, which should be sent straight to the user.
        def _run_while_handling_errors(
            proxy: MccsDeviceProxy,
        ) -> tuple[list[ResultCode], list[Optional[str]]]:
            try:
                return proxy.command_inout(
                    command_name,
                    *command_args,
                )
            except Exception as e:
                self.logger.error(
                    f"Error running {command_name} on {proxy.dev_name()}: {e}"
                )
                return [ResultCode.FAILED], [
                    f"Command raised {str(type(e))}, check logs."
                ]

        commands_to_execute = [
            (_run_while_handling_errors, dev._proxy)
            for dev in self._tile_proxies.values()
            if dev._proxy is not None
            and (
                not require_initialised
                or dev._proxy.tileProgrammingState in ["Initialised", "Synchronised"]
            )
            and (
                not require_synchronised
                or dev._proxy.tileProgrammingState in ["Synchronised"]
            )
        ]

        def _build_msg(
            command_name: str,
            base_msg: str,
            require_initialised: bool,
            require_synchronised: bool,
        ) -> str:
            if require_initialised:
                base_msg += f" {command_name} requires Initialised MccsTiles."
            if require_synchronised:
                base_msg += f" {command_name} requires Synchronised MccsTiles."
            return base_msg

        if not commands_to_execute:
            msg = _build_msg(
                command_name,
                f"{command_name} wouldn't be called on any MccsTiles."
                " Check MccsTile adminMode.",
                require_initialised,
                require_synchronised,
            )
            self.logger.error(msg)
            return [ResultCode.REJECTED], [msg]

        if len(commands_to_execute) != len(self._tile_proxies):
            msg = _build_msg(
                command_name,
                f"{command_name} won't be called on all tiles. Will be called on: "
                f"{[proxy.dev_name() for _, proxy in commands_to_execute]}."
                " Check MccsTile adminMode.",
                require_initialised,
                require_synchronised,
            )
            self.logger.warning(msg)

        if not self.excecute_async:
            self.logger.debug(f"Calling {command_name} synchronously.")
            results = [command(proxy) for command, proxy in commands_to_execute]
        else:
            # We'd really prefer to use GreenMode.Asyncio or similar here. This appears
            # to be buggy/unsupported with a tango.DeviceProxy. We'd have to move to a
            # tango.asyncio.DeviceProxy to use that functionality, which would involve a
            # general refactor of SpsStation. So for now we just spin up some threads,
            # and execute each synchronous call in it's own thread manually.
            with ThreadPoolExecutor(max_workers=len(self._tile_proxies)) as executor:
                futures: list[Future] = [
                    executor.submit(command, proxy)
                    for command, proxy in commands_to_execute
                ]
                complete, incomplete = wait(futures, timeout=timeout)
                if incomplete:
                    msg = f"{len(incomplete)} commands failed to complete in time."
                    self.logger.warning(msg)
                    return [ResultCode.FAILED], [msg]
                results = [future.result() for future in complete]

        result_codes, _ = zip(*results)
        self.logger.debug(f"Tiles response from {command_name}: {str(results)}")
        if all(result[0] == ResultCode.OK for result in result_codes):
            return [ResultCode.OK], [f"{command_name} finished OK."]
        return [ResultCode.FAILED], [
            f"{command_name} didn't finish OK. Results: {str(results)}"
        ]<|MERGE_RESOLUTION|>--- conflicted
+++ resolved
@@ -665,12 +665,12 @@
                     "but device not deployed. Skipping."
                 )
                 continue
-            tile_delays[tile_logical_id][
-                antenna_config["tpm_x_channel"]
-            ] = antenna_config["delay"]
-            tile_delays[tile_logical_id][
-                antenna_config["tpm_y_channel"]
-            ] = antenna_config["delay"]
+            tile_delays[tile_logical_id][antenna_config["tpm_x_channel"]] = (
+                antenna_config["delay"]
+            )
+            tile_delays[tile_logical_id][antenna_config["tpm_y_channel"]] = (
+                antenna_config["delay"]
+            )
         for tile_no, tile in enumerate(tile_delays):
             self.logger.debug(f"Delays for tile logcial id {tile_no} = {tile}")
         return [
@@ -3081,7 +3081,7 @@
             assert daq_status["Running Consumers"] == [], "Failed to stop Daq."
 
         base_config = {
-            "nof_tiles": self._number_of_tiles,
+            "nof_tiles": 16,  # always 16 for correlation mode.
             "nof_channels": nof_channels,
             "directory": "correlator_data",  # Appended to ADR-55 path.
             "nof_correlator_samples": nof_correlator_samples,
@@ -3093,19 +3093,7 @@
         retry_command_on_exception(
             self._daq_proxy._proxy,
             "configure",
-<<<<<<< HEAD
             json.dumps(base_config),
-=======
-            json.dumps(
-                {
-                    "nof_tiles": 16,  # always 16 for correlation mode.
-                    "nof_channels": nof_channels,
-                    "directory": "correlator_data",  # Appended to ADR-55 path.
-                    "nof_correlator_samples": nof_correlator_samples,
-                    "receiver_frame_size": receiver_frame_size,
-                }
-            ),
->>>>>>> 02ad31f1
         )
         if _check_aborted():
             return
