--- conflicted
+++ resolved
@@ -381,7 +381,6 @@
                 power_state == PowerState.NO_SUPPLY for power_state in power_states
             ):
                 evaluated_power_state = PowerState.OFF
-<<<<<<< HEAD
             elif all(
                 power_state == PowerState.ON
                 for power_state in list(self._subrack_power_states.values())
@@ -389,9 +388,6 @@
                 power_state == PowerState.OFF
                 for power_state in list(self._tile_power_states.values())
             ):
-=======
-            elif all(power_state == PowerState.OFF for power_state in power_states):
->>>>>>> 5f92ddc6
                 evaluated_power_state = PowerState.STANDBY
             else:
                 evaluated_power_state = PowerState.UNKNOWN
