# pylint: disable=too-many-lines, too-many-public-methods
#
#  -*- coding: utf-8 -*
#
# This file is part of the SKA Low MCCS project
#
#
# Distributed under the terms of the BSD 3-clause new license.
# See LICENSE for more info.
"""This module implements the MCCS station device."""

from __future__ import annotations

import importlib
import ipaddress
import itertools
import json
import sys
import time
from datetime import datetime, timezone
from functools import wraps
from typing import Any, Callable, Final, Optional, cast

import numpy as np
import tango
from numpy import ndarray
from ska_control_model import (
    AdminMode,
    CommunicationStatus,
    HealthState,
    PowerState,
    ResultCode,
)
from ska_control_model.health_rollup import HealthRollup, HealthSummary
from ska_low_mccs_common import MccsBaseDevice
from ska_tango_base.commands import JsonValidator, SubmittedSlowCommand
from ska_tango_base.obs import SKAObsDevice
from tango.server import attribute, command, device_property

from ..version import version_info
from .station_component_manager import SpsStationComponentManager
from .station_health_model import SpsStationHealthModel
from .station_obs_state_model import SpsStationObsStateModel

DevVarLongStringArrayType = tuple[list[ResultCode], list[Optional[str]]]

__all__ = ["SpsStation", "main"]


def engineering_mode_required(func: Callable) -> Callable:
    """
    Return a decorator for engineering only commands.

    :param func: the command which is engineering mode only.

    :returns: decorator to check for engineering mode before running command.
    """

    @wraps(func)
    def wrapper(*args: Any, **kwargs: Any) -> DevVarLongStringArrayType:
        device: MccsBaseDevice = args[0]
        if device._admin_mode != AdminMode.ENGINEERING:
            return (
                [ResultCode.REJECTED],
                [
                    f"Device in adminmode {device._admin_mode.name}, "
                    "this command requires engineering."
                ],
            )
        return func(*args, **kwargs)

    return wrapper


# pylint: disable=too-many-instance-attributes
class SpsStation(MccsBaseDevice, SKAObsDevice):
    """An implementation of an  SPS Station Tango device for MCCS."""

    # -----------------
    # Device Properties
    # -----------------
    StationId = device_property(dtype=int, default_value=0)
    TileFQDNs = device_property(dtype=(str,), default_value=[])
    SubrackFQDNs = device_property(dtype=(str,), default_value=[])

    # IP address and mask of first interface in allocated block for science data,
    # using CIDR-style slash notation.
    # e.g. "10.130.0.1/25" means "address 10.130.0.1 on network 10.130.0.0/25"
    SdnFirstInterface = device_property(dtype=str)
    SdnGateway = device_property(dtype=str, default_value="")
    CspIngestIp = device_property(dtype=str, default_value="")
    ChanneliserRounding = device_property(dtype=(int,), default_value=[])
    CspRounding = device_property(dtype=int, default_value=4)

    LMCDaqTRL = device_property(dtype=str, default_value="")
    BandpassDaqTRL = device_property(dtype=str, default_value="")
    AntennaConfigURI = device_property(
        dtype=(str,),
        default_value=[],
    )
    StartBandpassesInInitialise = device_property(dtype=bool, default_value=True)

    # ---------------
    # Initialisation
    # ---------------
    def __init__(self, *args: Any, **kwargs: Any) -> None:
        """
        Initialise this device object.

        :param args: positional args to the init
        :param kwargs: keyword args to the init
        """
        # We aren't supposed to define initialisation methods for Tango
        # devices; we are only supposed to define an `init_device` method. But
        # we insist on doing so here, just so that we can define some
        # attributes, thereby stopping the linters from complaining about
        # "attribute-defined-outside-init" etc. We still need to make sure that
        # `init_device` re-initialises any values defined in here.
        super().__init__(*args, **kwargs)

        self._health_state: HealthState = HealthState.UNKNOWN
        self._health_report: str = ""
        # Need to dynamically define the health rollup members based on deployment.
        self._use_new_health_model: bool
        self._health_model: SpsStationHealthModel
        self._health_rollup: HealthRollup

        self.component_manager: SpsStationComponentManager
        self._obs_state_model: SpsStationObsStateModel
        self._adc_power: Optional[list[float]] = None
        self._data_received_result: Optional[tuple[str, str]] = ("", "")

    def init_device(self: SpsStation) -> None:
        """
        Initialise the device.

        This is overridden here to change the Tango serialisation model.
        """
        util = tango.Util.instance()
        util.set_serial_model(tango.SerialModel.NO_SYNC)
        self._use_new_health_model = True
        self._health_thresholds: dict[str, Any] = {
            "pps_delta_degraded": 4,
            "pps_delta_failed": 9,
            "subracks": (1, 1, 1),
            "tiles": (1, 1, 2),
        }
        super().init_device()

        self._build_state = sys.modules["ska_low_mccs_spshw"].__version_info__
        self._version_id = sys.modules["ska_low_mccs_spshw"].__version__
        device_name = f'{str(self.__class__).rsplit(".", maxsplit=1)[-1][0:-2]}'
        version = f"{device_name} Software Version: {self._version_id}"
        properties = (
            f"Initialised {device_name} device with properties:\n"
            f"\tStationId: {self.StationId}\n"
            f"\tTileFQDNs: {self.TileFQDNs}\n"
            f"\tLMCDaqTRL: {self.LMCDaqTRL}\n"
            f"\tBandpassDaqTRL: {self.BandpassDaqTRL}\n"
            f"\tSubrackFQDNs: {self.SubrackFQDNs}\n"
            f"\tSdnFirstInterface: {self.SdnFirstInterface}\n"
            f"\tSdnGateway: {self.SdnGateway}\n"
            f"\tCspIngestIp: {self.CspIngestIp}\n"
            f"\tChanneliserRounding: {self.ChanneliserRounding}\n"
            f"\tCspRounding: {self.CspRounding}\n"
            f"\tAntennaConfigURI: {self.AntennaConfigURI}\n"
            f"\tStartBandpassesInInitialise: {self.StartBandpassesInInitialise}\n"
        )
        self.logger.info(
            "\n%s\n%s\n%s", str(self.GetVersionInfo()), version, properties
        )

    def _init_state_model(self: SpsStation) -> None:
        super()._init_state_model()
        self._obs_state_model = SpsStationObsStateModel(
            self.logger, self._update_obs_state
        )
        self._health_state = HealthState.UNKNOWN  # InitCommand.do() does this too late.
        self._health_rollup = self._setup_health_rollup()
        self._health_model = SpsStationHealthModel(
            self.SubrackFQDNs,
            self.TileFQDNs,
            self._old_health_changed,
        )
        # Update thresholds so we don't have to define ppsDelta in two places.
        self._health_model.health_params = (
            self._health_thresholds | self._health_model.health_params
        )
        self.set_change_event("healthState", True, False)

        # pylint: disable=attribute-defined-outside-init
        self._x_bandpass_data: np.ndarray = np.zeros(shape=(256, 512), dtype=float)
        # pylint: disable=attribute-defined-outside-init
        self._y_bandpass_data: np.ndarray = np.zeros(shape=(256, 512), dtype=float)

    def create_component_manager(
        self: SpsStation,
    ) -> SpsStationComponentManager:
        """
        Create and return a component manager for this device.

        :return: a component manager for this device.
        """
        return SpsStationComponentManager(
            self.StationId,
            self.SubrackFQDNs,
            self.TileFQDNs,
            self.LMCDaqTRL,
            self.BandpassDaqTRL,
            ipaddress.IPv4Interface(self.SdnFirstInterface),
            ipaddress.IPv4Address(self.SdnGateway) if self.SdnGateway else None,
            ipaddress.IPv4Address(self.CspIngestIp) if self.CspIngestIp else None,
            self.ChanneliserRounding,
            self.CspRounding,
            self.AntennaConfigURI,
            self.StartBandpassesInInitialise,
            self.logger,
            self._communication_state_changed,
            self._component_state_changed,
            self._health_model.tile_health_changed,
            self._health_model.subrack_health_changed,
            event_serialiser=self._event_serialiser,
        )

    def init_command_objects(self: SpsStation) -> None:
        """Set up the handler objects for Commands."""
        super().init_command_objects()

        #
        # Long running commands
        #

        run_test_schema = {
            "$schema": "http://json-schema.org/draft-07/schema#",
            "type": "object",
            "properties": {
                "test_name": {"type": "string"},
                "count": {"type": "integer"},
            },
            "required": ["test_name"],
        }

        acquire_correlator_data_schema = {
            "$schema": "http://json-schema.org/draft-07/schema#",
            "type": "object",
            "properties": {
                "first_channel": {"type": "integer", "minimum": 1, "maximum": 512},
                "last_channel": {"type": "integer", "minimum": 1, "maximum": 512},
                "start_time": {"type": "string"},
            },
            "required": ["first_channel", "last_channel"],
        }

<<<<<<< HEAD
        start_beamformer_schema: Final = json.loads(
            importlib.resources.read_text(
                "ska_low_mccs_spshw.station.schemas",
                "SpsStation_StartBeamformer.json",
=======
        initialise_schema: Final = json.loads(
            importlib.resources.read_text(
                "ska_low_mccs_spshw.station.schemas",
                "SpsStation_Initialise.json",
>>>>>>> c01574fe
            )
        )

        for command_name, method_name, schema in [
            ("Initialise", "initialise", initialise_schema),
            ("StartAcquisition", "start_acquisition", None),
            (
                "AcquireDataForCalibration",
                "acquire_data_for_calibration",
                acquire_correlator_data_schema,
            ),
            (
                "ConfigureStationForCalibration",
                "configure_station_for_calibration",
                None,
            ),
            ("TriggerAdcEqualisation", "trigger_adc_equalisation", None),
            ("SetChanneliserRounding", "set_channeliser_rounding", None),
            ("SelfCheck", "self_check", None),
            ("RunTest", "run_test", run_test_schema),
            ("StartBeamformer", "start_beamformer", start_beamformer_schema),
            ("StopBeamformer", "stop_beamformer", None),
        ]:
            validator = (
                None
                if schema is None
                else JsonValidator(
                    command_name,
                    schema,
                    logger=self.logger,
                )
            )

            self.register_command_object(
                command_name,
                SubmittedSlowCommand(
                    command_name,
                    self._command_tracker,
                    self.component_manager,
                    method_name,
                    callback=None,
                    logger=self.logger,
                    validator=validator,
                ),
            )

    class InitCommand(SKAObsDevice.InitCommand):
        """
        A class for :py:class:`~.SpsStation`'s Init command.

        The :py:meth:`~.SpsStation.InitCommand.do` method below is
        called upon :py:class:`~.SpsStation`'s initialisation.
        """

        def do(
            self: SpsStation.InitCommand,
            *args: Any,
            **kwargs: Any,
        ) -> tuple[ResultCode, str]:
            """
            Initialise the :py:class:`.SpsStation`.

            :param args: positional args to the component manager method
            :param kwargs: keyword args to the component manager method

            :return: A tuple containing a return code and a string
                message indicating status. The message is for
                information purpose only.
            """
            self._device._is_calibrated = False
            self._device._is_programmed = False
            self._device._test_generator_active = False
            self._device._is_beamformer_running = False
            self._device._current_beamformer_table = [[0] * 7] * 48
            self._device._desired_beamformer_table = [[0] * 7] * 48

            self._device._build_state = ",".join(
                [
                    version_info["name"],
                    version_info["version"],
                    version_info["description"],
                ]
            )
            self._device._version_id = version_info["version"]

            self._device.set_change_event("xPolBandpass", True, False)
            self._device.set_change_event("yPolBandpass", True, False)
            self._device.set_change_event("antennaInfo", True, False)
            self._device.set_change_event("ppsDelaySpread", True, False)

            self._device.set_archive_event("xPolBandpass", True, False)
            self._device.set_archive_event("yPolBandpass", True, False)
            self._device.set_archive_event("antennaInfo", True, False)
            self._device.set_archive_event("tileProgrammingState", True, False)
            self._device.set_change_event("adcPower", True, False)
            self._device.set_archive_event("adcPower", True, False)
            self._device.set_change_event("dataReceivedResult", True, False)
            self._device.set_archive_event("dataReceivedResult", True, False)
            self._device.set_archive_event("ppsDelaySpread", True, False)

            super().do()

            return (ResultCode.OK, "Initialisation complete")

    def is_On_allowed(self: SpsStation) -> bool:
        """
        Check if command `On` is allowed in the current device state.

        :return: ``True`` if the command is allowed
        """
        return self.get_state() in [
            tango.DevState.OFF,
            tango.DevState.STANDBY,
            tango.DevState.ON,
            tango.DevState.UNKNOWN,
            tango.DevState.FAULT,
        ]

    def is_Standby_allowed(self: SpsStation) -> bool:
        """
        Check if command `Standby` is allowed in the current device state.

        :return: ``True`` if the command is allowed
        """
        return self.get_state() in [
            tango.DevState.OFF,
            tango.DevState.STANDBY,
            tango.DevState.ON,
            tango.DevState.UNKNOWN,
            tango.DevState.FAULT,
        ]

    def _setup_health_rollup(
        self: SpsStation,
    ) -> HealthRollup:
        #   Rollup is based on three configurable thresholds:
        # * the number of FAILED (or UNKNOWN) sources that cause health
        #   to roll up to overall FAILED;
        # * the number of FAILED (or UNKNOWN) sources that cause health
        #   to roll up to overall DEGRADED;
        # * the number of DEGRADED sources that cause health to roll up to
        #   overall DEGRADED.

        # Here the "self" entry represets SpsStation specific health changes
        # such as ppsSpread.
        rollup_members = ["self"]
        # TODO: Make these thresholds fully dynamic based on deployment.
        thresholds = {"self": (1, 1, 1)}
        if len(self.SubrackFQDNs) > 0:
            rollup_members.append("subracks")
            thresholds["subracks"] = self._health_thresholds["subracks"]
        if len(self.TileFQDNs) > 0:
            rollup_members.append("tiles")
            thresholds["tiles"] = self._health_thresholds["tiles"]

        health_rollup = HealthRollup(
            rollup_members,
            thresholds["self"],
            self._health_changed,
            self._health_summary_changed,
        )

        if "subracks" in rollup_members:
            # Subrack Default Thresholds: 1 failed = failed, 1 failed = deg, 1 deg = deg
            health_rollup.define("subracks", self.SubrackFQDNs, thresholds["subracks"])
        if "tiles" in rollup_members:
            # Tile Default Thresholds: 1 failed = failed, 1 failed = deg, 2 deg = deg
            health_rollup.define("tiles", self.TileFQDNs, thresholds["tiles"])

        return health_rollup

    def _redefine_health_rollup(self: SpsStation) -> None:
        """
        Redefine the health rollup members and thresholds.

        Redefines the health rollup following a change in subdevice thresholds.
        This pulls the old/current healths from the health report, instantiates
        a new health_rollup instance and restores those healthstates.
        """

        def _flatten_dict(d: dict[str, Any]) -> dict[str, Any]:
            """
            Return a flattened dictionary given nested dicts.

            Returns a flattened dictionary containing the key-value pairs
            of the nested dictionaries. Where a key-value pair is itself
            a dictionary this will also be flattened and the parent key
            omitted.

            :param d: the nested dictionary to flatten
            :return: flattened dictionary.
            """

            def _flatten(d: dict[str, Any]) -> dict[str, Any]:
                items: list[Any] = []
                for k, v in d.items():
                    if isinstance(v, dict):
                        items.extend(_flatten(v).items())
                    else:
                        items.append((k, v))
                return dict(items)

            return _flatten(d)

        # Pull out the old healthstates.
        old_report = json.loads(self._health_report)
        old_subdevice_healths = _flatten_dict(old_report)
        old_online = self._health_rollup.online
        self._health_rollup = self._setup_health_rollup()
        self._health_rollup.online = old_online
        # Restore old healthstates.
        for subdevice, health in old_subdevice_healths.items():
            self._health_rollup.health_changed(subdevice, cast(HealthState, health))

    # ----------
    # Callbacks
    # ----------
    def _communication_state_changed(
        self: SpsStation,
        communication_state: CommunicationStatus,
    ) -> None:
        """
        Handle change in communications status between component manager and component.

        This is a callback hook, called by the component manager when
        the communications status changes. It is implemented here to
        drive the op_state.

        :param communication_state: the status of communications
            between the component manager and its component.
        """
        super()._communication_state_changed(communication_state)
        self._health_model.update_state(
            communicating=(communication_state == CommunicationStatus.ESTABLISHED)
        )

    def _update_admin_mode(self: SpsStation, admin_mode: AdminMode) -> None:
        super()._update_admin_mode(admin_mode)
        self._health_rollup.online = admin_mode in [
            AdminMode.ENGINEERING,
            AdminMode.ONLINE,
        ]

    # TODO: Upstream this interface change to SKABaseDevice
    # pylint: disable-next=arguments-differ, too-many-branches, too-many-statements
    def _component_state_changed(  # type: ignore[override]
        self: SpsStation,
        *,
        fault: Optional[bool] = None,
        power: Optional[PowerState] = None,
        health: HealthState | int | None = None,
        **state_change: Any,
    ) -> None:
        """
        Handle change in the state of the component.

        This is a callback hook, called by the component manager when
        the state of the component changes.

        :param fault: whether the component is in fault or not
        :param power: the power state of the component
        :param health: the health state of a subordinate component.
        :param state_change: other state updates
        """
        bandpass_data_shape = (256, 512)
        if power is not None:
            self._health_model.update_state(fault=fault, power=power)
        else:
            self._health_model.update_state(fault=fault)

        # Helper function to *expand* a numpy array to a shape and pad with zeros.
        def to_shape(a: np.ndarray, shape: tuple[int, int]) -> np.ndarray:
            y_, x_ = shape
            y, x = a.shape
            y_pad = y_ - y
            x_pad = x_ - x
            return np.pad(
                a,
                (
                    (y_pad // 2, y_pad // 2 + y_pad % 2),
                    (x_pad // 2, x_pad // 2 + x_pad % 2),
                ),
                mode="constant",
            )

        device_name = state_change.get("device_name")
        if device_name is not None:
            device_name = state_change["device_name"]
            health = None if health is None else HealthState(health)
            self.logger.debug(
                f"{device_name} changed state to "
                f"power = {power}, "
                f"fault = {fault}, "
                f"health = {None if health is None else health.name} "
            )
            if health is not None:
                self._health_rollup.health_changed(device_name, health)
        else:
            super()._component_state_changed(fault=fault, power=power)

        if state_change.get("is_configured") is not None:
            is_configured = cast(bool, state_change.get("is_configured"))
            self._obs_state_model.is_configured_changed(is_configured)

        if state_change.get("adc_power") is not None:
            self._adc_power = state_change.get("adc_power")
            self.push_change_event("adcPower", self._adc_power)
            self.push_archive_event("adcPower", self._adc_power)

        if state_change.get("dataReceivedResult") is not None:
            self._data_received_result = state_change.get("dataReceivedResult")
            self.push_change_event("dataReceivedResult", self._data_received_result)
            self.push_archive_event("dataReceivedResult", self._data_received_result)

        x_bandpass_data = state_change.get("xPolBandpass")
        if x_bandpass_data is not None:
            if isinstance(x_bandpass_data, np.ndarray):
                x_pol_bandpass_ordered: np.ndarray = np.zeros(
                    shape=bandpass_data_shape, dtype=float
                )
                try:
                    # Resize data to match attr.
                    x_bandpass_data = to_shape(x_bandpass_data, bandpass_data_shape)
                    # Change bandpass data from port order to antenna order.
                    x_pol_bandpass_ordered = (
                        self.component_manager._port_to_antenna_order(
                            self.component_manager._antenna_mapping, x_bandpass_data
                        )
                    )
                    # pylint: disable=attribute-defined-outside-init
                    self._x_bandpass_data = x_pol_bandpass_ordered
                    self.push_change_event("xPolBandpass", x_pol_bandpass_ordered)
                    self.push_archive_event("xPolBandpass", x_pol_bandpass_ordered)
                except Exception as e:  # pylint: disable=broad-exception-caught
                    self.logger.error(
                        f"Caught exception setting station X bandpass:\n {e}"
                    )
            else:
                self.logger.error(
                    "X polarised bandpass data has incorrect format.\
                        Expected np.ndarray, got %s",
                    type(x_bandpass_data),
                )

        y_bandpass_data = state_change.get("yPolBandpass")
        if y_bandpass_data is not None:
            if isinstance(y_bandpass_data, np.ndarray):
                y_pol_bandpass_ordered: np.ndarray = np.zeros(
                    shape=bandpass_data_shape, dtype=float
                )
                try:
                    # Resize data to match attr.
                    y_bandpass_data = to_shape(y_bandpass_data, bandpass_data_shape)
                    # Change bandpass data from port order to antenna order.
                    y_pol_bandpass_ordered = (
                        self.component_manager._port_to_antenna_order(
                            self.component_manager._antenna_mapping, y_bandpass_data
                        )
                    )
                    # pylint: disable=attribute-defined-outside-init
                    self._y_bandpass_data = y_pol_bandpass_ordered
                    self.push_change_event("yPolBandpass", y_pol_bandpass_ordered)
                    self.push_archive_event("yPolBandpass", y_pol_bandpass_ordered)
                except Exception as e:  # pylint: disable=broad-exception-caught
                    self.logger.error(
                        f"Caught exception setting station Y bandpass:\n {e}"
                    )
            else:
                self.logger.error(
                    "Y polarised bandpass data has incorrect format. \
                    Expected np.ndarray, got %s",
                    type(y_bandpass_data),
                )

        # TODO: Refactor this into an extensible health related method.
        pps_delay_spread = state_change.get("ppsDelaySpread")
        if pps_delay_spread is not None:
            self.push_change_event("ppsDelaySpread", pps_delay_spread)
            self.push_archive_event("ppsDelaySpread", pps_delay_spread)
            self._health_model.update_state(pps_delay_spread=pps_delay_spread)
            # Check if pps_delay_spread is beyond thresholds, update health.
            if (
                self._health_thresholds["pps_delta_degraded"]
                <= pps_delay_spread
                <= self._health_thresholds["pps_delta_failed"]
            ):
                self._health_rollup.health_changed("self", HealthState.DEGRADED)
            elif pps_delay_spread > self._health_thresholds["pps_delta_failed"]:
                self._health_rollup.health_changed("self", HealthState.FAILED)
            else:
                # This only works because we have no other health params
                self._health_rollup.health_changed("self", HealthState.OK)

    def _health_changed(self: SpsStation, health: HealthState) -> None:
        """
        Handle change in this device's health state.

        This is a callback hook, called whenever the HealthModel's
        evaluated health state changes. It is responsible for updating
        the tango side of things i.e. making sure the attribute is up to
        date, and events are pushed.

        :param health: the new health value
        """
        if self._use_new_health_model:
            self._health_state = health
            self.push_change_event("healthState", health)

    def _old_health_changed(self: SpsStation, health: HealthState) -> None:
        """
        Handle change in this device's health state.

        This is a callback hook, called whenever the HealthModel's
        evaluated health state changes. It is responsible for updating
        the tango side of things i.e. making sure the attribute is up to
        date, and events are pushed.

        :param health: the new health value
        """
        if not self._use_new_health_model:
            if self._health_state != health:
                self._health_state = health
                self.push_change_event("healthState", health)

    def _health_summary_changed(
        self: SpsStation, health_summary: HealthSummary
    ) -> None:
        """
        Handle change in this device's health summary.

        This is a callback hook, called whenever this device's
        evaluated health summary changes. It is responsible for updating
        the tango side of things i.e. making sure the attribute is up to
        date, and events are pushed.

        :param health_summary: the new health summary
        """
        self._health_report = json.dumps(health_summary)

    # ----------
    # Attributes
    # ----------

    @attribute(
        dtype=(("DevFloat",),),
        max_dim_x=512,  # Channels
        max_dim_y=256,  # Antennas
    )
    def xPolBandpass(self: SpsStation) -> np.ndarray:
        """
        Read the last bandpass plot data for the x-polarisation.

        :return: The last block of x-polarised bandpass data.
        """
        return self._x_bandpass_data

    @attribute(
        dtype=(("DevFloat",),),
        max_dim_x=512,  # Channels
        max_dim_y=256,  # Antennas
    )
    def yPolBandpass(self: SpsStation) -> np.ndarray:
        """
        Read the last bandpass plot data for the y-polarisation.

        :return: The last block of y-polarised bandpass data.
        """
        return self._y_bandpass_data

    @attribute(
        dtype=("str",),
        max_dim_x=2,  # Always the last result (unique_id, JSON-encoded result)
    )
    def dataReceivedResult(self: SpsStation) -> tuple[str, str] | None:
        """
        Read the result of the receiving of data.

        :return: A tuple containing the data mode of transmission and a json
            string with any additional data about the data such as the file
            name.
        """
        return self._data_received_result

    @attribute(dtype=str)
    def LMCdaqTRL(self: SpsStation) -> str:
        """
        Report the Tango Resource Locator for this SpsStation's LMC DAQ instance.

        :return: Return the current DAQ TRL.
        """
        return self.LMCDaqTRL

    @LMCdaqTRL.write  # type: ignore[no-redef]
    def LMCdaqTRL(self: SpsStation, value: str) -> None:
        """
        Set the Tango Resource Locator for this SpsStation's LMC DAQ instance.

        :param value: The new DAQ TRL.
        """
        self.LMCDaqTRL = value
        self.component_manager._lmc_daq_trl = value

    @attribute(dtype=str)
    def BandpassdaqTRL(self: SpsStation) -> str:
        """
        Report the Tango Resource Locator for this SpsStation's Bandpass DAQ instance.

        :return: Return the current DAQ TRL.
        """
        return self.BandpassDaqTRL

    @BandpassdaqTRL.write  # type: ignore[no-redef]
    def BandpassdaqTRL(self: SpsStation, value: str) -> None:
        """
        Set the Tango Resource Locator for this SpsStation's Bandpass DAQ instance.

        :param value: The new DAQ TRL.
        """
        self.BandpassDaqTRL = value
        self.component_manager._bandpass_daq_trl = value

    @attribute(dtype="DevBoolean")
    def isCalibrated(self: SpsStation) -> bool:
        """
        Return a flag indicating whether this station is currently calibrated or not.

        :return: a flag indicating whether this station is currently
            calibrated or not.
        """
        return self._is_calibrated

    @attribute(dtype="DevBoolean")
    def isConfigured(self: SpsStation) -> bool:
        """
        Return a flag indicating whether this station is currently configured or not.

        :return: a flag indicating whether this station is currently
            configured or not.
        """
        return self.component_manager._is_configured

    @attribute(dtype="DevString")
    def antennasMapping(self: SpsStation) -> str:
        """
        Return the mappings of the antennas.

        Returns a mapping of antenna number to
            TPM port number.

        :return: json string containing antenna mappings
        """
        return json.dumps(self.component_manager._antenna_mapping)

    @attribute(dtype="DevString")
    def antennaInfo(self: SpsStation) -> str:
        """
        Return antenna information.

        Returns a json string representing a dictionary coded
            by antenna number and presenting that antenna's
            station_id, tile_id and location information.

        :return: json string containing antenna information.
        """
        return json.dumps(self.component_manager._antenna_info)

    @attribute(
        dtype=("DevDouble",),
        max_dim_x=512,
    )
    def staticTimeDelays(self: SpsStation) -> list[float]:
        """
        Get static time delay correction.

        Array of one value per antenna/polarization (32 per tile), in range +/-124.
        Delay in nanoseconds (positive = increase the signal delay) to correct for
        static delay mismathces, e.g. cable length.

        :return: Array of one value per antenna/polarization (32 per tile)
        """
        return self.component_manager.static_delays

    @staticTimeDelays.write  # type: ignore[no-redef]
    def staticTimeDelays(self: SpsStation, delays: list[float]) -> None:
        """
        Set static time delay.

        :param delays: Delay in nanoseconds (positive = increase the signal delay)
             to correct for static delay mismathces, e.g. cable length.
             2 values per antenna (pol. X and Y), 32 values per tile, 512 total.
        """
        self.component_manager.static_delays = delays

    @attribute(
        dtype=(("DevLong",),),
        max_dim_x=512,  # Channels
        max_dim_y=16,  # Tiles
    )
    def channeliserRounding(self: SpsStation) -> ndarray:
        """
        Channeliser rounding.

        Number of LS bits dropped in each channeliser frequency channel.
        Valid values 0-7 Same value applies to all antennas and
        polarizations

        :returns: A list of 512 values for every tile, one per channel.
        """
        return self.component_manager.channeliser_rounding

    @attribute(
        dtype=("DevLong",),
        max_dim_x=384,
    )
    def cspRounding(self: SpsStation) -> list[int]:
        """
        CSP formatter rounding.

        Rounding from 16 to 8 bits in final stage of the
        station beamformer, before sending data to CSP.
        Array of (up to) 384 values, one for each logical channel.
        Range 0 to 7, as number of discarded LS bits.

        :return: CSP formatter rounding for each logical channel.
        """
        return self.component_manager.csp_rounding

    @cspRounding.write  # type: ignore[no-redef]
    def cspRounding(self: SpsStation, rounding: list[int]) -> None:
        """
        Set CSP formatter rounding.

        :param rounding: list of up to 384 values in the range 0-7.
            Current hardware supports only a single value, thus oly 1st value is used
        """
        self.component_manager.csp_rounding = rounding

    @attribute(
        dtype=("DevDouble",),
        max_dim_x=512,
    )
    def preaduLevels(self: SpsStation) -> list[float]:
        """
        Get attenuator level of preADU channels, one per input channel.

        :return: Array of one value per antenna/polarization (32 per tile)
        """
        return self.component_manager.preadu_levels

    @preaduLevels.write  # type: ignore[no-redef]
    def preaduLevels(self: SpsStation, levels: list[float]) -> None:
        """
        Set attenuator level of preADU channels, one per input channel.

        :param levels: attenuator level of preADU channels, one per input
            channel (2 per antenna, 32 per tile, 512 total), in dB
        """
        self.component_manager.preadu_levels = levels

    @attribute(
        dtype=("DevLong",),
        max_dim_x=16,
    )
    def ppsDelays(self: SpsStation) -> list[int]:
        """
        Get PPS delay correction, one per tile.

        :return: Array of PPS delay in nanoseconds, one value per tile.
        """
        return self.component_manager.pps_delays

    @attribute(
        dtype=("DevLong",),
        max_dim_x=16,
    )
    def ppsDelayCorrections(self: SpsStation) -> list[int]:
        """
        Return PPS delay correction, one per tile.

        :return: Array of PPS delay correction in nanoseconds, one value per tile.
        """
        return self.component_manager.pps_delay_corrections

    @ppsDelayCorrections.write  # type: ignore[no-redef]
    def ppsDelayCorrections(self: SpsStation, delays: list[int]) -> None:
        """
        Set PPS delay correction, one per tile.

        Note: this will be set in the next initialisation.

        :param delays: PPS delay correction in nanoseconds, one value per tile.
            Values are internally rounded to 1.25 ns units.
        """
        self.component_manager.pps_delay_corrections = delays

    @attribute(dtype="DevLong")
    def ppsDelaySpread(self: SpsStation) -> int:
        """
        Get difference between maximum and minimum delays.

        Returns the difference between max and min delays used for this station.
        This can be used to detect "drifting" delays.

        :return: Difference between maximum and minimum delays.
        """
        return self.component_manager.pps_delay_spread

    @attribute(dtype=("DevLong",), max_dim_x=336)
    def beamformerTable(self: SpsStation) -> list[int]:
        """
        Get beamformer region table.

        Bidimensional array of one row for each 8 channels, with elements:
        0. start physical channel
        1. beam number
        2. subarray ID
        3. subarray_logical_channel
        4. subarray_beam_id
        5. substation_id
        6. aperture_id

        Each row is a set of 7 consecutive elements in the list.

        :return: list of up to 7*48 values
        """
        return list(
            itertools.chain.from_iterable(self.component_manager.beamformer_table)
        )

    @attribute(dtype="DevString")
    def fortyGbNetworkAddress(self: SpsStation) -> str:
        """
        Get 40Gb network address for this station.

        :return: IP subnet address
        """
        return self.component_manager.forty_gb_network_address

    @attribute(dtype="DevString")
    def cspIngestAddress(self: SpsStation) -> str:
        """
        Get CSP ingest IP address.

        CSP ingest address and port are set by the SetCspIngest command

        :return: IP net address for CSP ingest port
        """
        return self.component_manager.csp_ingest_address

    @attribute(dtype="DevLong")
    def cspIngestPort(self: SpsStation) -> int:
        """
        Get CSP ingest port.

        CSP ingest address and port are set by the SetCspIngest command

        :return: UDP port for the CSP ingest port
        """
        return self.component_manager.csp_ingest_port

    @attribute(dtype="DevLong")
    def cspSourcePort(self: SpsStation) -> int:
        """
        Get CSP source port.

        CSP source port is set by the SetCspIngest command

        :return: UDP port for the CSP source port
        """
        return self.component_manager.csp_source_port

    @attribute(dtype="DevString")
    def globalReferenceTime(self: SpsStation) -> str:
        """
        Return the global FPGA synchronization time.

        :return: the global synchronization time, in UTC format
        """
        return self.component_manager.global_reference_time

    @globalReferenceTime.write  # type: ignore[no-redef]
    def globalReferenceTime(self: SpsStation, reference_time: str) -> None:
        """
        Set the global global synchronization timestamp.

        :param reference_time: the synchronization time, in ISO9660 format, or ""
        :raises ValueError: if specified time not in ISO format or < TAI2000
        """
        #   tai_2000_epoch = int(AstropyTime('2000-01-01 00:00:00',
        #                        scale='tai').unix) - extra_leap_seconds
        tai_2000_epoch = 946684763
        # check syntax and positive time.
        # TODO Convert to astropy Time
        rfc_format = "%Y-%m-%dT%H:%M:%S.%fZ"
        try:
            # time_ref = Time(reference_time, format="isot").unix
            dt = datetime.strptime(reference_time, rfc_format)
            time_ref = dt.replace(tzinfo=timezone.utc).timestamp()
        except ValueError as error:
            self.logger.error(f"Invalid ISO time: {error}")
            raise ValueError(error) from error
        time_ref = int(time_ref - (time_ref - tai_2000_epoch) % 864)
        if time_ref < int(time.time()) - 864000:
            raise ValueError("Reference time too old: more than 10 days")
        self.component_manager.global_reference_time = (
            # Time(time_ref, format="unix").isot + "Z"
            datetime.strftime(
                datetime.fromtimestamp(time_ref, tz=timezone.utc), rfc_format
            )
        )

    @attribute(dtype="DevBoolean")
    def isProgrammed(self: SpsStation) -> bool:
        """
        Return a flag indicating whether of not the TPM boards are programmed.

        Attribute is False if at least one TPM is not programmed.

        :return: whether of not the TPM boards are programmed
        """
        return self.component_manager.is_programmed

    @attribute(dtype="DevBoolean")
    def testGeneratorActive(self: SpsStation) -> bool:
        """
        Get the state of the test generator.

        :return: true if the test generator is active in at least one tile
        """
        return self.component_manager.test_generator_active

    @attribute(dtype="DevBoolean")
    def isBeamformerRunning(self: SpsStation) -> bool:
        """
        Get the state of the test generator.

        :return: true if the test generator is active in at least one tile
        """
        return self.component_manager.is_beamformer_running

    @attribute(dtype=("DevString",), max_dim_x=16)
    def tileProgrammingState(self: SpsStation) -> list[str]:
        """
        Get the tile programming state.

        :return: a list of strings describing the programming state of the tiles
        """
        return self.component_manager.tile_programming_state()

    @attribute(dtype=("DevDouble",), max_dim_x=512)
    def adcPower(self: SpsStation) -> list[float] | None:
        """
        Get the ADC RMS input levels for all input signals.

        Returns an array of 2 values (X and Y polarizations) per antenna, 32
        per tile, 512 per station

        :return: the ADC RMS input levels, in ADC units
        """
        return self._adc_power

    @attribute(dtype=("DevDouble",), max_dim_x=3)
    def boardTemperaturesSummary(self: SpsStation) -> list[float] | None:
        """
        Get summary of board temperatures (minimum, average, maximum).

        :returns: minimum, average, maximum board temperatures, in deg Celsius
        """
        return self.component_manager.board_temperature_summary()

    @attribute(dtype=("DevDouble",), max_dim_x=3)
    def fpgaTemperaturesSummary(self: SpsStation) -> list[float] | None:
        """
        Get summary of FPGA temperatures (minimum, average, maximum).

        :returns: minimum, average, maximum board temperatures, in deg Celsius
        """
        return self.component_manager.fpga_temperature_summary()

    @attribute(dtype=("DevDouble",), max_dim_x=3)
    def ppsDelaySummary(self: SpsStation) -> list[float] | None:
        """
        Get summary of PPS delay (minimum, average, maximum).

        :returns: minimum, average, maximum board temperatures, in deg Celsius
        """
        return self.component_manager.pps_delay_summary()

    @attribute(dtype="DevBoolean")
    def sysrefPresentSummary(self: SpsStation) -> bool:
        """
        Get summary of sysrf present status for all tiles.

        :returns: True if SYSREF signal is present in all tiles
        """
        return self.component_manager.sysref_present_summary()

    @attribute(dtype="DevBoolean")
    def pllLockedSummary(self: SpsStation) -> bool:
        """
        Get summary of PLL locked status for all tiles.

        :returns: True if PLL is locked to reference in all tiles
        """
        return self.component_manager.pll_locked_summary()

    @attribute(dtype="DevBoolean")
    def ppsPresentSummary(self: SpsStation) -> bool:
        """
        Get summary of PPS present status for all tiles.

        :returns: True if PPS signal is present in all tiles
        """
        return self.component_manager.pps_present_summary()

    @attribute(dtype="DevBoolean")
    def clockPresentSummary(self: SpsStation) -> bool:
        """
        Get summary of clock present status for all tiles.

        :returns: True if 10 MHz clock signal is present in all tiles
        """
        return self.component_manager.clock_present_summary()

    @attribute(dtype=("DevLong",), max_dim_x=32)
    def fortyGbNetworkErrors(self: SpsStation) -> list[int]:
        """
        Get number of network errors for all 40 Gb interfaces.

        :return: Total number of errors on each interface (2 per tile)
        """
        return self.component_manager.forty_gb_network_errors()

    @attribute(
        dtype="DevString",
        format="%s",
    )
    def healthThresholds(self: SpsStation) -> str:
        """
        Get the health params from the health model.

        Default health thresholds:

            "pps_delta_degraded": 4,
                int: PPS delay spread in 1.25ns units that triggers degraded health.
            "pps_delta_failed": 9,
                int: PPS delay spread in 1.25ns units that triggers failed health.
            "subracks": (f2f, d2f, d2d),
                tuple(int, int, int): Number of subracks failed before health failed,
                                      Number of subracks degraded before health failed,
                                      Number of subracks degraded before health degraded
            "tiles": (f2f, d2f, d2d),
                tuple(int, int, int): Number of tiles failed before health failed,
                                      Number of tiles degraded before health failed,
                                      Number of tiles degraded before health degraded.

        :return: the health params
        """
        if not self._use_new_health_model:
            self.logger.warning(
                "These are thresholds used by the new health model. "
                "Old health model is in use. "
                "To see old health model thresholds use healthModelParams."
            )
        return json.dumps(self._health_thresholds)

    @healthThresholds.write  # type: ignore[no-redef]
    def healthThresholds(self: SpsStation, argin: str) -> None:
        """
        Set the params for health transition rules.

        Default health thresholds:

            "pps_delta_degraded": 4,
                int: PPS delay spread in 1.25ns units that triggers degraded health.
            "pps_delta_failed": 9,
                int: PPS delay spread in 1.25ns units that triggers failed health.
            "subracks": (f2f, d2f, d2d),
                tuple(int, int, int): Number of subracks failed before health failed,
                                      Number of subracks degraded before health failed,
                                      Number of subracks degraded before health degraded
            "tiles": (f2f, d2f, d2d),
                tuple(int, int, int): Number of tiles failed before health failed,
                                      Number of tiles degraded before health failed,
                                      Number of tiles degraded before health degraded.


        :param argin: JSON-string of dictionary of health thresholds
        """
        if not self._use_new_health_model:
            self.logger.warning(
                "Old health model is in use. "
                "These thresholds are for the new health model. "
                "Thresholds will be updated but will not be used unless the "
                "new health model is activated. "
                "To update old health model thresholds use healthModelParams."
            )
        thresholds = json.loads(argin)
        for key, threshold in thresholds.items():
            if key not in self._health_thresholds:
                self.logger.info(
                    f"Invalid Key Supplied: {key}. "
                    f"Allowed keys: {self._health_thresholds.keys()}"
                )
                continue
            self._health_thresholds[key] = threshold

            # TODO: Modify rollup classes to allow this.
            # Redefine health thresholds if needed.
            # if key == "tiles":
            #     self._health_rollup.define("tiles", self.TileFQDNs, threshold)
            # if key == "subracks":
            #     self._health_rollup.define("subracks", self.SubrackFQDNs, threshold)
        # If we changed thresholds for subdevices, redefine health rollup.
        if any(subdevice in thresholds for subdevice in ["tiles", "subracks"]):
            self.logger.info("Reconfiguring subdevice health thresholds.")
            self._redefine_health_rollup()
        # If old health model is around, update it too.
        if self._health_model is not None:
            self._health_model.health_params = (
                self._health_model.health_params | self._health_thresholds
            )

    @attribute(
        dtype="DevString",
        format="%s",
    )
    def healthModelParams(self: SpsStation) -> str:
        """
        Get the health params from the health model.

        These are the thresholds for the old health model.

        :return: the health params
        """
        if self._use_new_health_model:
            self.logger.warning(
                "These are the thresholds for the old health model. "
                "New health model is currently in use. "
                "To see new health model thresholds use healthThresholds."
            )
        return json.dumps(self._health_model.health_params)

    @healthModelParams.write  # type: ignore[no-redef]
    def healthModelParams(self: SpsStation, argin: str) -> None:
        """
        Set the params for health transition rules.

        These are the thresholds for the old health model.

        :param argin: JSON-string of dictionary of health states
        :param argin: JSON-string of dictionary of health thresholds
        """
        if self._use_new_health_model:
            self.logger.warning(
                "New health model is in use. "
                "These thresholds are for the old health model."
                "Thresholds will be updated but will not "
                "be used unless the old health model is activated. "
                "To update new health model thresholds use healthThresholds."
            )
        self._health_model.health_params = json.loads(argin)
        self._health_model.update_health()

    @attribute(dtype="DevString")
    def healthReport(self: SpsStation) -> str:
        """
        Get the health report.

        :return: the health report.
        """
        if self._use_new_health_model:
            return self._health_report
        return self._health_model.health_report

    @attribute(
        dtype="DevString",
        format="%s",
    )
    def testLogs(self: SpsStation) -> str:
        """
        Get logs of the most recently run self-check test.

        :return: the logs of the most recently run self-check test.
        """
        return self.component_manager.test_logs

    @attribute(
        dtype="DevString",
        format="%s",
    )
    def testReport(self: SpsStation) -> str:
        """
        Get the report for the most recently run self-check test set.

        :return: the report for the most recently run self-check test set.
        """
        return self.component_manager.test_report

    @attribute(dtype=("DevString",), format="%s", max_dim_x=32)
    def testList(self: SpsStation) -> list[str]:
        """
        Get the list of self-check tests available.

        :return: the list of self-check tests available.
        """
        return self.component_manager.test_list

    @attribute(dtype="DevString")
    def cspSpeadFormat(self: SpsStation) -> str:
        """
        Get CSP SPEAD format.

        CSP format is: AAVS for the format used in AAVS2-AAVS3 system,
        using a reference Unix time specified in the header.
        SKA for the format defined in SPS-CBF ICD, based on TAI2000 epoch.

        :return: CSP Spead format. AAVS or SKA
        """
        return self.component_manager.csp_spead_format

    @cspSpeadFormat.write  # type: ignore[no-redef]
    def cspSpeadFormat(self: SpsStation, spead_format: str) -> None:
        """
        Set CSP SPEAD format.

        CSP format is: AAVS for the format used in AAVS2-AAVS3 system,
        using a reference Unix time specified in the header.
        SKA for the format defined in SPS-CBF ICD, based on TAI2000 epoch.

        :param spead_format: format used in CBF SPEAD header: "AAVS" or "SKA"
        """
        if spead_format in ["AAVS", "SKA"]:
            self.component_manager.csp_spead_format = spead_format
        else:
            self.logger.error("Invalid SPEAD format: should be AAVS or SKA")

    @attribute(dtype=("DevFloat",), max_dim_x=513)
    def lastPointingDelays(self: SpsStation) -> list:
        """
        Return last pointing delays applied to the tiles.

        Values are initialised to 0.0 if they haven't been set.
        These values are in antenna EEP order.

        :returns: last pointing delays applied to the tiles.
        """
        return self.component_manager.last_pointing_delays

    @attribute(dtype="DevBoolean")
    def executeAsync(self: SpsStation) -> bool:
        """
        Return whether to execute MccsTile methods asynchronously.

        We can either execute MccsTile methods in serial or sequence,
        this attribute dictates which.

        :returns: whether to execute MccsTile methods asynchronously.
        """
        return self.component_manager.excecute_async

    @executeAsync.write  # type: ignore[no-redef]
    def executeAsync(self: SpsStation, execute_async: bool) -> None:
        """
        Set whether to execute MccsTile methods asynchronously.

        We can either execute MccsTile methods in serial or sequence,
        this attribute dictates which.

        :param execute_async: whether to execute MccsTile methods asynchronously.
        """
        self.component_manager.excecute_async = execute_async

    @attribute(dtype="DevBoolean")
    def keepTestData(self: SpsStation) -> bool:
        """
        Return whether to keep test data.

        We can either keep or discard test data after tests are run.

        :returns: whether to keep test data.
        """
        return self.component_manager.keep_test_data

    @keepTestData.write  # type: ignore[no-redef]
    def keepTestData(self: SpsStation, keep_test_data: bool) -> None:
        """
        Set whether to keep test data.

        We can either keep or discard test data after tests are run.

        :param keep_test_data: whether to keep test data.
        """
        self.component_manager.keep_test_data = keep_test_data

    @attribute(dtype="DevBoolean")
    def useNewHealthModel(self: SpsStation) -> bool:
        """
        Return a flag indicating whether this station is using the new health model.

        :return: a flag indicating whether this station is currently
            using the new health model.
        """
        return self._use_new_health_model

    @useNewHealthModel.write  # type: ignore[no-redef]
    def useNewHealthModel(self: SpsStation, argin: bool) -> None:
        """
        Set a flag indicating whether this station is using the new health model.

        :param argin: a flag indicating whether this station is currently
            using the new health model.
        """
        self._use_new_health_model = argin

    # -------------
    # Slow Commands
    # -------------

    @command(
        dtype_in="DevString",
        dtype_out="DevVarLongStringArray",
    )
    # pylint: disable=line-too-long
    def Initialise(self: SpsStation, argin: str) -> DevVarLongStringArrayType:
        """
        Initialise the station.

        :return: A tuple containing a return code and a string
            message indicating status. The message is for
            information purpose only.

        :param argin: A json-ified dictionary adhering to the initialise schema:

        .. literalinclude:: /../../src/ska_low_mccs_spshw/station/schemas/SpsStation_Initialise.json
            :language: json

        :example:
            >>> dp = tango.DeviceProxy("mccs/station/001")
            >>> dp.command_inout("Initialise")
        """  # noqa: E501
        handler = self.get_command_object("Initialise")
        (return_code, message) = handler(argin)
        return ([return_code], [message])

    @command(dtype_in=("DevLong",), dtype_out="DevVarLongStringArray")
    def SetChanneliserRounding(
        self: SpsStation, channeliser_rounding: ndarray
    ) -> DevVarLongStringArrayType:
        """
        Set the ChanneliserRounding to all Tiles in this Station.

        Number of LS bits dropped in each channeliser frequency channel.
        Valid values 0-7 Same value applies to all antennas and
        polarizations

        :param channeliser_rounding: list of 512 values, one per channel.
            this will apply to all Tiles in this station.
        :return: A tuple containing a return code and a string
            message indicating status. The message is for
            information purpose only.

        :example:
            >>> dp = tango.DeviceProxy("low-mccs/station/aavs3")
            >>> dp.command_inout("SetChanneliserRounding", np.array([2]*512))
        """
        handler = self.get_command_object("SetChanneliserRounding")
        (return_code, message) = handler(channeliser_rounding)
        return ([return_code], [message])

    @command(
        dtype_in="DevString",
        dtype_out="DevVarLongStringArray",
    )
    def StartAcquisition(self: SpsStation, argin: str) -> DevVarLongStringArrayType:
        """
        Start the acquisition synchronously for all tiles, checks for synchronisation.

        If a start time isn't given, it will default to 'now'.

        :param argin: Start acquisition time in ISO9601 format
        :return: A tuple containing a return code and a string message indicating
            status. The message is for information purpose only.

        :example:
            >>> dp = tango.DeviceProxy("mccs/station/001")
            >>> dp.command_inout("StartAcquisition", "20230101T12:34:55.000Z")
        """
        handler = self.get_command_object("StartAcquisition")
        (return_code, message) = handler(argin)
        return ([return_code], [message])

    @command(
        dtype_in="DevString",
        dtype_out="DevVarLongStringArray",
    )
    def AcquireDataForCalibration(
        self: SpsStation, argin: str
    ) -> DevVarLongStringArrayType:
        """
        Start acquiring data for calibration.

        :param argin: json-ified dictionary containing the keys first_channel
            and last_channel
        :return: A tuple containing a return code and a string message indicating
            status. The message is for information purpose only.

        :example:
            >>> dp = tango.DeviceProxy("low-mccs/spsstation/ci-1")
            >>> argin = json.dumps({"first_channel": 64, "last_channel": 448})
            >>> dp.command_inout("AcquireDataForCalibration", argin)
        """
        handler = self.get_command_object("AcquireDataForCalibration")
        (return_code, message) = handler(argin)
        return ([return_code], [message])

    @command(dtype_out="DevVarLongStringArray", dtype_in="DevString")
    def ConfigureStationForCalibration(
        self: SpsStation, argin: str
    ) -> DevVarLongStringArrayType:
        """
        Configure the station for calibration.

        :param argin: a JSON-ified dictionary containing optional additions/overrides to
            default DAQ configuration.

        :return: A tuple containing a return code and a string message indicating
            status. The message is for information purpose only.

        :example:
            >>> dp = tango.DeviceProxy("low-mccs/spsstation/ci-1")
            >>> json_arg = json.dumps({"description" : "Calibration data for s8-2"})
            >>> dp.command_inout("ConfigureStationForCalibration", json_arg)
        """
        handler = self.get_command_object("ConfigureStationForCalibration")
        (return_code, message) = handler(**json.loads(argin))
        return ([return_code], [message])

    @command(
        dtype_out="DevVarLongStringArray",
    )
    def TriggerAdcEqualisation(self: SpsStation) -> DevVarLongStringArrayType:
        """
        Get the equalised ADC values.

        Getting the equalised values takes up to 20 seconds (to get an average to
        avoid spikes). So we trigger the collection and publish to dbmPowers

        :return: A tuple containing a return code and a string message indicating
            status. The message is for information purpose only.

        :example:
            >>> dp = tango.DeviceProxy("mccs/station/001")
            >>> dp.command_inout("TriggerAdcEqualisation")
        """
        handler = self.get_command_object("TriggerAdcEqualisation")
        (return_code, message) = handler()
        return ([return_code], [message])

    @engineering_mode_required
    @command(
        dtype_out="DevVarLongStringArray",
    )
    def SelfCheck(self: SpsStation) -> DevVarLongStringArrayType:
        """
        Run all the self-check tests once.

        :return: A tuple containing a return code and a string message indicating
            status. The message is for information purpose only.

        :example:
            >>> dp = tango.DeviceProxy("low-mccs/spsstation/aavs3")
            >>> dp.SelfCheck()
        """
        handler = self.get_command_object("SelfCheck")
        (return_code, message) = handler()
        return ([return_code], [message])

    @engineering_mode_required
    @command(
        dtype_in="DevString",
        dtype_out="DevVarLongStringArray",
    )
    def RunTest(self: SpsStation, argin: str) -> DevVarLongStringArrayType:
        """
        Run a self-check test and optional amount of times.

        :param argin: json-ified args, containing a required 'test_name', and optional
            'count'

        :return: A tuple containing a return code and a string message indicating
            status. The message is for information purpose only.

        :example:
            >>> dp = tango.DeviceProxy("low-mccs/spsstation/aavs3")
            >>> dp.RunTest(json.dumps({"test_name" : "my_test", "count" : 5}))
        """
        test_name = json.loads(argin)["test_name"]
        if test_name not in self.component_manager.test_list:
            return (
                [ResultCode.REJECTED],
                [
                    f"{test_name} not in available tests: "
                    f"{self.component_manager.test_list}"
                ],
            )

        handler = self.get_command_object("RunTest")
        (return_code, message) = handler(argin)
        return ([return_code], [message])

    @command(
        dtype_in="DevString",
        dtype_out="DevString",
    )
    def DescribeTest(self: SpsStation, test_name: str) -> str:
        """
        Fetch the docstring of a given test.

        :param test_name: the name of the test you wish to fetch the details of.

        :returns: the docstring of a given test.
        """
        if test_name not in self.component_manager.test_list:
            return (
                f"{test_name} not in available tests: "
                f"{self.component_manager.test_list}"
            )

        return self.component_manager.describe_test(test_name)

    # -------------
    # Fast Commands
    # -------------

    @command(dtype_out="DevVarLongStringArray")
    def UpdateStaticDelays(self: SpsStation) -> DevVarLongStringArrayType:
        """
        Update static delays from TelModel.

        :return: A tuple containing a return code and a string
            message indicating status. The message is for
            information purpose only.

        """
        self.component_manager.static_delays = (
            self.component_manager._update_static_delays()
        )
        return ([ResultCode.OK], ["UpdateStaticDelays command completed OK"])

    @command(
        dtype_in="DevString",
        dtype_out="DevVarLongStringArray",
    )
    def SetLmcDownload(self: SpsStation, argin: str) -> DevVarLongStringArrayType:
        """
        Specify whether control data will be transmitted over 1G or 40G networks.

        :param argin: json dictionary with optional keywords:

            * mode - (string) '1G' or '10G' (Mandatory) (use '10G' for 40G also)
            * payload_length - (int) SPEAD payload length for channel data
            * destination_ip - (string) Destination IP.
            * source_port - (int) Source port for integrated data streams
            * destination_port - (int) Destination port for integrated data streams

        :return: A tuple containing a return code and a string
            message indicating status. The message is for
            information purpose only.

        :example:

        >> dp = tango.DeviceProxy("mccs/tile/01")
        >> dict = {"mode": "1G", "payload_length": 1024, "destination_ip": "10.0.1.23"}
        >> jstr = json.dumps(dict)
        >> dp.command_inout("SetLmcDownload", jstr)
        """
        params = json.loads(argin)
        mode = params.get("mode", "10G")

        if mode.upper() == "40G":
            mode = "10G"
        payload_length = params.get("payload_length", None)
        if payload_length is None:
            if mode in ("10g", "10G"):
                payload_length = 8192
            else:
                payload_length = 1024
        dst_ip = params.get("destination_ip", None)
        src_port = params.get("source_port", 0xF0D0)
        dst_port = params.get("destination_port", 4660)

        return self.component_manager.set_lmc_download(
            mode, payload_length, dst_ip, src_port, dst_port
        )

    @command(
        dtype_in="DevString",
        dtype_out="DevVarLongStringArray",
    )
    def SetLmcIntegratedDownload(
        self: SpsStation, argin: str
    ) -> DevVarLongStringArrayType:
        """
        Configure link and size for integrated data packets, for all tiles.

        :param argin: json dictionary with optional keywords:

            * mode - (string) '1G' '10G' '40G' - default 40G
            * channel_payload_length - (int) SPEAD payload length for integrated
                 channel data
            * beam_payload_length - (int) SPEAD payload length for integrated beam data
            * destination_ip - (string) Destination IP
            * source_port - (int) Source port for integrated data streams
            * destination_port - (int) Destination port for integrated data streams

        :return: A tuple containing a return code and a string
            message indicating status. The message is for
            information purpose only.

        :example:

        >>> dp = tango.DeviceProxy("mccs/tile/01")
        >>> dict = {"mode": "1G", "channel_payload_length":4,
                    "beam_payload_length": 1024, "destination_ip"="10.0.1.23"}
        >>> jstr = json.dumps(dict)
        >>> dp.command_inout("SetLmcIntegratedDownload", jstr)
        """
        params = json.loads(argin)
        mode: str = params.get("mode", "40G")

        if mode.upper() == "40G":
            mode = "10G"
        channel_payload_length = params.get("channel_payload_length", 1024)
        beam_payload_length = params.get("beam_payload_length", 1024)
        dst_ip = params.get("destination_ip", None)
        src_port = params.get("source_port", 0xF0D0)
        dst_port = params.get("destination_port", 4660)

        return self.component_manager.set_lmc_integrated_download(
            mode,
            channel_payload_length,
            beam_payload_length,
            dst_ip,
            src_port,
            dst_port,
        )

    @command(
        dtype_in="DevString",
        dtype_out="DevVarLongStringArray",
    )
    def SetCspIngest(self: SpsStation, argin: str) -> DevVarLongStringArrayType:
        """
        Configure link for beam data packets to CSP.

        :param argin: json dictionary with optional keywords:

            * destination_ip - (string) Destination IP
            * source_port - (int) Source port for integrated data streams
            * destination_port - (int) Destination port for integrated data streams

        :return: A tuple containing a return code and a string
            message indicating status. The message is for
            information purpose only.

        :example:

        >>> dp = tango.DeviceProxy("mccs/tile/01")
        >>> dict = {"destination_ip"="10.0.1.23"}
        >>> jstr = json.dumps(dict)
        >>> dp.command_inout("SetCspIngest", jstr)
        """
        params = json.loads(argin)
        dst_ip = params.get("destination_ip", None)
        src_port = params.get("source_port", 0xF0D0)
        dst_port = params.get("destination_port", 4660)

        self.component_manager.set_csp_ingest(
            dst_ip,
            src_port,
            dst_port,
        )
        return ([ResultCode.OK], ["SetCspIngest command completed OK"])

    @command(
        dtype_in="DevVarLongArray",
        dtype_out="DevVarLongStringArray",
    )
    def SetBeamFormerTable(
        self: SpsStation, argin: list[int]
    ) -> DevVarLongStringArrayType:
        """
        Set the beamformer table which are going to be beamformed into each beam.

        region_array is defined as a flattened 2D array, for a maximum of 48 entries.
        Each entry corresponds to 8 consecutive frequency channels.
        This is equivalent to SetBeamformerRegions, with a different way
        to specify the bandwidth of each spectral region.
        Input is consistent with the beamformerTable attribute

        :param argin: list of regions. Each region comprises:

        * start_channel - (int) region starting channel, must be even in range 0 to 510
        * beam_index - (int) beam used for this region with range 0 to 47
        * subarray_id - (int) Subarray
        * subarray_logical_channel - (int) logical channel # in the subarray
        * subarray_beam_id - (int) ID of the subarray beam
        * substation_id - (int) Substation
        * aperture_id:  ID of the aperture (station*100+substation?)

        :return: A tuple containing a return code and a string
            message indicating status. The message is for
            information purpose only.

        :raises ValueError: if parameters are illegal or inconsistent

        :example:

        >>> regions = [[4, 0, 0, 0, 3, 1, 101], [26, 1, 0, 24, 4, 2, 102]]
        >>> input = list(itertools.chain.from_iterable(regions))
        >>> dp = tango.DeviceProxy("mccs/station/01")
        >>> dp.command_inout("SetBeamFormerRegions", input)
        """
        if len(argin) < 7:
            self.logger.error("Insufficient parameters specified")
            raise ValueError("Insufficient parameters specified")
        if len(argin) > (48 * 7):
            self.logger.error("Too many channel groups specified")
            raise ValueError("Too many channel groups specified")
        if len(argin) % 7 != 0:
            self.logger.error(
                "Incomplete specification of region. Groups specified by 7 values"
            )
            raise ValueError("Incomplete specification of channel group")
        beamformer_table: list[list[int]] = []
        for i in range(0, len(argin), 7):
            group = argin[i : i + 7]  # noqa: E203
            start_channel = group[0]
            if start_channel % 2 != 0:
                self.logger.error("Start channel in group must be even")
                raise ValueError("Start channel in group must be even")
            beam_index = group[1]
            if beam_index < 0 or beam_index > 47:
                self.logger.error("Beam_index is out side of range 0-47")
                raise ValueError("Beam_index is out side of range 0-47")
            beamformer_table.append(group)
        return self.component_manager.set_beamformer_table(beamformer_table)

    @command(
        dtype_in="DevVarLongArray",
        dtype_out="DevVarLongStringArray",
    )
    def SetBeamFormerRegions(
        self: SpsStation, argin: list[int]
    ) -> DevVarLongStringArrayType:
        """
        Set the frequency regions which are going to be beamformed into each beam.

        region_array is defined as a flattened 2D array, for a maximum of 48 regions.
        Total number of channels must be <= 384.

        :param argin: list of regions. Each region comprises:

        * start_channel - (int) region starting channel, must be even in range 0 to 510
        * num_channels - (int) size of the region, must be a multiple of 8
        * beam_index - (int) beam used for this region with range 0 to 47
        * subarray_id - (int) Subarray
        * subarray_logical_channel - (int) logical channel # in the subarray
        * subarray_beam_id - (int) ID of the subarray beam
        * substation_id - (int) Substation
        * aperture_id:  ID of the aperture (station*100+substation?)

        :return: A tuple containing a return code and a string
            message indicating status. The message is for
            information purpose only.

        :raises ValueError: if parameters are illegal or inconsistent

        :example:

        >>> regions = [[4, 24, 0, 0, 0, 3, 1, 101], [26, 40, 1, 0, 24, 4, 2, 102]]
        >>> input = list(itertools.chain.from_iterable(regions))
        >>> dp = tango.DeviceProxy("mccs/tile/01")
        >>> dp.command_inout("SetBeamFormerRegions", input)
        """
        if len(argin) < 8:
            self.logger.error("Insufficient parameters specified")
            raise ValueError("Insufficient parameters specified")
        if len(argin) > (48 * 8):
            self.logger.error("Too many regions specified")
            raise ValueError("Too many regions specified")
        if len(argin) % 8 != 0:
            self.logger.error(
                "Incomplete specification of region. Regions specified by 8 values"
            )
            raise ValueError("Incomplete specification of region")
        beamformer_table: list[list[int]] = []
        total_chan = 0
        for i in range(0, len(argin), 8):
            region = list(argin[i : i + 8])  # noqa: E203
            start_channel = region[0]
            if start_channel % 2 != 0:
                self.logger.error("Start channel in region must be even")
                raise ValueError("Start channel in region must be even")
            nchannels = region[1]
            if nchannels % 8 != 0:
                self.logger.error("Nos. of channels in region must be multiple of 8")
                raise ValueError("Nos. of channels in region must be multiple of 8")
            beam_index = region[2]
            if beam_index < 0 or beam_index > 47:
                self.logger.error("Beam_index is out side of range 0-47")
                raise ValueError("Beam_index is out side of range 0-47")
            total_chan += nchannels
            if total_chan > 384:
                self.logger.error("Too many channels specified > 384")
                raise ValueError("Too many channels specified > 384")
            subarray_logical_channel = region[4]
            for channel_0 in range(start_channel, start_channel + nchannels, 8):
                entry = [channel_0] + region[2:8]
                entry[3] = subarray_logical_channel
                subarray_logical_channel = subarray_logical_channel + 8
                beamformer_table.append(entry)
        return self.component_manager.set_beamformer_table(beamformer_table)

    @command(
        dtype_in="DevVarDoubleArray",
        dtype_out="DevVarLongStringArray",
    )
    def LoadCalibrationCoefficients(
        self: SpsStation, argin: list[float]
    ) -> DevVarLongStringArrayType:
        """
        Load the calibration coefficients, but does not apply them.

        This is performed by apply_calibration.
        The calibration coefficients may include any rotation
        matrix (e.g. the parallactic angle), but do not include the geometric delay.

        :param argin: list comprises:

        * antenna - (int) is the antenna to which the coefficients will be applied.
        * calibration_coefficients - [array] a bidimensional complex array comprising
            calibration_coefficients[channel, polarization], with each element
            representing a normalized coefficient, with (1.0, 0.0) being the
            normal, expected response for an ideal antenna.

            * channel - (int) channel is the index specifying the channels at the
                              beamformer output, i.e. considering only those channels
                              actually processed and beam assignments.
            * polarization index ranges from 0 to 3.

                * 0: X polarization direct element
                * 1: X->Y polarization cross element
                * 2: Y->X polarization cross element
                * 3: Y polarization direct element

        :return: A tuple containing a return code and a string
            message indicating status. The message is for
            information purpose only.
        :raises ValueError: if parameters are illegal or inconsistent

        :example:

        >>> antenna = 2
        >>> complex_coefficients = [[complex(3.4, 1.2), complex(2.3, 4.1),
        >>>            complex(4.6, 8.2), complex(6.8, 2.4)]]*5
        >>> inp = list(itertools.chain.from_iterable(complex_coefficients))
        >>> out = ([v.real, v.imag] for v in inp]
        >>> coefficients = list(itertools.chain.from_iterable(out))
        >>> coefficients.insert(0, float(antenna))
        >>> input = list(itertools.chain.from_iterable(coefficients))
        >>> dp = tango.DeviceProxy("mccs/tile/01")
        >>> dp.command_inout("LoadCalibrationCoefficients", input)
        """
        if len(argin) < 9:
            self.logger.error("Insufficient calibration coefficients")
            raise ValueError("Insufficient calibration coefficients")
        if len(argin[1:]) % 8 != 0:
            self.logger.error(
                "Incomplete specification of coefficient. "
                "Needs 8 values (4 complex Jones) per channel"
            )
            raise ValueError("Incomplete specification of coefficient")

        self.component_manager.load_calibration_coefficients(argin)

        # handler = self.get_command_object("LoadCalibrationCoefficients")
        # (return_code, message) = handler(argin)
        return ([ResultCode.OK], ["LoadCalibrationCoefficients command completed OK"])

    @command(
        dtype_in="DevString",
        dtype_out="DevVarLongStringArray",
    )
    def ApplyCalibration(self: SpsStation, argin: str) -> DevVarLongStringArrayType:
        """
        Load the calibration coefficients at the specified time delay.

        :param argin: switch time, in ISO formatted time. Default: now

        :return: A tuple containing a return code and a string
            message indicating status. The message is for
            information purpose only.

        :example:

        >>> dp = tango.DeviceProxy("mccs/tile/01")
        >>> dp.command_inout("ApplyCalibration", "")
        """
        switch_time = argin

        return self.component_manager.apply_calibration(switch_time)

    @command(
        dtype_in="DevVarDoubleArray",
        dtype_out="DevVarLongStringArray",
    )
    def LoadPointingDelays(
        self: SpsStation, argin: list[float]
    ) -> DevVarLongStringArrayType:
        """
        Set the pointing delay parameters of this Station's Tiles.

        :param argin: an array containing a beam index followed by
            pairs of antenna delays + delay rates, delay in seconds
            and the delay rate in seconds/second. In order of antenna EEP.

        :return: A tuple containing a return code and a string
            message indicating status. The message is for
            information purpose only.
        :raises ValueError: if parameters are illegal or inconsistent

        :example:

        >>> # example delays: 256 values from -32 to +32 ns, rates = 0
        >>> delays = [step * 0.25e-9 for step in list(range(-128, 128))]
        >>> rates = [0.0]*256
        >>> beam = 0.0
        >>> dp = tango.DeviceProxy("mccs/station/01")
        >>> arg = [beam]
        >>> for i in range(256)
        >>>   arg.append(delays[i])
        >>>   arg.append(rates[i])
        >>> dp.command_inout("LoadPointingDelays", arg)
        """
        if len(argin) < 513:  # self._antennas_per_tile * 2 + 1:
            self.component_manager.logger.error("Insufficient parameters")
            raise ValueError("Insufficient parameters")
        beam_index = int(argin[0])
        if beam_index < 0 or beam_index > 7:
            self.component_manager.logger.error("Invalid beam index")
            raise ValueError("Invalid beam index")

        self.component_manager.load_pointing_delays(argin)
        return ([ResultCode.OK], ["LoadPointingDelays command completed OK"])
        # handler = self.get_command_object("LoadPointingDelays")
        # (return_code, message) = handler(argin)
        # return ([return_code], [message])

    @command(
        dtype_in="DevString",
        dtype_out="DevVarLongStringArray",
    )
    def ApplyPointingDelays(self: SpsStation, argin: str) -> DevVarLongStringArrayType:
        """
        Set the pointing delay parameters of this Station's Tiles.

        :param argin: switch time, in ISO formatted time. Default: now

        :return: A tuple containing a return code and a string
            message indicating status. The message is for
            information purpose only.

        :example:

        >>> dp = tango.DeviceProxy("mccs/station/01")
        >>> time_string = switch time as ISO formatted time
        >>> dp.command_inout("ApplyPointingDelays", time_string)
        """
        return self.component_manager.apply_pointing_delays(argin)

    @command(
        dtype_in="DevString",
        dtype_out="DevVarLongStringArray",
    )
    def StartBeamformer(self: SpsStation, argin: str) -> DevVarLongStringArrayType:
        """
        Start the beamformer at the specified time delay.

        :param argin: json dictionary with optional keywords:

        * start_time - (str, ISO UTC time) start time
        * duration - (int) if > 0 is a duration in seconds
               if < 0 run forever
        * subarray_beam_id - (int) : Subarray beam ID of the channels to be started
                Command affects only beamformed channels for given subarray ID
                Default -1: all channels
        * scan_id - (int) The unique ID for the started scan. Default 0

        :return: A tuple containing a return code and a string
            message indicating status. The message is for
            information purpose only.

        :example:

        >>> dp = tango.DeviceProxy("mccs/tile/01")
        >>> dict = {"StartTime": "2022-01-02T34:56:08.987Z", "Duration": 30.0}
        >>> jstr = json.dumps(dict)
        >>> dp.command_inout("StartBeamformer", jstr)
        """
        handler = self.get_command_object("StartBeamformer")
        (return_code, message) = handler(argin)
        return ([return_code], [message])

    @command(
        dtype_out="DevVarLongStringArray",
    )
    def StopBeamformer(self: SpsStation) -> DevVarLongStringArrayType:
        """
        Stop the beamformer.

        :return: A tuple containing a return code and a string
            message indicating status. The message is for
            information purpose only.

        :example:

        >>> dp = tango.DeviceProxy("mccs/tile/01")
        >>> dp.command_inout("StopBeamformer")
        """
        handler = self.get_command_object("StopBeamformer")
        (return_code, message) = handler()
        return ([return_code], [message])

    @command(
        dtype_in="DevString",
        dtype_out="DevVarLongStringArray",
    )
    def ConfigureIntegratedChannelData(
        self: SpsStation, argin: str
    ) -> DevVarLongStringArrayType:
        """
        Configure and start the transmission of integrated channel data.

        Using the provided integration time, first channel and last channel.
        Data are sent continuously until the StopIntegratedData command is run.

        :param argin: json dictionary with optional keywords:

        * integration_time - (float) in seconds (default = 0.5)
        * first_channel - (int) default 0
        * last_channel - (int) default 511

        :return: A tuple containing a return code and a string
            message indicating status. The message is for
            information purpose only.

        :example:

        >>> dp = tango.DeviceProxy("mccs/tile/01")
        >>> dict = {"integration_time": 0.2, "first_channel":0, "last_channel": 191}
        >>> jstr = json.dumps(dict)
        >>> dp.command_inout("ConfigureIntegratedChannelData", jstr)
        """
        params = json.loads(argin)
        integration_time = params.get("integration_time", 0.5)
        first_channel = params.get("first_channel", 0)
        last_channel = params.get("last_channel", 511)

        return self.component_manager.configure_integrated_channel_data(
            integration_time, first_channel, last_channel
        )

    @command(
        dtype_in="DevString",
        dtype_out="DevVarLongStringArray",
    )
    def ConfigureIntegratedBeamData(
        self: SpsStation, argin: str
    ) -> DevVarLongStringArrayType:
        """
        Configure the transmission of integrated beam data.

        Using the provided integration time, the first channel and the last channel.
        The data are sent continuously until the StopIntegratedData command is run.

        :param argin: json dictionary with optional keywords:

        * integration_time - (float) in seconds (default = 0.5)
        * first_channel - (int) default 0
        * last_channel - (int) default 191

        :return: A tuple containing a return code and a string
            message indicating status. The message is for
            information purpose only.

        :example:

        >>> dp = tango.DeviceProxy("mccs/tile/01")
        >>> dict = {"integration_time": 0.2, "first_channel":0, "last_channel": 191}
        >>> jstr = json.dumps(dict)
        >>> dp.command_inout("ConfigureIntegratedBeamData", jstr)
        """
        params = json.loads(argin)
        integration_time = params.get("integration_time", 0.5)
        first_channel = params.get("first_channel", 0)
        last_channel = params.get("last_channel", 191)

        return self.component_manager.configure_integrated_beam_data(
            integration_time, first_channel, last_channel
        )

    @command(
        dtype_out="DevVarLongStringArray",
    )
    def StopIntegratedData(self: SpsStation) -> DevVarLongStringArrayType:
        """
        Stop the integrated  data.

        :return: A tuple containing a return code and a string
            message indicating status. The message is for
            information purpose only.
        """
        return self.component_manager.stop_integrated_data()

    @command(
        dtype_in="DevString",
        dtype_out="DevVarLongStringArray",
    )
    def SendDataSamples(self: SpsStation, argin: str) -> DevVarLongStringArrayType:
        """
        Transmit a snapshot containing raw antenna data.

        :param argin: json dictionary with optional keywords:

        * data_type - type of snapshot data (mandatory): "raw", "channel",
                    "channel_continuous", "narrowband", "beam"
        * start_time - Time (UTC string) to start sending data. Default immediately
        * seconds - (float) Delay if timestamp is not specified. Default 0.2 seconds
        * force - (bool) Whether or not to cancel ongoing data requests.

        Depending on the data type:
        raw:

        * sync: bool: send synchronised samples for all antennas, vs. round robin
                larger snapshot from each antenna

        channel:

        * n_samples: Number of samples per channel, default 1024
        * first_channel - (int) first channel to send, default 0
        * last_channel - (int) last channel to send, default 511

        channel_continuous

        * channel_id - (int) channel_id (Mandatory)
        * n_samples -  (int) number of samples to send per packet, default 128

        narrowband:

        * frequency - (int) Sky frequency for band centre, in Hz (Mandatory)
        * round_bits - (int)  Specify whow many bits to round
        * n_samples -  (int) number of spectra to send

        :return: A tuple containing a return code and a string
            message indicating status. The message is for
            information purpose only.

        :raises ValueError: if mandatory parameters are missing

        :example:

        >>> dp = tango.DeviceProxy("mccs/tile/01")
        >>> dict = {"data_type": "raw", "Sync":True, "Seconds": 0.2}
        >>> jstr = json.dumps(dict)
        >>> dp.command_inout("SendDataSamples", jstr)
        """
        params: dict = json.loads(argin)

        # Check for mandatory parameters and syntax.
        # argin is left as is and forwarded to tiles
        data_type = params.get("data_type", None)
        if data_type is None:
            self.component_manager.logger.error("data_type is a mandatory parameter")
            raise ValueError("data_type is a mandatory parameter")
        if data_type not in [
            "raw",
            "channel",
            "channel_continuous",
            "narrowband",
            "beam",
        ]:
            self.component_manager.logger.error("Invalid data_type specified")
            raise ValueError("Invalid data_type specified")
        if data_type == "channel_continuous":
            channel_id = params.get("channel_id", None)
            if channel_id is None:
                self.component_manager.logger.error(
                    "channel_id is a mandatory parameter"
                )
                raise ValueError("channel_id is a mandatory parameter")
            if channel_id < 1 or channel_id > 511:
                self.component_manager.logger.error(
                    "channel_id must be between 1 and 511"
                )
                raise ValueError("channel_id must be between 1 and 511")
        if data_type == "narrowband":
            frequency = params.get("frequency", None)
            if frequency is None:
                self.component_manager.logger.error(
                    "frequency is a mandatory parameter"
                )
                raise ValueError("frequency is a mandatory parameter")
            if frequency < 1e6 or frequency > 390e6:
                self.component_manager.logger.error(
                    "frequency must be between 1 and 390 MHz"
                )
                raise ValueError("frequency must be between 1 and 390 MHz")
        force = params.pop("force", False)
        argin = json.dumps(params)
        return self.component_manager.send_data_samples(argin, force=force)

    @command(
        dtype_out="DevVarLongStringArray",
    )
    def StopDataTransmission(self: SpsStation) -> DevVarLongStringArrayType:
        """
        Stop data transmission from board.

        :return: A tuple containing a return code and a string
            message indicating status. The message is for
            information purpose only.

        :example:

        >>> dp = tango.DeviceProxy("mccs/tile/01")
        >>> dp.command_inout("StopDataTransmission")
        """
        return self.component_manager.stop_data_transmission()

    @command(
        dtype_in="DevString",
        dtype_out="DevVarLongStringArray",
    )
    def ConfigureTestGenerator(
        self: SpsStation, argin: str
    ) -> DevVarLongStringArrayType:
        """
        Set the test signal generator.

        :param argin: json dictionary with keywords:

        * tone_frequency: first tone frequency, in Hz. The frequency
            is rounded to the resolution of the generator. If this
            is not specified, the tone generator is disabled.
        * tone_amplitude: peak tone amplitude, normalized to 31.875 ADC
            units. The amplitude is rounded to 1/8 ADC unit. Default
            is 1.0. A value of -1.0 keeps the previously set value.
        * tone_2_frequency: frequency for the second tone. Same
            as ToneFrequency.
        * tone_2_amplitude: peak tone amplitude for the second tone.
            Same as ToneAmplitude.
        * noise_amplitude: RMS amplitude of the pseudorandom Gaussian
            white noise, normalized to 26.03 ADC units.
        * pulse_frequency: frequency of the periodic pulse. A code
            in the range 0 to 7, corresponding to (16, 12, 8, 6, 4, 3, 2)
            times the ADC frame frequency.
        * pulse_amplitude: peak amplitude of the periodic pulse, normalized
            to 127 ADC units. Default is 1.0. A value of -1.0 keeps the
            previously set value.
        * set_time: time at which the generator is set, for synchronization
            among different TPMs. In UTC ISO format (string)
        * adc_channels: list of adc channels which will be substituted with
            the generated signal. 32 bit integer, with each bit representing
            an input channel. Default: all if at least 1 source is specified,
            none otherwises.

        :return: A tuple containing a return code and a string
            message indicating status. The message is for
            information purpose only.

        :example:

        >>> dp = tango.DeviceProxy("mccs/tile/01")
        >>> dict = {"tone_frequency": 150e6, "tone_amplitude": 0.1,
                "noise_amplitude": 0.9, "pulse_frequency": 7,
                "set_time": "2022-08-09T12:34:56.7Z"}
        >>> jstr = json.dumps(dict)
        >>> values = dp.command_inout("ConfigureTestGenerator", jstr)
        """
        return self.component_manager.configure_test_generator(argin)


# ----------
# Run server
# ----------
def main(*args: str, **kwargs: str) -> int:  # pragma: no cover
    """
    Entry point for module.

    :param args: positional arguments
    :param kwargs: named arguments

    :return: exit code
    """
    return SpsStation.run_server(args=args or None, **kwargs)


if __name__ == "__main__":
    main()<|MERGE_RESOLUTION|>--- conflicted
+++ resolved
@@ -251,17 +251,17 @@
             "required": ["first_channel", "last_channel"],
         }
 
-<<<<<<< HEAD
         start_beamformer_schema: Final = json.loads(
             importlib.resources.read_text(
                 "ska_low_mccs_spshw.station.schemas",
                 "SpsStation_StartBeamformer.json",
-=======
+            )
+        )
+
         initialise_schema: Final = json.loads(
             importlib.resources.read_text(
                 "ska_low_mccs_spshw.station.schemas",
                 "SpsStation_Initialise.json",
->>>>>>> c01574fe
             )
         )
 
