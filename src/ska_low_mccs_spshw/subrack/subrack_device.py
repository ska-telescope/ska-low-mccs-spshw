# pylint: disable=too-many-lines
# -*- coding: utf-8 -*
#
# This file is part of the SKA Low MCCS project
#
#
# Distributed under the terms of the BSD 3-clause new license.
# See LICENSE for more info.
"""This module provides a Tango device for an SPS subrack."""
from __future__ import annotations

import importlib
import json
import logging
import sys
from typing import Any, Callable, Final, Optional

from ska_control_model import CommunicationStatus, HealthState, PowerState
from ska_low_mccs_common import HealthRecorder, MccsBaseDevice
from ska_tango_base.base import BaseComponentManager
from ska_tango_base.commands import (
    CommandTrackerProtocol,
    DeviceInitCommand,
    JsonValidator,
    ResultCode,
    SubmittedSlowCommand,
)
from tango.server import attribute, command, device_property

from ska_low_mccs_spshw.subrack.subrack_health_model import SubrackHealthModel

from .subrack_component_manager import SubrackComponentManager
from .subrack_data import FanMode, SubrackData


class SetSubrackFanSpeedCommand(SubmittedSlowCommand):
    # pylint: disable=line-too-long
    """
    Class for handling the SetSubrackFanSpeed command.

    This command sets the selected subrack fan speed.

    This command takes as input a JSON string that conforms to the
    following schema:

    .. literalinclude:: /../../src/ska_low_mccs_spshw/schemas/subrack/MccsSubrack_SetSubrackFanSpeed.json
       :language: json
    """  # noqa: E501

    SCHEMA: Final = json.loads(
        importlib.resources.read_text(
            "ska_low_mccs_spshw.schemas.subrack",
            "MccsSubrack_SetSubrackFanSpeed.json",
        )
    )

    def __init__(
        self: SetSubrackFanSpeedCommand,
        command_tracker: CommandTrackerProtocol,
        component_manager: BaseComponentManager,
        fan_speed_set: Callable,
        logger: Optional[logging.Logger] = None,
    ) -> None:
        """
        Initialise a new instance.

        :param command_tracker: the device's command tracker
        :param component_manager: the component manager on which this
            command acts.
        :param fan_speed_set: callback to be called when fan speed is set.
        :param logger: a logger for this command to use.
        """
        validator = JsonValidator("SetSubrackFanSpeed", self.SCHEMA, logger)
        self._fan_speed_set = fan_speed_set
        super().__init__(
            "SetSubrackFanSpeed",
            command_tracker,
            component_manager,
            "set_subrack_fan_speed",
            callback=None,
            logger=logger,
            validator=validator,
        )

    # pylint: disable=arguments-differ
    def do(  # type: ignore[override]
        self: SetSubrackFanSpeedCommand,
        *args: Any,
        subrack_fan_id: int,
        speed_percent: float,
        **kwargs: Any,
    ) -> tuple[ResultCode, str]:
        """
        Implement :py:meth:`.MccsSubrack.SetSubrackFanSpeed` command.

        :param args: unspecified positional arguments. This should be
            empty and is provided for typehinting purposes only.
        :param subrack_fan_id: id of the subrack (1-4).
        :param speed_percent: fan speed in percent
        :param kwargs: unspecified keyword arguments. This should be
            empty and is provided for typehinting purposes only.

        :return: A tuple containing a return code and a string
                message indicating status. The message is for
                information purpose only.
        """
        assert (
            not args and not kwargs
        ), f"do method has unexpected arguments: {args}, {kwargs}"

        self._fan_speed_set(subrack_fan_id, speed_percent)

        return super().do(subrack_fan_id, speed_percent)


class SetSubrackFanModeCommand(SubmittedSlowCommand):
    # pylint: disable=line-too-long
    """
    Class for handling the SetSubrackFanMode command.

    This command set the selected subrack fan mode.

    This command takes as input a JSON string that conforms to the
    following schema:

    .. literalinclude:: /../../src/ska_low_mccs_spshw/schemas/subrack/MccsSubrack_SetSubrackFanMode.json
       :language: json
    """  # noqa: E501

    SCHEMA: Final = json.loads(
        importlib.resources.read_text(
            "ska_low_mccs_spshw.schemas.subrack",
            "MccsSubrack_SetSubrackFanMode.json",
        )
    )

    def __init__(
        self: SetSubrackFanModeCommand,
        command_tracker: CommandTrackerProtocol,
        component_manager: BaseComponentManager,
        logger: Optional[logging.Logger] = None,
    ) -> None:
        """
        Initialise a new instance.

        :param command_tracker: the device's command tracker
        :param component_manager: the component manager on which this
            command acts.
        :param logger: a logger for this command to use.
        """
        validator = JsonValidator("SetSubrackFanMode", self.SCHEMA, logger)
        super().__init__(
            "SetSubrackFanMode",
            command_tracker,
            component_manager,
            "set_subrack_fan_mode",
            callback=None,
            logger=logger,
            validator=validator,
        )

    # pylint: disable=arguments-differ
    def do(  # type: ignore[override]
        self: SetSubrackFanModeCommand,
        *args: Any,
        fan_id: int,
        mode: int,
        **kwargs: Any,
    ) -> tuple[ResultCode, str]:
        """
        Implement :py:meth:`.MccsSubrack.SetSubrackFanMode` command.

        :param args: unspecified positional arguments. This should be
            empty and is provided for typehinting purposes only.
        :param fan_id: id of the subrack (1-4).
        :param mode: fan mode
        :param kwargs: unspecified keyword arguments. This should be
            empty and is provided for typehinting purposes only.

        :return: A tuple containing a return code and a string
            message indicating status. The message is for
            information purpose only.
        """
        assert (
            not args and not kwargs
        ), f"do method has unexpected arguments: {args}, {kwargs}"

        return super().do(fan_id, FanMode(mode))


class SetPowerSupplyFanSpeedCommand(SubmittedSlowCommand):
    # pylint: disable=line-too-long
    """
    Class for handling the SetPowerSupplyFanSpeed command.

    This command set the selected power supply fan speed.

    This command takes as input a JSON string that conforms to the
    following schema:

    .. literalinclude:: /../../src/ska_low_mccs_spshw/schemas/subrack/MccsSubrack_SetPowerSupplyFanSpeed.json
       :language: json
    """  # noqa: E501

    SCHEMA: Final = json.loads(
        importlib.resources.read_text(
            "ska_low_mccs_spshw.schemas.subrack",
            "MccsSubrack_SetPowerSupplyFanSpeed.json",
        )
    )

    def __init__(
        self: SetPowerSupplyFanSpeedCommand,
        command_tracker: CommandTrackerProtocol,
        component_manager: BaseComponentManager,
        logger: Optional[logging.Logger] = None,
    ) -> None:
        """
        Initialise a new instance.

        :param command_tracker: the device's command tracker
        :param component_manager: the component manager on which this
            command acts.
        :param logger: a logger for this command to use.
        """
        validator = JsonValidator("SetPowerSupplyFanSpeed", self.SCHEMA, logger)
        super().__init__(
            "SetPowerSupplyFanSpeed",
            command_tracker,
            component_manager,
            "set_power_supply_fan_speed",
            callback=None,
            logger=logger,
            validator=validator,
        )

    # pylint: disable=arguments-differ
    def do(  # type: ignore[override]
        self: SetPowerSupplyFanSpeedCommand,
        *args: Any,
        power_supply_fan_id: int,
        speed_percent: float,
        **kwargs: Any,
    ) -> tuple[ResultCode, str]:
        """
        Implement :py:meth:`.MccsSubrack.SetPowerSupplyFanSpeed` command.

        :param args: unspecified positional arguments. This should be
            empty and is provided for typehinting purposes only.
        :param power_supply_fan_id: id of the power supply (1 or 2).
        :param speed_percent: fan speed in percent
        :param kwargs: unspecified keyword arguments. This should be
            empty and is provided for typehinting purposes only.

        :return: A tuple containing a return code and a string
            message indicating status. The message is for
            information purpose only.
        """
        assert (
            not args and not kwargs
        ), f"do method has unexpected arguments: {args}, {kwargs}"

        return super().do(power_supply_fan_id, speed_percent)


# pylint: disable=too-many-public-methods, too-many-instance-attributes
class MccsSubrack(MccsBaseDevice[SubrackComponentManager]):
    """A Tango device for monitor and control of an SPS subrack."""

    # ----------
    # Properties
    # ----------
    SubrackIp = device_property(dtype=str)
    SubrackPort = device_property(dtype=int, default_value=8081)
    UpdateRate = device_property(dtype=float, default_value=15.0)
    PowerMarshallerTrl = device_property(dtype=str)
    PduTrl = device_property(dtype=str, default_value="")
    PduPorts = device_property(dtype=(int,), default_value=[])
    SimulatedPDU = device_property(dtype=bool, default_value=True)
    UseAttributesForHealth = device_property(
        doc="Use the attribute quality factor in health. ADR-115.",
        dtype=bool,
        default_value=True,
    )

    # A map from the component manager argument to the name of the Tango attribute.
    # This only includes one-to-one mappings. It lets us boilerplate these cases.
    # Attributes that don't map one-to-one are handled individually.
    # For example, tpm_on_off is not included here because it unpacks into eight
    # Tango attributes of the form tpm{N}PowerState.
    _ATTRIBUTE_MAP = {
        "backplane_temperatures": "backplaneTemperatures",
        "board_temperatures": "boardTemperatures",
        "board_current": "boardCurrent",
        "cpld_pll_locked": "cpldPllLocked",
        "power_supply_currents": "powerSupplyCurrents",
        "power_supply_powers": "powerSupplyPowers",
        "power_supply_voltages": "powerSupplyVoltages",
        "power_supply_fan_speeds": "powerSupplyFanSpeeds",
        "subrack_fan_speeds": "subrackFanSpeeds",
        "subrack_fan_speeds_percent": "subrackFanSpeedsPercent",
        "subrack_fan_mode": "subrackFanModes",
        "subrack_pll_locked": "subrackPllLocked",
        "subrack_timestamp": "subrackTimestamp",
        "tpm_currents": "tpmCurrents",
        "pdu_health": "pduHealth",
        "pdu_model": "pduModel",
        "pdu_port_states": "pduPortStates",
        "pdu_port_currents": "pduPortCurrents",
        "pdu_port_voltages": "pduPortVoltages",
        "tpm_powers": "tpmPowers",
        # "tpm_temperatures": "tpmTemperatures",  # Not implemented on SMB
        "tpm_voltages": "tpmVoltages",
        "board_info": "subrackBoardInfo",
    }

    # Used for mapping tango attributes to the corresponding value in the
    # health_status dictionary that is polled from the subrack.
    _HEALTH_STATUS_MAP = {
        "internalVoltagesPOWERIN": ["internal_voltages", "V_POWERIN"],
        "internalVoltagesSOC": ["internal_voltages", "V_SOC"],
        "internalVoltagesARM": ["internal_voltages", "V_ARM"],
        "internalVoltagesDDR": ["internal_voltages", "V_DDR"],
        "internalVoltages2V5": ["internal_voltages", "V_2V5"],
        "internalVoltages1V1": ["internal_voltages", "V_1V1"],
        "internalVoltagesCORE": ["internal_voltages", "V_CORE"],
        "internalVoltages1V5": ["internal_voltages", "V_1V5"],
        "internalVoltages3V3": ["internal_voltages", "V_3V3"],
        "internalVoltages5V": ["internal_voltages", "V_5V"],
        "internalVoltages3V": ["internal_voltages", "V_3V"],
        "internalVoltages2V8": ["internal_voltages", "V_2V8"],
    }

    # --------------
    # Initialization
    # --------------

    def __init__(self: MccsSubrack, *args: Any, **kwargs: Any) -> None:
        """
        Initialise this device object.

        :param args: positional args to the init
        :param kwargs: keyword args to the init
        """
        # We aren't supposed to define initialisation methods for Tango
        # devices; we are only supposed to define an `init_device` method. But
        # we insist on doing so here, just so that we can define some
        # attributes, thereby stopping the linters from complaining about
        # "attribute-defined-outside-init" etc. We still need to make sure that
        # `init_device` re-initialises any values defined in here.
        super().__init__(*args, **kwargs)

        self._health_model: SubrackHealthModel
        self._health_state: HealthState
        self._stopping = False
        self._health_recorder: HealthRecorder | None
        self._health_report = ""
        self.component_manager: SubrackComponentManager

        self._tpm_present: list[bool] = []
        self._tpm_count = 0
        self._tpm_power_states = [PowerState.UNKNOWN] * SubrackData.TPM_BAY_COUNT

        self._hardware_attributes: dict[str, Any] = {}

        self._desired_fan_speeds: Optional[list[float]] = None
        self.clock_presence: list[str] = []
        self._update_health_data()

    def init_device(self: MccsSubrack) -> None:
        """
        Initialise the device.

        This is overridden here to change the Tango serialisation model.
        """
        super().init_device()

        self._build_state = sys.modules["ska_low_mccs_spshw"].__version_info__
        self._version_id = sys.modules["ska_low_mccs_spshw"].__version__
        device_name = f'{str(self.__class__).rsplit(".", maxsplit=1)[-1][0:-2]}'
        version = f"{device_name} Software Version: {self._version_id}"
        properties = (
            f"Initialised {device_name} device with properties:\n"
            f"\tSubrackIP: {self.SubrackIp}\n"
            f"\tSubrackPort: {self.SubrackPort}\n"
            f"\tUpdateRate: {self.UpdateRate}\n"
            f"\tPowerMarshallerTrl: {self.PowerMarshallerTrl}\n"
            f"\tPduTrl: {self.PduTrl}\n"
            f"\tPduPorts: {self.PduPorts}\n"
            f"\tSimulatedPDU: {self.SimulatedPDU}\n"
            f"\tUseAttributesForHealth: {self.UseAttributesForHealth}\n"
        )
        self.logger.info(
            "\n%s\n%s\n%s", str(self.GetVersionInfo()), version, properties
        )

    def delete_device(self: MccsSubrack) -> None:
        """Delete the device."""
        if self.component_manager.pdu_proxy:
            self.component_manager.pdu_proxy.cleanup()

        self._stopping = True
        if self._health_recorder is not None:
            self._health_recorder.cleanup()
            self._health_recorder = None

        self.component_manager._task_executor._executor.shutdown()
        super().delete_device()

    class InitCommand(DeviceInitCommand):
        """Initialisation command class for this base device."""

        # pylint: disable=protected-access
        def do(
            self: MccsSubrack.InitCommand, *args: Any, **kwargs: Any
        ) -> tuple[ResultCode, str]:
            """
            Initialise the attributes of this MccsSubrack.

            :param args: additional positional arguments; unused here
            :param kwargs: additional keyword arguments; unused here
            :return: a resultcode, message tuple
            """
            self._device._tpm_present = None
            self._device._tpm_count = 0
            self._device._tpm_power_states = [
                PowerState.UNKNOWN
            ] * SubrackData.TPM_BAY_COUNT
            self._device._hardware_attributes = {}

            self._device.set_change_event("tpmPresent", True)
            self._device.set_archive_event("tpmPresent", True)
            self._device.set_change_event("tpmCount", True)
            self._device.set_archive_event("tpmCount", True)
            for tpm_number in range(1, SubrackData.TPM_BAY_COUNT + 1):
                self._device.set_change_event(f"tpm{tpm_number}PowerState", True)
                self._device.set_archive_event(f"tpm{tpm_number}PowerState", True)
            for attribute_name in MccsSubrack._ATTRIBUTE_MAP.values():
                self._device.set_change_event(attribute_name, True)
                self._device.set_archive_event(attribute_name, True)
            for attribute_name in MccsSubrack._HEALTH_STATUS_MAP:
                self._device.set_change_event(attribute_name, True)
                self._device.set_archive_event(attribute_name, True)

            message = "MccsSubrack init complete."
            self._device.logger.info(message)
            self._completed()
            return (ResultCode.OK, message)

    def _health_changed_new(
        self: MccsSubrack, health: HealthState, health_report: str
    ) -> None:
        """
        Handle change in health from new health Model.

        :param health: the new health value
        :param health_report: the health report
        """
        if self._stopping:
            return

        if self.UseAttributesForHealth:
            self._health_report = health_report
            if self._health_state != health:
                self._health_state = health
                self.push_change_event("healthState", health)
                self.push_archive_event("healthState", health)

    def _attr_conf_changed(self: MccsSubrack, attribute_name: str) -> None:
        """
        Handle change in attribute configuration.

        This is a workaround as if you configure an attribute
        which is not alarming to have alarm/warning thresholds
        such that it would be alarming, Tango does not push an event
        until the attribute value changes.

        :param attribute_name: the name of the attribute whose
            configuration has changed.
        """
        if self.UseAttributesForHealth:
            if attribute_name in self._hardware_attributes:
                value_cache = self._hardware_attributes[attribute_name]
                if value_cache is not None:
                    self.push_change_event(attribute_name, value_cache)
                    self.push_archive_event(attribute_name, value_cache)

    def _init_state_model(self: MccsSubrack) -> None:
        super()._init_state_model()
        self._health_state = HealthState.UNKNOWN  # InitCommand.do() does this too late.

        if self.UseAttributesForHealth:
            healthful_attrs = set(self._HEALTH_STATUS_MAP.keys()) | set(
                self._ATTRIBUTE_MAP.values()
            )
            healthful_attrs = healthful_attrs - {
                "boardCurrent",
                "cpldPllLocked",
                "powerSupplyCurrents",
                "powerSupplyFanSpeeds",
                "subrackFanSpeeds",
                "subrackFanSpeedsPercent",
                "subrackFanModes",
                "subrackPllLocked",
                "subrackTimestamp",
                "tpmCurrents",
                "pduHealth",
                "pduModel",
                "pduPortStates",
                "pduPortCurrents",
                "pduPortVoltages",
                "subrackBoardInfo",
            }

            self._health_recorder = HealthRecorder(
                self.get_name(),
                logger=self.logger,
                attributes=list(healthful_attrs),
                health_callback=self._health_changed_new,
                attr_conf_callback=self._attr_conf_changed,
            )
        else:
            self._health_model = SubrackHealthModel(self._health_changed)
        self.set_change_event("healthState", True, False)
        self.set_archive_event("healthState", True, False)

    def create_component_manager(self: MccsSubrack) -> SubrackComponentManager:
        """
        Create and return a component manager for this device.

        :return: a component manager for this device.
        """
        return SubrackComponentManager(
            self.SubrackIp,
            self.SubrackPort,
            self.logger,
            self.PduTrl,
            self.PduPorts,
            self.PowerMarshallerTrl,
            self.SimulatedPDU,
            self._communication_state_changed,
            self._component_state_changed,
            update_rate=self.UpdateRate,
        )

    def init_command_objects(self: MccsSubrack) -> None:
        """Initialise the command handlers for this device."""
        super().init_command_objects()

        #
        # Long running commands
        #

        for command_name, method_name in [
            ("PowerOnTpm", "turn_on_tpm"),
            ("PowerOffTpm", "turn_off_tpm"),
            ("PowerUpTpms", "turn_on_tpms"),
            ("PowerDownTpms", "turn_off_tpms"),
            ("PowerPduPortOn", "power_pdu_port_on"),
            ("PowerPduPortOff", "power_pdu_port_off"),
            ("ScheduleOn", "schedule_on"),
            ("ScheduleOff", "schedule_off"),
            ("UpdateHealthAttributes", "get_health_status"),
        ]:
            self.register_command_object(
                command_name,
                SubmittedSlowCommand(
                    command_name,
                    self._command_tracker,
                    self.component_manager,
                    method_name,
                    callback=None,
                    logger=self.logger,
                ),
            )
        for command_name, command_class in [
            ("SetSubrackFanMode", SetSubrackFanModeCommand),
            ("SetPowerSupplyFanSpeed", SetPowerSupplyFanSpeedCommand),
        ]:
            self.register_command_object(
                command_name,
                command_class(
                    self._command_tracker, self.component_manager, logger=self.logger
                ),
            )
        self.register_command_object(
            "SetSubrackFanSpeed",
            SetSubrackFanSpeedCommand(
                self._command_tracker,
                self.component_manager,
                self._fan_speed_set,
                logger=self.logger,
            ),
        )

    def _fan_speed_set(self: MccsSubrack, fan_id: int, fan_speed_set: float) -> None:
        if self._desired_fan_speeds is None:
            self._desired_fan_speeds = [0.0] * 4
        self._desired_fan_speeds[fan_id - 1] = fan_speed_set
        self._update_health_data()

    # ----------
    # Commands
    # ----------

    # ----------------------
    # Long running commands
    # ----------------------

    @command(dtype_in="DevULong", dtype_out="DevVarLongStringArray")
    def PowerOnTpm(  # pylint: disable=invalid-name
        self: MccsSubrack, argin: int
    ) -> tuple[list[ResultCode], list[Optional[str]]]:
        """
        Power up a TPM.

        :param argin: the logical id of the TPM to power up

        :return: A tuple containing a return code and a string message
            indicating status. The message is for information purposes
            only.
        """
        handler = self.get_command_object("PowerOnTpm")
        result_code, message = handler(argin)
        return ([result_code], [message])

    @command(dtype_in="DevULong", dtype_out="DevVarLongStringArray")
    def PowerOffTpm(  # pylint: disable=invalid-name
        self: MccsSubrack, argin: int
    ) -> tuple[list[ResultCode], list[Optional[str]]]:
        """
        Power down a TPM.

        :param argin: the logical id of the TPM to power down

        :return: A tuple containing a return code and a string message
            indicating status. The message is for information purposes
            only.
        """
        handler = self.get_command_object("PowerOffTpm")
        result_code, message = handler(argin)
        return ([result_code], [message])

    @command(dtype_out="DevVarLongStringArray")
    def PowerUpTpms(  # pylint: disable=invalid-name
        self: MccsSubrack,
    ) -> tuple[list[ResultCode], list[Optional[str]]]:
        """
        Power up all TPMs.

        :return: A tuple containing a return code and a string message
            indicating status. The message is for information purposes
            only.
        """
        handler = self.get_command_object("PowerUpTpms")
        result_code, message = handler()
        return ([result_code], [message])

    @command(dtype_out="DevVarLongStringArray")
    def PowerDownTpms(  # pylint: disable=invalid-name
        self: MccsSubrack,
    ) -> tuple[list[ResultCode], list[Optional[str]]]:
        """
        Power down all TPMs.

        :return: A tuple containing a return code and a string message
            indicating status. The message is for information purposes
            only.
        """
        handler = self.get_command_object("PowerDownTpms")
        result_code, message = handler()
        return ([result_code], [message])

    @command(dtype_in="DevString", dtype_out="DevVarLongStringArray")
    def SetSubrackFanSpeed(  # pylint: disable=invalid-name
        self: MccsSubrack, argin: str
    ) -> tuple[list[ResultCode], list[Optional[str]]]:
        """
        Set the selected subrack backplane fan speed.

        :param argin: json dictionary with mandatory keywords

            * `subrack_fan_id` (int) fan id from 1 to 4
            * `speed_percent` - (float) fan speed in percent

        :return: A tuple containing a return code and a string
            message indicating status. The message is for
            information purpose only.
        """
        handler = self.get_command_object("SetSubrackFanSpeed")
        result_code, message = handler(argin)
        return ([result_code], [message])

    @command(dtype_in="DevString", dtype_out="DevVarLongStringArray")
    def SetSubrackFanMode(  # pylint: disable=invalid-name
        self: MccsSubrack, argin: str
    ) -> tuple[list[ResultCode], list[Optional[str]]]:
        """
        Set the selected subrack backplane fan mode.

        :param argin: json dictionary with mandatory keywords

            * `fan_id` (int) fan id from 1 to 4
            * `mode` - (int) mode: 1=MANUAL, 2=AUTO

        :return: A tuple containing a return code and a string
            message indicating status. The message is for
            information purpose only.
        """
        handler = self.get_command_object("SetSubrackFanMode")
        result_code, message = handler(argin)
        return ([result_code], [message])

    @command(dtype_in="DevString", dtype_out="DevVarLongStringArray")
    def SetPowerSupplyFanSpeed(  # pylint: disable=invalid-name
        self: MccsSubrack, argin: str
    ) -> tuple[list[ResultCode], list[Optional[str]]]:
        """
        Set the selected power supply fan speed.

        :param argin: json dictionary with mandatory keywords

            * `power_supply_id` (int) power supply id from 1 to 2
            * `speed_percent` - (float) fan speed in percent

        :return: A tuple containing a return code and a string
            message indicating status. The message is for
            information purpose only.
        """
        handler = self.get_command_object("SetPowerSupplyFanSpeed")
        result_code, message = handler(argin)
        return ([result_code], [message])

    @command(dtype_out="DevVarLongStringArray")
    def ScheduleOn(self: MccsSubrack) -> tuple[list[ResultCode], list[Optional[str]]]:
        """
        Turn self on.

        :return: A tuple containing a return code and a string
            message indicating status. The message is for
            information purpose only.
        """
        handler = self.get_command_object("ScheduleOn")
        result_code, message = handler()
        return ([result_code], [message])

    @command(dtype_out="DevVarLongStringArray")
    def ScheduleOff(self: MccsSubrack) -> tuple[list[ResultCode], list[Optional[str]]]:
        """
        Turn self off.

        :return: A tuple containing a return code and a string
            message indicating status. The message is for
            information purpose only.
        """
        handler = self.get_command_object("ScheduleOff")
        result_code, message = handler()
        return ([result_code], [message])

    @command(dtype_in="DevULong", dtype_out="DevVarLongStringArray")
    def PowerPduPortOn(  # pylint: disable=invalid-name
        self: MccsSubrack, argin: int
    ) -> tuple[list[ResultCode], list[Optional[str]]]:
        """
        Turn the selected pdu port on.

        :param argin: pdu port number

        :return: A tuple containing a return code and a string
            message indicating status. The message is for
            information purpose only.
        """
        handler = self.get_command_object("PowerPduPortOn")
        result_code, message = handler(argin)
        return ([result_code], [message])

    @command(dtype_in="DevULong", dtype_out="DevVarLongStringArray")
    def PowerPduPortOff(  # pylint: disable=invalid-name
        self: MccsSubrack, argin: int
    ) -> tuple[list[ResultCode], list[Optional[str]]]:
        """
        Turn the selected pdu port off.

        :param argin: pdu port number

        :return: A tuple containing a return code and a string
            message indicating status. The message is for
            information purpose only.
        """
        handler = self.get_command_object("PowerPduPortOff")
        result_code, message = handler(argin)
        return ([result_code], [message])

    @command(dtype_out="DevVarLongStringArray")
    def UpdateHealthAttributes(  # pylint: disable=invalid-name
        self: MccsSubrack,
    ) -> tuple[list[ResultCode], list[Optional[str]]]:
        """
        Request the subrack driver to poll the health status attributes.

        :return: A tuple containing a return code and a string message
            indicating status. The message is for information purposes
            only.
        """
        handler = self.get_command_object("UpdateHealthAttributes")
        result_code, message = handler()
        return ([result_code], [message])

    # ----------
    # Attributes
    # ----------

    @attribute(
        dtype="DevBoolean",
        label="useAttributesForHealth",
    )
    def useAttributesForHealth(self: MccsSubrack) -> bool:
        """
        Return if adr115 is in use.

        :return: True if attributes quality is
            being evaluated in health.
        """
        return self.UseAttributesForHealth

    @attribute(
        dtype="DevString",
        format="%s",
    )
    def healthModelParams(self: MccsSubrack) -> str:
        """
        Get the health params from the health model.

        :return: the health params
        """
        if self.UseAttributesForHealth:
            self.logger.warning(
                "Health Model Parameters are not available in the new health model"
            )
            return "Using attributes for health, parameters not available"
        return json.dumps(self._health_model.health_params)

    @healthModelParams.write  # type: ignore[no-redef]
    def healthModelParams(self: MccsSubrack, argin: str) -> None:
        """
        Set the params for health transition rules.

        :param argin: JSON-string of dictionary of health states
        """
        if self.UseAttributesForHealth:
            return
        self._health_model.health_params = json.loads(argin)
        self._health_model.update_health()

    @attribute(dtype=int, label="TPM count", abs_change=1)
    def tpmCount(self: MccsSubrack) -> int:
        """
        Handle a Tango attribute read of TPM count.

        :return: the number of TPMs present in the subrack.
            When communication with the subrack is not established,
            this returns 0.
        """
        return self._tpm_count

    @attribute(dtype=(bool,), max_dim_x=8, label="TPM present")
    def tpmPresent(self: MccsSubrack) -> list[bool]:  # pylint: disable=invalid-name
        """
        Handle a Tango attribute read of which TPMs are present in the subrack.

        :return: whether a TPM is present in each bay.
            When communication with the subrack is not established,
            this returns an empty list.
        """
        return self._tpm_present

    @attribute(dtype=PowerState, label="TPM 1 power state")
    def tpm1PowerState(self: MccsSubrack) -> PowerState:  # pylint: disable=invalid-name
        """
        Handle a Tango attribute read of the power state of TPM 1.

        :return: the power state of TPM 1.
        """
        return self._tpm_power_states[0]

    @attribute(dtype=PowerState, label="TPM 2 power state")
    def tpm2PowerState(self: MccsSubrack) -> PowerState:  # pylint: disable=invalid-name
        """
        Handle a Tango attribute read of the power state of TPM 2.

        :return: the power state of TPM 2.
        """
        return self._tpm_power_states[1]

    @attribute(dtype=PowerState, label="TPM 3 power state")
    def tpm3PowerState(self: MccsSubrack) -> PowerState:  # pylint: disable=invalid-name
        """
        Handle a Tango attribute read of the power state of TPM 3.

        :return: the power state of TPM 3.
        """
        return self._tpm_power_states[2]

    @attribute(dtype=PowerState, label="TPM 4 power state")
    def tpm4PowerState(self: MccsSubrack) -> PowerState:  # pylint: disable=invalid-name
        """
        Handle a Tango attribute read of the power state of TPM 4.

        :return: the power state of TPM 4.
        """
        return self._tpm_power_states[3]

    @attribute(dtype=PowerState, label="TPM 5 power state")
    def tpm5PowerState(self: MccsSubrack) -> PowerState:  # pylint: disable=invalid-name
        """
        Handle a Tango attribute read of the power state of TPM 5.

        :return: the power state of TPM 5.
        """
        return self._tpm_power_states[4]

    @attribute(dtype=PowerState, label="TPM 6 power state")
    def tpm6PowerState(self: MccsSubrack) -> PowerState:  # pylint: disable=invalid-name
        """
        Handle a Tango attribute read of the power state of TPM 6.

        :return: the power state of TPM 6.
        """
        return self._tpm_power_states[5]

    @attribute(dtype=PowerState, label="TPM 7 power state")
    def tpm7PowerState(self: MccsSubrack) -> PowerState:  # pylint: disable=invalid-name
        """
        Handle a Tango attribute read of the power state of TPM 7.

        :return: the power state of TPM 7.
        """
        return self._tpm_power_states[6]

    @attribute(dtype=PowerState, label="TPM 8 power state")
    def tpm8PowerState(self: MccsSubrack) -> PowerState:  # pylint: disable=invalid-name
        """
        Handle a Tango attribute read of the power state of TPM 8.

        :return: the power state of TPM 8.
        """
        return self._tpm_power_states[7]

    @attribute(
        dtype=(float,),
        max_dim_x=2,
        label="Backplane temperatures",
        unit="Celsius",
        abs_change=0.1,
    )
    def backplaneTemperatures(self: MccsSubrack) -> list[float] | None:
        """
        Handle a Tango attribute read of the subrack backplane temperature.

        Two values are returned, respectively for the first (bays 1-4)
        and second (bays 5-8) halves of the backplane.

        :return: the backplane temperatures.
            When communication with the subrack is not established,
            this returns none.
        """
        return self._backplane_temperatures()

    def _backplane_temperatures(self: MccsSubrack) -> list[float] | None:
        """
        Handle a Tango attribute read of the subrack backplane temperature.

        Two values are returned, respectively for the first (bays 1-4)
        and second (bays 5-8) halves of the backplane.

        :return: the backplane temperatures.
            When communication with the subrack is not established,
            this returns none.
        """
        return self._hardware_attributes.get("backplaneTemperatures", None)

    @attribute(
        dtype=(float,),
        max_dim_x=2,
        label="Subrack board temperatures",
        unit="Celsius",
        abs_change=0.1,
    )
    def boardTemperatures(self: MccsSubrack) -> list[float] | None:
        """
        Handle a Tango attribute read of the subrack board temperature.

        Two values are returned.

        :return: the board temperatures.
            When communication with the subrack is not established,
            this returns none.
        """
        return self._board_temperatures()

    def _board_temperatures(self: MccsSubrack) -> list[float] | None:
        """
        Handle a Tango attribute read of the subrack board temperature.

        Two values are returned.

        :return: the board temperatures.
            When communication with the subrack is not established,
            this returns none.
        """
        return self._hardware_attributes.get("boardTemperatures", None)

    @attribute(
        dtype=(float,),
        label="Board current",
        unit="Ampere",
        abs_change=0.1,
    )
    def boardCurrent(self: MccsSubrack) -> list[float] | None:
        """
        Handle a Tango attribute read of subrack management board current.

        Total current provided by the two power supplies.

        :return: total board current, in a list of length 1.
            When communication with the subrack is not established,
            this returns none.
        """
        return self._board_current()

    def _board_current(self: MccsSubrack) -> list[float] | None:
        """
        Handle a Tango attribute read of subrack management board current.

        Total current provided by the two power supplies.

        :return: total board current, in a list of length 1.
            When communication with the subrack is not established,
            this returns none.
        """
        return self._hardware_attributes.get("boardCurrent", None)

    @attribute(dtype=bool, label="CPLD PLL locked")
    def cpldPllLocked(self: MccsSubrack) -> bool | None:
        """
        Handle a Tango attribute read of the subrack CPLD PLL locked attribute.

        :return: whether the CPLD PLL is locked.
        """
        return self._cpld_pll_locked()

    def _cpld_pll_locked(self: MccsSubrack) -> bool | None:
        """
        Handle a Tango attribute read of the subrack CPLD PLL locked attribute.

        :return: whether the CPLD PLL is locked.
        """
        return self._hardware_attributes.get("cpldPllLocked", None)

    @attribute(
        dtype=(float,), max_dim_x=2, label="power supply currents", abs_change=0.1
    )
    def powerSupplyCurrents(self: MccsSubrack) -> list[float] | None:
        """
        Handle a Tango attribute read of the power supply currents.

        :return: the power supply currents.
            When communication with the subrack is not established,
            this returns none.
        """
        return self._power_supply_currents()

    def _power_supply_currents(self: MccsSubrack) -> list[float] | None:
        """
        Handle a Tango attribute read of the power supply currents.

        :return: the power supply currents.
            When communication with the subrack is not established,
            this returns none.
        """
        return self._hardware_attributes.get("powerSupplyCurrents", None)

    @attribute(
        dtype=(float,), max_dim_x=3, label="power supply fan speeds", abs_change=0.1
    )
    def powerSupplyFanSpeeds(self: MccsSubrack) -> list[float] | None:
        """
        Handle a Tango attribute read of the power supply fan speeds.

        Values expressed in percent of maximum.

        :return: the power supply fan speeds.
            When communication with the subrack is not established,
            this returns none.
        """
        return self._powersupply_fan_speeds()

    def _powersupply_fan_speeds(self: MccsSubrack) -> list[float] | None:
        """
        Handle a Tango attribute read of the power supply fan speeds.

        Values expressed in percent of maximum.

        :return: the power supply fan speeds.
            When communication with the subrack is not established,
            this returns none.
        """
        return self._hardware_attributes.get("powerSupplyFanSpeeds", None)

    @attribute(dtype=(float,), max_dim_x=2, label="power supply powers", abs_change=0.1)
    def powerSupplyPowers(self: MccsSubrack) -> list[float] | None:
        """
        Handle a Tango attribute read of the power supply powers.

        :return: the power supply powers.
            When communication with the subrack is not established,
            this returns none.
        """
        return self._power_supply_powers()

    def _power_supply_powers(self: MccsSubrack) -> list[float] | None:
        """
        Handle a Tango attribute read of the power supply powers.

        :return: the power supply powers.
            When communication with the subrack is not established,
            this returns none.
        """
        return self._hardware_attributes.get("powerSupplyPowers", None)

    @attribute(
        dtype=(float,), max_dim_x=2, label="power supply voltages", abs_change=0.1
    )
    def powerSupplyVoltages(self: MccsSubrack) -> list[float] | None:
        """
        Handle a Tango attribute read of the power supply voltages.

        :return: the power supply voltages.
            When communication with the subrack is not established,
            this returns none.
        """
        return self._power_supply_voltages()

    def _power_supply_voltages(self: MccsSubrack) -> list[float] | None:
        """
        Handle a Tango attribute read of the power supply voltages.

        :return: the power supply voltages.
            When communication with the subrack is not established,
            this returns none.
        """
        return self._hardware_attributes.get("powerSupplyVoltages", None)

    @attribute(dtype=(float,), max_dim_x=4, label="subrack fan speeds", abs_change=0.1)
    def subrackFanSpeeds(self: MccsSubrack) -> list[float] | None:
        """
        Handle a Tango attribute read of the subrack fan speeds, in RPM.

        :return: the subrack fan speeds.
            When communication with the subrack is not established,
            this returns none.
        """
        return self._subrack_fan_speeds()

    def _subrack_fan_speeds(self: MccsSubrack) -> list[float] | None:
        """
        Handle a Tango attribute read of the subrack fan speeds, in RPM.

        :return: the subrack fan speeds.
            When communication with the subrack is not established,
            this returns none.
        """
        return self._hardware_attributes.get("subrackFanSpeeds", None)

    @attribute(
        dtype=(float,), max_dim_x=4, label="subrack fan speeds (%)", abs_change=0.1
    )
    def subrackFanSpeedsPercent(self: MccsSubrack) -> list[float] | None:
        """
        Handle a Tango attribute read of the subrack fan speeds, in percent.

        This is the commanded setpoint; the relation between this level and
        the actual RPMs is not linear. Subrack speed is managed
        automatically by the controller, by default (see
        subrack_fan_mode).

        Commanded speed is the same for fans 1-2 and 3-4.

        :return: the subrack fan speed setpoints in percent.
            When communication with the subrack is not established,
            this returns none.
        """
        return self._subrack_fan_speeds_percent()

    def _subrack_fan_speeds_percent(self: MccsSubrack) -> list[float] | None:
        """
        Handle a Tango attribute read of the subrack fan speeds, in percent.

        :return: the subrack fan speeds.
            When communication with the subrack is not established,
            this returns none.
        """
        return self._hardware_attributes.get("subrackFanSpeedsPercent", None)

    # TODO: https://gitlab.com/tango-controls/pytango/-/issues/483
    # Once this is fixed, we can use dtype=(FanMode,).
    @attribute(dtype=(int,), max_dim_x=4, label="subrack fan modes", abs_change=1)
    def subrackFanModes(self: MccsSubrack) -> list[int] | None:
        """
        Handle a Tango attribute read of the subrack fan modes.

        :return: the subrack fan modes.
            When communication with the subrack is not established,
            this returns none.
        """
        return self._hardware_attributes.get("subrackFanModes", None)

    @attribute(dtype=bool, label="PLL locked")
    def subrackPllLocked(self: MccsSubrack) -> bool | None:
        """
        Handle a Tango attribute read of the subrack PLL locked attribute.

        :return: whether the subrack PLL is locked.
        """
        return self._subrack_pll_locked()

    def _subrack_pll_locked(self: MccsSubrack) -> bool | None:
        """
        Handle a Tango attribute read of the subrack PLL locked attribute.

        :return: whether the subrack PLL is locked.
        """
        return self._hardware_attributes.get("subrackPllLocked", None)

    @attribute(
        dtype=int,
        label="Timestamp",
        abs_change=1,
    )
    def subrackTimestamp(self: MccsSubrack) -> int | None:
        """
        Handle a Tango attribute read of the subrack timestamp attribute.

        :return: the subrack timestamp
        """
        return self._subrack_timestamp()

    def _subrack_timestamp(self: MccsSubrack) -> int | None:
        """
        Handle a Tango attribute read of the subrack timestamp attribute.

        :return: the subrack timestamp
        """
        return self._hardware_attributes.get("subrackTimestamp", None)

    @attribute(dtype=str, label="Health Status Dictionary")
    def healthStatus(self: MccsSubrack) -> str | None:
        """
        Handle a dictionary of all available monitoring points.

        :return: A dictionary containing all the monitoring points
        """
        return json.dumps(self.component_manager.read_health_status())

    @attribute(dtype=float, abs_change=0.1, label="internalVoltagesV_1V1")
    def internalVoltages1V1(self: MccsSubrack) -> float | None:
        """
        Handle a Tango attribute read of the internalVoltagesV_1V1 attribute.

        :return: voltage value on 1V1 connector
        """
        return self._hardware_attributes.get("internalVoltages1V1", None)

    @attribute(dtype=float, abs_change=0.1, label="internalVoltagesV_1V5")
    def internalVoltages1V5(self: MccsSubrack) -> float | None:
        """
        Handle a Tango attribute read of the internalVoltagesV_1V5 attribute.

        :return: internalVoltagesV_1V5
        """
        return self._hardware_attributes.get("internalVoltages1V5", None)

    @attribute(dtype=float, abs_change=0.1, label="internalVoltagesV_2V5")
    def internalVoltages2V5(self: MccsSubrack) -> float | None:
        """
        Handle a Tango attribute read of the internalVoltages_2V5 attribute.

        :return: internalVoltages_2V5
        """
        return self._hardware_attributes.get("internalVoltages2V5", None)

    @attribute(dtype=float, abs_change=0.1, label="internalVoltages_2V8")
    def internalVoltages2V8(self: MccsSubrack) -> float | None:
        """
        Handle a Tango attribute read of the internalVoltages_2V8 attribute.

        :return: internalVoltages_2V8
        """
        return self._hardware_attributes.get("internalVoltages2V8", None)

    @attribute(dtype=float, abs_change=0.1, label="internalVoltages_3V")
    def internalVoltages3V(self: MccsSubrack) -> float | None:
        """
        Handle a Tango attribute read of the internalVoltages_3V attribute.

        :return: internalVoltages_3V
        """
        return self._hardware_attributes.get("internalVoltages3V", None)

    @attribute(dtype=float, abs_change=0.1, label="internalVoltages_3V3")
    def internalVoltages3V3(self: MccsSubrack) -> float | None:
        """
        Handle a Tango attribute read of the internalVoltages_3V3 attribute.

        :return: internalVoltages_3V3
        """
        return self._hardware_attributes.get("internalVoltages3V3", None)

    @attribute(dtype=float, abs_change=0.1, label="internalVoltages_5V")
    def internalVoltages5V(self: MccsSubrack) -> float | None:
        """
        Handle a Tango attribute read of the internalVoltages5V attribute.

        :return: internalVoltages5V
        """
        return self._hardware_attributes.get("internalVoltages5V", None)

    @attribute(dtype=float, abs_change=0.1, label="internalVoltages_ARM")
    def internalVoltagesARM(self: MccsSubrack) -> float | None:
        """
        Handle a Tango attribute read of the internalVoltages_ARM attribute.

        :return: internalVoltages_ARM
        """
        return self._hardware_attributes.get("internalVoltagesARM", None)

    @attribute(dtype=float, abs_change=0.1, label="internalVoltages_CORE")
    def internalVoltagesCORE(self: MccsSubrack) -> float | None:
        """
        Handle a Tango attribute read of the internalVoltages_CORE attribute.

        :return: internalVoltages_CORE
        """
        return self._hardware_attributes.get("internalVoltagesCORE", None)

    @attribute(dtype=float, abs_change=0.1, label="internalVoltages_DDR")
    def internalVoltagesDDR(self: MccsSubrack) -> float | None:
        """
        Handle a Tango attribute read of the internalVoltages_DDR attribute.

        :return: internalVoltages_DDR
        """
        return self._hardware_attributes.get("internalVoltagesDDR", None)

    @attribute(dtype=float, abs_change=0.1, label="internalVoltages_POWERIN")
    def internalVoltagesPOWERIN(self: MccsSubrack) -> float | None:
        """
        Handle a Tango attribute read of the internalVoltages_POWERIN attribute.

        :return: internalVoltages_POWERIN
        """
        return self._hardware_attributes.get("internalVoltagesPOWERIN", None)

    @attribute(dtype=float, abs_change=0.1, label="internalVoltages_SOC")
    def internalVoltagesSOC(self: MccsSubrack) -> float | None:
        """
        Handle a Tango attribute read of the internalVoltages_SOC attribute.

        :return: internalVoltages_SOC
        """
        return self._hardware_attributes.get("internalVoltagesSOC", None)

    # TODO Enlogic PDUs don't have the ability to get IP or MAC addresses.
    # Need to revisit

    # @attribute(dtype=(str,), label="pdu ip address")
    # def pduIpAddress(self: MccsSubrack) -> str:
    #     """
    #     Handle a Tango attribute read of the pdu ip address.

    #     :return: the pdu ip address.
    #     """
    #     return self._pdu_ip_address()

    # def _pdu_ip_address(self: MccsSubrack) -> str:
    #     """
    #     Handle a Tango attribute read of the pdu ip address.

    #     :return: the pdu ip address.
    #     """
    #     return self._hardware_attributes.get("pduIpAddress", "")

    # @attribute(dtype=(str,), label="pdu mac address")
    # def pduMacAddress(self: MccsSubrack) -> str:
    #     """
    #     Handle a Tango attribute read of the pdu mac address.

    #     :return: the pdu mac address.
    #     """
    #     return self._pdu_mac_address()

    # def _pdu_mac_address(self: MccsSubrack) -> str:
    #     """
    #     Handle a Tango attribute read of the pdu mac address.

    #     :return: the pdu mac address.
    #     """
    #     return self._hardware_attributes.get("pduMacAddress", "")

    @attribute(dtype=str, label="pdu_health")
    def pduHealth(self: MccsSubrack) -> str | None:
        """
        Handle a Tango attribute read of the pdu health.

        :return: the pdu health
        """
        return self.component_manager.pdu_health_state()

    @attribute(dtype=str, label="pdu_model")
    def pduModel(self: MccsSubrack) -> str | None:
        """
        Handle a Tango attribute read of the pdu model type.

        :return: the pdu model type
        """
        return self._pdu_model()

    def _pdu_model(self: MccsSubrack) -> str | None:
        """
        Handle a Tango attribute read of the pdu model type.

        :return: the pdu model type.
        """
        return self.component_manager.pdu_model()

    @attribute(dtype=int, label="pdu number ports")
    def pduNumberPorts(self: MccsSubrack) -> int | None:
        """
        Handle a Tango attribute read of thenumber of pdu ports.

        :return: the number of pdu ports
        """
        return self.component_manager.pdu_number_of_ports()

    @attribute(dtype=(int,), label="pdu port states")
    def pduPortStates(self: MccsSubrack) -> list[int] | None:
        """
        Handle a Tango attribute read of the state of pdu port.

        :return: the state of the port.
        """
        return self.component_manager.pdu_port_states()

    @attribute(dtype=(float,), label="pdu port currents")
    def pduPortCurrents(self: MccsSubrack) -> list[float] | None:
        """
        Handle a Tango attribute read of the current of pdu port.

        :return: the state of the port.
        """
        return self.component_manager.pdu_port_currents()

    @attribute(dtype=(float,), label="pdu port voltages")
    def pduPortVoltages(self: MccsSubrack) -> list[float] | None:
        """
        Handle a Tango attribute read of the current of pdu port.

        :return: the state of the port.
        """
        return self.component_manager.pdu_port_voltages()

    @attribute(dtype=(float,), max_dim_x=8, label="TPM currents", abs_change=0.1)
    def tpmCurrents(self: MccsSubrack) -> list[float] | None:
        """
        Handle a Tango attribute read of the TPM currents.

        :return: the TPM currents.
            When communication with the subrack is not established,
            this returns none.
        """
        return self._tpm_currents()

    def _tpm_currents(self: MccsSubrack) -> list[float] | None:
        """
        Handle a Tango attribute read of the TPM currents.

        :return: the TPM currents.
            When communication with the subrack is not established,
            this returns none.
        """
        return self._hardware_attributes.get("tpmCurrents", None)

<<<<<<< HEAD
    @attribute(dtype=(float,), max_dim_x=8, label="TPM powers", abs_change=0.1)
    def tpmPowers(self: MccsSubrack) -> list[float] | None:
=======
    @attribute(
        dtype=(float,), max_dim_x=8, label="TPM powers", max_alarm=120.0, abs_change=0.1
    )
    def tpmPowers(self: MccsSubrack) -> list[float]:
>>>>>>> 92a15880
        """
        Handle a Tango attribute read of the TPM powers.

        :return: the TPM powers.
            When communication with the subrack is not established,
            this returns none.
        """
        return self._tpm_powers()

    def _tpm_powers(self: MccsSubrack) -> list[float] | None:
        """
        Handle a Tango attribute read of the TPM powers.

        :return: the TPM powers.
            When communication with the subrack is not established,
            this returns none.
        """
        return self._hardware_attributes.get("tpmPowers", None)

    # Not implemented on SMB
    # @attribute(dtype=(float,), max_dim_x=8, label="TPM temperatures", abs_change=0.1)
    # def tpmTemperatures(self: MccsSubrack) -> list[float]:
    #     """
    #     Handle a Tango attribute read of the TPM temperatures.

    #     :return: the TPM temperatures.
    #         When communication with the subrack is not established,
    #         this returns none.
    #     """
    #     return self._hardware_attributes.get("tpmTemperatures", None) or []

<<<<<<< HEAD
    @attribute(dtype=(float,), max_dim_x=8, label="TPM voltages", abs_change=0.1)
    def tpmVoltages(self: MccsSubrack) -> list[float] | None:
=======
    @attribute(
        dtype=(float,),
        max_dim_x=8,
        label="TPM voltages",
        min_alarm=11.4,
        max_alarm=12.6,
        abs_change=0.1,
    )
    def tpmVoltages(self: MccsSubrack) -> list[float]:
>>>>>>> 92a15880
        """
        Handle a Tango attribute read of the TPM voltages.

        :return: the TPM voltages
        """
        return self._tpm_voltages()

    def _tpm_voltages(self: MccsSubrack) -> list[float] | None:
        """
        Handle a Tango attribute read of the TPM voltages.

        :return: the TPM voltages
        """
        return self._hardware_attributes.get("tpmVoltages", None)

    @attribute(dtype=str, label="Subrack Board Info")
    def subrackBoardInfo(self: MccsSubrack) -> str | None:
        """
        Handle a Tango attribute read of the Subrack board info.

        :return: the subrack board info as a dict
        """
        return json.dumps(self._hardware_attributes.get("subrackBoardInfo", None))

    def _clear_hardware_attributes(self: MccsSubrack) -> None:
        # TODO: It should would be nice to push change events here,
        # but it seems pytango does not permit pushing change events
        # for None / invalid values.
        self._hardware_attributes.clear()
        self._update_tpm_present(None)

    # ----------
    # Callbacks
    # ----------
    def _communication_state_changed(
        self: MccsSubrack, communication_state: CommunicationStatus
    ) -> None:
        self.logger.debug(
            "Device received notification from component manager that communication "
            f"with the component is {communication_state.name}."
        )
        if communication_state != CommunicationStatus.ESTABLISHED:
            self._update_tpm_power_states(
                [PowerState.UNKNOWN] * SubrackData.TPM_BAY_COUNT
            )
            self._clear_hardware_attributes()
            if self._health_recorder is not None:
                self._health_recorder.clear_attribute_state()

        super()._communication_state_changed(communication_state)
        if not self.UseAttributesForHealth:
            self._health_model.update_state(
                communicating=(communication_state == CommunicationStatus.ESTABLISHED)
            )

    # pylint: disable=too-many-arguments, too-many-branches
    def _component_state_changed(
        self: MccsSubrack,
        fault: Optional[bool] = None,
        power: Optional[PowerState] = None,
        health: HealthState | int | None = None,
        pdu: Optional[HealthState] = None,
        health_status: Optional[dict] = None,
        **kwargs: Any,
    ) -> None:
        """
        Handle change in the state of the component.

        This is a callback hook, called by the component manager when
        the state of the component changes.

        :param fault: whether the component is in fault or not
        :param power: the power state of the component
        :param health: the health state of a subordinate component.
        :param pdu: any changes to the pdu device.
        :param health_status: any changes to the health_status variables.
        :param kwargs: other state updates
        """
        super()._component_state_changed(fault=fault, power=power)
        if not self.UseAttributesForHealth:
            if power is not None:
                self._health_model.update_state(fault=fault, power=power, health=health)
            else:
                self._health_model.update_state(fault=fault, health=health)

        for key, value in kwargs.items():
            special_update_method = getattr(self, f"_update_{key}", None)
            if special_update_method is None:
                tango_attribute_name = self._ATTRIBUTE_MAP[key]
                self._hardware_attributes[tango_attribute_name] = value
                self.push_change_event(tango_attribute_name, value)
                self.push_archive_event(tango_attribute_name, value)
            else:
                special_update_method(value)

        tpm_power_state = None
        if power == PowerState.OFF:
            tpm_power_state = PowerState.NO_SUPPLY
        elif power == PowerState.UNKNOWN:
            tpm_power_state = PowerState.UNKNOWN

        if tpm_power_state is not None:
            self._update_tpm_power_states([tpm_power_state] * SubrackData.TPM_BAY_COUNT)
            self._clear_hardware_attributes()

        if health_status is not None:
            for key, dict_path in self._HEALTH_STATUS_MAP.items():
                value = health_status
                # health status here is a nested dictionary, so to reach the expected
                # value we take a key, find the dictionary that key leads to and save
                # that dictionary as the default. Repeat until the list of keys is done
                # and we arrive at the desired value.
                for path in dict_path:
                    if value:
                        value = value.get(path, None)
                self._hardware_attributes[key] = value
                self.push_change_event(key, value)
                self.push_archive_event(key, value)

        self._update_health_data()

    def _health_changed(self: MccsSubrack, health: HealthState) -> None:
        """
        Handle change in this device's health state.

        This is a callback hook, called whenever the HealthModel's
        evaluated health state changes. It is responsible for updating
        the tango side of things i.e. making sure the attribute is up to
        date, and events are pushed.

        :param health: the new health value
        """
        if not self.UseAttributesForHealth:
            if self._health_state != health:
                self._health_state = health
                self.push_change_event("healthState", health)

    def _update_board_current(self: MccsSubrack, board_current: float) -> None:
        if board_current is None:
            self._hardware_attributes["boardCurrent"] = None
            self.push_change_event("boardCurrent", [])
        else:
            self._hardware_attributes["boardCurrent"] = [board_current]
            self.push_change_event("boardCurrent", [board_current])
            self.push_archive_event("boardCurrent", [board_current])
        self._update_health_data()

    def _update_tpm_present(
        self: MccsSubrack, tpm_present: Optional[list[bool]]
    ) -> None:
        if tpm_present is None:
            tpm_present = []
        if self._tpm_present == tpm_present:
            return
        self._tpm_present = tpm_present
        self.push_change_event("tpmPresent", tpm_present)

        tpm_count = tpm_present.count(True)
        if self._tpm_count == tpm_count:
            return
        self._tpm_count = tpm_count
        self.push_change_event("tpmCount", tpm_count)
        self._update_health_data()

    def _update_tpm_on_off(self: MccsSubrack, tpm_on_off: Optional[list[bool]]) -> None:
        if tpm_on_off is None:
            power_states = [PowerState.UNKNOWN] * SubrackData.TPM_BAY_COUNT
        else:
            power_states = [
                PowerState.ON if is_on else PowerState.OFF for is_on in tpm_on_off
            ]
        self._update_tpm_power_states(power_states)

    def _update_tpm_power_states(
        self: MccsSubrack, tpm_power_states: list[PowerState]
    ) -> None:
        changed = False
        for index, power_state in enumerate(tpm_power_states):
            if self._tpm_power_states[index] != power_state:
                changed = True
                self._tpm_power_states[index] = power_state
                self.push_change_event(f"tpm{index+1}PowerState", power_state)
        if changed:
            self._update_health_data()

    def _update_health_data(self: MccsSubrack) -> None:
        """Update the data points for the health model."""
        if self.UseAttributesForHealth:
            return
        data = {
            "board_temps": self._board_temperatures(),
            "backplane_temps": self._backplane_temperatures(),
            "subrack_fan_speeds": self._subrack_fan_speeds_percent(),
            "board_currents": self._board_current(),
            "tpm_currents": self._tpm_currents(),
            "power_supply_currents": self._power_supply_currents(),
            "tpm_voltages": self._tpm_voltages(),
            "power_supply_voltages": self._power_supply_voltages(),
            "tpm_power_states": self._tpm_power_states,
            "desired_fan_speeds": self._desired_fan_speeds,
            "clock_reqs": self.clock_presence,
            "tpm_present": self._tpm_present,
        }
        self._health_model.update_data(data)

    @attribute(dtype="DevString")
    def healthReport(self: MccsSubrack) -> str:
        """
        Get the health report.

        :return: the health report.
        """
        if self.UseAttributesForHealth:
            return self._health_report
        return self._health_model.health_report


# ----------
# Run server
# ----------
def main(*args: str, **kwargs: str) -> int:
    """
    Launch an `MccsSubrack` Tango device server instance.

    :param args: positional arguments, passed to the Tango device
    :param kwargs: keyword arguments, passed to the sever

    :return: the Tango server exit code
    """
    return MccsSubrack.run_server(args=args or None, **kwargs)


if __name__ == "__main__":
    main()<|MERGE_RESOLUTION|>--- conflicted
+++ resolved
@@ -1490,15 +1490,10 @@
         """
         return self._hardware_attributes.get("tpmCurrents", None)
 
-<<<<<<< HEAD
-    @attribute(dtype=(float,), max_dim_x=8, label="TPM powers", abs_change=0.1)
-    def tpmPowers(self: MccsSubrack) -> list[float] | None:
-=======
     @attribute(
         dtype=(float,), max_dim_x=8, label="TPM powers", max_alarm=120.0, abs_change=0.1
     )
-    def tpmPowers(self: MccsSubrack) -> list[float]:
->>>>>>> 92a15880
+    def tpmPowers(self: MccsSubrack) -> list[float] | None:
         """
         Handle a Tango attribute read of the TPM powers.
 
@@ -1530,10 +1525,6 @@
     #     """
     #     return self._hardware_attributes.get("tpmTemperatures", None) or []
 
-<<<<<<< HEAD
-    @attribute(dtype=(float,), max_dim_x=8, label="TPM voltages", abs_change=0.1)
-    def tpmVoltages(self: MccsSubrack) -> list[float] | None:
-=======
     @attribute(
         dtype=(float,),
         max_dim_x=8,
@@ -1542,8 +1533,7 @@
         max_alarm=12.6,
         abs_change=0.1,
     )
-    def tpmVoltages(self: MccsSubrack) -> list[float]:
->>>>>>> 92a15880
+    def tpmVoltages(self: MccsSubrack) -> list[float] | None:
         """
         Handle a Tango attribute read of the TPM voltages.
 
