--- conflicted
+++ resolved
@@ -48,11 +48,7 @@
 
         assert isinstance(self._state["subrack_state_points"], dict)
 
-<<<<<<< HEAD
-        state_points = self._state.get("subrack_state_points", {})
-=======
         state_points = self._state["subrack_state_points"]
->>>>>>> 721ea254
         # set the old_value to the previous value if exists otherwise have it match new
         if "tpm_voltages" in state_points:
             self._state["subrack_state_points"]["old_tpm_voltages"] = state_points.get(
