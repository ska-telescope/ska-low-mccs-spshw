#  -*- coding: utf-8 -*
#
# This file is part of the SKA Low MCCS project
#
#
# Distributed under the terms of the BSD 3-clause new license.
# See LICENSE for more info.
"""This module implements component management for tiles."""
from __future__ import annotations

import copy
import ipaddress
import logging
import threading
import time
from typing import Any, Callable, Final, NoReturn, Optional, cast

import numpy as np
import tango
from pyaavs.tile import Tile
from pyfabil.base.definitions import BoardError, Device, LibraryError, RegisterInfo
from ska_control_model import (
    CommunicationStatus,
    PowerState,
    ResultCode,
    SimulationMode,
    TaskStatus,
    TestMode,
)
from ska_low_mccs_common import MccsDeviceProxy
from ska_low_mccs_common.component import MccsBaseComponentManager
from ska_low_mccs_common.component.command_proxy import MccsCommandProxy
from ska_tango_base.base import check_communicating
from ska_tango_base.poller import PollingComponentManager

from .tile_poll_management import (
    TileLRCRequest,
    TileRequest,
    TileRequestProvider,
    TileResponse,
)
from .tile_simulator import DynamicTileSimulator, TileSimulator
from .time_util import TileTime
from .tpm_status import TpmStatus
from .utils import abort_task_on_exception, acquire_timeout, check_hardware_lock_claimed

__all__ = ["TileComponentManager"]

# TODO MCCS-2295: Why does the TileRequestProvider, MccsTile and
# TileComponentManager have different names for things? It seems clearer for them
# all to use the name in pyaavs.Tile. Multiple maps like this increase the risk of a
# mapping errors.
_ATTRIBUTE_MAP: Final = {
    "HEALTH_STATUS": "tile_health_structure",
    "PREADU_LEVELS": "preadu_levels",
    "PLL_LOCKED": "pll_locked",
    "CHECK_BOARD_TEMPERATURE": "board_temperature",
    "PPS_DELAY_CORRECTION": "pps_delay_correction",
    "IS_BEAMFORMER_RUNNING": "beamformer_running",
    "FPGA_REFERENCE_TIME": "fpga_reference_time",
    "TILE_ID": "tile_id",
    "STATION_ID": "station_id",
    "PHASE_TERMINAL_COUNT": "phase_terminal_count",
    "PPS_DELAY": "pps_delay",
    "PPS_DRIFT": "pps_drift",
    "ADC_RMS": "adc_rms",
    "CHANNELISER_ROUNDING": "channeliser_rounding",
    "IS_PROGRAMMED": "is_programmed",
    "CSP_ROUNDING": "csp_rounding",
    "STATIC_DELAYS": "static_delays",
    "PENDING_DATA_REQUESTS": "pending_data_requests",
    "BEAMFORMER_TABLE": "beamformer_table",
    "CHECK_CPLD_COMMS": "global_status_alarms",
    "ARP_TABLE": "arp_table",
    "TILE_BEAMFORMER_FRAME": "tile_beamformer_frame",
    "RFI_COUNT": "rfi_count",
}


# pylint: disable=too-many-instance-attributes, too-many-lines, too-many-public-methods
class TileComponentManager(MccsBaseComponentManager, PollingComponentManager):
    """A component manager for a Tile (simulator or driver) and its power supply."""

    FIRMWARE_NAME = {"tpm_v1_2": "itpm_v1_2.bit", "tpm_v1_6": "itpm_v1_6.bit"}
    CSP_ROUNDING: list[int] = [2] * 384
    CHANNELISER_TRUNCATION: list[int] = [3] * 512

    # pylint: disable=too-many-arguments, too-many-locals
    def __init__(
        self: TileComponentManager,
        simulation_mode: SimulationMode,
        test_mode: TestMode,
        logger: logging.Logger,
        poll_rate: float,
        tile_id: int,
        station_id: int,
        tpm_ip: str,
        tpm_cpld_port: int,
        tpm_version: str,
        preadu_levels: list[float] | None,
        subrack_fqdn: str,
        subrack_tpm_id: int,
        communication_state_changed_callback: Callable[[CommunicationStatus], None],
        component_state_changed_callback: Callable[..., None],
        update_attribute_callback: Callable[..., None],
        _tile: Optional[TileSimulator] = None,
    ) -> None:
        """
        Initialise a new instance.

        :param simulation_mode: the simulation mode of this component
            manager. If `SimulationMode.TRUE`, then this component
            manager will launch an internal TPM simulator and interact
            with it; if `SimulationMode.FALSE`, this component manager
            will attempt to connect with an external TPM at the
            configured IP address and port.
        :param test_mode: the test mode of this component manager. This
            has no effect when the device is in `SimulationMode.FALSE`.
            But when the simulation mode is `SimulationMode.TRUE`, then
            this determines some properties of the simulator: if the
            test mode is `TestMode.TEST`, then the simulator will
            return static "canned" values that are easy to assert
            against during testing; if `TestMode.NONE`, the simulator
            will return dynamically changing values for attributes such
            as temperatures and voltages, making for a nice demo but not
            so easy to test against.
        :param logger: a logger for this object to use
        :param poll_rate: the poll rate
        :param tile_id: the unique ID for the tile
        :param station_id: the unique ID for the station to which this tile belongs.
        :param tpm_ip: the IP address of the tile
        :param tpm_cpld_port: the port at which the tile is accessed for control
        :param tpm_version: TPM version: "tpm_v1_2" or "tpm_v1_6"
        :param preadu_levels: preADU gain attenuation settings to apply for this TPM.
        :param subrack_fqdn: FQDN of the subrack that controls power to
            this tile
        :param subrack_tpm_id: This tile's position in its subrack
        :param communication_state_changed_callback: callback to be
            called when the status of the communications channel between
            the component manager and its component changes
        :param update_attribute_callback: Callback to call when attribute
            is updated.
        :param component_state_changed_callback: callback to be
            called when the component state changes
        :param _tile: Optional tile to inject.
        """
        self._subrack_fqdn = subrack_fqdn
        self._subrack_says_tpm_power: PowerState = PowerState.UNKNOWN
        self._subrack_tpm_id = subrack_tpm_id
        self._power_state_lock = threading.RLock()
        self._update_attribute_callback = update_attribute_callback
        self.fault_state: Optional[bool] = None

        self._subrack_proxy: Optional[MccsDeviceProxy] = None

        self._simulation_mode = simulation_mode
        self._hardware_lock = threading.Lock()
        self.power_state: PowerState = PowerState.UNKNOWN
        self.active_request: TileRequest | TileLRCRequest | None = None
        self._request_provider: Optional[TileRequestProvider] = None
        self.src_ip_40g_fpga1: str | None = None
        self.src_ip_40g_fpga2: str | None = None
        self._channeliser_truncation = self.CHANNELISER_TRUNCATION
        self._pps_delay_correction: int = 0
        self._fpga_reference_time = 0
        self._initial_pps_delay: int | None = None
        self._forty_gb_core_list: list = []
        self._fpgas_time: list[int] = []
        self._pending_data_requests = False
        self._tile_time = TileTime(0)
        self._nof_blocks: int = 0
        self._firmware_list: Optional[list[dict[str, Any]]] = None
        self._station_id = station_id
        self._tile_id = tile_id
        self._tpm_status = TpmStatus.UNKNOWN
        self._csp_rounding = np.array(self.CSP_ROUNDING)
        self._csp_spead_format = "SKA"
        self._global_reference_time: int | None = None
        self._test_generator_active = False
        if tpm_version not in self.FIRMWARE_NAME:
            self.logger.warning(
                "TPM version "
                + tpm_version
                + " not valid. Trying to read version from board, which must be on"
            )
            tpm_version = ""
        self._tpm_version = tpm_version
        self._preadu_levels = preadu_levels
        self._firmware_name: str = self.FIRMWARE_NAME[tpm_version]
        self._fpga_current_frame: int = 0
        self.last_pointing_delays: list = [[0.0, 0.0] for _ in range(16)]

        if simulation_mode == SimulationMode.TRUE:
            self.tile = _tile or DynamicTileSimulator(logger)
        else:
            self.tile = Tile(
                ip=tpm_ip,
                port=tpm_cpld_port,
                logger=logger,
                tpm_version=tpm_version,
            )

        super().__init__(
            logger,
            communication_state_changed_callback,
            component_state_changed_callback,
            poll_rate=poll_rate,
        )

    def get_request(  # type: ignore[override]
        self: TileComponentManager,
    ) -> Optional[TileRequest | TileLRCRequest]:
        """
        Return the action/s to be taken in the next poll.

        :raises AssertionError: if the request provider is not initialised
            i.e has a None value.

        :return: request to be to be executed in the next poll.
        """
        if not self._request_provider:
            raise AssertionError(
                "The request provider is None, unable to get next request"
            )
        self._tpm_status = TpmStatus(self.tpm_status)
        self._update_attribute_callback(
            programming_state=self._tpm_status.pretty_name()
        )

        request_spec = self._request_provider.get_request(self._tpm_status)
        # If already a request simply return.
        if isinstance(request_spec, TileRequest):
            return request_spec

        if request_spec is None:
            self.logger.warning("Request provider returned None.")
            return None

        match request_spec:
            case "CHECK_CPLD_COMMS":
                request = TileRequest(
                    _ATTRIBUTE_MAP[request_spec],
                    self.tile.check_global_status_alarms,
                    publish=True,
                )
            case "CHECK_BOARD_TEMPERATURE":
                request = TileRequest(
                    _ATTRIBUTE_MAP[request_spec],
                    self.tile.get_temperature,
                    publish=True,
                )
            case "CONNECT":
                try:
                    self.ping()
                    request = TileRequest(
                        "global_status_alarms",
                        self.tile.check_global_status_alarms,
                        publish=True,
                    )
                    # pylint: disable=broad-except
                except Exception as e:
                    # polling attempt was unsuccessful
                    self.logger.warning(f"Connection to tpm lost! : {e}")
                    self.tile.tpm = None
                    request = TileRequest("connect", self.connect)
            case "IS_PROGRAMMED":
                request = TileRequest(
                    _ATTRIBUTE_MAP[request_spec],
                    self.tile.is_programmed,
                    publish=True,
                )
            case "HEALTH_STATUS":
                request = TileRequest(
                    _ATTRIBUTE_MAP[request_spec],
                    self.tile.get_health_status,
                    publish=True,
                )
            case "ADC_RMS":
                request = TileRequest(
                    _ATTRIBUTE_MAP[request_spec], self.tile.get_adc_rms, publish=True
                )
            case "PLL_LOCKED":
                request = TileRequest(
                    _ATTRIBUTE_MAP[request_spec],
                    self.tile.check_pll_locked,
                    publish=True,
                )
            case "PENDING_DATA_REQUESTS":
                request = TileRequest(
                    _ATTRIBUTE_MAP[request_spec],
                    self.tile.check_pending_data_requests,
                    publish=False,
                )
            case "PPS_DELAY":
                request = TileRequest(
                    _ATTRIBUTE_MAP[request_spec],
                    self.tile.get_pps_delay,
                    publish=True,
                )
            case "PPS_DRIFT":
                request = TileRequest(
                    _ATTRIBUTE_MAP[request_spec],
                    self._get_pps_drift,
                    publish=True,
                )
            case "ARP_TABLE":
                request = TileRequest(
                    _ATTRIBUTE_MAP[request_spec],
                    self.tile.get_arp_table,
                    publish=True,
                )
            case "PPS_DELAY_CORRECTION":
                request = TileRequest(
                    _ATTRIBUTE_MAP[request_spec],
                    command_object=self._get_pps_delay_correction,
                    publish=True,
                )
            case "IS_BEAMFORMER_RUNNING":
                request = TileRequest(
                    _ATTRIBUTE_MAP[request_spec],
                    self.tile.beamformer_is_running,
                    publish=True,
                )
            case "PHASE_TERMINAL_COUNT":
                request = TileRequest(
                    _ATTRIBUTE_MAP[request_spec],
                    self.tile.get_phase_terminal_count,
                    publish=True,
                )
            case "PREADU_LEVELS":
                request = TileRequest(
                    _ATTRIBUTE_MAP[request_spec],
                    self.tile.get_preadu_levels,
                    publish=True,
                )
            case "STATIC_DELAYS":
                request = TileRequest(
                    _ATTRIBUTE_MAP[request_spec], self.get_static_delays, publish=True
                )
            case "STATION_ID":
                request = TileRequest(
                    _ATTRIBUTE_MAP[request_spec],
                    self.tile.get_station_id,
                    publish=True,
                )
            case "TILE_ID":
                request = TileRequest(
                    _ATTRIBUTE_MAP[request_spec], self.tile.get_tile_id, publish=True
                )
            case "CSP_ROUNDING":
                request = TileRequest(
                    _ATTRIBUTE_MAP[request_spec], self.csp_rounding, publish=True
                )
            case "CHANNELISER_ROUNDING":
                request = TileRequest(
                    _ATTRIBUTE_MAP[request_spec],
                    self._channeliser_truncation,
                    publish=True,
                )
            case "BEAMFORMER_TABLE":
                request = TileRequest(
                    _ATTRIBUTE_MAP[request_spec],
                    self.tile.get_beamformer_table,
                    publish=True,
                )
            case "FPGA_REFERENCE_TIME":
                request = TileRequest(
                    _ATTRIBUTE_MAP[request_spec],
                    self.formatted_fpga_reference_time,
                )
            case "TILE_BEAMFORMER_FRAME":
                request = TileRequest(
                    _ATTRIBUTE_MAP[request_spec],
                    self.tile.current_tile_beamformer_frame,
                    publish=True,
                )
            case "RFI_COUNT":
                request = TileRequest(
                    _ATTRIBUTE_MAP[request_spec],
                    self.tile.read_broadband_rfi,
                    publish=True,
                )
            case _:
                message = f"Unrecognised poll request {repr(request_spec)}"
                self.logger.error(message)
                return None
        return request

    def poll(
        self: TileComponentManager, poll_request: TileRequest | TileLRCRequest
    ) -> TileResponse:
        """
        Poll request for TileComponentManager.

        Execute a command or read some values.

        :param poll_request: specification of the actions to be taken in
            this poll.

        :return: responses to queries in this poll
        """
        self.logger.debug(f"Executing request {poll_request.name} ...")
        # A callback hook to be updated after command executed.
        self.active_request = poll_request
        if isinstance(self.active_request, TileLRCRequest):
            self.logger.info(f"Command {poll_request.name} IN_PROGRESS")
            self.active_request.notify_in_progress()
        # Claim lock before we attempt a request.
        with self._hardware_lock:
            result = poll_request()
        return TileResponse(
            poll_request.name,
            result,
            poll_request.publish,
        )

    def poll_failed(self: TileComponentManager, exception: Exception) -> None:
        """
        Handle a failed poll.

        This is a hook called by the poller when an exception was raised.

        NOTE: This implementation may be a bit simplistic as of MCCS-1507.
        The exception code can be used to give more information to user.
        And potentially inform the poll prioritisation.

        :param exception: exception code raised from poll.
        """
        self.logger.error(f"Failed poll with exception : {exception}")
        # Update command tracker if defined in request.
        if isinstance(self.active_request, TileLRCRequest):
            self.active_request.notify_failed(f"Exception: {repr(exception)}")
            self.active_request = None

        self.power_state = self._subrack_says_tpm_power
        self._update_component_state(power=self._subrack_says_tpm_power, fault=None)

        # TODO: would be great to formalise and document the exceptions raised
        # from the pyaavs.Tile. That way it will allow use to handle exceptions
        # better.
        match exception:
            case ConnectionError():
                self.logger.warning(f"ConnectionError found {exception}")
            case LibraryError():
                self.logger.warning(
                    f"LibraryError raised from poll {exception}, "
                    "check the cpld communications"
                )
            case BoardError():
                self.logger.error(f"BoardError: {repr(exception)}")
            case _:
                self.logger.error(f"Unexpected error found: {repr(exception)}")

    def update_fault_state(
        self: TileComponentManager,
        poll_success: bool,
        exception_code: Optional[Any] = None,
    ) -> None:
        """
        Update fault state.

        This method will evaluate if the current state if faulty.
        Depending on the previous fault state we will update the fault_state
        to allow navigation of the Opstate machine

        NOTE: As evaluation becomes more complex we may want to refactor
        this method into a class. Currently this is a very simple evaluation,
        only checking for an inconsistent state.

        :param poll_success: a bool representing if the poll was a success
        :param exception_code: the exception code raised in last poll.
        """
        is_faulty: bool = False
        match poll_success:
            case False:
                pass
            case True:
                if self._subrack_says_tpm_power != PowerState.ON:
                    # This is an inconsistent state, we can connect with the
                    # TPM but the subrack is NOT reporting the TPM ON.
                    is_faulty = True
                    self.logger.error(
                        "Tpm is connectable but subrack says power is "
                        f"{PowerState(self._subrack_says_tpm_power).name}"
                    )
        if is_faulty:
            self.fault_state = is_faulty
        else:
            if self.fault_state is True:
                # We have stopped experiencing the fault.
                self.fault_state = False
            else:
                self.fault_state = None

    def poll_succeeded(self: TileComponentManager, poll_response: TileResponse) -> None:
        """
        Handle the receipt of new polling values.

        This is a hook called by the poller when values have been read
        during a poll.

        :param poll_response: response to the pool, including any values
            read.
        """
        if isinstance(self.active_request, TileLRCRequest):
            self.active_request.notify_completed()
            self.active_request = None

        self.update_fault_state(poll_success=True)

        # We managed to poll hardware therefore we are PowerState.ON.
        # DevState and HealthState is to be determined by the attribute value reported
        self.power_state = PowerState.ON

        # Publish all responses to TANGO interface.
        try:
            if poll_response.publish:
                self._update_attribute_callback(  # type: ignore[misc]
                    **{poll_response.command: poll_response.data},
                )
        except Exception as e:  # pylint: disable=broad-except
            self.logger.warning(f"Exception raised in attribute callback {e}")
        super().poll_succeeded(poll_response)
        self._update_component_state(power=PowerState.ON, fault=self.fault_state)

    def _on_arrested_attribute(self: TileComponentManager, names: set[str]) -> None:
        """
        Trigger the callback when attributes are no longer provided for polling.

        :param names: a set containing the attributes that will no longer
            be provided for polling.
        """
        # while len(names) != 0:
        #     val = names.pop()
        #     if _ATTRIBUTE_MAP.get(val) is not None:
        #         mapped_val = _ATTRIBUTE_MAP[val]
        #         try:
        #             self._update_attribute_callback(
        #                 mark_invalid=True, **{mapped_val: None}
        #             )
        #         except Exception as e:
        #             self.logger.warning(
        #                 f"Issue marking attribute {mapped_val} INVALID. {e}"
        #             )
        #             continue

    def polling_started(self: TileComponentManager) -> None:
        """Initialise the request provider and start connecting."""
        self._request_provider = TileRequestProvider(self._on_arrested_attribute)
        self._request_provider.desire_connection()
        self._start_communicating_with_subrack()

    def polling_stopped(self: TileComponentManager) -> None:
        """Uninitialise the request provider and set state UNKNOWN."""
        self._request_provider = None
        self._update_attribute_callback(
            programming_state=TpmStatus.UNKNOWN.pretty_name()
        )
        self.power_state = PowerState.UNKNOWN
        super().polling_stopped()

    def off(
        self: TileComponentManager, task_callback: Optional[Callable] = None
    ) -> tuple[TaskStatus, str]:
        """
        Tell the upstream power supply proxy to turn the tpm off.

        :param task_callback: Update task state, defaults to None

        :return: a result code and a unique_id or message.
        """
        subrack_off_command_proxy = MccsCommandProxy(
            self._subrack_fqdn, "PowerOffTpm", self.logger
        )
        # Pass the task callback to be updated by command proxy.
        subrack_off_command_proxy(self._subrack_tpm_id, task_callback=task_callback)

        return TaskStatus.QUEUED, ""

    def on(
        self: TileComponentManager,
        task_callback: Optional[Callable] = None,
    ) -> tuple[TaskStatus, str]:
        """
        Tell the upstream power supply proxy to turn the tpm on.

        :param task_callback: Update task state, defaults to None

        :return: a result code and a unique_id or message.

        :raises AssertionError: request_provider is not yet initialised.
        """
        if self._request_provider is None:
            if task_callback:
                task_callback(
                    status=TaskStatus.REJECTED,
                    result=(ResultCode.REJECTED, "No request provider"),
                )
            raise AssertionError(
                "Cannot execute 'TileComponentManager.on'. "
                "request provider is not yet initialised."
            )
        subrack_on_command_proxy = MccsCommandProxy(
            self._subrack_fqdn, "PowerOnTpm", self.logger
        )
        # Do not pass the task_callback to command_proxy.
        # The on command is completed when initialisation has completed.
        subrack_on_command_proxy(self._subrack_tpm_id)

        request = TileLRCRequest(
            name="initialise",
            command_object=self._execute_initialise,
            task_callback=task_callback,
            force_reprogramming=False,
            pps_delay_correction=self._pps_delay_correction,
        )
        self.logger.info("Initialise command placed in poll QUEUE")
        # Picked up when the TPM is connectable. Or ABORTED after 60 seconds.
        self._request_provider.desire_initialise(request)
        return TaskStatus.QUEUED, "Task staged"

    def _start_communicating_with_subrack(self: TileComponentManager) -> None:
        """
        Establish communication with the subrack.

        This will form a subscription to the power of the port this Tile is
        configured to be on.

        :raises ConnectionError: Connection to subrack failed
        """
        unconnected = self._subrack_proxy is None
        if unconnected:
            self.logger.info("Starting subrack proxy creation")
            self._subrack_proxy = MccsDeviceProxy(
                self._subrack_fqdn, self.logger, connect=False
            )
            self.logger.info("Connecting to the subrack")
            try:
                self._subrack_proxy.connect()
            except tango.DevFailed as dev_failed:
                self.logger.error(f"Failed to connect to subrack {dev_failed}")
                self._subrack_proxy = None
                raise ConnectionError(
                    f"Could not connect to '{self._subrack_fqdn}'"
                ) from dev_failed

            self._subrack_proxy.add_change_event_callback(
                f"tpm{self._subrack_tpm_id}PowerState",
                self._subrack_says_tpm_power_changed,
            )

    @property
    @check_hardware_lock_claimed
    def is_connected(self) -> bool:
        """
        Check the communication with CPLD.

        :return: True if connected, else False.
        """
        return self.tile.check_communication()["CPLD"]

    def _subrack_says_tpm_power_changed(
        self: TileComponentManager,
        event_name: str,
        event_value: PowerState,
        event_quality: tango.AttrQuality,
    ) -> None:
        """
        Handle change in tpm power state, as reported by subrack.

        This is a callback that is triggered by an event subscription
        on the subrack device.

        :param event_name: name of the event; will always be
            "areTpmsOn" for this callback
        :param event_value: the new attribute value
        :param event_quality: the quality of the change event
        """
        assert event_name.lower() == f"tpm{self._subrack_tpm_id}PowerState".lower(), (
            f"subrack 'tpm{self._subrack_tpm_id}PowerState' attribute changed callback "
            f"called but event_name is {event_name}."
        )
        if self._simulation_mode == SimulationMode.TRUE and isinstance(
            self.tile, TileSimulator
        ):
            if event_value == PowerState.ON:
                self.logger.warning("Mocking tpm on")
                self.tile.mock_on()
            if event_value == PowerState.OFF:
                self.logger.warning("Mocking tpm off")
                self.tile.mock_off()

        if event_value == PowerState.ON:
            self.power_state = PowerState.ON
            self._tile_time.set_reference_time(self._fpga_reference_time)

            # Connect if not already.
            with self._hardware_lock:
                if not self.is_connected:
                    self.connect()

            if self.tpm_status not in [TpmStatus.INITIALISED, TpmStatus.SYNCHRONISED]:
                if (
                    self._request_provider
                    and self._request_provider.initialise_request is None
                    and not isinstance(self.active_request, TileLRCRequest)
                    or isinstance(self.active_request, TileLRCRequest)
                    and self.active_request.name.lower() != "initialise"
                ):
                    request = TileLRCRequest(
                        name="initialise",
                        command_object=self._execute_initialise,
                        task_callback=None,
                        force_reprogramming=False,
                        pps_delay_correction=self._pps_delay_correction,
                    )
                    self.logger.info(
                        "Subrack has registered that the TPM has power "
                        "but is not yet initialised of synchronised. "
                        "Initialising."
                    )
                    assert self._request_provider is not None
                    self.logger.info("Initialise command placed in poll QUEUE")
                    self._request_provider.desire_initialise(request)

        else:
            self._tile_time.set_reference_time(0)

        self.logger.info(f"subrack says power is {PowerState(event_value).name}")
        self._subrack_says_tpm_power = event_value

    def tile_info(self: TileComponentManager) -> dict[str, Any]:
        """
        Return information about the tile.

        :return: information relevant to tile.

        :raises TimeoutError: if lock not acquired in time.
        """
        with acquire_timeout(self._hardware_lock, timeout=2.4) as acquired:
            if acquired:
                return self.tile.info
        raise TimeoutError("Failed to acquire lock in time.")

    @property
    def global_reference_time(self: TileComponentManager) -> str | None:
        """
        Return the Unix time used as global synchronization time.

        :return: Unix time used as global synchronization time
        """
        self.logger.info(f"Global reference time read {self._global_reference_time}")
        if self._global_reference_time:
            return self._tile_time.format_time_from_timestamp(
                self._global_reference_time
            )
        return ""

    @global_reference_time.setter
    def global_reference_time(self: TileComponentManager, reference_time: str) -> None:
        """
        Set the Unix time used as global synchronization time.

        :param reference_time: Reference time representing timestamp for frame 0
        """
        if reference_time == "":
            global_reference_time = None
        else:
            global_reference_time = self._tile_time.timestamp_from_utc_time(
                reference_time
            )
        start_time = global_reference_time

        self.logger.info(f"Global reference time set to {start_time}")
        if start_time is None or start_time <= 0:
            self._global_reference_time = None
        else:
            self._global_reference_time = start_time

    @property
    def tpm_status(self: TileComponentManager) -> TpmStatus:
        """
        Return the TPM status.

        :return: the TPM status
        """
        if self.power_state == PowerState.UNKNOWN:
            status = TpmStatus.UNKNOWN
        elif self.power_state != PowerState.ON:
            status = TpmStatus.OFF
        else:
            try:
                with self._hardware_lock:
                    core_communication = self.tile.check_communication()
                    self._update_attribute_callback(
                        core_communication=core_communication
                    )
                    if core_communication["CPLD"]:
                        if (
                            not core_communication["FPGA0"]
                            or not core_communication["FPGA1"]
                        ):
                            self.logger.warning(
                                "Unable to connect with at least 1 FPGA"
                            )
                    if not any(core_communication.values()):
                        self.logger.error(
                            "Unconnected. Unable to connect to the CPLD, FPGA1 or FPGA2"
                        )
                        status = TpmStatus.UNCONNECTED
                    elif self.tile.is_programmed() is False:
                        status = TpmStatus.UNPROGRAMMED
                    elif self._check_initialised() is False:
                        status = TpmStatus.PROGRAMMED
                    elif self._check_channeliser_started() is False:
                        status = TpmStatus.INITIALISED
                    else:
                        status = TpmStatus.SYNCHRONISED
            # pylint: disable=broad-except
            except Exception as e:
                self.logger.warning(f"tile: tpm_status failed: {e}")
                status = TpmStatus.UNCONNECTED
        return status

    def ping(self: TileComponentManager) -> None:
        """Check we can communicate with TPM."""
        with self._hardware_lock:
            self.tile[int(0x30000000)]  # pylint: disable=expression-not-assigned

    @check_hardware_lock_claimed
    def _check_initialised(self: TileComponentManager) -> bool:
        """
        Return whether this TPM has been correctly initialised.

        Must be run within protected block using self._hardware_lock
        as it acceedes tile hardware registers

        :return: initialisation state
        """
        _fpgas_time = [
            self.tile.get_fpga_time(Device.FPGA_1),
            self.tile.get_fpga_time(Device.FPGA_2),
        ]
        return (_fpgas_time[0] != 0) and (_fpgas_time[1] != 0)

    @check_hardware_lock_claimed
    def _check_channeliser_started(self: TileComponentManager) -> bool:
        """
        Check that the channeliser is correctly generating samples.

        :return: channelised stream data valid flag
        """
        return (
            self.tile["fpga1.dsp_regfile.stream_status.channelizer_vld"] == 1
            and self.tile["fpga2.dsp_regfile.stream_status.channelizer_vld"] == 1
        )

    # ----------------------
    # Long running commands.
    # ----------------------
    @abort_task_on_exception
    @check_communicating
    def initialise(
        self: TileComponentManager,
        task_callback: Optional[Callable] = None,
        force_reprogramming: bool = True,
    ) -> tuple[TaskStatus, str] | None:
        """
        Submit the initialise slow task.

        This method returns immediately after it is submitted for polling.

        :param task_callback: Update task state, defaults to None
        :param force_reprogramming: Force FPGA reprogramming,
            for complete initialisation

        :returns: A tuple containing a task status and a unique id string to
            identify the command
        """
        if not self._request_provider:
            if task_callback:
                task_callback(status=TaskStatus.REJECTED)
            self.logger.error("task REJECTED no request_provider")
            return None
        request = TileLRCRequest(
            name="initialise",
            command_object=self._execute_initialise,
            task_callback=task_callback,
            force_reprogramming=force_reprogramming,
            pps_delay_correction=self._pps_delay_correction,
        )
        self._request_provider.desire_initialise(request)
        self.logger.info("Initialise command placed in poll QUEUE")
        return TaskStatus.QUEUED, "Task staged"

    @check_communicating
    @check_hardware_lock_claimed
    def _execute_initialise(
        self: TileComponentManager,
        force_reprogramming: bool,
        pps_delay_correction: int,
    ) -> None:
        """
        Initialise the TPM.

        :param force_reprogramming: Force FPGA reprogramming,
            for complete initialisation
        :param pps_delay_correction: the delay correction to apply to the
            pps signal.
        """
        if force_reprogramming:
            self.tile.erase_fpgas()
            self._update_attribute_callback(
                programming_state=TpmStatus.UNPROGRAMMED.pretty_name()
            )

        prog_status = False

        if self.tile.is_programmed() is False:
            self.logger.error(f"Programming tile with firmware {self._firmware_name}")
            self.tile.program_fpgas(self._firmware_name)
        prog_status = self.tile.is_programmed()

        #
        # Initialisation after programming the FPGA
        #
        if prog_status:
            self._update_attribute_callback(
                programming_state=TpmStatus.PROGRAMMED.pretty_name()
            )
            #
            # Base initialisation
            #
            self.logger.info(
                "initialising tile with: \n"
                f"* tile ID of {self._tile_id} \n"
                f"* pps correction of {pps_delay_correction} \n"
                f"* src_ip_fpga1 of {self.src_ip_40g_fpga1} \n"
                f"* src_ip_fpga2 of {self.src_ip_40g_fpga2} \n"
            )
            self.tile.initialise(
                tile_id=self._tile_id,
                pps_delay=pps_delay_correction,
                active_40g_ports_setting="port1-only",
                src_ip_fpga1=self.src_ip_40g_fpga1,
                src_ip_fpga2=self.src_ip_40g_fpga2,
            )

            self.tile.set_station_id(0, 0)
            #
            # extra steps required to have it working
            #
            self.logger.info("TileComponentManager: reset_and_initialise_beamformer")
            self.tile.initialise_beamformer(128, 8)

            self.tile.set_first_last_tile(False, False)

            # self.tile.post_synchronisation()
            self.tile.set_station_id(self._station_id, self._tile_id)

            if self._preadu_levels:
                self.logger.info("TileComponentManager: setting PreADU attenuation...")
                self.tile.set_preadu_levels(self._preadu_levels)
                if self.tile.get_preadu_levels() != self._preadu_levels:
                    self.logger.warning(
                        "TileComponentManager: set PreADU attenuation failed"
                    )

            self.logger.info("TileComponentManager: initialisation completed")

            if self._global_reference_time:
                self.logger.info("Global reference time specifed, starting acquisition")
                self._start_acquisition()

    @abort_task_on_exception
    @check_communicating
    def download_firmware(
        self: TileComponentManager, argin: str, task_callback: Optional[Callable]
    ) -> tuple[TaskStatus, str] | None:
        """
        Submit the download_firmware slow task.

        This method returns immediately after it is submitted for execution.

        :param argin: can either be the design name returned from
            GetFirmwareAvailable command, or a path to a
            file
        :param task_callback: Update task state, defaults to None

        :returns: A tuple containing a task status and a unique id string to
            identify the command
        """
        if not self._request_provider:
            if task_callback:
                task_callback(status=TaskStatus.REJECTED)
            self.logger.error("task REJECTED no request_provider")
            return None
        request = TileLRCRequest(
            name="download_firmware",
            command_object=self._download_firmware,
            task_callback=task_callback,
            bitfile=argin,
        )
        self._request_provider.desire_download_firmware(request)
        self.logger.info("Download_firmware command placed in poll QUEUE")
        return TaskStatus.QUEUED, "Task staged"

    @check_communicating
    @check_hardware_lock_claimed
    def _download_firmware(
        self: TileComponentManager,
        bitfile: str,
    ) -> None:
        """
        Download tpm firmware using slow command.

        :param bitfile: can either be the design name returned or a path to a file
        """
        self.logger.info("Programming fpgas ...")
        self.tile.program_fpgas(bitfile)
        is_programmed = self.tile.is_programmed()

        if is_programmed:
            self._firmware_name = bitfile

    @abort_task_on_exception
    @check_communicating
    def start_acquisition(
        self: TileComponentManager,
        task_callback: Optional[Callable] = None,
        *,
        start_time: Optional[str] = None,
        delay: int = 2,
        global_reference_time: Optional[str] = None,
    ) -> tuple[TaskStatus, str] | None:
        """
        Submit the start_acquisition slow task.

        :param task_callback: Update task state, defaults to None
        :param start_time: the acquisition start time
        :param delay: a delay to the acquisition start
        :param global_reference_time: the start time assumed for starting the timestamp

        :return: A tuple containing a task status and a unique id string to
            identify the command
        """
        if not self._request_provider:
            if task_callback:
                task_callback(status=TaskStatus.REJECTED)
            self.logger.error("task REJECTED no request_provider")
            return None
        if start_time is None:
            start_timestamp = None
        else:
            start_timestamp = self._tile_time.timestamp_from_utc_time(start_time)
            if start_timestamp < 0:
                self.logger.error("Invalid time for start_time")
                start_timestamp = None
            delay = 0

        if global_reference_time is None:
            global_start_timestamp = None
        else:
            global_start_timestamp = self._tile_time.timestamp_from_utc_time(
                global_reference_time
            )
            if global_start_timestamp < 0:
                self.logger.error("Invalid time for global_reference_time")
                global_start_timestamp = None
            delay = 0

        request = TileLRCRequest(
            name="start_acquisition",
            command_object=self._start_acquisition,
            task_callback=task_callback,
            start_time=start_timestamp,
            delay=delay,
            global_reference_time=global_start_timestamp,
        )
        self._request_provider.desire_start_acquisition(request)
        self.logger.info("StartAcquisition command placed in poll QUEUE")
        return TaskStatus.QUEUED, "Task staged"

    @check_communicating
    @check_hardware_lock_claimed
    def _start_acquisition(
        self: TileComponentManager,
        start_time: Optional[int] = None,
        global_reference_time: Optional[int] = None,
        delay: int = 2,
    ) -> None:
        """
        Start acquisition using slow command.

        :param start_time: the time at which to start data acquisition, defaults to None
        :param delay: delay start, defaults to 2
        :param global_reference_time: the start time assumed for starting the timestamp
        """
        if global_reference_time is None:
            global_reference_time = self._global_reference_time
        else:
            self._global_reference_time = global_reference_time

        executed = False
        self.logger.info(f"Start acquisition: start time: {start_time}, delay: {delay}")
        try:
            # Check if ARP table is populated before starting
            self.tile.reset_eth_errors()
            self.tile.check_arp_table()
            # Start data acquisition on board
            self.tile.start_acquisition(
                start_time,
                delay,
                global_reference_time,
            )
            executed = True
            self._fpga_reference_time = self.tile["fpga1.pps_manager.sync_time_val"]
        # pylint: disable=broad-except
        except Exception as e:
            self.logger.warning(f"TileComponentManager: Tile access failed: {e}")

        if not executed:
            return
        self.logger.info("Waiting for start acquisition")
        max_timeout = 60  # Maximum delay, in 0.1 seconds
        started = False
        for i in range(max_timeout):
            time.sleep(0.1)

            try:
                started = self._check_channeliser_started()
            # pylint: disable=broad-except
            except Exception as e:
                self.logger.warning(f"TileComponentManager: Tile access failed: {e}")
        if not started:
            self.logger.warning(
                f"Acquisition not started after {max_timeout*0.1} seconds"
            )
            self._tile_time.set_reference_time(0)
        else:
            self._tile_time.set_reference_time(self._fpga_reference_time)

    # --------------------------------
    # Properties
    # --------------------------------
    @property
    @check_communicating
    def tile_id(self: TileComponentManager) -> int:
        """
        Get the Tile ID.

        :return: assigned tile Id value
        """
        return self._tile_id

    @tile_id.setter  # type: ignore[no-redef]
    def tile_id(self: TileComponentManager, value: int) -> None:
        """
        Set Tile ID.

        :param value: assigned tile Id value

        :raises TimeoutError: raised if we fail to acquire lock in time
        :raises ValueError: If we failed to write tile_id.
        """
        with acquire_timeout(self._hardware_lock, timeout=2.4) as acquired:
            if acquired:
                if not self.tile.is_programmed():
                    return
                try:
                    self.tile.set_station_id(self._station_id, value)
                    self._tile_id = self.tile.get_tile_id()
                    self.logger.info(
                        f"setting station_id:{self._station_id}, "
                        f"tile_id:{self._tile_id}"
                    )
                    if self._tile_id != value:
                        self.logger.error(
                            f"Failed to set tile_id. Read : {self._tile_id}, "
                            f"Expected : {value}"
                        )
                        raise ValueError("Failed to set the Tile ID")
                # pylint: disable=broad-except
                except Exception as e:
                    self.logger.warning(
                        f"TileComponentManager: Tile access failed: {e}"
                    )
            else:
                self.logger.warning("Failed to acquire hardware lock")
                raise TimeoutError("Failed to read tile_id, lock not acquired in time.")

    @property
    @check_communicating
    def station_id(self: TileComponentManager) -> int:
        """
        Get the Station ID.

        :return: assigned station Id value
        """
        return self._station_id

    @station_id.setter  # type: ignore[no-redef]
    def station_id(self: TileComponentManager, value: int) -> None:
        """
        Set Station ID.

        :param value: assigned station Id value

        :raises ValueError: is the read value is not as expected.
        """
        with acquire_timeout(self._hardware_lock, timeout=0.4) as acquired:
            if acquired:
                if not self.tile.is_programmed():
                    return
                try:
                    self.tile.set_station_id(value, self._tile_id)
                    self._station_id = self.tile.get_station_id()
                    self.logger.info(
                        f"setting station:{self._station_id}, tile:{self._tile_id}"
                    )
                    if self._station_id != value:
                        self.logger.error(
                            f"Failed to set station_id. Read : {self._station_id}, "
                            f"Expected : {value}"
                        )
                        raise ValueError("Failed to set the Station ID")
                # pylint: disable=broad-except
                except Exception as e:
                    self.logger.warning(
                        f"TileComponentManager: Tile access failed: {e}"
                    )
            else:
                self.logger.warning("Failed to acquire hardware lock")

    @property
    def hardware_version(self: TileComponentManager) -> str:
        """
        Return whether this TPM is 1.2 or 1.6.

        TODO this is not called

        :return: TPM hardware version. 120 or 160
        """
        return self._tpm_version

    @property
    def firmware_name(self: TileComponentManager) -> str:
        """
        Return the name of the firmware that this TPM simulator is running.

        :return: firmware name
        """
        return self._firmware_name

    @property
    @check_communicating
    def firmware_version(self: TileComponentManager) -> str:
        """
        Return the name of the firmware that this TPM simulator is running.

        :return: firmware version (major.minor)

        :raises TimeoutError: raised if we fail to acquire lock in time
        """
        self.logger.info("TileComponentManager: firmware_version")

        with acquire_timeout(self._hardware_lock, timeout=0.4) as acquired:
            if acquired:
                _firmware_list = self.tile.get_firmware_list()[0]
                return (
                    "Ver."
                    + str(_firmware_list["major"])
                    + "."
                    + str(_firmware_list["minor"])
                    + " build "
                    + str(_firmware_list["build"])
                    + ":"
                    + str(_firmware_list["time"])
                )
        raise TimeoutError("Failed to acquire lock")

    @property
    @check_communicating
    def firmware_available(
        self: TileComponentManager,
    ) -> Optional[list[dict[str, Any]]]:
        """
        Return the list of the firmware loaded in the system.

        :return: the firmware list
        """
        self.logger.info("TileComponentManager: firmware_available")
        with acquire_timeout(self._hardware_lock, timeout=0.4) as acquired:
            if acquired:
                try:
                    self._firmware_list = self.tile.get_firmware_list()
                # pylint: disable=broad-except
                except Exception as e:
                    self.logger.warning(
                        f"TileComponentManager: Tile access failed: {e}"
                    )
            else:
                self.logger.warning("Failed to acquire hardware lock")
        return copy.deepcopy(self._firmware_list)

    @property
    def register_list(self: TileComponentManager) -> list[str]:
        """
        Return a list of registers available on each device.

        :return: list of registers

        :raises TimeoutError: raised if we fail to acquire lock in time
        :raises ValueError: if the tpm is value None.
        """
        with acquire_timeout(self._hardware_lock, timeout=0.4) as acquired:
            if acquired:
                reglist = []
                try:
                    if self.tile.tpm is None:
                        raise ValueError("Cannot read register on unconnected TPM.")
                    regmap = self.tile.find_register("")
                    for reg in regmap:
                        if isinstance(reg, RegisterInfo):
                            reglist.append(reg.name)
                # pylint: disable=broad-except
                except Exception as e:
                    self.logger.warning(
                        f"TileComponentManager: Tile access failed: {e}"
                    )
                return reglist
            self.logger.warning("Failed to acquire hardware lock")
            raise TimeoutError("Failed to acquire hardware lock")

    # ---------------------------------------------
    # Timed commands. Convert time to frame number.
    # ---------------------------------------------

    @property
    @check_communicating
    def clock_present(self: TileComponentManager) -> NoReturn:
        """
        Check if 10 MHz clock signal is present.

        :raises NotImplementedError: not implemented in aavs-system.
        """
        raise NotImplementedError(
            "methods clock_present not yet implemented in aavs-system"
        )

    @property
    @check_communicating
    def sysref_present(self: TileComponentManager) -> NoReturn:
        """
        Check if SYSREF signal is present.

        :raises NotImplementedError: not implemented in aavs-system.
        """
        raise NotImplementedError(
            "methods sysref_present not yet implemented in aavs-system"
        )

    @property
    @check_communicating
    def fpga_time(self: TileComponentManager) -> str:
        """
        Return FPGA internal time in UTC format.

        :return: FPGA internal time
        """
        return self._tile_time.format_time_from_timestamp(self.fpgas_time[0])

    def frame_from_utc_time(self: TileComponentManager, utc_time: str) -> int:
        """
        Return the frame from utc time.

        :param utc_time: the time in utc format.

        :returns: the frame from utc time.
        """
        return self._tile_time.frame_from_utc_time(utc_time)

    @property
    @check_communicating
    def fpgas_time(self: TileComponentManager) -> list[int]:
        """
        Return the FPGAs clock time.

        Useful for detecting clock skew, propagation
        delays, contamination delays, etc.

        :return: the FPGAs clock time
        :raises ConnectionError: if communication with tile failed
        """
        self.logger.info("TileComponentManager: fpgas_time")

        failed = False
        with acquire_timeout(self._hardware_lock, timeout=0.4) as acquired:
            if acquired:
                if not self.tile.is_programmed():
                    self.logger.info("Trying to read time from an unprogrammed FPGA")
                    return [0, 0]
                try:
                    self._fpgas_time = [
                        self.tile.get_fpga_time(Device.FPGA_1),
                        self.tile.get_fpga_time(Device.FPGA_2),
                    ]
                # pylint: disable=broad-except
                except Exception as e:
                    self.logger.warning(
                        f"TileComponentManager: Tile access failed: {e}"
                    )
                    failed = True
            else:
                self.logger.warning("Failed to acquire hardware lock")
                failed = True
        if failed:
            raise ConnectionError("Cannot read time from FPGA")
        return self._fpgas_time

    @property
    def fpga_reference_time(self: TileComponentManager) -> int:
        """
        Return the FPGA reference time.

        Required to map the FPGA timestamps, expressed in frames
        to UTC time

        :return: the FPGA_1 reference time, in Unix seconds

        :raises TimeoutError: raised if we fail to acquire lock in time
        """
        with acquire_timeout(self._hardware_lock, timeout=0.4) as acquired:
            if acquired:
                return self.tile["fpga1.pps_manager.sync_time_val"]
        raise TimeoutError("Failed to acquire lock")

    @property
    def fpga_frame_time(self: TileComponentManager) -> str:
        """
        Return FPGA frame time in UTC format.

        frame time is the timestamp for the current frame being processed.
        Value reported here refers to the ADC frames, but the total processing
        delay is < 1ms and thus irrelevant on the timescales of MCCS response time

        :return: FPGA reference time
        """
        reference_time = self.fpga_reference_time
        self._tile_time.set_reference_time(reference_time)
        return self._tile_time.format_time_from_frame(self.fpga_current_frame)

    @property
    def formatted_fpga_reference_time(self: TileComponentManager) -> str:
        """
        Return FPGA reference time in UTC format.

        Reference time is set as part of start_observation.
        It represents the timestamp  for the first frame

        :return: FPGA reference time
        """
        reference_time = self.fpga_reference_time
        self._tile_time.set_reference_time(reference_time)
        return self._tile_time.format_time_from_timestamp(reference_time)

    @property
    @check_communicating
    def fpga_current_frame(self: TileComponentManager) -> int:
        """
        Return the FPGA current frame counter.

        :return: the FPGA_1 current frame counter
        :raises ConnectionError: if communication with tile failed
        """
        self.logger.info("TileComponentManager: fpga_current_frame")
        failed = False
        with acquire_timeout(self._hardware_lock, timeout=8.4) as acquired:
            if acquired:
                try:
                    self._fpga_current_frame = self.tile.get_fpga_timestamp()
                # pylint: disable=broad-except
                except Exception as e:
                    self.logger.warning(
                        f"TileComponentManager: Tile access failed: {e}"
                    )
                    failed = True
            else:
                self.logger.warning("Failed to acquire hardware lock")
                failed = True
        if failed:
            raise ConnectionError("Cannot read time from FPGA")
        return self._fpga_current_frame

    @property
    @check_communicating
    def current_tile_beamformer_frame(self: TileComponentManager) -> int:
        """
        Return current tile beamformer frame, in units of 256 ADC frames.

        :return: current tile beamformer frame

        :raises TimeoutError: raised if we fail to acquire lock in time
        """
        self.logger.info("TileComponentManager: current_tile_beamformer_frame")
        with acquire_timeout(self._hardware_lock, timeout=0.4) as acquired:
            if acquired:
                return self.tile.current_tile_beamformer_frame()
        self.logger.warning("Failed to acquire hardware lock")
        raise TimeoutError(
            "failed to check current_tile_beamformer_frame, "
            "lock not acquired in time."
        )

    @check_communicating
    def get_tpm_temperature_thresholds(
        self: TileComponentManager,
    ) -> None | dict[str, tuple[float, float]]:
        """
        Return the temperature thresholds in firmware.

        :returns: A dictionary containing the thresholds or
            None if lock could not be acquired in 0.4 seconds.

        :raises TimeoutError: raised if we fail to acquire lock in time
        """
        with acquire_timeout(self._hardware_lock, timeout=0.4) as acquired:
            if acquired:
                return self.tile.get_tpm_temperature_thresholds()
        raise TimeoutError("Failed to acquire_lock")

    @property
    @check_communicating
    def pps_delay(self: TileComponentManager) -> Optional[int]:
        """
        Return the pps delay from the TPM.

        :return: the pps_delay from the TPM.

        :raises TimeoutError: raised if we fail to acquire lock in time
        """
        with acquire_timeout(self._hardware_lock, timeout=0.4) as acquired:
            if acquired:
                return self.tile.get_pps_delay(enable_correction=False)
        raise TimeoutError("Failed to read pps_delay, lock not acquired in time.")

    @property
    def csp_spead_format(self: TileComponentManager) -> str:
        """
        Get CSP SPEAD format.

        CSP format is: AAVS for the format used in AAVS2-AAVS3 system,
        using a reference Unix time specified in the header.
        SKA for the format defined in SPS-CBF ICD, based on TAI2000 epoch.

        :return: CSP Spead format. AAVS or SKA
        """
        return self._csp_spead_format

    @csp_spead_format.setter
    def csp_spead_format(self: TileComponentManager, spead_format: str) -> None:
        """
        Set CSP SPEAD format.

        CSP format is: AAVS for the format used in AAVS2-AAVS3 system,
        using a reference Unix time specified in the header.
        SKA for the format defined in SPS-CBF ICD, based on TAI2000 epoch.

        :param spead_format: format used in CBF SPEAD header: "AAVS" or "SKA"
        """
        self._csp_spead_format = spead_format
        hw_spead_format = spead_format == "SKA"
        if not self.is_programmed:
            self.logger.warning("speadFormat not set in hardware, tile not connected")
            return
        with acquire_timeout(self._hardware_lock, timeout=0.4) as acquired:
            if acquired:
                if self.tile.spead_ska_format_supported:
                    try:
                        self.tile.set_spead_format(hw_spead_format)
                    # pylint: disable=broad-except
                    except Exception as e:
                        self.logger.warning(f"TpmDriver: Tile access failed: {e}")
                elif hw_spead_format:
                    self.logger.error("SKA SPEAD format not supported in firmware")
            else:
                self.logger.warning("Failed to acquire hardware lock")

    # -----------------------------
    # FastCommands
    # ----------------------------
    @check_hardware_lock_claimed
    def connect(self: TileComponentManager) -> None:
        """Check we can connect to the TPM."""
        self.tile.connect()
        self.tile[int(0x30000000)]  # pylint: disable=expression-not-assigned

    def set_pps_delay_correction(
        self: TileComponentManager,
        correction: int,
    ) -> None:
        """
        Set the ppsDelay correction.

        :param correction: the correction to set
        """
        self._pps_delay_correction = correction

    @check_communicating
    def set_lmc_integrated_download(
        self: TileComponentManager,
        mode: str,
        channel_payload_length: int,
        beam_payload_length: int,
        dst_ip: Optional[str] = None,
        src_port: int = 0xF0D0,
        dst_port: int = 4660,
        netmask_40g: int | None = None,
        gateway_40g: int | None = None,
    ) -> None:
        """
        Configure link and size of control data.

        :param mode: '1G' or '10G'
        :param channel_payload_length: SPEAD payload length for
            integrated channel data
        :param beam_payload_length: SPEAD payload length for integrated
            beam data
        :param dst_ip: Destination IP, defaults to None
        :param src_port: source port, defaults to 0xF0D0
        :param dst_port: destination port, defaults to 4660
        :param netmask_40g: netmask of the 40g subnet
        :param gateway_40g: IP address of the 40g subnet gateway, if it exists.

        :raises TimeoutError: raised if we fail to acquire lock in time
        """
        self.logger.info("TileComponentManager: set_lmc_integrated_download")
        with acquire_timeout(self._hardware_lock, timeout=0.4) as acquired:
            if acquired:
                try:
                    self.tile.set_lmc_integrated_download(
                        mode,
                        channel_payload_length,
                        beam_payload_length,
                        dst_ip,
                        src_port,
                        dst_port,
                        netmask_40g=netmask_40g,
                        gateway_ip_40g=gateway_40g,
                    )
                # pylint: disable=broad-except
                except Exception as e:
                    self.logger.warning(
                        f"TileComponentManager: Tile access failed: {e}"
                    )
            else:
                self.logger.error("Failed to acquire hardware lock")
                raise TimeoutError(
                    "Failed to execute set_lmc_integrated_download, "
                    "lock not acquired in time"
                )

    @check_communicating
    def stop_integrated_data(self: TileComponentManager) -> None:
        """
        Stop the integrated data.

        :raises TimeoutError: raised if we fail to acquire lock in time
        """
        self.logger.info("TileComponentManager: Stop integrated data")
        with acquire_timeout(self._hardware_lock, timeout=0.4) as acquired:
            if acquired:
                try:
                    self.tile.stop_integrated_data()
                    time.sleep(0.2)
                    self._pending_data_requests = (
                        self.tile.check_pending_data_requests()
                    )

                # pylint: disable=broad-except
                except Exception as e:
                    self.logger.warning(
                        f"TileComponentManager: Tile access failed: {e}"
                    )
            else:
                self.logger.warning("Failed to acquire hardware lock")
                raise TimeoutError(
                    "Failed to execute stop_integrated_data, "
                    "lock not acquired in time"
                )

    def stop_data_transmission(self: TileComponentManager) -> None:
        """
        Stop data transmission for send_channelised_data_continuous.

        :raises TimeoutError: raised if we fail to acquire lock in time
        """
        self.logger.info("TileComponentManager: stop_data_transmission")
        with acquire_timeout(self._hardware_lock, timeout=0.4) as acquired:
            if acquired:
                try:
                    self.tile.stop_data_transmission()
                    time.sleep(0.2)
                    self._pending_data_requests = (
                        self.tile.check_pending_data_requests()
                    )
                # pylint: disable=broad-except
                except Exception as e:
                    self.logger.warning(
                        f"TileComponentManager: Tile access failed: {e}"
                    )
            else:
                self.logger.warning("Failed to acquire hardware lock")
                raise TimeoutError(
                    "Failed to execute stop_data_transmission, "
                    "lock not acquired in time"
                )

    @check_communicating
    def send_data_samples(  # pylint: disable=too-many-locals, too-many-branches
        self: TileComponentManager,
        data_type: str = "",
        start_time: Optional[str] = None,
        seconds: float = 0.2,
        n_samples: int = 1024,
        sync: bool = False,
        first_channel: int = 0,
        last_channel: int = 511,
        channel_id: int = 128,
        frequency: float = 100.0,
        round_bits: int = 3,
        **params: Any,
    ) -> None:
        """
        Front end for send_xxx_data methods.

        :param data_type: sample type. "raw", "channel", "channel_continuous",
                "narrowband", "beam"
        :param start_time: UTC Time for start sending data. Default start now
        :param seconds: Delay if timestamp is not specified. Default 0.2 seconds
        :param n_samples: number of samples to send per packet
        :param sync: (raw) send synchronised antenna samples, vs. round robin
        :param first_channel: (channel) first channel to send, default 0
        :param last_channel: (channel) last channel to send, default 511
        :param channel_id: (channel_continuous) channel to send
        :param frequency: (narrowband) Sky frequency for band centre, in Hz
        :param round_bits: (narrowband) how many bits to round
        :param params: any additional keyword arguments

        :raises ValueError: error in time specification
        :raises TimeoutError: raised if we fail to acquire lock in time
        """
        self.logger.info(f"send_data_samples: {data_type}")
        # Check if another operation is pending. Wait at most 0.2 seconds
        with acquire_timeout(self._hardware_lock, timeout=0.4) as acquired:
            if acquired:
                if self.tile.check_pending_data_requests():
                    time.sleep(0.2)
                    if self.tile.check_pending_data_requests():
                        self.logger.error("Another send operation is active")
                        raise ValueError(
                            "Cannot send data, another send operation active"
                        )
            else:
                raise TimeoutError("Failed to acquire lock.")
        # Check for type of data to be sent to LMC
        if start_time is None:
            timestamp = 0
            seconds = params.get("seconds", 0.2)
        elif self.formatted_fpga_reference_time == 0:
            self.logger.error("Cannot send data, acquisition not started")
            raise ValueError("Cannot send data, acquisition not started")
        else:
            timestamp = self.frame_from_utc_time(start_time)
            if timestamp < 0:
                self.logger.error(f"Invalid time: {start_time}")
                raise ValueError(f"Invalid time: {start_time}")
            seconds = 0.0

        current_frame = self.fpga_current_frame
        tstamp: Optional[int] = timestamp or None
        if current_frame == 0:
            self.logger.error("Cannot send data before StartAcquisition")
            raise ValueError("Cannot send data before StartAcquisition")
        if timestamp and timestamp < (current_frame + 20):
            self.logger.error("Time is too early")
            raise ValueError("Time is too early")

        if data_type == "raw":
            self._send_raw_data(sync, tstamp, seconds)
        elif data_type == "channel":
            self._send_channelised_data(
                n_samples,
                first_channel,
                last_channel,
                timestamp=tstamp,
                seconds=seconds,
            )
        elif data_type == "channel_continuous":
            self._send_channelised_data_continuous(
                channel_id, n_samples, timestamp=tstamp, seconds=seconds
            )
        elif data_type == "narrowband":
            self._send_channelised_data_narrowband(
                frequency, round_bits, n_samples, timestamp=tstamp, seconds=seconds
            )
        elif data_type == "beam":
            self._send_beam_data(tstamp, seconds)
        else:
            self.logger.error(f"Unknown sample type: {data_type}")
            raise ValueError(f"Unknown sample type: {data_type}")

    def _send_raw_data(
        self: TileComponentManager,
        sync: bool = False,
        timestamp: Optional[int] = None,
        seconds: float = 0.2,
    ) -> None:
        """
        Transmit a snapshot containing raw antenna data.

        :param sync: whether synchronised, defaults to False
        :param timestamp: when to start, defaults to now
        :param seconds: delay with respect to timestamp, defaults to 0.2

        :raises TimeoutError: raised if we fail to acquire lock in time
        """
        self.logger.info("TileComponentManager: send_raw_data")
        with acquire_timeout(self._hardware_lock, timeout=0.4) as acquired:
            if acquired:
                self.tile.send_raw_data(sync=sync, timestamp=timestamp, seconds=seconds)
            else:
                raise TimeoutError("_send_raw_data failed, lock not acquire in time.")

    def _send_channelised_data(
        self: TileComponentManager,
        number_of_samples: int = 1024,
        first_channel: int = 0,
        last_channel: int = 511,
        timestamp: Optional[int] = None,
        seconds: float = 0.2,
    ) -> None:
        """
        Transmit a snapshot of channelized data totalling number_of_samples spectra.

        :param number_of_samples: number of spectra to send, defaults to 1024
        :param first_channel: first channel to send, defaults to 0
        :param last_channel: last channel to send, defaults to 511
        :param timestamp: when to start(?), defaults to None
        :param seconds: when to synchronise, defaults to 0.2

        :raises TimeoutError: raised if we fail to acquire lock in time
        """
        self.logger.info("TileComponentManager: send_channelised_data")
        with acquire_timeout(self._hardware_lock, timeout=0.4) as acquired:
            if acquired:
                self.tile.send_channelised_data(
                    number_of_samples=number_of_samples,
                    first_channel=first_channel,
                    last_channel=last_channel,
                    timestamp=timestamp,
                    seconds=seconds,
                )
            else:
                raise TimeoutError(
                    "_send_channelised_data failed, lock not acquire in time."
                )

    def _send_channelised_data_continuous(
        self: TileComponentManager,
        channel_id: int,
        number_of_samples: int = 1024,
        wait_seconds: int = 0,
        timestamp: Optional[int] = None,
        seconds: float = 0.2,
    ) -> None:
        """
        Transmit data from a channel continuously.

        It can be stopped with stop_data_transmission.

        :param channel_id: index of channel to send
        :param number_of_samples: number of spectra to send, defaults to 1024
        :param wait_seconds: wait time before sending data
        :param timestamp: when to start(?), defaults to None
        :param seconds: when to synchronise, defaults to 0.2

        :raises TimeoutError: raised if we fail to acquire lock in time
        """
        self.logger.info("TileComponentManager: send_channelised_data_continuous")
        with acquire_timeout(self._hardware_lock, timeout=0.4) as acquired:
            if acquired:
                self.tile.send_channelised_data_continuous(
                    channel_id,
                    number_of_samples=number_of_samples,
                    wait_seconds=wait_seconds,
                    timestamp=timestamp,
                    seconds=seconds,
                )
            else:
                raise TimeoutError(
                    "_send_channelised_data_continuous failed, lock not acquire in time"
                )

    def _send_channelised_data_narrowband(
        self: TileComponentManager,
        frequency: float,
        round_bits: int,
        number_of_samples: int = 128,
        wait_seconds: int = 0,
        timestamp: Optional[int] = None,
        seconds: float = 0.2,
    ) -> None:
        """
        Continuously send channelised data from a single channel.

        This is a special mode used for UAV campaigns.

        :param frequency: sky frequency to transmit
        :param round_bits: which bits to round
        :param number_of_samples: number of spectra to send, defaults to 128
        :param wait_seconds: wait time before sending data, defaults to 0
        :param timestamp: when to start, defaults to None
        :param seconds: when to synchronise, defaults to 0.2

        :raises TimeoutError: raised if we fail to acquire lock in time
        """
        self.logger.info("TileComponentManager: send_channelised_data_narrowband")
        with acquire_timeout(self._hardware_lock, timeout=0.4) as acquired:
            if acquired:
                self.tile.send_channelised_data_narrowband(
                    frequency,
                    round_bits,
                    number_of_samples,
                    wait_seconds,
                    timestamp,
                    seconds,
                )
            else:
                raise TimeoutError(
                    "_send_channelised_data_narrowband failed, lock not acquire in time"
                )

    def _send_beam_data(
        self: TileComponentManager,
        timestamp: Optional[int] = None,
        seconds: float = 0.2,
    ) -> None:
        """
        Transmit a snapshot containing beamformed data.

        :param timestamp: when to start(?), defaults to None
        :param seconds: when to synchronise, defaults to 0.2

        :raises TimeoutError: raised if we fail to acquire lock in time
        """
        self.logger.info("TileComponentManager: send_beam_data")
        with acquire_timeout(self._hardware_lock, timeout=0.4) as acquired:
            if acquired:
                self.tile.send_beam_data(timestamp=timestamp, seconds=seconds)
            else:
                raise TimeoutError("_send_beam_data failed, lock not acquire in time.")

    @check_communicating
    def configure_integrated_beam_data(
        self: TileComponentManager,
        integration_time: float = 0.5,
        first_channel: int = 0,
        last_channel: int = 191,
    ) -> None:
        """
        Configure and start the transmission of integrated channel data.

        Configure with the
        provided integration time, first channel and last channel. Data are sent
        continuously until the StopIntegratedData command is run.

        :param integration_time: integration time in seconds, defaults to 0.5
        :param first_channel: first channel
        :param last_channel: last channel

        :raises TimeoutError: raised if we fail to acquire lock in time
        """
        self.logger.info("TileComponentManager: configure_integrated_beam_data")
        with acquire_timeout(self._hardware_lock, timeout=0.4) as acquired:
            if acquired:
                try:
                    self.tile.configure_integrated_beam_data(
                        integration_time, first_channel, last_channel
                    )
                # pylint: disable=broad-except
                except Exception as e:
                    self.logger.warning(
                        f"TileComponentManager: Tile access failed: {e}"
                    )
            else:
                self.logger.warning("Failed to acquire hardware lock")
                raise TimeoutError("_send_beam_data failed, lock not acquire in time.")

    @check_communicating
    def configure_integrated_channel_data(
        self: TileComponentManager,
        integration_time: float = 0.5,
        first_channel: int = 0,
        last_channel: int = 511,
    ) -> None:
        """
        Configure and start the transmission of integrated channel data.

        Configure with the
        provided integration time, first channel and last channel. Data are sent
        continuously until the StopIntegratedData command is run.

        :param integration_time: integration time in seconds, defaults to 0.5
        :param first_channel: first channel
        :param last_channel: last channel

        :raises TimeoutError: raised if we fail to acquire lock in time
        """
        self.logger.info("TileComponentManager: configure_integrated_channel_data")
        with acquire_timeout(self._hardware_lock, timeout=0.4) as acquired:
            if acquired:
                try:
                    self.tile.configure_integrated_channel_data(
                        integration_time, first_channel, last_channel
                    )
                # pylint: disable=broad-except
                except Exception as e:
                    self.logger.warning(
                        f"TileComponentManager: Tile access failed: {e}"
                    )
            else:
                self.logger.warning("Failed to acquire hardware lock")
                raise TimeoutError("_send_beam_data failed, lock not acquire in time.")

    def stop_beamformer(self: TileComponentManager) -> None:
        """
        Stop the beamformer.

        :raises TimeoutError: raised if we fail to acquire lock in time
        """
        self.logger.info("TileComponentManager: Stop beamformer")
        with acquire_timeout(self._hardware_lock, timeout=0.4) as acquired:
            if acquired:
                try:
                    self.tile.stop_beamformer()
                # pylint: disable=broad-except
                except Exception as e:
                    self.logger.warning(
                        f"TileComponentManager: Tile access failed: {e}"
                    )
            else:
                self.logger.warning("Failed to acquire hardware lock")
                raise TimeoutError("stop_beamformer failed, lock not acquire in time.")

    @check_communicating
    def start_beamformer(
        self: TileComponentManager,
        start_time: Optional[str] = None,
        duration: int = -1,
        subarray_beam_id: int = -1,
        scan_id: int = 0,
    ) -> None:
        """
        Start beamforming on a specific subset of the beamformed channels.

        Current firmware version does not support channel mask and scan ID,
        these are ignored

        :param start_time: Start time as ISO formatted time
        :param duration: Scan duration, in frames, default "forever"
        :param subarray_beam_id: Subarray beam ID of the channels to be started
                Command affects only beamformed channels for given subarray ID
                Default -1: all channels
        :param scan_id: ID of the scan to be started. Default 0

        :raises ValueError: invalid time specified
        :raises TimeoutError: raised if we fail to acquire lock in time
        """
        if start_time is None:
            start_frame: int = 0
        elif isinstance(start_time, int):  # added for backward compatibility
            start_frame = start_time
        else:
            start_frame = self.frame_from_utc_time(start_time)
            if start_frame < 0:
                self.logger.error(f"start_beamformer: Invalid time {start_time}")
                raise ValueError(f"Invalid time {start_time}")
            if (start_frame - self.fpga_current_frame) < 20:
                self.logger.error("start_beamformer: time not enough in the future")
                raise ValueError("Time too early")

        if subarray_beam_id != -1:
            self.logger.warning(
                "start_beamformer: separate start for different subarrays not supported"
            )
        if scan_id != 0:
            self.logger.warning("start_beamformer: scan ID value ignored")
        with acquire_timeout(self._hardware_lock, timeout=0.4) as acquired:
            if acquired:
                try:
                    self.tile.start_beamformer(start_frame, duration)
                # pylint: disable=broad-except
                except Exception as e:
                    self.logger.warning(
                        f"TileComponentManager: Tile access failed: {e}"
                    )
            else:
                self.logger.warning("Failed to acquire hardware lock")
                raise TimeoutError("start_beamformer failed, lock not acquire in time.")

    @check_communicating
    def apply_pointing_delays(self: TileComponentManager, load_time: str = "") -> None:
        """
        Load the pointing delays at the specified time delay.

        :param load_time: switch time as ISO formatted time

        :raises ValueError: invalid time
        :raises TimeoutError: raised if we fail to acquire lock in time
        """
        if load_time == "":
            load_frame = 0
        elif isinstance(load_time, int):  # added for backward compatibility
            load_frame = load_time
        else:
            load_frame = self._tile_time.frame_from_utc_time(load_time)
            if load_frame < 0:
                self.logger.error(f"apply_pointing_delays: Invalid time {load_time}")
                raise ValueError(f"Invalid time {load_time}")
            if (load_frame - self.fpga_current_frame) < 20:
                self.logger.error(
                    "apply_pointing_delays: time not enough in the future"
                )
                raise ValueError("Time too early")

        self.logger.info("TileComponentManager: load_pointing_delay")
        with acquire_timeout(self._hardware_lock, timeout=0.4) as acquired:
            if acquired:
                try:
                    self.tile.load_pointing_delay(load_frame)
                # pylint: disable=broad-except
                except Exception as e:
                    self.logger.warning(
                        f"TileComponentManager: Tile access failed: {e}"
                    )
            else:
                self.logger.warning("Failed to acquire hardware lock")
                raise TimeoutError("start_beamformer failed, lock not acquire in time.")

    @check_communicating
    def load_pointing_delays(
        self: TileComponentManager, delay_array: list[list[float]], beam_index: int
    ) -> None:
        """
        Specify the delay in seconds and the delay rate in seconds/second.

        The delay_array specifies the delay and delay rate for each antenna. beam_index
        specifies which beam is desired (range 0-7)

        :param delay_array: delay in seconds, and delay rate in seconds/second
        :param beam_index: the beam to which the pointing delay should
            be applied
        """
        self.logger.info("TileComponentManager: load_pointing_delays")
        nof_items = len(delay_array)
        self.logger.info(f"Beam: {beam_index} delays: {delay_array}")
        self.last_pointing_delays = delay_array
        # 16 values required (16 antennas). Fill with zeros if less are specified
        if nof_items < 16:
            delay_array.extend([[0.0, 0.0]] * (16 - nof_items))
        with acquire_timeout(self._hardware_lock, timeout=0.4) as acquired:
            if acquired:
                try:
                    self.tile.set_pointing_delay(delay_array, beam_index)
                # pylint: disable=broad-except
                except Exception as e:
                    self.logger.warning(
                        f"TileComponentManager: Tile access failed: {e}"
                    )
            else:
                self.logger.warning("Failed to acquire hardware lock")

    @check_communicating
    def apply_calibration(self: TileComponentManager, load_time: str = "") -> None:
        """
        Load the calibration coefficients at the specified time delay.

        :param load_time: switch time as ISO formatted time

        :raises ValueError: invalid time
        """
        if load_time == "":
            load_frame = 0
        elif isinstance(load_time, int):  # added for backward compatibility
            load_frame = load_time
        else:
            load_frame = self._tile_time.frame_from_utc_time(load_time)
            if load_frame < 0:
                self.logger.error(f"apply_calibration: Invalid time {load_time}")
                raise ValueError(f"Invalid time {load_time}")
            if (load_frame - self.fpga_current_frame) < 20:
                self.logger.error("apply_calibration: time not enough in the future")
                raise ValueError("Time too early")

        self.logger.info("TileComponentManager: switch_calibration_bank")
        with acquire_timeout(self._hardware_lock, timeout=0.4) as acquired:
            if acquired:
                try:
                    self.tile.switch_calibration_bank(switch_time=load_frame)
                # pylint: disable=broad-except
                except Exception as e:
                    self.logger.warning(
                        f"TileComponentManager: Tile access failed: {e}"
                    )
            else:
                self.logger.warning("Failed to acquire hardware lock")

    def load_calibration_coefficients(
        self: TileComponentManager,
        antenna: int,
        calibration_coefficients: list[list[complex]],
    ) -> None:
        """
        Load calibration coefficients.

        These may include any rotation matrix (e.g. the
        parallactic angle), but do not include the geometric delay.

        :param antenna: the antenna to which the coefficients apply
        :param calibration_coefficients: a bidirectional complex array of
            coefficients, flattened into a list
        """
        self.logger.info("TileComponentManager: load_calibration_coefficients")
        with acquire_timeout(self._hardware_lock, timeout=0.4) as acquired:
            if acquired:
                try:
                    self.tile.load_calibration_coefficients(
                        antenna, calibration_coefficients
                    )
                # pylint: disable=broad-except
                except Exception as e:
                    self.logger.warning(
                        f"TileComponentManager: Tile access failed: {e}"
                    )
            else:
                self.logger.warning("Failed to acquire hardware lock")

    def initialise_beamformer(
        self: TileComponentManager,
        start_channel: int,
        nof_channels: int,
        is_first: bool,
        is_last: bool,
    ) -> None:
        """
        Initialise the beamformer.

        :param start_channel: the start channel
        :param nof_channels: number of channels
        :param is_first: whether this is the first (?)
        :param is_last: whether this is the last (?)

        :raises ValueError: if the tpm is value None.
        """
        self.logger.info(
            f"initialise_beamformer for chans {start_channel}:{nof_channels}"
        )
        with acquire_timeout(self._hardware_lock, timeout=0.4) as acquired:
            if acquired:
                try:
                    if self.tile.tpm is None:
                        raise ValueError("Cannot read register on unconnected TPM.")
                    self.tile.set_spead_format(self._csp_spead_format == "SKA")
                    self.tile.define_channel_table(
                        [[start_channel, nof_channels, 0, 0, 0, 0, 0, 0]]
                    )
                    self.tile.set_first_last_tile(is_first, is_last)
                    self._nof_blocks = nof_channels // 8
                    beamformer_table = self.tile.get_beamformer_table()
                    self._update_attribute_callback(beamformer_table=beamformer_table)
                # pylint: disable=broad-except
                except Exception as e:
                    self.logger.warning(
                        f"TileComponentManager: Tile access failed: {e}"
                    )
            else:
                self.logger.warning("Failed to acquire hardware lock")

    def set_beamformer_regions(
        self: TileComponentManager, regions: list[list[int]]
    ) -> None:
        """
        Set the frequency regions to be beamformed into a single beam.

        The input list contains up to 48 blocks which represent
        at most 16 contiguous channel regions.
        Each block has 8 entries which represent:
        - starting physical channel
        - number of channels
        - hardware beam number
        - subarray ID
        - subarray logical channel
        - subarray beam ID
        - substation ID

        :param regions: a list encoding up to 48 regions

        :raises ValueError: if the tpm is value None.
        """
        self.logger.info("TileComponentManager: set_beamformer_regions")
        # TODO: Remove when interface with station beamformer allows multiple
        # subarrays, stations and apertures
        subarray_id = 0
        aperture_id = 0
        # substation_id = 0
        # changed = False
        if len(regions[0]) == 8:
            subarray_id = regions[0][3]
            aperture_id = regions[0][7]
        collapsed_regions = self._collapse_regions(regions)
        nof_blocks = 0
        for region in collapsed_regions:
            nof_blocks += region[1] // 8
        self._nof_blocks = nof_blocks
        self.logger.info(f"Setting beamformer table for {self._nof_blocks} blocks")
        with acquire_timeout(self._hardware_lock, timeout=0.4) as acquired:
            if acquired:
                try:
                    if nof_blocks > 0:
                        self.tile.set_beamformer_regions(collapsed_regions)
                    else:
                        self.logger.error("No valid beamformer regions specified")
                    if self.tile.tpm is None:
                        raise ValueError("Cannot read register on unconnected TPM.")
                    beamformer_table = self.tile.get_beamformer_table()
                    self._update_attribute_callback(beamformer_table=beamformer_table)
                    self.tile.define_spead_header(
                        station_id=self._station_id,
                        subarray_id=subarray_id,
                        nof_antennas=aperture_id,
                        ref_epoch=self._fpga_reference_time,
                        ska_spead_header_format=self._csp_spead_format == "SKA",
                    )
                # pylint: disable=broad-except
                except Exception as e:
                    self.logger.warning(
                        f"TileComponentManager: Tile access failed: {e}"
                    )
            else:
                self.logger.warning("Failed to acquire hardware lock")

    def _collapse_regions(
        self: TileComponentManager, regions: list[list[int]]
    ) -> list[list[int]]:
        """
        Collapse the frequency regions if they are contiguous.

        This is temporarily required as the tile beamformer accepts at most
        16 regions and the current allocation/configuration structure
        allocates individually 48 blocks of 8 channels.
        TODO The function is not required anymore when the tile beamformer
        firmware will accept 48 individual channel blocks.

        The input list contains up to 48 blocks which represent
        at most 16 contiguous channel regions.
        Each block has 8 entries which represent:
        - starting physical channel
        - number of channels
        - hardware beam number
        - subarray ID
        - subarray logical channel
        - subarray beam ID
        - substation ID
        - aperture ID
        Output blocks (up to 16) describe the same information but with
        contiguous blocks collapsed together.

        :param regions: a list encoding up to 48 blocks for up to 16 regions

        :return: a list encoding up to 16 regions
        """
        region_collapsed = []
        old_region = [0] * 8
        for region in regions:
            # find if the new record continues the previous one
            if (
                region[0] > 0
                and region[0] == (old_region[0] + old_region[1])
                and region[1] > 0
                and region[2] == old_region[2]
                and region[4] == (old_region[4] + old_region[1])
            ):
                old_region[1] += region[1]
            else:  # not a continuation.
                if old_region[0] > 0:
                    region_collapsed.append(old_region)
                old_region = region
        # append last incomplete region if it exists
        if old_region[0] > 0:
            region_collapsed.append(old_region)
        return region_collapsed

    @property
    @check_communicating
    def csp_rounding(self: TileComponentManager) -> list[int]:
        """
        Read the cached value for the final rounding in the CSP samples.

        Need to be specfied only for the last tile
        :return: Final rounding for the CSP samples. Up to 384 values
        """
        return self._csp_rounding.tolist()

    @csp_rounding.setter
    def csp_rounding(self: TileComponentManager, rounding: np.ndarray | int) -> None:
        """
        Set the final rounding in the CSP samples, one value per beamformer channel.

        :param rounding: Number of bits rounded in final 8 bit requantization to CSP
        """
        if isinstance(rounding, int):
            desired_csp_rounding = np.array([rounding] * 384)
        elif len(rounding) == 1:
            desired_csp_rounding = np.array([rounding[0]] * 384)
        else:
            desired_csp_rounding = np.array(rounding)
        self._set_csp_rounding(desired_csp_rounding)

    def _set_csp_rounding(self: TileComponentManager, rounding: np.ndarray) -> None:
        """
        Set output rounding for CSP.

        :param rounding: Number of bits rounded in final 8 bit requantization to CSP
        """
        self.logger.info("TileComponentManager: set_csp_rounding")
        with acquire_timeout(self._hardware_lock, timeout=0.4) as acquired:
            if acquired:
                try:
                    write_successful = self.tile.set_csp_rounding(rounding[0])
                    if write_successful:
                        self._csp_rounding = rounding
                        self._update_attribute_callback(
                            csp_rounding=self._csp_rounding.tolist()
                        )
                    else:
                        self.logger.warning("Setting the cspRounding failed ")

                # pylint: disable=broad-except
                except Exception as e:
                    self.logger.warning(
                        f"TileComponentManager: Tile access failed: {e}"
                    )
            else:
                self.logger.warning("Failed to acquire hardware lock")

    @check_communicating
    @check_hardware_lock_claimed
    def get_static_delays(self: TileComponentManager) -> list[float]:
        """
        Read the cached value for the static delays, in sample.

        :return: static delay, in nanoseconds one per TPM input
        """
        delays = []
        try:
            for i in range(16):
                delays.append(
                    (self.tile[f"fpga1.test_generator.delay_{i}"] - 128) * 1.25
                )
            for i in range(16):
                delays.append(
                    (self.tile[f"fpga2.test_generator.delay_{i}"] - 128) * 1.25
                )
        # pylint: disable=broad-except
        except Exception as e:
            self.logger.warning(f"TileComponentManager: Tile access failed: {e}")
        return delays

    def set_static_delays(self: TileComponentManager, delays: list[float]) -> None:
        """
        Set the static delays.

        :param delays: Static zenith delays, one per input channel,
            in nanoseconds, nominal = 0, positive delay adds
            delay to the signal stream
        """
        self.logger.info("TileComponentManager: set_static_delays")
        delays_float = [float(d) for d in delays]
        with acquire_timeout(self._hardware_lock, timeout=0.4) as acquired:
            if acquired:
                try:
                    if not self.tile.set_time_delays(delays_float):
                        self.logger.warning("Failed to set static time delays.")
                    static_delays = self.get_static_delays()
                    self._update_attribute_callback(static_delays=static_delays)
                # pylint: disable=broad-except
                except Exception as e:
                    self.logger.warning(
                        f"TileComponentManager: Tile access failed: {e}"
                    )
            else:
                self.logger.warning("Failed to acquire hardware lock")

    @property
    @check_communicating
    def channeliser_truncation(self: TileComponentManager) -> Optional[list[int]]:
        """
        Read the cached value for the channeliser truncation.

        :return: cached value for the channeliser truncation
        """
        return copy.deepcopy(self._channeliser_truncation)

    @channeliser_truncation.setter
    def channeliser_truncation(
        self: TileComponentManager, truncation: int | list[int]
    ) -> None:
        """
        Set the channeliser truncation.

        :param truncation: number of LS bits discarded after channelisation.
            Either a signle value or a list of one value per physical frequency channel
            0 means no bits discarded, up to 7. 3 is the correct value for a uniform
            white noise.
        """
        if isinstance(truncation, int):
            self._channeliser_truncation = [truncation] * 512

        elif len(truncation) == 1:
            self._channeliser_truncation = [truncation[0]] * 512
        else:
            if isinstance(truncation, np.ndarray):
                self._channeliser_truncation = truncation.tolist()
            else:
                self._channeliser_truncation = list(truncation)
        self._set_channeliser_truncation(self._channeliser_truncation)

    def _set_channeliser_truncation(
        self: TileComponentManager, array: list[int]
    ) -> None:
        """
        Set the channeliser coefficients to modify the bandpass.

        :param array: list with M values, one for each of the
            frequency channels. Same truncation is applied to the corresponding
            frequency channels in all inputs.
        """
        self.logger.info(
            f"TileComponentManager: set_channeliser_truncation: {array[0]}"
        )
        nb_freq = len(array)
        trunc = [0] * 512
        trunc[0:nb_freq] = array
        with acquire_timeout(self._hardware_lock, timeout=0.4) as acquired:
            if acquired:
                for chan in range(32):
                    try:
                        self.tile.set_channeliser_truncation(trunc, chan)
                        self._update_attribute_callback(
                            channeliser_rounding=copy.deepcopy(trunc)
                        )
                    # pylint: disable=broad-except
                    except Exception as e:
                        self.logger.warning(
                            f"TileComponentManager: Tile access failed: {e}"
                        )
            else:
                self.logger.warning("Failed to acquire hardware lock")

    @check_communicating
    def set_lmc_download(
        self: TileComponentManager,
        mode: str,
        payload_length: int = 1024,
        dst_ip: Optional[str] = None,
        src_port: Optional[int] = 0xF0D0,
        dst_port: Optional[int] = 4660,
        netmask_40g: int | None = None,
        gateway_40g: int | None = None,
    ) -> None:
        """
        Specify whether control data will be transmitted over 1G or 40G networks.

        :param mode: "1G" or "10G"
        :param payload_length: SPEAD payload length for integrated
            channel data, defaults to 1024
        :param dst_ip: destination IP, defaults to None
        :param src_port: sourced port, defaults to 0xF0D0
        :param dst_port: destination port, defaults to 4660
        :param netmask_40g: netmask of the 40g subnet
        :param gateway_40g: IP address of the 40g subnet gateway, if it exists.
        """
        self.logger.info("TileComponentManager: set_lmc_download")
        with acquire_timeout(self._hardware_lock, timeout=0.4) as acquired:
            if acquired:
                try:
                    self.tile.set_lmc_download(
                        mode,
                        payload_length,
                        dst_ip,
                        src_port,
                        dst_port,
                        netmask_40g=netmask_40g,
                        gateway_ip_40g=gateway_40g,
                    )
                # pylint: disable=broad-except
                except Exception as e:
                    self.logger.warning(
                        f"TileComponentManager: Tile access failed: {e}"
                    )
            else:
                self.logger.warning("Failed to acquire hardware lock")

    def get_40g_configuration(
        self: TileComponentManager, core_id: int = -1, arp_table_entry: int = 0
    ) -> list[dict]:
        """
        Return a 40G configuration.

        :param core_id: id of the core for which a configuration is to
            be return. Defaults to -1, in which case all cores
            configurations are returned
        :param arp_table_entry: ARP table entry to use

        :return: core configuration or list of core configurations
        """
        self.logger.info(
            f"get_40g_configuration: core:{core_id} entry:{arp_table_entry}"
        )
        self._forty_gb_core_list = []
        if core_id == -1 or core_id is None:
            for icore in range(2):
                for arp_table_entry_id in range(4):
                    dict_to_append = self._get_40g_core_configuration(
                        icore, arp_table_entry_id
                    )
                    if dict_to_append is not None:
                        self._forty_gb_core_list.append(dict_to_append)
        else:
            if self._get_40g_core_configuration(core_id, arp_table_entry):
                self._forty_gb_core_list = [
                    self._get_40g_core_configuration(core_id, arp_table_entry)
                ]
        # convert in more readable format
        for core in self._forty_gb_core_list:
            self.logger.info(f"{core}")
            core["src_ip"] = str(ipaddress.IPv4Address(core["src_ip"]))
            core["dst_ip"] = str(ipaddress.IPv4Address(core["dst_ip"]))
        return self._forty_gb_core_list

    def _get_40g_core_configuration(
        self: TileComponentManager, core_id: int, arp_table_entry: int
    ) -> dict[str, Any] | list[dict] | None:
        """
        Return a 40G configuration.

        :param core_id: id of the core for which a configuration is to
            be return. Defaults to -1, in which case all cores
            configurations are returned
        :param arp_table_entry: ARP table entry to use

        :return: core configuration or list of core configurations

        :raises TimeoutError: when lock cannot be acquired in time.
        """
        with acquire_timeout(self._hardware_lock, timeout=0.4) as acquired:
            if acquired:
                return self.tile.get_40g_core_configuration(
                    core_id,
                    arp_table_entry,
                )
            self.logger.warning("Failed to acquire hardware lock")
            raise TimeoutError(
                "Failed to read 40g core configuration, lock not acquired in time."
            )

    def configure_40g_core(
        self: TileComponentManager,
        core_id: int = 0,
        arp_table_entry: int = 0,
        src_mac: Optional[int] = None,
        src_ip: Optional[str] = None,
        src_port: Optional[int] = None,
        dst_ip: Optional[str] = None,
        dst_port: Optional[int] = None,
        rx_port_filter: Optional[int] = None,
        netmask: Optional[int] = None,
        gateway_ip: Optional[int] = None,
    ) -> None:
        """
        Configure the 40G code.

        :param core_id: id of the core
        :param arp_table_entry: ARP table entry to use
        :param src_mac: MAC address of the source
        :param src_ip: IP address of the source
        :param src_port: port of the source
        :param dst_ip: IP address of the destination
        :param dst_port: port of the destination
        :param rx_port_filter: Filter for incoming packets
        :param netmask: Netmask
        :param gateway_ip: Gateway IP
        """
        self.logger.info("TileComponentManager: configure_40g_core")
        with acquire_timeout(self._hardware_lock, timeout=0.4) as acquired:
            if acquired:
                try:
                    self.tile.configure_40g_core(
                        core_id,
                        arp_table_entry,
                        src_mac,
                        src_ip,
                        src_port,
                        dst_ip,
                        dst_port,
                        rx_port_filter,
                        netmask,
                        gateway_ip,
                    )
                # pylint: disable=broad-except
                except Exception as e:
                    self.logger.warning(
                        f"TileComponentManager: Tile access failed: {e}"
                    )
            else:
                self.logger.warning("Failed to acquire hardware lock")

    def write_address(
        self: TileComponentManager, address: int, values: list[int]
    ) -> None:
        """
        Write a list of values to a given address.

        :param address: address of start of read
        :param values: values to write
        """
        current_address = int(address & 0xFFFFFFFC)
        if isinstance(values, int):
            values = [values]
        with acquire_timeout(self._hardware_lock, timeout=0.4) as acquired:
            if acquired:
                try:
                    self.tile.write_address(current_address, values)
                # pylint: disable=broad-except
                except Exception as e:
                    self.logger.warning(f"TileComponentManager: Tile access failed {e}")
            else:
                self.logger.warning("Failed to acquire hardware lock")

    def read_register(self: TileComponentManager, register_name: str) -> list[int]:
        """
        Read the values in a named register.

        :param register_name: name of the register

        :return: values read from the register

        :raises ValueError: if the tpm is value None.
        """
        if self.tile.tpm is None:
            raise ValueError("Cannot read register on unconnected TPM.")
        if len(self.tile.find_register(register_name)) == 0:
            self.logger.error("Register '" + register_name + "' not present")
            return []
        with acquire_timeout(self._hardware_lock, timeout=0.4) as acquired:
            if acquired:
                try:
                    value = self.tile.read_register(register_name)
                # pylint: disable=broad-except
                except Exception as e:
                    self.logger.warning(
                        f"TileComponentManager: Tile access failed: {e}"
                    )
                    return []
            else:
                self.logger.warning("Failed to acquire hardware lock")
                return []

        if isinstance(value, list):
            lvalue = cast(list, value)
        else:
            lvalue = [value]
        # self.logger.debug(f"Read value: {value} = {hex(value)}")
        return lvalue

    def write_register(
        self: TileComponentManager, register_name: str, values: list[Any] | int
    ) -> None:
        """
        Read the values in a register.

        :param register_name: name of the register
        :param values: values to write

        :raises ValueError: if the tpm is value None.
        """
        if isinstance(values, int):
            values = [values]
        devname = ""
        regname = devname + register_name
        if self.tile.tpm is None:
            raise ValueError("Cannot read register on unconnected TPM.")
        if len(self.tile.find_register(regname)) == 0:
            self.logger.error("Register '" + regname + "' not present")
        else:
            with acquire_timeout(self._hardware_lock, timeout=0.4) as acquired:
                if acquired:
                    try:
                        self.tile.write_register(register_name, values)
                    # pylint: disable=broad-except
                    except Exception as e:
                        self.logger.warning(
                            f"TileComponentManager: Tile access failed: {e}"
                        )
                else:
                    self.logger.warning("Failed to acquire hardware lock")

    def read_address(
        self: TileComponentManager, address: int, nvalues: int
    ) -> list[int]:
        """
        Return a list of values from a given address.

        :param address: address of start of read
        :param nvalues: number of values to read

        :return: values at the address
        """
        values = []
        current_address = int(address & 0xFFFFFFFC)
        with acquire_timeout(self._hardware_lock, timeout=0.4) as acquired:
            if acquired:
                self.logger.info(
                    "Reading address "
                    + str(current_address)
                    + "of type "
                    + str(type(current_address))
                )
                try:
                    values = self.tile.read_address(current_address, nvalues)
                # pylint: disable=broad-except
                except Exception as e:
                    self.logger.warning(
                        f"TileComponentManager: Tile access failed: {e}"
                    )
            else:
                self.logger.warning("Failed to acquire hardware lock")

        return values

    @check_hardware_lock_claimed
    def _get_pps_delay_correction(self: TileComponentManager) -> Optional[int]:
        """
        Return last measured ppsdelay correction.

        :return: PPS delay correction. Units: 1.25 ns
        """
        return self.tile.get_pps_delay(
            enable_correction=True
        ) - self.tile.get_pps_delay(enable_correction=False)

    @check_hardware_lock_claimed
    def _get_pps_drift(self: TileComponentManager) -> int:
        if self._initial_pps_delay is None:
            self._initial_pps_delay = self.tile.get_pps_delay()
        return self.tile.get_pps_delay() - self._initial_pps_delay

    def set_preadu_levels(self: TileComponentManager, levels: list[float]) -> None:
        """
        Set preadu levels in dB.

        :param levels: Preadu attenuation levels in dB

        :raises TimeoutError: raised if we fail to acquire lock in time
        """
        with acquire_timeout(self._hardware_lock, timeout=0.4) as acquired:
            if acquired:
                try:
                    self.tile.set_preadu_levels(levels)
                    _preadu_levels = self.tile.get_preadu_levels()
                    if _preadu_levels != levels:
                        self.logger.warning(
                            "TileComponentManager: Updating PreADU levels failed"
                        )
                # pylint: disable=broad-except
                except Exception as e:
                    self.logger.warning(
                        f"TileComponentManager: Tile access failed: {e}"
                    )
            else:
                self.logger.warning("Failed to acquire hardware lock")
                raise TimeoutError(
                    "Failed to set_preadu_levels, lock not acquire in time"
                )

    def set_phase_terminal_count(self: TileComponentManager, value: int) -> None:
        """
        Set the phase terminal count.

        :param value: the phase terminal count

        :raises TimeoutError: raised if we fail to acquire lock in time
        """
        with acquire_timeout(self._hardware_lock, timeout=0.8) as acquired:
            if acquired:
                self.tile.set_phase_terminal_count(value)
                read_value = self.tile.get_phase_terminal_count()
                self._update_attribute_callback(phase_terminal_count=read_value)
            else:
                raise TimeoutError(
                    "Failed set phase_terminal_count, lock not acquired in time."
                )

    @property
    @check_communicating
    def is_beamformer_running(self: TileComponentManager) -> Optional[bool]:
        """
        Check if the beamformer is running.

        :return: True if the beamformer is running

        :raises TimeoutError: raised if we fail to acquire lock in time
        """
        with acquire_timeout(self._hardware_lock, timeout=0.4) as acquired:
            if acquired:
                return self.tile.beamformer_is_running()
        raise TimeoutError(
            "Failed to read is_beamformer_running, lock not acquired in time."
        )

    @property
    @check_communicating
    def arp_table(self: TileComponentManager) -> Optional[dict[int, list[int]]]:
        """
        Check that ARP table has been populated in for all used cores 40G interfaces.

        Use cores 0 (fpga0) and 1(fpga1) and ARP ID 0 for beamformer, 1 for LMC 10G
        interfaces use cores 0,1 (fpga0) and 4,5 (fpga1) for beamforming, and 2, 6 for
        LMC with only one ARP.

        :return: list of core id and arp table populated

        :raises TimeoutError: raised if we fail to acquire lock in time
        """
        self.logger.info("TileComponentManager: arp_table")
        with acquire_timeout(self._hardware_lock, timeout=0.4) as acquired:
            if acquired:
                return self.tile.get_arp_table()
        raise TimeoutError("Failed to read arp_table, lock not acquired in time.")

    @property
    @check_communicating
    def pending_data_requests(self: TileComponentManager) -> Optional[bool]:
        """
        Check for pending data requests.

        :return: whether there are pending send data requests

        :raises TimeoutError: raised if we fail to acquire lock in time
        """
        self.logger.info("TileComponentManager: _pending_data_requests")
        with acquire_timeout(self._hardware_lock, timeout=0.4) as acquired:
            if acquired:
                return self.tile.check_pending_data_requests()
        raise TimeoutError(
            "Failed to check pending_data_requests, lock not acquired in time."
        )

    @property
    @check_communicating
    def pps_present(self: TileComponentManager) -> bool:
        """
        Check if PPS signal is present.

        :return: True if PPS is present. Checked in poll loop, cached

        :raises TimeoutError: raised if we fail to acquire lock in time
        """
        with acquire_timeout(self._hardware_lock, timeout=0.4) as acquired:
            if acquired:
                return self.tile.get_health_status()["timing"]["pps"]["status"]
        raise TimeoutError("Failed to check pps_present, lock not acquired in time.")

    @property
    @check_communicating
    def voltage_mon(self: TileComponentManager) -> float:
        """
        Return the internal 5V supply of the TPM.

        :return: the internal 5V supply of the TPM

        :raises TimeoutError: raised if we fail to acquire lock in time
        """
        with acquire_timeout(self._hardware_lock, timeout=0.4) as acquired:
            if acquired:
                return self.tile.get_health_status()["voltages"]["MON_5V0"]
        raise TimeoutError("Failed to check voltage_mon, lock not acquired in time.")

    @property
    @check_communicating
    def flagged_packets(self: TileComponentManager) -> dict:
        """
        Return the total number of flagged packets by the TPM.

        :return: the total number of flagged packets by the TPM

        :raises TimeoutError: raised if we fail to acquire lock in time
        """
        with acquire_timeout(self._hardware_lock, timeout=0.4) as acquired:
            if acquired:
                return self.tile.get_health_status()["dsp"]["station_beamf"][
                    "discarded_or_flagged_packet_count"
                ]
        raise TimeoutError(
            "Failed to check flagged_packets, lock not acquired in time."
        )

    @property
    @check_communicating
    def data_router_status(self: TileComponentManager) -> dict:
        """
        Return the data router values.

        :return: The status of both FPGAs

        :raises TimeoutError: raised if we fail to acquire lock in time
        """
        with acquire_timeout(self._hardware_lock, timeout=0.4) as acquired:
            if acquired:
                return self.tile.get_health_status()["io"]["data_router"]

        raise TimeoutError(
            "Failed to check flagged_packets, lock not acquired in time."
        )

    @property
    @check_communicating
    def data_router_discarded_packets(self: TileComponentManager) -> dict:
        """
        Return the data router values.

        :return: The number of discarded packets

        :raises TimeoutError: raised if we fail to acquire lock in time
        """
        with acquire_timeout(self._hardware_lock, timeout=0.4) as acquired:
            if acquired:
                return self.tile.get_health_status()["io"]["data_router"]

        raise TimeoutError(
            "Failed to check flagged_packets, lock not acquired in time."
        )

    @property
    @check_communicating
    def fpga1_temperature(self: TileComponentManager) -> float:
        """
        Return the temperature of FPGA 1.

        :return: the temperature of FPGA 1

        :raises TimeoutError: raised if we fail to acquire lock in time
        """
        with acquire_timeout(self._hardware_lock, timeout=0.4) as acquired:
            if acquired:
                return self.tile.get_health_status()["temperatures"]["FPGA0"]
        raise TimeoutError(
            "Failed to check fpga1_temperature, lock not acquired in time."
        )

    @property
    @check_communicating
    def fpga2_temperature(self: TileComponentManager) -> float:
        """
        Return the temperature of FPGA 2.

        :return: the temperature of FPGA 2

        :raises TimeoutError: raised if we fail to acquire lock in time
        """
        with acquire_timeout(self._hardware_lock, timeout=0.4) as acquired:
            if acquired:
                return self.tile.get_health_status()["temperatures"]["FPGA1"]
        raise TimeoutError(
            "Failed to check fpga2_temperature, lock not acquired in time."
        )

    @property
    @check_communicating
    def board_temperature(self: TileComponentManager) -> float:
        """
        Return the temperature of the TPM.

        :return: the temperature of the TPM

        :raises TimeoutError: raised if we fail to acquire lock in time
        """
        with acquire_timeout(self._hardware_lock, timeout=0.4) as acquired:
            if acquired:
                return self.tile.get_health_status()["temperatures"]["board"]
        raise TimeoutError(
            "Failed to check board_temperature, lock not acquired in time."
        )

    @property
    @check_communicating
    def adcs(self: TileComponentManager) -> dict[str, Any]:
        """
        Return the ADC status in the TPM.

        :return: ADC status in the TPM

        :raises TimeoutError: raised if we fail to acquire lock in time
        """
        with acquire_timeout(self._hardware_lock, timeout=0.4) as acquired:
            if acquired:
                return self.tile.get_health_status()["adcs"]
        raise TimeoutError("Failed to check adcs, lock not acquired in time.")

    @property
    @check_communicating
    def alarms(self: TileComponentManager) -> dict[str, Any]:
        """
        Return the alarms status in the TPM.

        :return: alarms status in the TPM

        :raises TimeoutError: raised if we fail to acquire lock in time
        """
        with acquire_timeout(self._hardware_lock, timeout=0.4) as acquired:
            if acquired:
                return self.tile.get_health_status()["alarms"]
        raise TimeoutError("Failed to check alarms, lock not acquired in time.")

    @property
    def is_programmed(self: TileComponentManager) -> bool:
        """
        Return whether this TPM is programmed (i.e. firmware has been downloaded to it).

        :return: whether this TPM is programmed

        :raises TimeoutError: raised if we fail to acquire lock in time
        """
        if not self.tile:  # Tile unconnected
            return False
        with acquire_timeout(self._hardware_lock, timeout=0.4) as acquired:
            if acquired:
                return self.tile.is_programmed()
        raise TimeoutError(
            "Failed to check programmed state, lock not acquired in time."
        )

    @check_communicating
    def set_tpm_temperature_thresholds(
        self: TileComponentManager,
        board_alarm_threshold: tuple[float, float] | None = None,
        fpga1_alarm_threshold: tuple[float, float] | None = None,
        fpga2_alarm_threshold: tuple[float, float] | None = None,
    ) -> tuple[ResultCode, str]:
        """
        Set the temperature thresholds.

        NOTE: Warning this method can configure the shutdown temperature of
        components and must be used with care. This method is capped to a minimum
        of 20 and maximum of 50 (unit: Degree Celsius). And is ONLY supported in tpm1_6.

        :param board_alarm_threshold: A tuple containing the minimum and
            maximum alarm thresholds for the board (unit: Degree Celsius)
        :param fpga1_alarm_threshold: A tuple containing the minimum and
            maximum alarm thresholds for the fpga1 (unit: Degree Celsius)
        :param fpga2_alarm_threshold: A tuple containing the minimum and
            maximum alarm thresholds for the fpga2 (unit: Degree Celsius)

        :return: a tuple containing a ``ResultCode`` and string with information about
            the execution outcome.
        """
        with acquire_timeout(self._hardware_lock, timeout=0.4) as acquired:
            if acquired:
                try:
                    self.tile.set_tpm_temperature_thresholds(
                        board_alarm_threshold=board_alarm_threshold,
                        fpga1_alarm_threshold=fpga1_alarm_threshold,
                        fpga2_alarm_threshold=fpga2_alarm_threshold,
                    )
                except ValueError as ve:
                    value_error_message = (
                        f"Failed to set the tpm temperature thresholds {ve}"
                    )
                    self.logger.error(value_error_message)
                    return (ResultCode.FAILED, value_error_message)
                except Exception as e:  # pylint: disable=broad-except
                    message = f"Unexpected exception raised {repr(e)}"
                    self.logger.error(message)
                    return (ResultCode.FAILED, message)

            else:
                lock_failed_message = (
                    "Failed to acquire lock for set_tpm_temperature_thresholds."
                )
                self.logger.warning(lock_failed_message)
                return (ResultCode.FAILED, lock_failed_message)

        return (ResultCode.OK, "Command executed.")

    # -----------------------------
    # Test generator methods
    # -----------------------------
    # pylint: disable=too-many-arguments, too-many-branches
    @check_communicating
    def configure_test_generator(
        self: TileComponentManager,
        frequency0: float,
        amplitude0: float,
        frequency1: float,
        amplitude1: float,
        amplitude_noise: float,
        pulse_code: int,
        amplitude_pulse: float,
        delays: list[float] | None = None,
        load_time: Optional[str] = None,
    ) -> None:
        """
        Test generator setting.

        :param frequency0: Tone frequency in Hz of DDC 0
        :param amplitude0: Tone peak amplitude, normalized to 31.875 ADC units,
            resolution 0.125 ADU
        :param frequency1: Tone frequency in Hz of DDC 1
        :param amplitude1: Tone peak amplitude, normalized to 31.875 ADC units,
            resolution 0.125 ADU
        :param amplitude_noise: Amplitude of pseudorandom noise
            normalized to 26.03 ADC units, resolution 0.102 ADU
        :param pulse_code: Code for pulse frequency.
            Range 0 to 7: 16,12,8,6,4,3,2 times frame frequency
        :param amplitude_pulse: pulse peak amplitude, normalized
            to 127.5 ADC units, resolution 0.5 ADU
        :param delays: delays to load into the test generator, list of 32 floats.
        :param load_time: Time to start the generator. in UTC ISO formatted string.

        :raises ValueError: invalid time specified
        :raises ValueError: if the tpm is value None.
        :raises TimeoutError: raised if we fail to acquire lock in time
        """
        if load_time is None:
            load_frame = 0
        else:
            load_frame = self.frame_from_utc_time(load_time)
            if load_frame < 0:
                self.logger.error("configure_test_generator: Invalid time")
                raise ValueError("Invalid time")
            if (load_frame - self.fpga_current_frame) < 20:
                self.logger.error(
                    "configure_test_generator: time not enough in the future"
                )
                raise ValueError("Time too early")

        self.logger.info(
            "Test generator: set tone 0: "
            + str(frequency0)
            + " Hz"
            + ", tone 1: "
            + str(frequency1)
            + " Hz"
        )
        # If load time not specified, is "now" + 30 ms
        end_time: int = 0
        if load_frame == 0:
            with acquire_timeout(self._hardware_lock, timeout=0.4) as acquired:
                if acquired:
                    load_frame = self.tile.get_fpga_timestamp() + 180
                else:
                    raise TimeoutError("Failed to acquire lock")
            self.logger.info(f"tile generator uses asyncrhonous timestamp {load_frame}")
        else:
            self.logger.info(f"Test generator load time: {load_frame}")

        with acquire_timeout(self._hardware_lock, timeout=0.4) as acquired:
            if acquired:
                try:
                    if self.tile.tpm is None:
                        raise ValueError("Cannot read register on unconnected TPM.")
                    # Set everything at same time
                    self.tile.test_generator_set_tone(
                        0, frequency0, amplitude0, 0.0, load_frame
                    )
                    self.tile.test_generator_set_tone(
                        1, frequency1, amplitude1, 0.0, load_frame
                    )
                    self.tile.test_generator_set_noise(amplitude_noise, load_frame)
                    self.tile.set_test_generator_pulse(pulse_code, amplitude_pulse)
                    if delays is not None:
                        self.tile.test_generator_set_delay(delays)
                    self.tile["fpga1.test_generator.control.load_dds0"] = 1
                    self.tile["fpga2.test_generator.control.load_dds0"] = 1
                    end_time = self.tile.get_fpga_timestamp()
                # pylint: disable=broad-except
                except Exception as e:
                    self.logger.warning(
                        f"TileComponentManager: Tile access failed: {e}"
                    )
            else:
                self.logger.warning("Failed to acquire hardware lock")
        self.logger.info(f"Time after programming: {end_time}")
        if end_time > load_frame:
            self.logger.warning("Test generator failed to program before start time")

    def test_generator_input_select(
        self: TileComponentManager, inputs: int = 0
    ) -> None:
        """
        Specify ADC inputs which are substitute to test signal.

        Specified using a 32 bit mask, with LSB for ADC input 0.

        :param inputs: Bit mask of inputs using test signal

        :raises TimeoutError: raised if we fail to acquire lock in time
        """
        self.logger.info("Test generator: set inputs " + hex(inputs))
        with acquire_timeout(self._hardware_lock, timeout=0.4) as acquired:
            if acquired:
                self.tile.test_generator_input_select(inputs)
            else:
                raise TimeoutError("Failed to acquire_lock")

    @property
    def test_generator_active(self: TileComponentManager) -> bool:
        """
        Check if the test generator is active.

        :return: whether the test generator is active
        """
        return self._test_generator_active

    @test_generator_active.setter  # type: ignore[no-redef]
    def test_generator_active(self: TileComponentManager, active: bool) -> None:
        """
        Set the test generator active flag.

        :param active: True if the generator has been activated
        """
        self._test_generator_active = active

    def configure_pattern_generator(
        self: TileComponentManager,
        stage: str,
        pattern: list[int],
        adders: list[int],
        start: bool = False,
        shift: int = 0,
        zero: int = 0,
    ) -> None:
        """
        Configure the TPM pattern generator.

        :param stage: The stage in the signal chain where the pattern is injected.
            Options are: 'jesd' (output of ADCs), 'channel' (output of channelizer),
            or 'beamf' (output of tile beamformer) or 'all' for all stages.
        :param pattern: The data pattern in time order. This must be a list of integers
            with a length between 1 and 1024. The pattern represents values
            in time order (not antennas or polarizations).
        :param adders: A list of 32 integers that expands the pattern to cover 16
            antennas and 2 polarizations in hardware. This list maps the pattern to the
            corresponding signals for the antennas and polarizations.
        :param start: Boolean flag indicating whether to start the pattern immediately.
            If False, the pattern will need to be started manually later.
        :param shift: Optional bit shift (divides the pattern by 2^shift). This must not
            be used in the 'beamf' stage, where it is always overridden to 4.
            The default value is 0.
        :param zero: An integer (0-65535) used as a mask to disable the pattern on
            specific antennas and polarizations. The same mask is applied to both FPGAs,
            supporting up to 8 antennas and 2 polarizations. The default value is 0.

        :raises TimeoutError: raised if we fail to acquire lock in time
        """
        with acquire_timeout(self._hardware_lock, timeout=0.4) as acquired:
            if acquired:
                self.tile.set_pattern(stage, pattern, adders, start, shift, zero)
            else:
                raise TimeoutError("Failed to acquire lock")

    def stop_pattern_generator(self: TileComponentManager, stage: str) -> None:
        """
        Stop the pattern generator.

        :param stage: The stage in the signal chain where the pattern was injected.
            Options are: 'jesd' (output of ADCs), 'channel' (output of channelizer),
            or 'beamf' (output of tile beamformer) or 'all' for all stages.

        :raises TimeoutError: raised if we fail to acquire lock in time
        """
        with acquire_timeout(self._hardware_lock, timeout=0.4) as acquired:
            if acquired:
                self.tile.stop_pattern(stage)
            else:
                raise TimeoutError("Failed to acquire lock")

    def start_pattern_generator(self: TileComponentManager, stage: str) -> None:
        """
        Start the pattern generator.

        :param stage: The stage in the signal chain where the pattern was injected.
            Options are: 'jesd' (output of ADCs), 'channel' (output of channelizer),
            or 'beamf' (output of tile beamformer) or 'all' for all stages.

        :raises TimeoutError: raised if we fail to acquire lock in time
        """
        with acquire_timeout(self._hardware_lock, timeout=0.4) as acquired:
            if acquired:
                self.tile.start_pattern(stage)
            else:
                raise TimeoutError("Failed to acquire lock")

    def start_adcs(self: TileComponentManager) -> None:
        """
        Start the ADCs.

        :raises TimeoutError: raised if we fail to acquire lock in time
        """
        with acquire_timeout(self._hardware_lock, timeout=0.4) as acquired:
            if acquired:
                self.tile.enable_all_adcs()
            else:
                raise TimeoutError("Failed to acquire lock")

    def stop_adcs(self: TileComponentManager) -> None:
<<<<<<< HEAD
        """
        Stop the ADCs.

        :raises TimeoutError: raised if we fail to acquire lock in time
        """
        with acquire_timeout(self._hardware_lock, timeout=0.4) as acquired:
            if acquired:
                self.tile.disable_all_adcs()
            else:
                raise TimeoutError("Failed to acquire lock")
=======
        """Stop the ADCs."""
        self.tile.disable_all_adcs()

    def enable_station_beam_flagging(self: TileComponentManager) -> None:
        """Enable station beam flagging."""
        self.tile.enable_station_beam_flagging()

    def disable_station_beam_flagging(self: TileComponentManager) -> None:
        """Disable station beam flagging."""
        self.tile.disable_station_beam_flagging()
>>>>>>> 93cf535f
<|MERGE_RESOLUTION|>--- conflicted
+++ resolved
@@ -3425,7 +3425,6 @@
                 raise TimeoutError("Failed to acquire lock")
 
     def stop_adcs(self: TileComponentManager) -> None:
-<<<<<<< HEAD
         """
         Stop the ADCs.
 
@@ -3436,9 +3435,6 @@
                 self.tile.disable_all_adcs()
             else:
                 raise TimeoutError("Failed to acquire lock")
-=======
-        """Stop the ADCs."""
-        self.tile.disable_all_adcs()
 
     def enable_station_beam_flagging(self: TileComponentManager) -> None:
         """Enable station beam flagging."""
@@ -3446,5 +3442,4 @@
 
     def disable_station_beam_flagging(self: TileComponentManager) -> None:
         """Disable station beam flagging."""
-        self.tile.disable_station_beam_flagging()
->>>>>>> 93cf535f
+        self.tile.disable_station_beam_flagging()