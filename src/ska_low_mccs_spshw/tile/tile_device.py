--- conflicted
+++ resolved
@@ -262,12 +262,8 @@
             self.SubrackBay,
             self._communication_state_changed,
             self._component_state_changed,
-<<<<<<< HEAD
             self._update_attribute_callback,
             # self._tile_device_state_callback,
-=======
-            self._attribute_change_callback,
->>>>>>> bd16a80c
         )
 
     def init_command_objects(self: MccsTile) -> None:
@@ -494,30 +490,6 @@
         else:
             self._health_model.update_state(fault=fault)
 
-<<<<<<< HEAD
-=======
-    def _attribute_change_callback(
-        self: MccsTile,
-        **state_change: Any,
-    ) -> None:
-        for attribute_name, attribute_value in state_change.items():
-            if attribute_name == "tile_health_structure":
-                self.tile_health_structure = attribute_value
-                self._health_model.update_state(tile_health_structure=attribute_value)
-                self.update_tile_health_attributes()
-            else:
-                try:
-                    self.logger.info(f"Update attribute {attribute_name}")
-                    if attribute_name == "programming_state":
-                        attribute_value = cast(TpmStatus, attribute_value).pretty_name()
-                    tango_name = self.attr_map[attribute_name]
-                    self._attribute_state[tango_name].update(attribute_value)
-                except KeyError as e:
-                    self.logger.error(f"Key Error {repr(e)}")
-                except Exception as e:  # pylint: disable=broad-except
-                    self.logger.error(f"Caught unexpected exception: {repr(e)}")
-
->>>>>>> bd16a80c
     def unpack_monitoring_point(
         self: MccsTile,
         health_structure: dict[str, Any],
