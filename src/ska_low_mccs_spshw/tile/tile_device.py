#  -*- coding: utf-8 -*
#
# This file is part of the SKA Low MCCS project
#
#
# Distributed under the terms of the BSD 3-clause new license.
# See LICENSE for more info.
"""This module implements the MCCS Tile device."""
from __future__ import annotations

import functools
import importlib  # allow forward references in type hints
import json
import logging
import os.path
import sys
from dataclasses import dataclass
from functools import reduce, wraps
from ipaddress import IPv4Address
from operator import getitem
from typing import Any, Callable, Final, NoReturn

import numpy as np
import tango
from ska_control_model import (
    AdminMode,
    CommunicationStatus,
    HealthState,
    PowerState,
    ResultCode,
    SimulationMode,
    TestMode,
)
from ska_low_mccs_common import HealthRecorder, MccsBaseDevice
from ska_tango_base.base import CommandTracker
from ska_tango_base.commands import (
    DeviceInitCommand,
    FastCommand,
    JsonValidator,
    SubmittedSlowCommand,
)
from tango.server import attribute, command, device_property

from .attribute_converters import (
    adc_pll_to_list,
    adc_to_list,
    clock_managers_count,
    clock_managers_status,
    clocks_to_list,
    flatten_list,
    lane_error_to_array,
    serialise_np_object,
    serialise_object,
    udp_error_count_to_list,
)
from .attribute_managers import (
    AttributeManager,
    BoolAttributeManager,
    NpArrayAttributeManager,
)
from .firmware_threshold_interface import (
    CURRENT_KEYS,
    TEMPERATURE_KEYS,
    VOLTAGE_KEYS,
    FirmwareThresholds,
    FirmwareThresholdsDbAdapter,
)
from .tile_component_manager import TileComponentManager
from .tile_health_model import TileHealthModel
from .tpm_status import TpmStatus

__all__ = ["MccsTile", "main"]

DevVarLongStringArrayType = tuple[list[ResultCode], list[str]]


def engineering_mode_required(func: Callable) -> Callable:
    """
    Return a decorator for engineering only commands.

    :param func: the command which is engineering mode only.

    :returns: decorator to check for engineering mode before running command.
    """

    @wraps(func)
    def wrapper(*args: Any, **kwargs: Any) -> DevVarLongStringArrayType:
        device: MccsBaseDevice = args[0]
        if device._admin_mode != AdminMode.ENGINEERING:
            return (
                [ResultCode.REJECTED],
                [
                    f"Device in adminmode {device._admin_mode.name}, "
                    "this command requires engineering."
                ],
            )
        return func(*args, **kwargs)

    return wrapper


@dataclass
class TileAttribute:
    """Class representing the internal state of a Tile attribute."""

    value: Any
    quality: tango.AttrQuality
    timestamp: float


# pylint: disable=too-many-lines, too-many-public-methods, too-many-instance-attributes
class MccsTile(MccsBaseDevice[TileComponentManager]):
    """An implementation of a Tile Tango device for MCCS."""

    # -----------------
    # Device Properties
    # -----------------
    SimulationConfig = device_property(dtype=int, default_value=SimulationMode.FALSE)
    TestConfig = device_property(dtype=int, default_value=TestMode.NONE)
    PollRate = device_property(dtype=float, default_value=0.4)

    AntennasPerTile = device_property(dtype=int, default_value=16)

    SubrackFQDN = device_property(dtype=str)
    SubrackBay = device_property(dtype=int)  # position of TPM in subrack

    TileId = device_property(dtype=int, default_value=1)  # Tile ID must be nonzero
    StationID = device_property(dtype=int, default_value=1)
    TpmIp = device_property(dtype=str, default_value="0.0.0.0")
    TpmCpldPort = device_property(dtype=int, default_value=10000)
    # TODO: This is defining the hardware configuration
    # can be exported to TmData.
    PreAduFitted = device_property(
        dtype=(bool,),
        default_value=[True] * 2,
        doc=(
            "Represents the presence of the 2 preAdus. "
            "Index 0 -> FE0_mVA. Index 1 -> FE1_mVA"
        ),
    )
    # ====================================================================
    # TpmVersion and HardwareVersion are similar in concept.
    # TpmVersion is deprecated, preferring HardwareVersion. New property
    # defined for retrocompatibility reasons.

    # TODO: TpmVersion is deprecated, remove at an appropriate time.
    # TODO: HardwareVersion and BiosVersion should be mandatory.
    TpmVersion = device_property(dtype=str, default_value="tpm_v1_6")
    HardwareVersion = device_property(
        dtype=str,
        default_value="",
        doc=(
            "The HARDWARE_REV (e.g. v1.6.7a). "
            "If not defined ADC0 -> ADC15 temperature "
            "attributes are not evaluated in health"
        ),
    )
    BiosVersion = device_property(
        dtype=str,
        default_value="",
        doc=(
            "The bios version (e.g. 0.5.0). "
            "If not defined pll_40g attribute "
            "is not evaluated in health"
        ),
    )
    # ====================================================================

    PreaduAttenuation = device_property(dtype=(float,), default_value=[])
    StaticDelays = device_property(
        dtype=(float,),
        default_value=[0.0] * 32,  # Default no offsets
        doc="Delays in nanoseconds to account for static delay missmatches.",
    )

    DefaultLockTimeout = device_property(dtype=float, default_value=0.4)
    PollLockTimeout = device_property(
        doc="The time a poll waits to claim a lock before giving up.",
        dtype=float,
        default_value=6.0,
    )
    PowerCallbackLockTimeout = device_property(
        doc=(
            "The time a power callback waits to claim a lock. "
            "This is used to connect if not already "
            "to determine if initialisation is required."
        ),
        dtype=float,
        default_value=6.0,
    )
    VerifyEvents = device_property(dtype=bool, default_value=True)
    UseAttributesForHealth = device_property(
        doc="Use the attribute quality factor in health. ADR-115.",
        dtype=bool,
        default_value=True,
    )

    # ---------------
    # Initialisation
    # ---------------
    def __init__(self, *args: Any, **kwargs: Any) -> None:
        """
        Initialise this device object.

        :param args: positional args to the init
        :param kwargs: keyword args to the init
        """
        # We aren't supposed to define initialisation methods for Tango
        # devices; we are only supposed to define an `init_device` method. But
        # we insist on doing so here, just so that we can define some
        # attributes, thereby stopping the linters from complaining about
        # "attribute-defined-outside-init" etc. We still need to make sure that
        # `init_device` re-initialises any values defined in here.
        super().__init__(*args, **kwargs)
        self._health_state: HealthState = HealthState.UNKNOWN
        self._health_model: TileHealthModel
        self.tile_health_structure: dict[str, dict[str, Any]] = {}
        self._antenna_ids: list[int]
        self._info: dict[str, Any] = {}
        self.component_manager: TileComponentManager
        self._stopping: bool
        self._health_recorder: HealthRecorder | None = None
        self._health_report = ""
        self.hw_firmware_thresholds: FirmwareThresholds
        self.db_firmware_thresholds: FirmwareThresholds
        self.db_configuration_fault: tuple[bool | None, str] = (
            None,
            "No information gathered",
        )
        self.component_manager_fault: bool | None = None
        self.power_state: PowerState | None = None
        self.status_information: dict[str, str] = {}

    def delete_device(self: MccsTile) -> Any:
        """
        Prepare to delete the device.

        This method must be done explicitly, else polling
        threads are not cleaned up after init_device().

        :return: result from delete_device.
        """
        try:
            # We do not want to raise a exception here
            # This can cause a segfault.
            self.component_manager.stop_communicating()
            if self.component_manager._subrack_proxy:
                self.component_manager._subrack_proxy.unsubscribe_all_change_events()
            del self.component_manager
            self._stopping = True
            if self._health_recorder is not None:
                self._health_recorder.cleanup()
                self._health_recorder = None
        except Exception:  # pylint: disable=broad-except
            pass
        return super().delete_device()

    def init_device(self: MccsTile) -> None:
        """
        Initialise the device.

        :raises TypeError: when attributes have a converter
            that is not callable.
        """
        self._stopping = False
        # Map from name used by TileComponentManager to the
        # name of the Tango Attribute.
        self.attr_map = {
            "pending_data_requests": "pendingDataRequests",
            "fpga_reference_time": "fpgaReferenceTime",
            "I2C_access_alm": "I2C_access_alm",
            "temperature_alm": "temperature_alm",
            "voltage_alm": "voltage_alm",
            "SEM_wd": "SEM_wd",
            "MCU_wd": "MCU_wd",
            "programming_state": "tileProgrammingState",
            "adc_rms": "adcPower",
            "static_delays": "staticTimeDelays",
            "preadu_levels": "preaduLevels",
            "csp_rounding": "cspRounding",
            "channeliser_rounding": "channeliserRounding",
            "pll_locked": "pllLocked",
            "pps_delay": "ppsDelay",
            "pps_drift": "ppsDrift",
            "pps_delay_correction": "ppsDelayCorrection",
            "phase_terminal_count": "phaseTerminalCount",
            "beamformer_running": "isBeamformerRunning",
            "is_programmed": "isProgrammed",
            "beamformer_table": "beamformerTable",
            "beamformer_regions": "beamformerRegions",
            "io": "io",
            "dsp": "dsp",
            "voltages": "voltages",
            "temperatures": "temperatures",
            "temperature_adc0": "temperatureADC0",
            "temperature_adc1": "temperatureADC1",
            "temperature_adc2": "temperatureADC2",
            "temperature_adc3": "temperatureADC3",
            "temperature_adc4": "temperatureADC4",
            "temperature_adc5": "temperatureADC5",
            "temperature_adc6": "temperatureADC6",
            "temperature_adc7": "temperatureADC7",
            "temperature_adc8": "temperatureADC8",
            "temperature_adc9": "temperatureADC9",
            "temperature_adc10": "temperatureADC10",
            "temperature_adc11": "temperatureADC11",
            "temperature_adc12": "temperatureADC12",
            "temperature_adc13": "temperatureADC13",
            "temperature_adc14": "temperatureADC14",
            "temperature_adc15": "temperatureADC15",
            "adcs": "adcs",
            "timing": "timing",
            "currents": "currents",
            "current_fe0_mva": "currentFE0",
            "current_fe1_mva": "currentFE1",
            "voltage_avdd3": "voltageAVDD3",
            "voltage_vref_ddr0": "voltageVrefDDR0",
            "voltage_vref_ddr1": "voltageVrefDDR1",
            # "voltage_vref_2v5": "voltageVref2V5",
            "voltage_man_1V2": "voltageMan1V2",
            "voltage_mgt_avcc": "voltageMGT_AVCC",
            "voltage_mgt_avtt": "voltageMGT_AVTT",
            "voltage_mon_5V0": "voltageMon5V0",
            "voltage_mon_3V3": "voltageMon3V3",
            "voltage_mon_1V8": "voltageMon1V8",
            "voltage_sw_avdd1": "voltageSW_AVDD1",
            "voltage_sw_avdd2": "voltageSW_AVDD2",
            "voltage_vin": "voltageVIN",
            "voltage_vm_agp0": "voltageVM_AGP0",
            "voltage_vm_agp1": "voltageVM_AGP1",
            "voltage_vm_agp2": "voltageVM_AGP2",
            "voltage_vm_agp3": "voltageVM_AGP3",
            "voltage_vm_agp4": "voltageVM_AGP4",
            "voltage_vm_agp5": "voltageVM_AGP5",
            "voltage_vm_agp6": "voltageVM_AGP6",
            "voltage_vm_agp7": "voltageVM_AGP7",
            "voltage_vm_clk0b": "voltageVM_CLK0B",
            "voltage_vm_clk1b": "voltageVM_CLK1B",
            "voltage_vm_ddr0_vtt": "voltageVM_DDR0_VTT",
            "voltage_vm_ddr1_vdd": "voltageVM_DDR1_VDD",
            "voltage_vm_ddr1_vtt": "voltageVM_DDR1_VTT",
            "voltage_vm_drvdd": "voltageVM_DRVDD",
            "voltage_vm_dvdd": "voltageVM_DVDD",
            "voltage_vm_fe0": "voltageVM_FE0",
            "voltage_vm_fe1": "voltageVM_FE1",
            "voltage_vm_mgt0_aux": "voltageVM_MGT0_AUX",
            "voltage_vm_mgt1_aux": "voltageVM_MGT1_AUX",
            "voltage_vm_pll": "voltageVM_PLL",
            "voltage_vm_sw_amp": "voltageVM_SW_AMP",
            "tile_id": "logicalTileId",
            "station_id": "stationId",
            "tile_beamformer_frame": "currentTileBeamformerFrame",
            "tile_info": "tile_info",
            "adc_pll_status": "adc_pll_status",
            "fpga0_qpll_status": "fpga0_qpll_status",
            "fpga0_qpll_counter": "fpga0_qpll_counter",
            "fpga1_qpll_status": "fpga1_qpll_status",
            "fpga1_qpll_counter": "fpga1_qpll_counter",
            "f2f_pll_status": "f2f_pll_status",
            "f2f_pll_counter": "f2f_pll_counter",
            "f2f_soft_errors": "f2f_soft_errors",
            "f2f_hard_errors": "f2f_hard_errors",
            "timing_pll_status": "timing_pll_status",
            "timing_pll_count": "timing_pll_count",
            "timing_pll_40g_status": "timing_pll_40g_status",
            "timing_pll_40g_count": "timing_pll_40g_count",
            "adc_sysref_timing_requirements": "adc_sysref_timing_requirements",
            "adc_sysref_counter": "adc_sysref_counter",
            "fpga0_clocks": "fpga0_clocks",
            "fpga1_clocks": "fpga1_clocks",
            "fpga0_clock_managers_count": "fpga0_clock_managers_count",
            "fpga0_clock_managers_status": "fpga0_clock_managers_status",
            "fpga1_clock_managers_count": "fpga1_clock_managers_count",
            "fpga1_clock_managers_status": "fpga1_clock_managers_status",
            "fpga0_lane_error_count": "fpga0_lane_error_count",
            "fpga1_lane_error_count": "fpga1_lane_error_count",
            "fpga0_resync_count": "fpga0_resync_count",
            "fpga1_resync_count": "fpga1_resync_count",
            "ddr_initialisation": "ddr_initialisation",
            "fpga0_ddr_reset_counter": "fpga0_ddr_reset_counter",
            "fpga1_ddr_reset_counter": "fpga1_ddr_reset_counter",
            # "ddr_rd_cnt": "ddr_rd_cnt",
            # "ddr_wr_cnt": "ddr_wr_cnt",
            # "ddr_rd_dat_cnt": "ddr_rd_dat_cnt",
            "fpga0_crc_error_count": "fpga0_crc_error_count",
            "fpga1_crc_error_count": "fpga1_crc_error_count",
            "fpga0_bip_error_count": "fpga0_bip_error_count",
            "fpga0_decode_error_count": "fpga0_decode_error_count",
            "fpga1_bip_error_count": "fpga1_bip_error_count",
            "fpga1_decode_error_count": "fpga1_decode_error_count",
            "fpga0_linkup_loss_count": "fpga0_linkup_loss_count",
            "fpga1_linkup_loss_count": "fpga1_linkup_loss_count",
            "fpga0_data_router_status": "fpga0_data_router_status",
            "fpga1_data_router_status": "fpga1_data_router_status",
            "data_router_discarded_packets": "data_router_discarded_packets",
            "tile_beamformer_status": "tile_beamformer_status",
            "station_beamformer_status": "station_beamformer_status",
            "fpga0_station_beamformer_error_count": (
                "fpga0_station_beamformer_error_count"
            ),
            "fpga1_station_beamformer_error_count": (
                "fpga1_station_beamformer_error_count"
            ),
            "fpga0_station_beamformer_flagged_count": (
                "fpga0_station_beamformer_flagged_count"
            ),
            "fpga1_station_beamformer_flagged_count": (
                "fpga1_station_beamformer_flagged_count"
            ),
            "core_communication": "coreCommunicationStatus",
            "is_station_beam_flagging_enabled": "stationBeamFlagEnabled",
            "board_temperature": "boardTemperature",
            "rfi_count": "rfiCount",
            "antenna_buffer_mode": "antennaBufferMode",
            "data_transmission_mode": "dataTransmissionMode",
            "integrated_data_transmission_mode": "integratedDataTransmissionMode",
            "pfb_version": "pfbVersion",
        }

        attribute_converters: dict[str, Any] = {
            "adc_pll_status": adc_pll_to_list,
            "fpga0_bip_error_count": udp_error_count_to_list,
            "fpga0_decode_error_count": udp_error_count_to_list,
            "fpga1_bip_error_count": udp_error_count_to_list,
            "fpga1_decode_error_count": udp_error_count_to_list,
            "fpga0_lane_error_count": lane_error_to_array,
            "fpga1_lane_error_count": lane_error_to_array,
            "fpga0_clock_managers_count": clock_managers_count,
            "fpga0_clock_managers_status": clock_managers_status,
            "fpga1_clock_managers_count": clock_managers_count,
            "fpga1_clock_managers_status": clock_managers_status,
            "fpga0_clocks": clocks_to_list,
            "fpga1_clocks": clocks_to_list,
            "adc_sysref_counter": adc_to_list,
            "adc_sysref_timing_requirements": adc_to_list,
            "timing_pll_status": lambda val: (
                int(val[0]) if val[0] is not None else None
            ),
            "timing_pll_40g_status": lambda val: (
                int(val[0]) if val[0] is not None else None
            ),
            "fpga0_qpll_status": lambda val: (
                int(val[0]) if val[0] is not None else None
            ),
            "fpga1_qpll_status": lambda val: (
                int(val[0]) if val[0] is not None else None
            ),
            "f2f_pll_status": lambda val: int(val[0]) if val[0] is not None else None,
            "timing_pll_count": lambda val: int(val[1]) if val[1] is not None else None,
            "f2f_pll_counter": lambda val: int(val[1]) if val[1] is not None else None,
            "timing_pll_40g_count": lambda val: (
                int(val[1]) if val[1] is not None else None
            ),
            "fpga0_qpll_counter": lambda val: (
                int(val[1]) if val[1] is not None else None
            ),
            "fpga1_qpll_counter": lambda val: (
                int(val[1]) if val[1] is not None else None
            ),
            "coreCommunicationStatus": serialise_object,
            "voltages": serialise_object,
            "temperatures": serialise_object,
            "currents": serialise_object,
            "timing": serialise_object,
            "io": serialise_object,
            "dsp": serialise_np_object,
            "data_router_discarded_packets": serialise_object,
            "adcs": serialise_object,
            "beamformerTable": flatten_list,
            "beamformerRegions": flatten_list,
        }

        # A dictionary mapping the Tango Attribute name to its AttributeManager.
        self._attribute_state: dict[str, AttributeManager] = {}

        # generic attributes
        for attr_name in self.attr_map.values():
            converter = attribute_converters.get(attr_name)
            if converter is not None and not callable(converter):
                raise TypeError(f"The converter for '{attr_name}' is not callable.")
            self._attribute_state[attr_name] = AttributeManager(
                functools.partial(self.post_change_event, attr_name),
                converter=converter,
            )

        # Specialised attributes.
        # - ppsPresent: tango does not have good ALARMs for Boolean
        # - tileProgrammingState: TODO: is this state information ?
        # Should we move into the _component_state_changed callback?
        # - Temperature: defining a alarm handler to shutdown TPM on ALARM.
        # - rfiCount: np.ndarray needs a different truth comparison.
        # We have a specific handler for this attribute.
        self._attribute_state.update(
            {
                "ppsPresent": BoolAttributeManager(
                    functools.partial(self.post_change_event, "ppsPresent"),
                    alarm_flag="LOW",
                ),
                "station_beamformer_status": BoolAttributeManager(
                    functools.partial(
                        self.post_change_event, "station_beamformer_status"
                    ),
                    alarm_flag="LOW",
                ),
                "tile_beamformer_status": BoolAttributeManager(
                    functools.partial(self.post_change_event, "tile_beamformer_status"),
                    alarm_flag="LOW",
                ),
                "arp": BoolAttributeManager(
                    functools.partial(self.post_change_event, "arp"),
                    alarm_flag="LOW",
                ),
                "udp_status": BoolAttributeManager(
                    functools.partial(self.post_change_event, "udp_status"),
                    alarm_flag="LOW",
                ),
                "ddr_initialisation": BoolAttributeManager(
                    functools.partial(self.post_change_event, "ddr_initialisation"),
                    alarm_flag="LOW",
                ),
                "lane_status": BoolAttributeManager(
                    functools.partial(self.post_change_event, "lane_status"),
                    alarm_flag="LOW",
                ),
                "link_status": BoolAttributeManager(
                    functools.partial(self.post_change_event, "link_status"),
                    alarm_flag="LOW",
                ),
                "tileProgrammingState": AttributeManager(
                    functools.partial(self.post_change_event, "tileProgrammingState"),
                    initial_value=TpmStatus.UNKNOWN.pretty_name(),
                ),
                "boardTemperature": AttributeManager(
                    functools.partial(self.post_change_event, "boardTemperature"),
                    alarm_handler=functools.partial(
                        self.shutdown_on_max_alarm, "boardTemperature"
                    ),
                ),
                "fpga1Temperature": AttributeManager(
                    functools.partial(self.post_change_event, "fpga1Temperature"),
                    alarm_handler=functools.partial(
                        self.shutdown_on_max_alarm, "fpga1Temperature"
                    ),
                ),
                "fpga2Temperature": AttributeManager(
                    functools.partial(self.post_change_event, "fpga2Temperature"),
                    alarm_handler=functools.partial(
                        self.shutdown_on_max_alarm, "fpga2Temperature"
                    ),
                ),
                "rfiCount": NpArrayAttributeManager(
                    functools.partial(self.post_change_event, "rfiCount")
                ),
            }
        )

        self.__alarm_attribute_map: dict[str, str] = {
            "I2C_access_alm": "I2C_access_alm",
            "temperature_alm": "temperature_alm",
            "voltage_alm": "voltage_alm",
            "SEM_wd": "SEM_wd",
            "MCU_wd": "MCU_wd",
        }

        self.attribute_monitoring_point_map: dict[str, list[str]] = {
            "ppsPresent": ["timing", "pps", "status"],
            "fpga1Temperature": ["temperatures", "FPGA0"],
            "fpga2Temperature": ["temperatures", "FPGA1"],
            "boardTemperature": ["temperatures", "board"],
            "io": ["io"],
            "dsp": ["dsp"],
            "voltages": ["voltages"],
            "temperatures": ["temperatures"],
            "temperatureADC0": ["temperatures", "ADC0"],
            "temperatureADC1": ["temperatures", "ADC1"],
            "temperatureADC2": ["temperatures", "ADC2"],
            "temperatureADC3": ["temperatures", "ADC3"],
            "temperatureADC4": ["temperatures", "ADC4"],
            "temperatureADC5": ["temperatures", "ADC5"],
            "temperatureADC6": ["temperatures", "ADC6"],
            "temperatureADC7": ["temperatures", "ADC7"],
            "temperatureADC8": ["temperatures", "ADC8"],
            "temperatureADC9": ["temperatures", "ADC9"],
            "temperatureADC10": ["temperatures", "ADC10"],
            "temperatureADC11": ["temperatures", "ADC11"],
            "temperatureADC12": ["temperatures", "ADC12"],
            "temperatureADC13": ["temperatures", "ADC13"],
            "temperatureADC14": ["temperatures", "ADC14"],
            "temperatureADC15": ["temperatures", "ADC15"],
            "adcs": ["adcs"],
            "timing": ["timing"],
            "currents": ["currents"],
            "currentFE0": ["currents", "FE0_mVA"],
            "currentFE1": ["currents", "FE1_mVA"],
            "voltageAVDD3": ["voltages", "AVDD3"],
            "voltageVrefDDR0": ["voltages", "DDR0_VREF"],
            "voltageVrefDDR1": ["voltages", "DDR1_VREF"],
            # "voltageVref2V5": ["voltages", "VREF_2V5"],
            "voltageMan1V2": ["voltages", "MAN_1V2"],
            "voltageMGT_AVCC": ["voltages", "MGT_AVCC"],
            "voltageMGT_AVTT": ["voltages", "MGT_AVTT"],
            "voltageMon5V0": ["voltages", "MON_5V0"],
            "voltageMon3V3": ["voltages", "MON_3V3"],
            "voltageMon1V8": ["voltages", "MON_1V8"],
            "voltageSW_AVDD1": ["voltages", "SW_AVDD1"],
            "voltageSW_AVDD2": ["voltages", "SW_AVDD2"],
            "voltageVIN": ["voltages", "VIN"],
            "voltageVM_AGP0": ["voltages", "VM_AGP0"],
            "voltageVM_AGP1": ["voltages", "VM_AGP1"],
            "voltageVM_AGP2": ["voltages", "VM_AGP2"],
            "voltageVM_AGP3": ["voltages", "VM_AGP3"],
            "voltageVM_AGP4": ["voltages", "VM_AGP4"],
            "voltageVM_AGP5": ["voltages", "VM_AGP5"],
            "voltageVM_AGP6": ["voltages", "VM_AGP6"],
            "voltageVM_AGP7": ["voltages", "VM_AGP7"],
            "voltageVM_CLK0B": ["voltages", "VM_CLK0B"],
            "voltageVM_CLK1B": ["voltages", "VM_CLK1B"],
            "voltageVM_DDR0_VTT": ["voltages", "VM_DDR0_VTT"],
            "voltageVM_DDR1_VDD": ["voltages", "VM_DDR1_VDD"],
            "voltageVM_DDR1_VTT": ["voltages", "VM_DDR1_VTT"],
            "voltageVM_DRVDD": ["voltages", "VM_DRVDD"],
            "voltageVM_DVDD": ["voltages", "VM_DVDD"],
            "voltageVM_FE0": ["voltages", "VM_FE0"],
            "voltageVM_FE1": ["voltages", "VM_FE1"],
            "voltageVM_MGT0_AUX": ["voltages", "VM_MGT0_AUX"],
            "voltageVM_MGT1_AUX": ["voltages", "VM_MGT1_AUX"],
            "voltageVM_PLL": ["voltages", "VM_PLL"],
            "voltageVM_SW_AMP": ["voltages", "VM_SW_AMP"],
            "adc_pll_status": ["adcs", "pll_status"],
            # qpll_status is a tuple, extracting status and
            # conuter in different attributes
            "fpga0_qpll_status": ["io", "jesd_interface", "qpll_status", "FPGA0"],
            "fpga0_qpll_counter": ["io", "jesd_interface", "qpll_status", "FPGA0"],
            "fpga1_qpll_status": ["io", "jesd_interface", "qpll_status", "FPGA1"],
            "fpga1_qpll_counter": ["io", "jesd_interface", "qpll_status", "FPGA1"],
            # Extracting status and count in different attributes
            # by use of converters.
            "f2f_pll_status": ["io", "f2f_interface", "pll_status"],
            "f2f_pll_counter": ["io", "f2f_interface", "pll_status"],
            "f2f_soft_errors": ["io", "f2f_interface", "soft_error"],
            "f2f_hard_errors": ["io", "f2f_interface", "hard_error"],
            # Extracting status and count in different attributes
            # by use of converters.
            "timing_pll_status": ["timing", "pll"],
            "timing_pll_count": ["timing", "pll"],
            # Extracting status and count in different attributes
            # by use of converters.
            "timing_pll_40g_status": ["timing", "pll_40g"],
            "timing_pll_40g_count": ["timing", "pll_40g"],
            "adc_sysref_timing_requirements": ["adcs", "sysref_timing_requirements"],
            "adc_sysref_counter": ["adcs", "sysref_counter"],
            "fpga0_clocks": ["timing", "clocks", "FPGA0"],
            "fpga1_clocks": ["timing", "clocks", "FPGA1"],
            # Extracting status and count in different attributes
            # by use of converters.
            "fpga0_clock_managers_count": ["timing", "clock_managers", "FPGA0"],
            "fpga0_clock_managers_status": ["timing", "clock_managers", "FPGA0"],
            "fpga1_clock_managers_count": ["timing", "clock_managers", "FPGA1"],
            "fpga1_clock_managers_status": ["timing", "clock_managers", "FPGA1"],
            # "ddr_rd_cnt": ["io", "ddr_interface", "rd_cnt"],
            # "ddr_wr_cnt": ["io", "ddr_interface", "wr_cnt"],
            # "ddr_rd_dat_cnt": ["io", "ddr_interface", "rd_dat_cnt"],
            "fpga0_lane_error_count": [
                "io",
                "jesd_interface",
                "lane_error_count",
                "FPGA0",
            ],
            "fpga1_lane_error_count": [
                "io",
                "jesd_interface",
                "lane_error_count",
                "FPGA1",
            ],
            "lane_status": ["io", "jesd_interface", "lane_status"],
            "link_status": ["io", "jesd_interface", "link_status"],
            "fpga0_resync_count": ["io", "jesd_interface", "resync_count", "FPGA0"],
            "fpga1_resync_count": ["io", "jesd_interface", "resync_count", "FPGA1"],
            "ddr_initialisation": ["io", "ddr_interface", "initialisation"],
            "fpga0_ddr_reset_counter": [
                "io",
                "ddr_interface",
                "reset_counter",
                "FPGA0",
            ],
            "fpga1_ddr_reset_counter": [
                "io",
                "ddr_interface",
                "reset_counter",
                "FPGA1",
            ],
            "arp": ["io", "udp_interface", "arp"],
            "udp_status": ["io", "udp_interface", "status"],
            "fpga0_crc_error_count": [
                "io",
                "udp_interface",
                "crc_error_count",
                "FPGA0",
            ],
            "fpga1_crc_error_count": [
                "io",
                "udp_interface",
                "crc_error_count",
                "FPGA1",
            ],
            "fpga0_bip_error_count": [
                "io",
                "udp_interface",
                "bip_error_count",
                "FPGA0",
            ],
            "fpga0_decode_error_count": [
                "io",
                "udp_interface",
                "decode_error_count",
                "FPGA0",
            ],
            "fpga1_bip_error_count": [
                "io",
                "udp_interface",
                "bip_error_count",
                "FPGA1",
            ],
            "fpga1_decode_error_count": [
                "io",
                "udp_interface",
                "decode_error_count",
                "FPGA1",
            ],
            "fpga0_linkup_loss_count": [
                "io",
                "udp_interface",
                "linkup_loss_count",
                "FPGA0",
            ],
            "fpga1_linkup_loss_count": [
                "io",
                "udp_interface",
                "linkup_loss_count",
                "FPGA1",
            ],
            "fpga0_data_router_status": ["io", "data_router", "status", "FPGA0"],
            "fpga1_data_router_status": ["io", "data_router", "status", "FPGA1"],
            "data_router_discarded_packets": ["io", "data_router", "discarded_packets"],
            "tile_beamformer_status": ["dsp", "tile_beamf"],
            "station_beamformer_status": ["dsp", "station_beamf", "status"],
            "fpga0_station_beamformer_error_count": [
                "dsp",
                "station_beamf",
                "ddr_parity_error_count",
                "FPGA0",
            ],
            "fpga1_station_beamformer_error_count": [
                "dsp",
                "station_beamf",
                "ddr_parity_error_count",
                "FPGA1",
            ],
            "fpga0_station_beamformer_flagged_count": [
                "dsp",
                "station_beamf",
                "discarded_or_flagged_packet_count",
                "FPGA0",
            ],
            "fpga1_station_beamformer_flagged_count": [
                "dsp",
                "station_beamf",
                "discarded_or_flagged_packet_count",
                "FPGA1",
            ],
        }
        self._multi_attr = self.get_device_attr()
        super().init_device()

        self.db_firmware_thresholds = FirmwareThresholds()
        self.hw_firmware_thresholds = FirmwareThresholds()
        self.firmware_threshold_db_interface = FirmwareThresholdsDbAdapter(
            device_name=self.get_name(),
            thresholds=self.db_firmware_thresholds,
            logger=self.logger,
        )

        self._build_state = sys.modules["ska_low_mccs_spshw"].__version_info__
        self._version_id = sys.modules["ska_low_mccs_spshw"].__version__
        device_name = f'{str(self.__class__).rsplit(".", maxsplit=1)[-1][0:-2]}'
        version = f"{device_name} Software Version: {self._version_id}"
        properties = (
            f"Initialised {device_name} device with properties:\n"
            f"\tSubrackFQDN: {self.SubrackFQDN}\n"
            f"\tSubrackBay: {self.SubrackBay}\n"
            f"\tTileId: {self.TileId}\n"
            f"\tStationId: {self.StationID}\n"
            f"\tTpmIp: {self.TpmIp}\n"
            f"\tTpmCpldPort: {self.TpmCpldPort}\n"
            f"\tTpmVersion (deprecated by HardwareVersion): {self.TpmVersion}\n"
            f"\tHardwareVersion: {self.HardwareVersion}\n"
            f"\tBiosVersion: {self.BiosVersion}\n"
            f"\tAntennasPerTile: {self.AntennasPerTile}\n"
            f"\tPreAduFitted: {self.PreAduFitted}\n"
            f"\tSimulationConfig: {self.SimulationConfig}\n"
            f"\tTestConfig: {self.TestConfig}\n"
            f"\tPollRate: {self.PollRate}\n"
            f"\tPreaduAttenuation: {self.PreaduAttenuation}\n"
            f"\tStaticDelays: {self.StaticDelays}\n"
            f"\tUseAttributesForHealth: {self.UseAttributesForHealth}\n"
        )
        self.logger.info(
            "\n%s\n%s\n%s", str(self.GetVersionInfo()), version, properties
        )

        for attr_name in self._attribute_state:
            self.set_change_event(attr_name, True, self.VerifyEvents)
            self.set_archive_event(attr_name, True, self.VerifyEvents)

        for attr_name in [
            "firmwareVoltageThresholds",
            "firmwareCurrentThresholds",
            "firmwareTemperatureThresholds",
        ]:
            self.set_change_event(attr_name, True, self.VerifyEvents)
            self.set_archive_event(attr_name, True, self.VerifyEvents)

    def _health_changed_new(
        self: MccsTile, health: HealthState, health_report: str
    ) -> None:
        """
        Handle change in health from new health Model.

        :param health: the new health value
        :param health_report: the health report
        """
        if self._stopping:
            return
        if self.UseAttributesForHealth:
            self._health_report = health_report

            if self._health_state != health:
                self.logger.info(f"Health changed ==> {health=}, {health_report=}")
                self._health_state = health
                self.push_change_event("healthState", health)
                self.push_archive_event("healthState", health)

    def _attr_conf_changed(self: MccsTile, attribute_name: str) -> None:
        """
        Handle change in attribute configuration.

        This is a workaround as if you configure an attribute
        which is not alarming to have alarm/warning thresholds
        such that it would be alarming, Tango does not push an event
        until the attribute value changes.

        :param attribute_name: the name of the attribute whose
            configuration has changed.
        """
        if self._stopping:
            return
        if self.UseAttributesForHealth:
            value_cache = self._attribute_state[attribute_name].read()
            if value_cache is not None:
                self.push_change_event(attribute_name, value_cache[0])
                self.push_archive_event(attribute_name, value_cache[0])

    def _init_state_model(self: MccsTile) -> None:
        super()._init_state_model()
        self._health_state = HealthState.UNKNOWN  # InitCommand.do() does this too late.

        self.set_change_event("healthState", True, self.VerifyEvents)
        self.set_archive_event("healthState", True, self.VerifyEvents)

        if self.UseAttributesForHealth:
            healthful_attrs = set(self._attribute_state.keys())

            healthful_attrs = healthful_attrs - {
                "dataTransmissionMode",
                "tileProgrammingState",
                "integratedDataTransmissionMode",
                "antennaBufferMode",
                "coreCommunicationStatus",
            }

            self._health_recorder = HealthRecorder(
                self.get_name(),
                logger=self.logger,
                attributes=list(healthful_attrs),
                health_callback=self._health_changed_new,
                attr_conf_callback=self._attr_conf_changed,
            )
        else:
            self._health_model = TileHealthModel(
                self._health_changed,
                self.HardwareVersion,
                self.BiosVersion,
                self.PreAduFitted,
            )

    def create_component_manager(
        self: MccsTile,
    ) -> TileComponentManager:
        """
        Create and return a component manager for this device.

        :return: a component manager for this device.
        """
        return TileComponentManager(
            self.SimulationConfig,
            self.TestConfig,
            self.logger,
            self.PollRate,
            self.TileId,
            self.StationID,
            self.TpmIp,
            self.TpmCpldPort,
            self.PreaduAttenuation,
            self.StaticDelays,
            self.SubrackFQDN,
            self.SubrackBay,
            self.PreAduFitted,
            self._communication_state_changed,
            self._component_state_changed,
            self._update_attribute_callback,
            # self._tile_device_state_callback,
            event_serialiser=self._event_serialiser,
            default_lock_timeout=self.DefaultLockTimeout,
            poll_timeout=self.PollLockTimeout,
            power_callback_timeout=self.PowerCallbackLockTimeout,
        )

    def init_command_objects(self: MccsTile) -> None:
        """Set up the handler objects for Commands."""
        super().init_command_objects()

        for command_name, command_object in [
            ("GetFirmwareAvailable", self.GetFirmwareAvailableCommand),
            ("EvaluateTileProgrammingState", self.EvaluateTileProgrammingStateCommand),
            ("GetRegisterList", self.GetRegisterListCommand),
            ("ReadRegister", self.ReadRegisterCommand),
            ("WriteRegister", self.WriteRegisterCommand),
            ("ReadAddress", self.ReadAddressCommand),
            ("WriteAddress", self.WriteAddressCommand),
            ("Configure40GCore", self.Configure40GCoreCommand),
            ("Get40GCoreConfiguration", self.Get40GCoreConfigurationCommand),
            ("GetArpTable", self.GetArpTableCommand),
            ("SetAttributeThresholds", self.SetAttributeThresholdsCommand),
            ("SetLmcDownload", self.SetLmcDownloadCommand),
            ("SetLmcIntegratedDownload", self.SetLmcIntegratedDownloadCommand),
            ("SetCspDownload", self.SetCspDownloadCommand),
            ("SetBeamFormerRegions", self.SetBeamFormerRegionsCommand),
            ("ConfigureStationBeamformer", self.ConfigureStationBeamformerCommand),
            ("BeamformerRunningForChannels", self.BeamformerRunningCommand),
            ("LoadCalibrationCoefficients", self.LoadCalibrationCoefficientsCommand),
            ("ApplyCalibration", self.ApplyCalibrationCommand),
            ("LoadPointingDelays", self.LoadPointingDelaysCommand),
            ("ApplyPointingDelays", self.ApplyPointingDelaysCommand),
            (
                "ConfigureIntegratedChannelData",
                self.ConfigureIntegratedChannelDataCommand,
            ),
            ("ConfigureIntegratedBeamData", self.ConfigureIntegratedBeamDataCommand),
            ("StopIntegratedData", self.StopIntegratedDataCommand),
            ("SendDataSamples", self.SendDataSamplesCommand),
            ("StopDataTransmission", self.StopDataTransmissionCommand),
            ("ConfigureTestGenerator", self.ConfigureTestGeneratorCommand),
            ("ConfigurePatternGenerator", self.ConfigurePatternGeneratorCommand),
            ("StartPatternGenerator", self.StartPatternGeneratorCommand),
            ("StopPatternGenerator", self.StopPatternGeneratorCommand),
            ("StartADCs", self.StartAdcsCommand),
            ("StopADCs", self.StopAdcsCommand),
            ("EnableStationBeamFlagging", self.EnableStationBeamFlaggingCommand),
            ("DisableStationBeamFlagging", self.DisableStationBeamFlaggingCommand),
            ("SetUpAntennaBuffer", self.SetUpAntennaBufferCommand),
            ("StopAntennaBuffer", self.StopAntennaBufferCommand),
        ]:
            self.register_command_object(
                command_name, command_object(self.component_manager, self.logger)
            )
        #
        # Long running commands
        #

        start_beamformer_schema: Final = json.loads(
            importlib.resources.read_text(
                "ska_low_mccs_spshw.schemas.tile",
                "MccsTile_StartBeamformer.json",
            )
        )

        stop_beamformer_schema: Final = json.loads(
            importlib.resources.read_text(
                "ska_low_mccs_spshw.schemas.tile",
                "MccsTile_StopBeamformer.json",
            )
        )

        for command_name, method_name, schema in [
            ("Initialise", "initialise", None),
            ("DownloadFirmware", "download_firmware", None),
            ("ReadAntennaBuffer", "read_antenna_buffer", None),
            ("StartAntennaBuffer", "start_antenna_buffer", None),
            ("Configure", "configure", None),
            ("StartBeamformer", "start_beamformer", start_beamformer_schema),
            ("StopBeamformer", "stop_beamformer", stop_beamformer_schema),
        ]:
            validator = (
                None
                if schema is None
                else JsonValidator(
                    command_name,
                    schema,
                    logger=self.logger,
                )
            )
            self.register_command_object(
                command_name,
                SubmittedSlowCommand(
                    command_name,
                    self._command_tracker,
                    self.component_manager,
                    method_name,
                    callback=None,
                    logger=self.logger,
                    validator=validator,
                ),
            )

        self.register_command_object(
            "StartAcquisition",
            MccsTile.StartAcquisitionCommand(
                self._command_tracker,
                self.component_manager,
                callback=None,
                logger=self.logger,
            ),
        )
        self.register_command_object(
            command_name="UpdateThresholdCache",
            command_object=MccsTile.UpdateThresholdCacheCommand(
                device=self,
                component_manager=self.component_manager,
                logger=self.logger,
            ),
        )

    class InitCommand(DeviceInitCommand):
        """Class that implements device initialisation for the MCCS Tile device."""

        def do(
            self: MccsTile.InitCommand, *args: Any, **kwargs: Any
        ) -> tuple[ResultCode, str]:
            """
            Initialise the attributes and properties of the MCCS Tile device.

            :param args: unspecified positional arguments. This should be empty and is
                provided for type hinting only
            :param kwargs: unspecified keyword arguments. This should be empty and is
                provided for type hinting only

            :return: A tuple containing a return code and a string
                message indicating status. The message is for
                information purpose only.
            """
            assert (
                not args and not kwargs
            ), f"do method has unexpected arguments {args}, {kwargs}"
            self._device._health_state = HealthState.UNKNOWN

            self._device._csp_destination_ip = ""
            self._device._csp_destination_mac = ""
            self._device._csp_destination_port = 0
            self._device._antenna_ids = []
            return (ResultCode.OK, "Init command completed OK")

    # class OnCommand(SKABaseDevice):
    #     """
    #     A class for the MccsTile's On() command.

    #     This class overrides the SKABaseDevice OnCommand to allow for an
    #     eventual consistency semantics. For example it is okay to call
    #     On() before the subrack is on; this device will happily wait for
    #     the subrack to come on, then tell it to turn on its TPM. This
    #     change of semantics requires an override because the
    #     SKABaseDevice OnCommand only allows On() to be run when in OFF
    #     state.
    #     """

    #     def do(  # type: ignore[override]
    #         self: MccsTile.OnCommand,
    #     ) -> tuple[ResultCode, str]:
    #         """
    #         Stateless hook for On() command functionality.

    #         :return: A tuple containing a return code and a string
    #             message indicating status. The message is for
    #             information purpose only.
    #         """
    #         # It's fine to complete this long-running command here
    #         # (returning ResultCode.OK), even though the component manager
    #         # may not actually be finished turning everything on.
    #         # The completion of the original On command to MccsController
    #         # is waiting for the various power mode callbacks to be received
    #         # rather than completion of the various long-running commands.
    #         _ = self.target.on()
    #         message = "Tile On command completed OK"
    #         return (ResultCode.OK, message)

    def is_On_allowed(self: MccsTile) -> bool:
        """
        Check if command `On` is allowed in the current device state.

        :return: ``True`` if the command is allowed
        """
        return self.get_state() in [
            tango.DevState.OFF,
            tango.DevState.STANDBY,
            tango.DevState.ON,
            tango.DevState.UNKNOWN,
            tango.DevState.FAULT,
        ]

    # ----------
    # Callbacks
    # ----------
    def _communication_state_changed(
        self: MccsTile, communication_state: CommunicationStatus
    ) -> None:
        """
        Handle change in communications status between component manager and component.

        This is a callback hook, called by the component manager when
        the communications status changes. It is implemented here to
        drive the op_state.

        :param communication_state: the status of communications
            between the component manager and its component.
        """
        super()._communication_state_changed(communication_state)
        if not self.UseAttributesForHealth:
            self._health_model.update_state(
                communicating=(communication_state == CommunicationStatus.ESTABLISHED)
            )

    def _handle_firmware_read(self: MccsTile) -> None:
        """Handle a firmware read by pushing appropriate attribute events."""
        hw_threshold_cache = self.hw_firmware_thresholds.to_device_property_dict()

        for group, attr_value in hw_threshold_cache.items():
            group_attribute_map = {
                "voltages": "firmwareVoltageThresholds",
                "currents": "firmwareCurrentThresholds",
                "temperatures": "firmwareTemperatureThresholds",
            }
            serialised_value = json.dumps(attr_value)
            self.push_change_event(group_attribute_map[group], serialised_value)
            self.push_archive_event(group_attribute_map[group], serialised_value)

    def _check_database_match(self: MccsTile) -> bool:
        """
        Compare firmware thresholds from the database against read values.

        Ignores any thresholds marked as 'Undefined' in the database.

        :returns: True if all defined DB values match the read values, else False.
        """
        db_thresholds_cache = self.db_firmware_thresholds.to_device_property_dict()
        hw_threshold_cache = self.hw_firmware_thresholds.to_device_property_dict()

        self.logger.debug(f"{db_thresholds_cache=}")
        self.logger.debug(f"{hw_threshold_cache=}")

        error_msgs: list[str] = []

        for group, db_thresholds in db_thresholds_cache.items():
            read_threshold_group = hw_threshold_cache.get(group, {})

            for threshold, db_value in db_thresholds.items():
                if db_value == "Undefined":
                    continue  # Skip undefined thresholds in db

                read_value = read_threshold_group.get(threshold)
                if read_value is None or db_value != read_value:
                    error_msgs.append(
                        f"[{group}.{threshold}] DB={db_value!r}, HW={read_value!r}"
                    )

        if error_msgs:
            joined_msg = "; ".join(error_msgs)
            self.logger.error(f"Database mismatch detected: {joined_msg}")
            self._component_state_changed(
                db_configuration_fault=(True, f"Configuration mismatch: {joined_msg}")
            )
            return False

        self._component_state_changed(
            db_configuration_fault=(False, "Configuration match")
        )
        return True

    def _update_attribute_callback(
        self: MccsTile,
        mark_invalid: bool = False,
        **state_change: Any,
    ) -> None:
        for attribute_name, attribute_value in state_change.items():
            if attribute_name == "tile_health_structure":
                if mark_invalid:
                    self.tile_health_structure = {}
                else:
                    self.tile_health_structure.update(attribute_value)
                if not self.UseAttributesForHealth:
                    self._health_model.update_state(
                        tile_health_structure=self.tile_health_structure
                    )
                self.update_tile_health_attributes(mark_invalid=mark_invalid)
            elif attribute_name == "firmware_thresholds":
                self.logger.debug(
                    "hw read thresholds reporting "
                    f"{attribute_value.to_device_property_dict()}"
                )
                self.hw_firmware_thresholds = attribute_value
                self._check_database_match()
                self._handle_firmware_read()

            elif attribute_name == "global_status_alarms":
                self.unpack_alarms(attribute_value, mark_invalid=mark_invalid)
            else:
                try:
                    tango_name = self.attr_map[attribute_name]
                    if mark_invalid:
                        self._attribute_state[tango_name].mark_stale()
                    else:
                        self._attribute_state[tango_name].update(attribute_value)

                except KeyError as e:
                    self.logger.error(f"Key Error {repr(e)}")
                except Exception as e:  # pylint: disable=broad-except
                    self.logger.error(
                        f"Caught unexpected exception {attribute_name=}: {repr(e)}"
                    )

    # TODO: Upstream this interface change to SKABaseDevice
    # pylint: disable-next=arguments-differ
    def _component_state_changed(  # type: ignore[override]
        self: MccsTile,
        *,
        fault: bool | None = None,
        power: PowerState | None = None,
        db_configuration_fault: tuple[bool, str] | None = None,
        **state_change: Any,
    ) -> None:
        """
        Handle change in the state of the component.

        This is a callback hook, called by the component manager when
        the state of the component changes.

        :param fault: whether the component is in fault or not
        :param power: the power state of the component
        :param state_change: other state updates
        :param db_configuration_fault: a tuple with status and information
            about whether we are experiencing a configuration fault.
        """
        if power in [PowerState.OFF, PowerState.UNKNOWN]:
            for attr in self._attribute_state.values():
                attr.mark_stale()

        if power is not None:
            self.power_state = power
        if fault is not None:
            self.component_manager_fault = fault
        if db_configuration_fault is not None:
            self.db_configuration_fault = db_configuration_fault

        # Propagate power state to base implementation
        super()._component_state_changed(power=power)

        # Only evaluate and propagate fault if the tile is ON
        if self.power_state == PowerState.ON:
            super()._component_state_changed(
                fault=self._evaluate_fault(
                    db_configuration_fault=db_configuration_fault, polling_fault=fault
                )
            )

        if not self.UseAttributesForHealth:
            if power is not None:
                self._health_model.update_state(fault=fault, power=power)
            else:
                self._health_model.update_state(fault=fault)

    def _evaluate_fault(
        self: MccsTile,
        db_configuration_fault: tuple[bool, str] | None = None,
        polling_fault: bool | None = None,
    ) -> bool | None:
        if polling_fault is not None:
            self.component_manager_fault = polling_fault
            self.status_information["polling_fault"] = (
                "No fault"
                if self.component_manager_fault is False
                else "Reported power from subrack in dissagreement with polling"
            )

        if db_configuration_fault is not None:
            self.db_configuration_fault = db_configuration_fault
            self.status_information[
                "firmware_configuration_status"
            ] = self.db_configuration_fault[1]

        # Extract current effective flags
        cm_fault = self.component_manager_fault
        db_fault_flag = (
            self.db_configuration_fault[0] if self.db_configuration_fault else None
        )
        # Fault evaluation logic.
        # Case 1: Both None → insufficient info
        if cm_fault is None and db_fault_flag is None:
            self.logger.debug(
                f"Incomplete fault information: "
                f"{self.db_configuration_fault=}, {self.component_manager_fault=}"
            )
            has_fault = None
        # Case 2: Any True → overall True
        elif cm_fault is True or db_fault_flag is True:
            has_fault = True
        # Case 3: Both explicitly False → overall False
        elif cm_fault is False and db_fault_flag is False:
            has_fault = False
        # Case 4: One None, one False → still uncertain → None
        else:
            has_fault = None

        # Log and update component status if a fault is detected
        if has_fault is True:
            fault_json = json.dumps(self.status_information)
            self.logger.error(f"Fault detected: {fault_json}")
            self.set_status(status=fault_json)

        return has_fault

    def unpack_alarms(
        self: MccsTile,
        alarms: dict[str, int],
        mark_invalid: bool = False,
    ) -> None:
        """
        Unpack a dictionary of alarms.

        :param alarms: The alarms we want to unpack.
        :param mark_invalid: mark attribute as invalid.
        """
        if mark_invalid or alarms is None:
            for alarm_name, _ in self.__alarm_attribute_map.items():
                self._attribute_state[alarm_name].mark_stale()
        else:
            for alarm_name, alarm_path in self.__alarm_attribute_map.items():
                alarm_value = alarms.get(alarm_path)
                self._attribute_state[alarm_name].update(alarm_value)

    def update_tile_health_attributes(
        self: MccsTile, mark_invalid: bool = False
    ) -> None:
        """
        Update TANGO attributes from the tile health structure dictionary.

        :param mark_invalid: True when values being reported are not valid.
        """
        for (
            attribute_name,
            dictionary_path,
        ) in self.attribute_monitoring_point_map.items():
            if mark_invalid:
                if attribute_name in self._attribute_state:
                    self._attribute_state[attribute_name].mark_stale()
                else:
                    self.logger.warning(f"Attribute {attribute_name} not found.")
                continue

            try:
                attribute_value = reduce(
                    getitem, dictionary_path, self.tile_health_structure
                )
            except KeyError:
                self.logger.debug(
                    f"Failed to find attribute {attribute_name}, "
                    "likely it hasn't been polled yet."
                )
                attribute_value = None

            if attribute_value is not None:
                try:
                    if attribute_name in self._attribute_state:
                        self._attribute_state[attribute_name].update(attribute_value)
                    else:
                        self.logger.warning(f"Attribute {attribute_name} not found.")
                except Exception as e:  # pylint: disable=broad-except
                    # Note: attribute converters were removed in
                    # https://gitlab.com/ska-telescope/mccs/ska-low-mccs-spshw/-/merge_requests/297
                    # These converters added in skb-520 can be implemented
                    # now that skb-609 is fixed.
                    self.logger.error(
                        f"Caught unexpected exception {attribute_name=}: {repr(e)}"
                    )

    def _health_changed(self: MccsTile, health: HealthState) -> None:
        """
        Handle change in this device's health state.

        This is a callback hook, called whenever the HealthModel's
        evaluated health state changes. It is responsible for updating
        the tango side of things i.e. making sure the attribute is up to
        date, and events are pushed.

        :param health: the new health value
        """
        if self._stopping:
            return
        if self._health_state != health:
            self._health_state = health
            self.push_change_event("healthState", health)
            self.push_archive_event("healthState", health)

    def shutdown_on_max_alarm(self: MccsTile, attr_name: str) -> None:
        """
        Turn off TPM when attribute in question is in max_alarm state.

        :param attr_name: the name of the attribute causing the shutdown.
        """
        try:
            attr = self._multi_attr.get_attr_by_name(attr_name)
            attr_value = self._attribute_state[attr_name].read()
            if attr.is_max_alarm():
                self.logger.warning(
                    f"Attribute {attr_name} changed to {attr_value}, "
                    "this is above maximum alarm, Shutting down TPM."
                )
                self.component_manager.off()
        except Exception as e:  # pylint: disable=broad-except
            self.logger.error(
                f"Unable to read shutdown attribute ALARM status : {repr(e)}, "
                "Shutting down TPM."
            )
            self.component_manager.off()

    def post_change_event(
        self: MccsTile,
        name: str,
        attr_value: Any,
        attr_time: float,
        attr_quality: tango.AttrQuality,
    ) -> None:
        """
        Post a Archive and Change TANGO event.

        :param name: the name of the TANGO attribute to push
        :param attr_value: The value of the attribute.
        :param attr_time: A parameter specifying the
            time the attribute was updated.
        :param attr_quality: A paramter specifying the
            quality factor of the attribute.
        """
        if self._stopping:
            return
        if isinstance(attr_value, dict):
            attr_value = json.dumps(attr_value)
        if attr_quality == tango.AttrQuality.ATTR_INVALID:
            self.logger.debug(f"{name} -> {tango.AttrQuality.ATTR_INVALID.name}")
        else:
            self.logger.debug(f"{name} = {attr_value}")
        self.push_archive_event(name, attr_value, attr_time, attr_quality)
        self.push_change_event(name, attr_value, attr_time, attr_quality)

        # https://gitlab.com/tango-controls/pytango/-/issues/615
        # set_value must be called after push_change_event.
        # it seems that fire_change_event will consume the
        # value set meaning a check_alarm has a nullptr.
        self._multi_attr.get_attr_by_name(name).set_value(attr_value)
        try:
            # Update the attribute ALARM status.
            self._multi_attr.check_alarm(name)
        except tango.DevFailed:
            # no alarm defined
            pass

    def _convert_ip_to_str(self: MccsTile, nested_dict: dict[str, Any]) -> None:
        """
        Convert IPAddresses to str in (possibly nested) dict.

        :param nested_dict: A (possibly nested) dict with IPAddresses to convert.
        """
        for k, v in nested_dict.items():
            if isinstance(v, IPv4Address):
                nested_dict[k] = str(v)
            elif isinstance(v, dict):
                self._convert_ip_to_str(v)

    # ----------
    # Attributes
    # ----------
    @attribute(
        dtype="DevDouble",
        abs_change=0.1,
        archive_abs_change=0.1,
        min_value=15.0,
        max_value=70.0,
        min_alarm=15.0,
        max_alarm=70.0,
        min_warning=16.0,
        max_warning=65.0,
    )
    def boardTemperature(
        self: MccsTile,
    ) -> tuple[float | None, float, tango.AttrQuality] | None:
        """
        Return the board temperature.

        :return: the board temperature
        """
        return self._attribute_state["boardTemperature"].read()

    @attribute(
        dtype=(("DevShort",),),
        max_dim_x=16,
        max_dim_y=2,
        label="adc_pll_status",
        min_alarm=0,
        abs_change=1,
        archive_abs_change=1,
    )
    def adc_pll_status(self: MccsTile) -> np.ndarray:
        """
        Return the pll status of all 16 ADCs.

        The first list represents the pll status of the ADCs in order.
        The second list represents the lock lost counter for ADCs in order.

        Expected: `1` if PLL locked and loss of lock flag is low
            (lock has not fallen).

        :example:
            >>> tile.adc_pll_status
            [[1]*16,[1]*16]

        :return: the pll status of all ADCs
        """
        return self._attribute_state["adc_pll_status"].read()

    @attribute(dtype="DevBoolean", label="tile_beamformer_status")
    def tile_beamformer_status(self: MccsTile) -> bool:
        """
        Return the status of the tile beamformer.

        Expected: `True` if status OK.

        :example:
            >>> tile.tile_beamformer_status
            True


        :return: the status of the tile beamformer.
        """
        return self._attribute_state["tile_beamformer_status"].read()

    @attribute(dtype="DevBoolean", label="station_beamformer_status")
    def station_beamformer_status(self: MccsTile) -> bool:
        """
        Return the status of the station beamformer.

        Expected: `True` if status OK.

        :example:
            >>> tile.station_beamformer_status
            True

        :return: the status of the station beamformer.
        """
        return self._attribute_state["station_beamformer_status"].read()

    @attribute(
        dtype="DevShort",
        label="fpga0_station_beamformer_error_count",
        max_alarm=1,
        abs_change=1,
        archive_abs_change=1,
    )
    def fpga0_station_beamformer_error_count(self: MccsTile) -> int:
        """
        Return the station beamformer error count for FPGA0.

        Expected: 0 if no parity errors detected.

        :example:
            >>> tile.fpga0_station_beamformer_error_count
            0

        :return: the station beamformer error count for FPGA0.
        """
        return self._attribute_state["fpga0_station_beamformer_error_count"].read()

    @attribute(
        dtype="DevShort",
        label="fpga1_station_beamformer_error_count",
        max_alarm=1,
        abs_change=1,
        archive_abs_change=1,
    )
    def fpga1_station_beamformer_error_count(self: MccsTile) -> int:
        """
        Return the station beamformer error count for FPGA1.

        Expected: 0 if no parity errors detected.

        :example:
            >>> tile.fpga1_station_beamformer_error_count
            0

        :return: the station beamformer error count for FPGA1.
        """
        return self._attribute_state["fpga1_station_beamformer_error_count"].read()

    @attribute(
        dtype="DevShort",
        label="fpga0_station_beamformer_flagged_count",
        max_alarm=1,
        abs_change=1,
        archive_abs_change=1,
    )
    def fpga0_station_beamformer_flagged_count(self: MccsTile) -> int:
        """
        Return the station beamformer error count for FPGA0.

        Note: When station beam flagging is enabled,
        this returns a count of packets flagged,
        but when station beam flagging is disabled,
        this instead returns a count of packets discarded/dropped

        Expected: 0 if no parity errors detected.

        :example:
            >>> tile.fpga0_station_beamformer_flagged_count
            0

        :return: the station beamformer error count for FPGA0.
        """
        return self._attribute_state["fpga0_station_beamformer_flagged_count"].read()

    @attribute(
        dtype="DevShort",
        label="fpga1_station_beamformer_flagged_count",
        max_alarm=1,
        abs_change=1,
        archive_abs_change=1,
    )
    def fpga1_station_beamformer_flagged_count(self: MccsTile) -> int:
        """
        Return the station beamformer error count for FPGA1.

        Note: When station beam flagging is enabled,
        this returns a count of packets flagged,
        but when station beam flagging is disabled,
        this instead returns a count of packets discarded/dropped

        Expected: 0 if no parity errors detected.

        :example:
            >>> tile.fpga1_station_beamformer_flagged_count
            0

        :return: the station beamformer error count for FPGA1.
        """
        return self._attribute_state["fpga1_station_beamformer_flagged_count"].read()

    @attribute(
        dtype="DevShort",
        label="fpga0_crc_error_count",
        max_alarm=1,
        abs_change=1,
        archive_abs_change=1,
    )
    def fpga0_crc_error_count(self: MccsTile) -> int:
        """
        Return the crc error count for FPGA0.

        Expected: 0 if no Cyclic Redundancy Check (CRC) errors detected.

        :example:
            >>> tile.fpga0_crc_error_count
            0

        :return: the crc error count for FPGA0.
        """
        return self._attribute_state["fpga0_crc_error_count"].read()

    @attribute(
        dtype="DevShort",
        label="fpga1_crc_error_count",
        max_alarm=1,
        abs_change=1,
        archive_abs_change=1,
    )
    def fpga1_crc_error_count(self: MccsTile) -> int:
        """
        Return the crc error count for FPGA1.

        Expected: 0 if no Cyclic Redundancy Check (CRC) errors detected.

        :example:
            >>> tile.fpga1_crc_error_count
            0

        :return: the crc error count for FPGA0.
        """
        return self._attribute_state["fpga1_crc_error_count"].read()

    @attribute(
        dtype=("DevShort",),
        max_dim_x=4,
        label="fpga0_bip_error_count",
        max_alarm=1,
        abs_change=1,
        archive_abs_change=1,
    )
    def fpga0_bip_error_count(self: MccsTile) -> list[int]:
        """
        Return the bip error count for FPGA0.

        Expected: 0 if no bit-interleaved parity (BIP) errors detected.

        :example:
            >>> tile.fpga0_bip_error_count
            [0, 0, 0, 0]

        :return: the bip error count for FPGA0.
        """
        return self._attribute_state["fpga0_bip_error_count"].read()

    @attribute(
        dtype=("DevShort",),
        max_dim_x=4,
        label="fpga1_bip_error_count",
        max_alarm=1,
        abs_change=1,
        archive_abs_change=1,
    )
    def fpga1_bip_error_count(self: MccsTile) -> list[int]:
        """
        Return the bip error count for FPGA1.

        Expected: 0 if no bit-interleaved parity (BIP) errors detected.

        :example:
            >>> tile.fpga1_bip_error_count
            [0, 0, 0, 0]

        :return: the bip error count for FPGA1.
        """
        return self._attribute_state["fpga1_bip_error_count"].read()

    @attribute(
        dtype=("DevShort",),
        max_dim_x=4,
        label="fpga1_decode_error_count",
        max_alarm=1,
        abs_change=1,
        archive_abs_change=1,
    )
    def fpga1_decode_error_count(self: MccsTile) -> list[int]:
        """
        Return the decode error count per FPGA.

        Expected: 0 if errors have not been detected.
            Note: This counter increments when at least one error is
            detected in a clock cycle.

        :example:
            >>> tile.fpga1_decode_error_count
            [0, 0, 0, 0]

        :return: the decode error count per FPGA.
        """
        return self._attribute_state["fpga1_decode_error_count"].read()

    @attribute(
        dtype=("DevShort",),
        max_dim_x=4,
        label="fpga0_decode_error_count",
        max_alarm=1,
        abs_change=1,
        archive_abs_change=1,
    )
    def fpga0_decode_error_count(self: MccsTile) -> list[int]:
        """
        Return the decode error count per FPGA.

        Expected: 0 if errors have not been detected.
            Note: This counter increments when at least one error is
            detected in a clock cycle.

        :example:
            >>> tile.fpga0_decode_error_count
            [0, 0, 0, 0]

        :return: the decode error count per FPGA.
        """
        return self._attribute_state["fpga0_decode_error_count"].read()

    @attribute(
        dtype="DevShort",
        label="fpga0_linkup_loss_count",
        max_alarm=1,
        abs_change=1,
        archive_abs_change=1,
    )
    def fpga0_linkup_loss_count(self: MccsTile) -> int:
        """
        Return the linkup loss count.

        Expected: 0 if no link loss events are detected.

        :example:
            >>> tile.fpga0_linkup_loss_count
            0

        :return: the linkup loss count.
        """
        return self._attribute_state["fpga0_linkup_loss_count"].read()

    @attribute(
        dtype="DevShort",
        label="fpga1_linkup_loss_count",
        max_alarm=1,
        abs_change=1,
        archive_abs_change=1,
    )
    def fpga1_linkup_loss_count(self: MccsTile) -> int:
        """
        Return the linkup loss count.

        Expected: 0 if no link loss events are detected.

        :example:
            >>> tile.fpga1_linkup_loss_count
            0

        :return: the linkup loss count.
        """
        return self._attribute_state["fpga1_linkup_loss_count"].read()

    @attribute(
        dtype="DevShort",
        label="fpga0_data_router_status",
        max_alarm=1,
        abs_change=1,
        archive_abs_change=1,
    )
    def fpga0_data_router_status(self: MccsTile) -> int:
        """
        Return the status of the data router.

        Expected: 0 if no status OK.

        :example:
            >>> tile.fpga0_data_router_status
            0

        :return: the linkup loss count per FPGA.
        """
        return self._attribute_state["fpga0_data_router_status"].read()

    @attribute(
        dtype="DevShort",
        label="fpga1_data_router_status",
        max_alarm=1,
        abs_change=1,
        archive_abs_change=1,
    )
    def fpga1_data_router_status(self: MccsTile) -> int:
        """
        Return the status of the data router.

        Expected: 0 if no status OK.

        :example:
            >>> tile.fpga1_data_router_status
            0

        :return: the linkup loss count per FPGA.
        """
        return self._attribute_state["fpga1_data_router_status"].read()

    @attribute(
        dtype="DevString",
        label="data_router_discarded_packets",
    )
    def data_router_discarded_packets(self: MccsTile) -> str:
        """
        Return the number of discarded packets.

        Expected: 0 if no packets are discarded.

        :example:
            >>> tile.data_router_discarded_packets
            '{"FPGA0": [0, 0], "FPGA1": [0, 0]}'

        :return: the linkup loss count per FPGA.
        """
        # NOTE: This is not implemented in ska-low-sps-tpm-api. it will
        # always return '{"FPGA0": [0, 0], "FPGA1": [0, 0]}'.
        return self._attribute_state["data_router_discarded_packets"].read()

    @attribute(
        dtype="DevBoolean",
        label="arp",
    )
    def arp(self: MccsTile) -> bool:
        """
        Return the arp status.

        Expected: `True` if table entries are valid and resolved.

        :example:
            >>> tile.arp
            True

        :return: the arp status.
        """
        return self._attribute_state["arp"].read()

    @attribute(
        dtype="DevBoolean",
        label="udp_status",
    )
    def udp_status(self: MccsTile) -> bool:
        """
        Return the UDP status.

        Expected: `True` if virtual lanes aligned and no BIP or CRC errors.

        :example:
            >>> tile.udp_status
            False

        :return: the UDP status.
        """
        return self._attribute_state["udp_status"].read()

    @attribute(
        dtype="DevBoolean",
        label="ddr_initialisation",
    )
    def ddr_initialisation(self: MccsTile) -> bool:
        """
        Return the ddr initialisation status.

        Expected: True if DDR interface was successfully initialised.

        :example:
            >>> tile.ddr_initialisation
            True

        :return: the ddr initialisation status.
        """
        return self._attribute_state["ddr_initialisation"].read()

    @attribute(
        dtype="DevShort",
        label="fpga0_ddr_reset_counter",
        max_alarm=1,
        abs_change=1,
        archive_abs_change=1,
    )
    def fpga0_ddr_reset_counter(self: MccsTile) -> int:
        """
        Return the ddr reset count.

        Expected: 0 if no reset events have occurred.

        :example:
            >>> tile.fpga0_ddr_reset_counter
            0

        :return: the ddr reset count.
        """
        return self._attribute_state["fpga0_ddr_reset_counter"].read()

    @attribute(
        dtype="DevShort",
        label="fpga1_ddr_reset_counter",
        max_alarm=1,
        abs_change=1,
        archive_abs_change=1,
    )
    def fpga1_ddr_reset_counter(self: MccsTile) -> int:
        """
        Return the ddr reset count.

        Expected: 0 if no reset events have occurred.

        :example:
            >>> tile.fpga1_ddr_reset_counter
            0

        :return: the ddr reset count.
        """
        return self._attribute_state["fpga1_ddr_reset_counter"].read()

    @attribute(
        dtype="DevShort",
        label="f2f_soft_errors",
        max_alarm=1,
        min_alarm=-1,
        abs_change=1,
        archive_abs_change=1,
    )
    def f2f_soft_errors(self: MccsTile) -> int:
        """
        Return the f2f interface soft error count.

        Expected: 0 if no soft errors detected in FPGA-to-FPGA interface.

        :example:
            tile.f2f_soft_errors
            0

        :return: the f2f interface soft error count.
        """
        return self._attribute_state["f2f_soft_errors"].read()

    @attribute(
        dtype="DevShort",
        label="f2f_hard_errors",
        max_alarm=1,
        min_alarm=-1,
        abs_change=1,
        archive_abs_change=1,
    )
    def f2f_hard_errors(self: MccsTile) -> int:
        """
        Return the f2f interface hard error count.

        Expected: 0 if no hard errors detected in FPGA-to-FPGA interface.
            Hard errors require the interface to be reset. This likely means
            reinitialising the TPM entirely due to the impact on beamformers.

        :example:
            >>> tile.f2f_hard_errors
            0

        :return: the f2f interface hard error count.
        """
        return self._attribute_state["f2f_hard_errors"].read()

    @attribute(
        dtype="DevShort",
        label="fpga0_resync_count",
        max_alarm=1,
        abs_change=1,
        archive_abs_change=1,
    )
    def fpga0_resync_count(self: MccsTile) -> int:
        """
        Return the resync count.

        Expected: 0 if no resync events have ocurred.

        :example:
            >>> tile.fpga0_resync_count
            0

        :return: the resync count
        """
        return self._attribute_state["fpga0_resync_count"].read()

    @attribute(
        dtype="DevShort",
        label="fpga1_resync_count",
        max_alarm=1,
        abs_change=1,
        archive_abs_change=1,
    )
    def fpga1_resync_count(self: MccsTile) -> int:
        """
        Return the resync count.

        Expected: 0 if no resync events have ocurred.

        :example:
            >>> tile.fpga1_resync_count
            0

        :return: the resync count
        """
        return self._attribute_state["fpga1_resync_count"].read()

    @attribute(
        dtype="DevBoolean",
        label="lane_status",
    )
    def lane_status(self: MccsTile) -> bool:
        """
        Return the lane status.

        Expected: `True` if no errors detected on any lane.

        :example:
            >>> tile.lane_status
            True

        :return: the lane status.
        """
        return self._attribute_state["lane_status"].read()

    @attribute(
        dtype="DevBoolean",
        label="link_status",
    )
    def link_status(self: MccsTile) -> bool:
        """
        Return the jesd link status.

        Expected: `True` if link up and synchronised.

        :example:
            >>> tile.link_status
            True

        :return: the link status.
        """
        return self._attribute_state["link_status"].read()

    @attribute(
        dtype=(("DevShort",),),
        max_dim_x=8,  # lane
        max_dim_y=2,  # core
        label="fpga1_lane_error_count",
        max_alarm=1,
        abs_change=1,
        archive_abs_change=1,
    )
    def fpga1_lane_error_count(self: MccsTile) -> list[int]:
        """
        Return the error count per lane, per core.

        Expected: 0 for all lanes.

        :example:
            >>> tile.fpga1_lane_error_count
            [ [0, 0, 0, 0, 0, 0, 0, 0], [0, 0, 0, 0, 0, 0, 0, 0] ]

        :return: the error count per lane, per core
            [[Core0],[Core1]]
        """
        return self._attribute_state["fpga1_lane_error_count"].read()

    @attribute(
        dtype=(("DevShort",),),
        max_dim_x=8,  # lane
        max_dim_y=2,  # core
        label="fpga0_lane_error_count",
        max_alarm=1,
        abs_change=1,
        archive_abs_change=1,
    )
    def fpga0_lane_error_count(self: MccsTile) -> list[int]:
        """
        Return the error count per lane, per core.

        Expected: 0 for all lanes.

        :example:
            >>> tile.fpga0_lane_error_count
            [ [0, 0, 0, 0, 0, 0, 0, 0], [0, 0, 0, 0, 0, 0, 0, 0] ]


        :return: the error count per lane, per core
            [[Core0lanes],[Core1lanes]]
        """
        return self._attribute_state["fpga0_lane_error_count"].read()

    @attribute(
        dtype=("DevShort",),
        max_dim_x=3,  # fpga
        label="fpga0_clock_managers_count",
        max_alarm=1,
        abs_change=1,
        archive_abs_change=1,
    )
    def fpga0_clock_managers_count(self: MccsTile) -> list[int]:
        """
        Return the PLL lock loss counter for C2C, JESD and DSP.

        Expected: `0` per interface if no lock loss events.

        :example:
            >>> tile.fpga0_clock_managers_count
            [0, 0, 0]

        3 rows → one for each MMCM type: ["C2C_MMCM", "JESD_MMCM", "DSP_MMCM"]

        :return: the lock loss counter for ["C2C_MMCM", "JESD_MMCM", "DSP_MMCM"].
        """
        return self._attribute_state["fpga0_clock_managers_count"].read()

    @attribute(
        dtype=("DevShort",),
        max_dim_x=3,  # clock_managers
        label="fpga0_clock_managers_status",
        min_alarm=0,
        abs_change=1,
        archive_abs_change=1,
    )
    def fpga0_clock_managers_status(self: MccsTile) -> list[int]:
        """
        Return the PLL lock status C2C, JESD and DSP.

        Expected: `1` if MMCM clock locked `0` otherwise

        :example:
            >>> tile.fpga0_clock_managers_status
            [0, 0, 0]


        3 rows → one for each MMCM type: ["C2C_MMCM", "JESD_MMCM", "DSP_MMCM"]

        :return: the clock status for ["C2C_MMCM", "JESD_MMCM", "DSP_MMCM"].
        """
        return self._attribute_state["fpga0_clock_managers_status"].read()

    @attribute(
        dtype=("DevShort",),
        max_dim_x=3,  # clock_managers
        label="fpga1_clock_managers_count",
        max_alarm=1,
        abs_change=1,
        archive_abs_change=1,
    )
    def fpga1_clock_managers_count(self: MccsTile) -> list[int]:
        """
        Return the PLL lock loss counter for C2C, JESD and DSP.

        Expected: `0` per interface if no lock loss events.

        :example:
            >>> tile.fpga1_clock_managers_count
            [0, 0, 0]

        3 rows → one for each MMCM type: ["C2C_MMCM", "JESD_MMCM", "DSP_MMCM"]

        :return: the lock loss counter for ["C2C_MMCM", "JESD_MMCM", "DSP_MMCM"].
        """
        return self._attribute_state["fpga1_clock_managers_count"].read()

    @attribute(
        dtype=("DevShort",),
        max_dim_x=3,  # clock_managers
        label="fpga1_clock_managers_status",
        min_alarm=0,
        abs_change=1,
        archive_abs_change=1,
    )
    def fpga1_clock_managers_status(self: MccsTile) -> list[int]:
        """
        Return the PLL lock status for C2C, JESD and DSP.

        Expected: `1` if MMCM clock locked `0` otherwise

        :example:
            >>> tile.fpga1_clock_managers_status
            [0, 0, 0]


        3 rows → one for each MMCM type: ["C2C_MMCM", "JESD_MMCM", "DSP_MMCM"]

        :return: the clock status for ["C2C_MMCM", "JESD_MMCM", "DSP_MMCM"].
        """
        return self._attribute_state["fpga1_clock_managers_status"].read()

    @attribute(
        dtype="DevLong",
        label="ddr_write_size",
    )
    def ddr_write_size(self: MccsTile) -> int:
        """
        Return the ddr write size obtained from running start_antenna_buffer.

        :example:
            >>> tile.ddr_write_size

        :return: ddr write size of a frame
        """
        return self.component_manager.ddr_write_size

    # @attribute(
    #     dtype="DevString",
    #     label="ddr_rd_cnt",
    # )
    # def ddr_rd_cnt(self: MccsTile) -> str:
    #     """
    #     Return the read counter of the ddr interface.

    #     Expected: `integer` number of times ddr interface has been read.

    #     :example:
    #         >>> tile.ddr_rd_cnt
    #         '{"FPGA0": 0,
    #         "FPGA1": 0}'

    #     :return: number of times ddr interface has been read.
    #     """
    #     return self._attribute_state["ddr_rd_cnt"].read())

    # @attribute(
    #     dtype="DevString",
    #     label="ddr_wr_cnt",
    # )
    # def ddr_wr_cnt(self: MccsTile) -> str:
    #     """
    #     Return the write counter of the ddr interface.

    #     Expected: `integer` number of times ddr interface has been written to.

    #     :example:
    #         >>> tile.ddr_wr_cnt
    #         '{"FPGA0": 0,
    #         "FPGA1": 0}'

    #     :return: number of times ddr interface has been written to.
    #     """
    #     return self._attribute_state["ddr_wr_cnt"].read())

    # @attribute(
    #     dtype="DevString",
    #     label="ddr_rd_dat_cnt",
    # )
    # def ddr_rd_dat_cnt(self: MccsTile) -> str:
    #     """
    #     Return the read valid counter of the ddr interface.

    #     Expected: `integer` number of times ddr interface has responded to a read
    #     with valid data.

    #     :example:
    #         >>> tile.ddr_rd_dat_cnt
    #         '{"FPGA0": 0,
    #         "FPGA1": 0}'

    #     :return: number of times ddr interface
    #       has responded to a read with valid data.
    #     """
    #     return self._attribute_state["ddr_rd_dat_cnt"].read())

    @attribute(
        dtype=("DevShort",),
        max_dim_x=3,  # clocks
        label="fpga0_clocks",
        min_alarm=0,
        abs_change=1,
        archive_abs_change=1,
    )
    def fpga0_clocks(self: MccsTile) -> list[int]:
        """
        Return the status of clocks for the interfaces of FPGA0.

        Expected: `1` per interface if status is OK. `0` if
        not OK.

        :example:
            >>> tile.fpga0_clocks
            [1, 1, 1]

        :return: the status of clocks for the interfaces of FPGA0.
            [1, 1, 1] == [JESD, DDR, UDP]
        """
        return self._attribute_state["fpga0_clocks"].read()

    @attribute(
        dtype=("DevShort",),
        max_dim_x=3,  # clocks
        label="fpga1_clocks",
        min_alarm=0,
        abs_change=1,
        archive_abs_change=1,
    )
    def fpga1_clocks(self: MccsTile) -> str:
        """
        Return the status of clocks for the interfaces of FPGA1.

        Expected: `1` per interface if status is OK. `0` if
        not OK.

        :example:
            >>> tile.fpga1_clocks
            [1, 1, 1]

        :return: the status of clocks for the interfaces of FPGA1.
            [1, 1, 1] == [JESD, DDR, UDP]
        """
        return self._attribute_state["fpga1_clocks"].read()

    @attribute(
        dtype=("DevShort",),
        max_dim_x=16,  # ADC Channels
        label="adc_sysref_counter",
        min_alarm=0,  # SYSREF not present
        abs_change=1,
        archive_abs_change=1,
    )
    def adc_sysref_counter(self: MccsTile) -> str:
        """
        Return the sysref_counter of all ADCs.

        Expected: `1` if SYSREF counter is incrementing (SYSREF is present),
        `0` if not present.

        :example:
            >>> tile.adc_sysref_counter
            [1] * 16

        :return: the sysref_counter of all ADCs
            idx0->ADC0, idx1->ADC1, ... idx15->ADC15
        """
        return self._attribute_state["adc_sysref_counter"].read()

    @attribute(
        dtype=("DevShort",),
        max_dim_x=16,  # ADC Channels
        label="adc_sysref_timing_requirements",
        min_alarm=0,  # requirements not met
        abs_change=1,
        archive_abs_change=1,
    )
    def adc_sysref_timing_requirements(self: MccsTile) -> str:
        """
        Return the sysref_timing_requirements of all ADCs.

        Expected: `1` if setup and hold requirements for SYSREF are met,
        else return `0`.

        :example:
            >>> tile.adc_sysref_timing_requirements
            [1] * 16

        :return: the sysref_timing_requirements of all ADCs
            idx0->ADC0, idx1->ADC1, ... idx15->ADC15
        """
        return self._attribute_state["adc_sysref_timing_requirements"].read()

    @attribute(
        dtype="DevShort",
        label="fpga0_qpll_status",
        min_alarm=0,
        abs_change=1,
        archive_abs_change=1,
    )
    def fpga0_qpll_status(self: MccsTile) -> int:
        """
        Return the QPLL lock status.

        Expected: `1` if QPLL locked.

        :example:
            >>> tile.fpga0_qpll_status
            1

        :return: the QPLL lock status and lock loss counter.
        """
        return self._attribute_state["fpga0_qpll_status"].read()

    @attribute(
        dtype="DevShort",
        label="fpga0_qpll_counter",
        max_alarm=1,
        abs_change=1,
        archive_abs_change=1,
    )
    def fpga0_qpll_counter(self: MccsTile) -> int:
        """
        Return the QPLL lock loss counter.

        Expected: `0` if no lock loss events detected.
        Increments for each lock loss event.

        :example:
            >>> tile.fpga0_qpll_counter
            0

        :return: the QPLL lock loss counter.
        """
        return self._attribute_state["fpga0_qpll_counter"].read()

    @attribute(
        dtype="DevShort",
        label="fpga1_qpll_status",
        min_alarm=0,
        abs_change=1,
        archive_abs_change=1,
    )
    def fpga1_qpll_status(self: MccsTile) -> int:
        """
        Return the QPLL lock status.

        Expected: `1` if QPLL locked.

        :example:
            >>> tile.fpga1_qpll_status
            '1'

        :return: the QPLL lock status.
        """
        return self._attribute_state["fpga1_qpll_status"].read()

    @attribute(
        dtype="DevShort",
        label="fpga1_qpll_counter",
        max_alarm=1,
        abs_change=1,
        archive_abs_change=1,
    )
    def fpga1_qpll_counter(self: MccsTile) -> int:
        """
        Return the QPLL lock loss counter.

        Expected: `0` if no lock loss events detected.
        Increments for each lock loss event.

        :example:
            >>> tile.fpga1_qpll_counter
            0

        :return: the QPLL lock loss counter.
        """
        return self._attribute_state["fpga1_qpll_counter"].read()

    @attribute(
        dtype="DevShort",
        label="f2f_pll_status",
        min_alarm=0,
        abs_change=1,
        max_value=2,
        min_value=-1,
        archive_abs_change=1,
    )
    def f2f_pll_status(self: MccsTile) -> int:
        """
        Return the PLL lock status.

        Expected: `1` if PLL locked, `0` otherwise.

        :example:
            >>> tile.f2f_pll_status
            '1'

        :return: the PLL lock status.
        """
        return self._attribute_state["f2f_pll_status"].read()

    @attribute(
        dtype="DevShort",
        label="f2f_pll_counter",
        max_alarm=1,
        abs_change=1,
        archive_abs_change=1,
    )
    def f2f_pll_counter(self: MccsTile) -> int:
        """
        Return the PLL lock loss counter.

        Expected: `0` if no PLL lock loss events detected.
        Increments for each lock loss event.

        :example:
            >>> tile.f2f_pll_counter
            '0'

        :return: the PLL lock loss counter.
        """
        return self._attribute_state["f2f_pll_counter"].read()

    @attribute(
        dtype="DevShort",
        label="timing_pll_status",
        min_alarm=0,
        max_value=2,
        min_value=-1,
        abs_change=1,
        archive_abs_change=1,
    )
    def timing_pll_status(self: MccsTile) -> int:
        """
        Return the PLL lock status and lock loss counter.

        Expected: `1` if PLL locked, `0` otherwise.

        :example:
            >>> tile.timing_pll_status
            1

        :return: the PLL lock status.
        """
        return self._attribute_state["timing_pll_status"].read()

    @attribute(
        dtype="DevShort",
        label="timing_pll_count",
        max_alarm=1,
        abs_change=1,
        archive_abs_change=1,
    )
    def timing_pll_count(self: MccsTile) -> int:
        """
        Return the PLL lock loss counter.

        Expected: `0` if no lock loss events detected.
        Increments for each lock loss event.
        These are combined readings for both PLLs within the AD9528.

        :example:
            >>> tile.timing_pll_count
            '0'

        :return: the lock loss counter.
        """
        return self._attribute_state["timing_pll_count"].read()

    @attribute(
        dtype="DevShort",
        label="timing_pll_40g_status",
        min_alarm=0,
        abs_change=1,
        max_value=2,
        min_value=-1,
        archive_abs_change=1,
    )
    def timing_pll_40g_status(self: MccsTile) -> int:
        """
        Return the PLL 40G lock status.

        Expected: `1` if PLL 40G locked.

        :example:
            >>> tile.timing_pll_40g_status
            '1`

        :return: the PLL lock status and lock loss counter.
        """
        return self._attribute_state["timing_pll_40g_status"].read()

    @attribute(
        dtype="DevShort",
        label="timing_pll_40g_count",
        max_alarm=1,
        abs_change=1,
        archive_abs_change=1,
    )
    def timing_pll_40g_count(self: MccsTile) -> int:
        """
        Return the PLL 40G lock loss counter.

        Expected: `0` if PLL 40G has no lock loss events detected.
        Increments for each lock loss event.
        These are combined readings for both PLLs within the AD9528.

        :example:
            >>> tile.timing_pll_40g_count
            '0'

        :return: the PLL lock loss counter.
        """
        return self._attribute_state["timing_pll_40g_count"].read()

    @attribute(dtype="DevString", label="tile_info", fisallowed="_is_programmed")
    def tile_info(self: MccsTile) -> str:
        """
        Return all the tile info available.

        :example:
            >>> tile.tile_info
            '{"hardware": {"ip_address_eep": "10.0.10.2",
            "netmask_eep": "255.255.255.0", "gateway_eep": "255.255.255.255",
            "SN": "0850423050008", "PN": "iTPM_ADU_2.0",
            "bios": "v0.6.0 (CPLD_0x23092511-MCU_0xb000011a_0x20230209_0x0)",
            "BOARD_MODE": "NO-ADA", "EXT_LABEL": "00291;163-010013;2.0;36240080",
            "HARDWARE_REV": "v2.0.1a", "DDR_SIZE_GB": "4"},
            "fpga_firmware": {"design": "tpm_test", "build": "2004",
            "compile_time": "2024-05-29 02:00:36.158315",
            "compile_user": "gitlab-runner (created by john holden)", "compile_host":
            "te7nelson linux-4.18.0-553.44.1.el8_10.x86_64-x86_64-with-glibc2.28",
            "git_branch": "detached head", "git_commit":
            "a22da05fe4cc7078c966 merge branch 'rel-2069-release-v-6-3-0' into 'main'",
            "version": "6.3.0"},
            "network": {"1g_ip_address": "10.132.0.46",
            "1g_mac_address": "fc:0f:e7:e6:43:6c", "1g_netmask": "255.255.255.0",
            "1g_gateway": "10.132.0.254", "40g_ip_address_p1": "10.130.0.108",
            "40g_mac_address_p1": "62:00:0A:82:00:6C", "40g_gateway_p1": "10.130.0.126",
            "40g_netmask_p1": "255.255.255.128", "40g_ip_address_p2": "0.0.0.0",
            "40g_mac_address_p2": "02:00:00:00:00:00",
            "40g_gateway_p2": "10.130.0.126", "40g_netmask_p2": "255.255.255.128"}}'

        :return: info available
        """
        self._info = self.component_manager.tile_info()
        self._convert_ip_to_str(self._info)
        info: dict[str, Any] = self._info
        if info != {}:
            # Prints out a nice table to the logs if populated.
            self.logger.info(str(self))
        return json.dumps(info)

    @attribute(
        dtype="DevString",
        label="voltages",
    )
    def voltages(self: MccsTile) -> str:
        """
        Return all the voltage values available.

        :return: voltages available
        """
        return self._attribute_state["voltages"].read()

    @attribute(
        dtype="DevString",
        label="temperatures",
    )
    def temperatures(self: MccsTile) -> str:
        """
        Return all the temperatures values available.

        :return: temperatures available
        """
        return self._attribute_state["temperatures"].read()

    @attribute(
        dtype="DevBoolean",
        label="useAttributesForHealth",
    )
    def useAttributesForHealth(self: MccsTile) -> bool:
        """
        Return if adr115 is in use.

        :return: True if attributes quality is
            being evaluated in health.
        """
        return self.UseAttributesForHealth

    @attribute(
        dtype="DevDouble",
        label="ADC 0",
        unit="Celsius",
        abs_change=0.1,
        archive_abs_change=0.1,
        max_alarm=90.0,
        min_alarm=10.0,
    )
    def temperatureADC0(self: MccsTile) -> float | None:
        """
        Handle a Tango attribute read of the ADC 0 temperature.

        :return: ADC 0 temperature
        """
        return self._attribute_state["temperatureADC0"].read()

    @attribute(
        dtype="DevDouble",
        label="ADC 1",
        unit="Celsius",
        abs_change=0.1,
        archive_abs_change=0.1,
        max_alarm=90.0,
        min_alarm=10.0,
    )
    def temperatureADC1(self: MccsTile) -> float | None:
        """
        Handle a Tango attribute read of the ADC 1 temperature.

        :return: ADC 1 temperature
        """
        return self._attribute_state["temperatureADC1"].read()

    @attribute(
        dtype="DevDouble",
        label="ADC 2",
        unit="Celsius",
        abs_change=0.1,
        archive_abs_change=0.1,
        max_alarm=90.0,
        min_alarm=10.0,
    )
    def temperatureADC2(self: MccsTile) -> float | None:
        """
        Handle a Tango attribute read of the ADC 2 temperature.

        :return: ADC 2 temperature
        """
        return self._attribute_state["temperatureADC2"].read()

    @attribute(
        dtype="DevDouble",
        label="ADC 3",
        unit="Celsius",
        abs_change=0.1,
        archive_abs_change=0.1,
        max_alarm=90.0,
        min_alarm=10.0,
    )
    def temperatureADC3(self: MccsTile) -> float | None:
        """
        Handle a Tango attribute read of the ADC 3 temperature.

        :return: ADC 3 temperature
        """
        return self._attribute_state["temperatureADC3"].read()

    @attribute(
        dtype="DevDouble",
        label="ADC 4",
        unit="Celsius",
        abs_change=0.1,
        archive_abs_change=0.1,
        max_alarm=90.0,
        min_alarm=10.0,
    )
    def temperatureADC4(self: MccsTile) -> float | None:
        """
        Handle a Tango attribute read of the ADC 4 temperature.

        :return: ADC 4 temperature
        """
        return self._attribute_state["temperatureADC4"].read()

    @attribute(
        dtype="DevDouble",
        label="ADC 5",
        unit="Celsius",
        abs_change=0.1,
        archive_abs_change=0.1,
        max_alarm=90.0,
        min_alarm=10.0,
    )
    def temperatureADC5(self: MccsTile) -> float | None:
        """
        Handle a Tango attribute read of the ADC 5 temperature.

        :return: ADC 5 temperature
        """
        return self._attribute_state["temperatureADC5"].read()

    @attribute(
        dtype="DevDouble",
        label="ADC 6",
        unit="Celsius",
        abs_change=0.1,
        archive_abs_change=0.1,
        max_alarm=90.0,
        min_alarm=10.0,
    )
    def temperatureADC6(self: MccsTile) -> float | None:
        """
        Handle a Tango attribute read of the ADC 6 temperature.

        :return: ADC 6 temperature
        """
        return self._attribute_state["temperatureADC6"].read()

    @attribute(
        dtype="DevDouble",
        label="ADC 7",
        unit="Celsius",
        abs_change=0.1,
        archive_abs_change=0.1,
        max_alarm=90.0,
        min_alarm=10.0,
    )
    def temperatureADC7(self: MccsTile) -> float | None:
        """
        Handle a Tango attribute read of the ADC 7 temperature.

        :return: ADC 7 temperature
        """
        return self._attribute_state["temperatureADC7"].read()

    @attribute(
        dtype="DevDouble",
        label="ADC 8",
        unit="Celsius",
        abs_change=0.1,
        archive_abs_change=0.1,
        max_alarm=90.0,
        min_alarm=10.0,
    )
    def temperatureADC8(self: MccsTile) -> float | None:
        """
        Handle a Tango attribute read of the ADC 8 temperature.

        :return: ADC 8 temperature
        """
        return self._attribute_state["temperatureADC8"].read()

    @attribute(
        dtype="DevDouble",
        label="ADC 9",
        unit="Celsius",
        abs_change=0.1,
        archive_abs_change=0.1,
        max_alarm=90.0,
        min_alarm=10.0,
    )
    def temperatureADC9(self: MccsTile) -> float | None:
        """
        Handle a Tango attribute read of the ADC 9 temperature.

        :return: ADC 9 temperature
        """
        return self._attribute_state["temperatureADC9"].read()

    @attribute(
        dtype="DevDouble",
        label="ADC 10",
        unit="Celsius",
        abs_change=0.1,
        archive_abs_change=0.1,
        max_alarm=90.0,
        min_alarm=10.0,
    )
    def temperatureADC10(self: MccsTile) -> float | None:
        """
        Handle a Tango attribute read of the ADC 10 temperature.

        :return: ADC 10 temperature
        """
        return self._attribute_state["temperatureADC10"].read()

    @attribute(
        dtype="DevDouble",
        label="ADC 11",
        unit="Celsius",
        abs_change=0.1,
        archive_abs_change=0.1,
        max_alarm=90.0,
        min_alarm=10.0,
    )
    def temperatureADC11(self: MccsTile) -> float | None:
        """
        Handle a Tango attribute read of the ADC 11 temperature.

        :return: ADC 11 temperature
        """
        return self._attribute_state["temperatureADC11"].read()

    @attribute(
        dtype="DevDouble",
        label="ADC 12",
        unit="Celsius",
        abs_change=0.1,
        archive_abs_change=0.1,
        max_alarm=90.0,
        min_alarm=10.0,
    )
    def temperatureADC12(self: MccsTile) -> float | None:
        """
        Handle a Tango attribute read of the ADC 12 temperature.

        :return: ADC 12 temperature
        """
        return self._attribute_state["temperatureADC12"].read()

    @attribute(
        dtype="DevDouble",
        label="ADC 13",
        unit="Celsius",
        abs_change=0.1,
        archive_abs_change=0.1,
        max_alarm=90.0,
        min_alarm=10.0,
    )
    def temperatureADC13(self: MccsTile) -> float | None:
        """
        Handle a Tango attribute read of the ADC 13 temperature.

        :return: ADC 13 temperature
        """
        return self._attribute_state["temperatureADC13"].read()

    @attribute(
        dtype="DevDouble",
        label="ADC 14",
        unit="Celsius",
        abs_change=0.1,
        archive_abs_change=0.1,
        max_alarm=90.0,
        min_alarm=10.0,
    )
    def temperatureADC14(self: MccsTile) -> float | None:
        """
        Handle a Tango attribute read of the ADC 14 temperature.

        :return: ADC 14 temperature
        """
        return self._attribute_state["temperatureADC14"].read()

    @attribute(
        dtype="DevDouble",
        label="ADC 15",
        unit="Celsius",
        abs_change=0.1,
        archive_abs_change=0.1,
        max_alarm=90.0,
        min_alarm=10.0,
    )
    def temperatureADC15(self: MccsTile) -> float | None:
        """
        Handle a Tango attribute read of the ADC 15 temperature.

        :return: ADC 15 temperature
        """
        return self._attribute_state["temperatureADC15"].read()

    @attribute(
        dtype="DevString",
        label="currents",
    )
    def currents(self: MccsTile) -> str:
        """
        Return all the currents values available.

        :return: currents available
        """
        return self._attribute_state["currents"].read()

    @attribute(
        dtype="DevString",
        label="timing",
    )
    def timing(self: MccsTile) -> str:
        """
        Return a dictionary of the timing signals status.

        :return: timing signals status
        """
        return self._attribute_state["timing"].read()

    @attribute(
        dtype="DevString",
        label="io",
    )
    def io(self: MccsTile) -> str:
        """
        Return a dictionary of I/O interfaces status available.

        :return: I/O interfaces status
        """
        return self._attribute_state["io"].read()

    @attribute(
        dtype="DevString",
        label="dsp",
    )
    def dsp(self: MccsTile) -> str:
        """
        Return the tile beamformer and station beamformer status.

        :return: the tile beamformer and station beamformer status
        """
        return self._attribute_state["dsp"].read()

    @attribute(
        dtype="DevString",
        label="adcs",
    )
    def adcs(self: MccsTile) -> str:
        """
        Return the ADC status.

        :return: the ADC status
        """
        return self._attribute_state["adcs"].read()

    @attribute(
        dtype="DevShort",
        max_warning=1,
        max_alarm=2,
        abs_change=1,
        archive_abs_change=1,
    )
    def I2C_access_alm(
        self: MccsTile,
    ) -> int | None:
        """
        Return the I2C alarm reading.

        0 -> OK
        1 -> WARN
        2 -> ALARM

        :return: The alarm state for I2C.
        """
        return self._attribute_state["I2C_access_alm"].read()

    @attribute(
        dtype="DevShort",
        max_warning=1,
        max_alarm=2,
        abs_change=1,
        archive_abs_change=1,
    )
    def temperature_alm(
        self: MccsTile,
    ) -> int | None:
        """
        Return the Temperature alarm reading.

        0 -> OK
        1 -> WARN
        2 -> ALARM

        :return: The alarm state for temperature.
        """
        return self._attribute_state["temperature_alm"].read()

    @attribute(
        dtype="DevShort", max_warning=1, max_alarm=2, abs_change=1, archive_abs_change=1
    )
    def voltage_alm(
        self: MccsTile,
    ) -> int | None:
        """
        Return the Voltage alarm reading.

        0 -> OK
        1 -> WARN
        2 -> ALARM

        :return: The alarm state for voltage.
        """
        return self._attribute_state["voltage_alm"].read()

    @attribute(
        dtype="DevShort",
        max_warning=1,
        max_alarm=2,
        abs_change=1,
        archive_abs_change=1,
    )
    def SEM_wd(
        self: MccsTile,
    ) -> int | None:
        """
        Return the SEMwd alarm reading.

        0 -> OK
        1 -> WARN
        2 -> ALARM

        :return: The alarm state for SEMwd.
        """
        return self._attribute_state["SEM_wd"].read()

    @attribute(
        dtype="DevShort",
        max_warning=1,
        max_alarm=2,
        abs_change=1,
        archive_abs_change=1,
    )
    def MCU_wd(
        self: MccsTile,
    ) -> int | None:
        """
        Return the MCUwd alarm reading.

        0 -> OK
        1 -> WARN
        2 -> ALARM

        :return: The alarm state for MCUwd.
        """
        return self._attribute_state["MCU_wd"].read()

    @attribute(
        dtype="DevString",
        label="cspDestinationIp",
    )
    def cspDestinationIp(self: MccsTile) -> str:
        """
        Return the cspDestinationIp attribute.

        :return: the IP address of the csp destination
        """
        return self._csp_destination_ip

    @attribute(
        dtype="DevString",
        label="cspDestinationMac",
    )
    def cspDestinationMac(self: MccsTile) -> str:
        """
        Return the cspDestinationMac attribute.

        :return: the MAC address of the csp destination
        """
        return self._csp_destination_mac

    @attribute(
        dtype="DevLong", label="cspDestinationPort", abs_change=1, archive_abs_change=1
    )
    def cspDestinationPort(self: MccsTile) -> int:
        """
        Return the cspDestinationMac attribute.

        :return: the port of the csp destination
        """
        return self._csp_destination_port

    @attribute(
        dtype=SimulationMode,
        memorized=True,
        hw_memorized=True,
        abs_change=1,
        archive_abs_change=1,
    )
    def simulationMode(self: MccsTile) -> int:
        """
        Report the simulation mode of the device.

        :return: Return the current simulation mode
        """
        return self.SimulationConfig

    @simulationMode.write  # type: ignore[no-redef]
    def simulationMode(  # pylint: disable=arguments-differ
        self: MccsTile, value: SimulationMode
    ) -> None:
        """
        Set the simulation mode.

        Writing this attribute is deliberately unimplemented. The
        simulation mode should instead be set by setting the device's
        `SimulationConfig` property at launch.

        :param value: The simulation mode, as a SimulationMode value
        """
        self.logger.warning(
            "MccsTile's simulationMode attribute is currently unimplemented. "
            "To change the simulation mode, relaunch the device with the"
            "'SimulationConfig' property set as desired. "
        )

    @attribute(
        dtype=TestMode,
        memorized=True,
        hw_memorized=True,
        abs_change=1,
        archive_abs_change=1,
    )
    def testMode(self: MccsTile) -> int:
        """
        Report the test mode of the device.

        :return: the current test mode
        """
        return self.TestConfig

    # pylint: disable=arguments-differ
    @testMode.write  # type: ignore[no-redef]
    def testMode(self: MccsTile, value: int) -> None:
        """
        Set the test mode.

        Writing this attribute is deliberately unimplemented. The test
        mode should instead be set by setting the device's `TestConfig`
        property at launch.

        :param value: The test mode, as a TestMode value
        """
        self.logger.warning(
            "Changing MccsTile's testMode attribute is currently "
            "unimplemented. To change the test mode, relaunch the device with "
            "the 'TestConfig' property set as desired."
        )

    @attribute(
        dtype="DevLong", abs_change=1, archive_abs_change=1, min_value=0, max_value=15
    )
    def logicalTileId(self: MccsTile) -> int:
        """
        Return the logical tile id.

        The logical tile id is the id of the tile in the station.

        :return: the logical tile id
        """
        return self._attribute_state["logicalTileId"].read()

    @logicalTileId.write  # type: ignore[no-redef]
    def logicalTileId(self: MccsTile, value: int) -> None:
        """
        Set the logicalTileId attribute.

        The logical tile id is the id of the tile in the station.

        :param value: the new logical tile id
        """
        self.component_manager.set_tile_id(value)

    @attribute(dtype="DevString")
    def tileProgrammingState(self: MccsTile) -> str | None:
        """
        Get the tile programming state.

        :return: a string describing the programming state of the tile
        """
        return self._attribute_state["tileProgrammingState"].read()

    @attribute(dtype="DevLong", abs_change=1, archive_abs_change=1)
    def stationId(self: MccsTile) -> int:
        """
        Return the id of the station to which this tile is assigned.

        :return: the id of the station to which this tile is assigned
        """
        station = self._attribute_state["stationId"].read()
        message = f"stationId: read value = {station}"
        self.logger.info(message)
        return station

    @stationId.write  # type: ignore[no-redef]
    def stationId(self: MccsTile, value: int) -> None:
        """
        Set the id of the station to which this tile is assigned.

        :param value: the station id
        """
        message = f"stationId: write value = {value}"
        self.logger.info(message)
        self.component_manager.set_station_id(value)

    @attribute(dtype="DevString", fisallowed="is_firmware_threshold_allowed")
    def firmwareTemperatureThresholds(
        self: MccsTile,
    ) -> str | dict[str, float]:
        """
        Return the temperature thresholds set in firmware.

        :return: A serialised dictionary containing the thresholds.
            or a null string.
        """
        hw_temperatures: str = json.dumps(
            self.hw_firmware_thresholds.to_device_property_dict().get(
                "temperatures", {}
            )
        )
        return hw_temperatures

    @firmwareTemperatureThresholds.write  # type: ignore[no-redef]
    def firmwareTemperatureThresholds(self: MccsTile, value: str) -> None:
        """
        Write the temperature thresholds in firmware.

        :param value: A json serialised string with the thresholds.
        """
        temperature_keys: list[str] = TEMPERATURE_KEYS

        thresholds: dict[str, Any] = json.loads(value)

        arg_map = {
            "board": "max_board_alarm_threshold",
            "fpga1": "max_fpga1_alarm_threshold",
            "fpga2": "max_fpga2_alarm_threshold",
        }

        for temp in temperature_keys:
            thr_name = f"{temp}_alarm_threshold"
            thr_val = thresholds.get(thr_name)

            # Skip missing values
            if thr_val is None:
                continue

            # Handle undefined threshold
            if thr_val == "Undefined":
                self.logger.debug(f"{temp}: threshold explicitly undefined")
                setattr(self.db_firmware_thresholds, thr_name, "Undefined")
                continue

            # Apply to firmware
            self.logger.debug(f"Setting {temp}: threshold={thr_val}")
            set_values = self.component_manager.set_tpm_temperature_thresholds(
                **{arg_map[temp]: thr_val}
            )

            if not set_values:
                self.logger.error(f"{temp}: no temperature threshold values returned")
                continue

            # Update caches
            for target in (self.hw_firmware_thresholds, self.db_firmware_thresholds):
                setattr(target, thr_name, set_values[thr_name])

        # Commit changes and validate
        self.firmware_threshold_db_interface.write_threshold_to_db()
        self._check_database_match()
        self._handle_firmware_read()

    @attribute(dtype="DevString", fisallowed="is_firmware_threshold_allowed")
    def firmwareVoltageThresholds(
        self: MccsTile,
    ) -> str | dict[str, float]:
        """
        Return the voltage thresholds set in firmware.

        :return: A serialised dictionary containing the thresholds.
            or a null string.
        """
        hw_voltages: str = json.dumps(
            self.hw_firmware_thresholds.to_device_property_dict().get("voltages", {})
        )
        return hw_voltages

    @firmwareVoltageThresholds.write  # type: ignore[no-redef]
    def firmwareVoltageThresholds(self: MccsTile, value: str) -> None:
        """
        Set the voltage thresholds in the firmware.

        :param value: A json serialised string with the thresholds.

        :raises ValueError: When only one threshold is defined,
            you must define min and max.
        """
        voltage_keys: list[str] = VOLTAGE_KEYS

        # Flatten allowed voltage keys into full threshold names
        allowed_keys = {f"{v}_min_alarm_threshold" for v in voltage_keys} | {
            f"{v}_max_alarm_threshold" for v in voltage_keys
        }

        thresholds: dict[str, Any] = json.loads(value)

        # Validate threshold keys
        for key in thresholds.keys():
            if key not in allowed_keys:
                raise ValueError(
                    f"Invalid threshold key: {key}. "
                    f"Must be one of {sorted(allowed_keys)}"
                )

        for voltage in voltage_keys:
            min_name = f"{voltage}_min_alarm_threshold"
            max_name = f"{voltage}_max_alarm_threshold"
            min_val = thresholds.get(min_name)
            max_val = thresholds.get(max_name)

            # Validate consistency
            if (min_val is None) ^ (max_val is None):  # only one defined
                raise ValueError(
                    f"Inconsistent voltage thresholds for {voltage}: "
                    f"min={min_val}, max={max_val}. Both must be defined or both None."
                )

            # Skip undefined voltages
            if min_val is None:
                continue

            # Handle "Undefined" explicitly
            if min_val == "Undefined" or max_val == "Undefined":
                self.logger.debug(f"{voltage}: thresholds explicitly undefined")

                if min_val == "Undefined":
                    setattr(self.db_firmware_thresholds, min_name, "Undefined")

                if max_val == "Undefined":
                    setattr(self.db_firmware_thresholds, max_name, "Undefined")

                continue

            # Set thresholds in firmware and caches
            self.logger.debug(f"Setting {voltage}: min={min_val}, max={max_val}")
            set_values = self.component_manager.set_voltage_warning_thresholds(
                voltage=voltage.upper(),
                min_thr=min_val,
                max_thr=max_val,
            )

            if not set_values:
                self.logger.error(
                    f"{voltage}: no threshold values returned from firmware"
                )
                continue

            # Update firmware and DB caches
            for name, src, val_key in (
                (min_name, self.hw_firmware_thresholds, "min"),
                (max_name, self.hw_firmware_thresholds, "max"),
            ):
                setattr(src, name, set_values[val_key])
                setattr(self.db_firmware_thresholds, name, thresholds[name])

        # Commit updates
        self.firmware_threshold_db_interface.write_threshold_to_db()
        self._check_database_match()
        self._handle_firmware_read()

    @attribute(dtype="DevString", fisallowed="is_firmware_threshold_allowed")
    def firmwareCurrentThresholds(
        self: MccsTile,
    ) -> str | dict[str, float]:
        """
        Return the current thresholds set in firmware.

        :return: A serialised dictionary containing the thresholds.
            or a null string.
        """
        hw_currents = json.dumps(
            self.hw_firmware_thresholds.to_device_property_dict().get("currents", {})
        )
        return hw_currents

    # pylint: disable=too-many-locals
    @firmwareCurrentThresholds.write  # type: ignore[no-redef]
    def firmwareCurrentThresholds(self: MccsTile, value: str) -> None:
        """
        Set the Current thresholds in firmware.

        :param value: A json serialised string with the thresholds.

        :raises ValueError: When only one threshold is defined,
            you must define min and max.
        """
        current_keys = CURRENT_KEYS
        thresholds: dict[str, Any] = json.loads(value)

        # Build the set of valid threshold keys
        valid_keys = {f"{current}_min_alarm_threshold" for current in current_keys} | {
            f"{current}_max_alarm_threshold" for current in current_keys
        }

        # Check for invalid keys in the input
        invalid_keys = set(thresholds.keys()) - valid_keys
        if invalid_keys:
            raise ValueError(f"Invalid threshold keys provided: {invalid_keys}")

        for current in current_keys:
            min_key = f"{current}_min_alarm_threshold"
            max_key = f"{current}_max_alarm_threshold"
            min_val = thresholds.get(min_key)
            max_val = thresholds.get(max_key)

            # Validate completeness
            if (min_val is None) ^ (max_val is None):
                raise ValueError(
                    f"Inconsistent current thresholds for {current}: "
                    f"min={min_val}, max={max_val}. Both must be defined or both None."
                )

            if min_val is None:  # skip undefined
                continue

            # Handle "Undefined"
            if min_val == "Undefined" or max_val == "Undefined":
                self.logger.debug(f"{current}: thresholds explicitly undefined")

                if min_val == "Undefined":
                    setattr(self.db_firmware_thresholds, min_key, "Undefined")

                if max_val == "Undefined":
                    setattr(self.db_firmware_thresholds, max_key, "Undefined")

                continue

            # Apply thresholds to firmware
            self.logger.debug(f"Setting {current}: min={min_val}, max={max_val}")
            set_values = self.component_manager.set_current_warning_thresholds(
                current=current,
                min_thr=min_val,
                max_thr=max_val,
            )

            if not set_values:
                self.logger.error(
                    f"{current}: firmware did not return threshold values"
                )
                continue

            # Update caches
            for name, src, val_key in (
                (min_key, self.hw_firmware_thresholds, "min"),
                (max_key, self.hw_firmware_thresholds, "max"),
            ):
                setattr(src, name, set_values[val_key])
                setattr(self.db_firmware_thresholds, name, thresholds[name])

        self.firmware_threshold_db_interface.write_threshold_to_db()
        self._check_database_match()
        self._handle_firmware_read()

    @attribute(dtype="DevString")
    def firmwareName(self: MccsTile) -> str:
        """
        Return the firmware name.

        :return: firmware name
        """
        return self.component_manager.firmware_name

    @firmwareName.write  # type: ignore[no-redef]
    def firmwareName(self: MccsTile, value: str) -> None:
        """
        Set the firmware name.

        :param value: firmware name
        """
        self.component_manager.firmware_name = value

    @attribute(dtype="DevString")
    def firmwareVersion(self: MccsTile) -> str:
        """
        Return the firmware version.

        :return: firmware version
        """
        return self.component_manager.firmware_version

    @firmwareVersion.write  # type: ignore[no-redef]
    def firmwareVersion(self: MccsTile, value: str) -> None:
        """
        Set the firmware version.

        :param value: firmware version
        """
        self.component_manager.firmware_version = value

<<<<<<< HEAD
    @attribute(
        dtype="DevDouble",
        abs_change=0.05,
        archive_abs_change=0.05,
        min_value=4.5,
        max_value=5.5,
        min_alarm=4.69,
        max_alarm=5.19,
    )
    def voltageMon(self: MccsTile) -> float | None:
        """
        Return the internal 5V supply of the TPM.

        :return: Internal supply of the TPM
        """
        self.logger.warning("Deprecated in favour of voltageMon5V0")
        return self._attribute_state["voltageMon"].read()

=======
>>>>>>> 30a36647
    @attribute(dtype="DevBoolean")
    def isProgrammed(self: MccsTile) -> bool:
        """
        Return a flag indicating whether of not the board is programmed.

        :return: whether of not the board is programmed
        """
        return self.component_manager.is_programmed

    def _is_programmed(self: MccsTile, *args: Any) -> bool:
        """
        Return a flag representing whether we are programmed or not.

        :param args: The tango.AttReqType.

        :return: True if Tile is in Programmed, Initialised or Synchronised states.
        """
        prog_state = self._attribute_state["tileProgrammingState"].read()[0]
        if prog_state in ["Programmed", "Initialised", "Synchronised"]:
            return True
        reason = "CommandNotAllowed"
        msg = (
            "To execute this command we must be in state "
            "'Programmed', 'Initialised' or 'Synchronised'! "
            f"Tile is currently in state {prog_state}"
        )
        tango.Except.throw_exception(reason, msg, self.get_name())
        return False

    def is_engineering(self: MccsTile) -> bool:
        """
        Return a flag representing whether we are in Engineering mode.

        :return: True if Tile is in Engineering Mode.
        """
        is_engineering = self._admin_mode == AdminMode.ENGINEERING
        if not is_engineering:
            reason = "CommandNotAllowed"
            msg = (
                "To execute this command we must be in adminMode Engineering "
                f"Tile is currently in adminMode {AdminMode(self._admin_mode).name}"
            )
            tango.Except.throw_exception(reason, msg, self.get_name())

        return is_engineering

    def is_firmware_threshold_allowed(
        self: MccsTile, req_type: tango.AttReqType
    ) -> bool:
        """
        Return a flag representing whether we are allowed to access the attribute.

        :param req_type: the request type

        :return: True if access is allowed.
        """
        if req_type == tango.AttReqType.READ_REQ:
            return True
        if self.component_manager._initialise_executing is True:
            reason = "CommandNotAllowed"
            msg = "Cannot execute this command while initialise is executing!"
            tango.Except.throw_exception(reason, msg, self.get_name())
            return False
        is_engineering = self._admin_mode == AdminMode.ENGINEERING
        if not is_engineering:
            reason = "CommandNotAllowed"
            msg = (
                "To execute this command we must be in adminMode Engineering "
                f"Tile is currently in adminMode {AdminMode(self._admin_mode).name}"
            )
            tango.Except.throw_exception(reason, msg, self.get_name())
            return False
        return True

    def _not_initialising(self: MccsTile, *args: Any) -> bool:
        """
        Return a flag representing whether we are not in Initialising state.

        :param args: The tango.AttReqType.

        :return: True if Tile is not in Initialising state.
        """
        if self.component_manager._initialise_executing is False:
            return True
        reason = "CommandNotAllowed"
        msg = "Cannot execute this command while initialise is executing!"
        tango.Except.throw_exception(reason, msg, self.get_name())
        return False

    @attribute(
        dtype="DevDouble",
        abs_change=0.1,
        archive_abs_change=0.1,
        min_alarm=10.0,
        max_alarm=95.0,
    )
    def fpga1Temperature(
        self: MccsTile,
    ) -> tuple[float | None, float, tango.AttrQuality] | None:
        """
        Return the temperature of FPGA 1.

        :return: the temperature of FPGA 1
        """
        return self._attribute_state["fpga1Temperature"].read()

    @attribute(
        dtype="DevDouble",
        abs_change=0.2,
        archive_abs_change=0.2,
        min_alarm=10.0,
        max_alarm=95.0,
    )
    def fpga2Temperature(
        self: MccsTile,
    ) -> tuple[float | None, float, tango.AttrQuality] | None:
        """
        Return the temperature of FPGA 2.

        :return: the temperature of FPGA 2
        """
        return self._attribute_state["fpga2Temperature"].read()

    @attribute(
        dtype=("DevLong",),
        max_dim_x=2,
        abs_change=1,
        archive_abs_change=1,
        fisallowed="_not_initialising",
    )
    def fpgasUnixTime(self: MccsTile) -> list[int]:
        """
        Return the time for FPGAs.

        :return: the time for FPGAs
        """
        return self.component_manager.fpgas_time

    @attribute(dtype="DevString", fisallowed="_not_initialising")
    def fpgaTime(self: MccsTile) -> str:
        """
        Return the FPGA internal time.

        :return: the FPGA time, in UTC format
        """
        return self.component_manager.fpga_time

    @attribute(dtype="DevString", fisallowed="_not_initialising")
    def fpgaReferenceTime(self: MccsTile) -> str:
        """
        Return the FPGA synchronization timestamp.

        :return: the FPGA timestamp, in UTC format
        """
        return self.component_manager.formatted_fpga_reference_time

    @attribute(dtype="DevString", fisallowed="_not_initialising")
    def fpgaFrameTime(self: MccsTile) -> str:
        """
        Return the FPGA synchronization timestamp.

        :return: the FPGA timestamp, in UTC format
        """
        return self.component_manager.fpga_frame_time

    @attribute(
        dtype=("DevLong",),
        max_dim_x=16,
        abs_change=1,
        archive_abs_change=1,
        label="Antenna ID's",
    )
    def antennaIds(self: MccsTile) -> list[int]:
        """
        Return the antenna IDs.

        :return: the antenna IDs
        """
        return self._antenna_ids

    @antennaIds.write  # type: ignore[no-redef]
    def antennaIds(self: MccsTile, antenna_ids: list[int]) -> None:
        """
        Set the antenna IDs.

        :param antenna_ids: the antenna IDs
        """
        self._antenna_ids = list(antenna_ids)

    @attribute(dtype=("DevString",), max_dim_x=16, fisallowed="_not_initialising")
    def fortyGbDestinationIps(self: MccsTile) -> list[str]:
        """
        Return the destination IPs for all 40Gb ports on the tile.

        :return: IP addresses
        """
        return [
            item["dst_ip"] for item in self.component_manager.get_40g_configuration()
        ]

    @attribute(
        dtype=("DevLong",),
        max_dim_x=16,
        abs_change=1,
        archive_abs_change=1,
        fisallowed="_not_initialising",
    )
    def fortyGbDestinationPorts(self: MccsTile) -> list[int]:
        """
        Return the destination ports for all 40Gb ports on the tile.

        :return: ports
        """
        return [
            item["dst_port"] for item in self.component_manager.get_40g_configuration()
        ]

    @attribute(
        dtype=("DevDouble",), max_dim_x=32, abs_change=0.1, archive_abs_change=0.1
    )
    def adcPower(self: MccsTile) -> list[float] | None:
        """
        Return the RMS power of every ADC signal.

        so a TPM processes 16 antennas, this should return 32 RMS value.

        :return: RMP power of ADC signals
        """
        return self._attribute_state["adcPower"].read()

    @attribute(
        dtype="DevLong",
        fisallowed="_not_initialising",
        abs_change=1,
        archive_abs_change=1,
    )
    def currentTileBeamformerFrame(self: MccsTile) -> int:
        """
        Return current frame.

        in units of 256 ADC frames (276,48 us) Currently this is
        required, not sure if it will remain so.

        :return: current frame
        """
        try:
            return self.component_manager.current_tile_beamformer_frame
        except TimeoutError as e:
            self.logger.warning(
                f"{repr(e)}, " "Reading cached value for currentTileBeamformerFrame"
            )
        return self._attribute_state["currentTileBeamformerFrame"].read()

    @attribute(dtype="DevString")
    def coreCommunicationStatus(self: MccsTile) -> str | None:
        """
        Return status of connection to TPM, CPLD and FPGAs.

        Return True if communication is OK else False

        :example:

        >>> core_communication_status = tile_proxy.coreCommunicationStatus
        >>> print(core_communication_status)
        >>> {'CPLD': True, 'FPGA0': True, 'FPGA1': True}

        :return: dictionary containing if the CPLD and FPGAs are
            connectable or None if not yet polled.
        """
        return self._attribute_state["coreCommunicationStatus"].read()

    @attribute(
        dtype="DevLong",
        abs_change=1,
        archive_abs_change=1,
        fisallowed="_not_initialising",
    )
    def currentFrame(self: MccsTile) -> int:
        """
        Return current frame.

        in units of 256 ADC frames (276,48 us) Currently this is
        required, not sure if it will remain so.

        :return: current frame
        """
        return self.component_manager.fpga_current_frame

    @attribute(dtype="DevBoolean", fisallowed="_not_initialising")
    def pendingDataRequests(self: MccsTile) -> bool | None:
        """
        Check for pending data requests.

        :return: whether there are data requests pending
        """
        return self.component_manager.pending_data_requests

    @attribute(dtype="DevBoolean", fisallowed="_not_initialising")
    def isBeamformerRunning(self: MccsTile) -> bool | None:
        """
        Check if beamformer is running.

        :return: whether the beamformer is running
        """
        return self.component_manager.is_beamformer_running

    @attribute(dtype="DevLong", abs_change=1, archive_abs_change=1)
    def phaseTerminalCount(self: MccsTile) -> int:
        """
        Get phase terminal count.

        :return: phase terminal count
        """
        return self._attribute_state["phaseTerminalCount"].read()

    @phaseTerminalCount.write  # type: ignore[no-redef]
    def phaseTerminalCount(self: MccsTile, value: int) -> None:
        """
        Set the phase terminal count.

        :param value: the phase terminal count
        """
        self.component_manager.set_phase_terminal_count(value)

    @attribute(
        dtype="DevLong",
        abs_change=1,
        archive_abs_change=1,
        fisallowed="_not_initialising",
    )
    def ppsDelay(self: MccsTile) -> int | None:
        """
        Return the delay between PPS and 10 MHz clock.

        :return: Return the PPS delay in 1.25ns units.
        """
        if self._attribute_state["ppsDelay"].read() is None:
            power = self.component_manager.pps_delay
            self._attribute_state["ppsDelay"].update(power, post=False)
        return self._attribute_state["ppsDelay"].read()

    @attribute(
        dtype="DevLong",
        archive_abs_change=1,
        abs_change=1,
        max_alarm=10,
        max_warning=4,
    )
    def ppsDrift(self: MccsTile) -> int:
        """
        Return the observed drift in the ppsDelay of this Tile.

        :return: Return the pps delay drift in 1.25ns units or `None` if not initialised
        """
        return self._attribute_state["ppsDrift"].read()

    @attribute(dtype="DevLong", archive_abs_change=1, abs_change=1)
    def ppsDelayCorrection(self: MccsTile) -> int | None:
        """
        Return the correction made to the pps delay.

        :return: Return the PPS delay in 1.25ns units.
        """
        return self._attribute_state["ppsDelayCorrection"].read()

    @ppsDelayCorrection.write  # type: ignore[no-redef]
    def ppsDelayCorrection(self: MccsTile, pps_delay_correction: int) -> None:
        """
        Set a correction to make to the pps delay.

        Note: will be applied during next initialisation.

        :param pps_delay_correction: a correction to apply to the pps_delay.
        """
        self.component_manager.set_pps_delay_correction(pps_delay_correction)

    @attribute(dtype="DevBoolean")
    def testGeneratorActive(self: MccsTile) -> bool:
        """
        Report if the test generator is used for some channels.

        :return: test generator status
        """
        return self.component_manager.test_generator_active

    @attribute(dtype="DevBoolean")
    def ppsPresent(self: MccsTile) -> tuple[bool | None, float, tango.AttrQuality]:
        """
        Report if PPS signal is present at the TPM input.

        :return: a tuple with attribute_value, time, quality
        """
        return self._attribute_state["ppsPresent"].read()

    def dev_state(self) -> tango.DevState:
        """
        Calculate this device state.

        The base device offers some automatic state discovery.
        However we have some attributes that require explicit
        analysis as to whether they are in ALARM or not,

        e.g. DevBoolean

        :return: the 'tango.DevState' calculated
        """
        automatic_state_analysis: tango.DevState = super().dev_state()
        force_alarm: bool = False
        for _, attr_manager in self._attribute_state.items():
            if isinstance(attr_manager, BoolAttributeManager):
                value = attr_manager.read()
                if (
                    value is not None
                    and isinstance(value, (list, tuple))
                    and len(value) > 0
                ):
                    if value[0] is False:
                        force_alarm = True
        if force_alarm:
            return tango.DevState.ALARM
        return automatic_state_analysis

    @attribute(dtype="DevBoolean")
    def clockPresent(self: MccsTile) -> NoReturn:
        """
        Report if 10 MHz clock signal is present at the TPM input.

        :raises NotImplementedError: not implemented in ska-low-sps-tpm-api.
        """
        raise NotImplementedError(
            "method clockPresent not yet implemented in ska-low-sps-tpm-api"
        )

    @attribute(dtype="DevBoolean")
    def sysrefPresent(self: MccsTile) -> NoReturn:
        """
        Report if SYSREF signal is present at the FPGA.

        :raises NotImplementedError: not implemented in ska-low-sps-tpm-api.
        """
        raise NotImplementedError(
            "method sysrefPresent not yet implemented in ska-low-sps-tpm-api"
        )

    @attribute(dtype="DevBoolean")
    def pllLocked(self: MccsTile) -> bool | None:
        """
        Report if ADC clock PLL is in locked state.

        :return: PLL lock state
        """
        return self._attribute_state["pllLocked"].read()

    @attribute(
        dtype=("DevLong",),
        max_dim_x=512,
        archive_abs_change=1,
        abs_change=1,
        fisallowed="_not_initialising",
    )
    def channeliserRounding(self: MccsTile) -> list[int]:
        """
        Channeliser rounding.

        Number of LS bits dropped in each channeliser frequency channel.
        Valid values 0-7 Same value applies to all antennas and
        polarizations

        :returns: list of 512 values, one per channel.
        """
        if self._attribute_state["channeliserRounding"].read() is None:
            rounding = self.component_manager.channeliser_truncation
            self._attribute_state["channeliserRounding"].update(rounding, post=False)
        return self._attribute_state["channeliserRounding"].read()

    @channeliserRounding.write  # type: ignore[no-redef]
    def channeliserRounding(self: MccsTile, truncation: list[int]) -> None:
        """
        Set channeliser rounding.

        :param truncation: List with either a single value (applies to all channels)
            or a list of 512 values. Range 0 (no truncation) to 7
        """
        self.component_manager.channeliser_truncation = truncation

    @attribute(
        dtype=("DevDouble",),
        max_dim_x=32,
        archive_abs_change=1,
        abs_change=1,
    )
    def staticTimeDelays(self: MccsTile) -> list[int]:
        """
        Get static time delay correction.

        Array of one value per antenna/polarization (32 per tile), in range +/-124.
        Delay in nanoseconds (positive = increase the signal delay) to correct for
        static delay mismathces, e.g. cable length.

        :return: Array of one value per antenna/polarization (32 per tile)
        """
        return self._attribute_state["staticTimeDelays"].read()

    @staticTimeDelays.write  # type: ignore[no-redef]
    def staticTimeDelays(self: MccsTile, delays: list[float]) -> None:
        """
        Set static time delay.

        :param delays: Delay in nanoseconds (positive = increase the signal delay)
             to correct for static delay mismathces, e.g. cable length.
        """
        self.component_manager.set_static_delays(delays)

    @attribute(
        dtype=("DevLong",),
        max_dim_x=384,
        archive_abs_change=1,
        abs_change=1,
    )
    def cspRounding(self: MccsTile) -> np.ndarray | None:
        """
        CSP formatter rounding.

        Rounding from 16 to 8 bits in final stage of the
        station beamformer, before sending data to CSP.
        Array of (up to) 384 values, one for each logical channel.
        Range 0 to 7, as number of discarded LS bits.

        :return: CSP formatter rounding for each logical channel.
        """
        return self._attribute_state["cspRounding"].read()

    @cspRounding.write  # type: ignore[no-redef]
    def cspRounding(self: MccsTile, rounding: np.ndarray) -> None:
        """
        Set CSP formatter rounding.

        :param rounding: list of up to 384 values in the range 0-7.
            Current hardware supports only a single value, thus oly 1st value is used
        """
        self.component_manager.csp_rounding = rounding

    @attribute(dtype="DevString")
    def globalReferenceTime(self: MccsTile) -> str:
        """
        Return the global FPGA synchronization time.

        :return: the global synchronization time, in UTC format
        """
        return self.component_manager.global_reference_time

    @globalReferenceTime.write  # type: ignore[no-redef]
    def globalReferenceTime(self: MccsTile, reference_time: str) -> None:
        """
        Set the global global synchronization timestamp.

        :param reference_time: the synchronization time, in ISO9660 format, or ""
        """
        self.component_manager.global_reference_time = reference_time

    @attribute(dtype=(float,), max_dim_x=32, abs_change=0.1, archive_abs_change=0.1)
    def preaduLevels(self: MccsTile) -> list[float]:
        """
        Get attenuator level of preADU channels, one per input channel.

        :return: Array of one value per antenna/polarization (32 per tile)
        """
        return self._attribute_state["preaduLevels"].read()

    @preaduLevels.write  # type: ignore[no-redef]
    def preaduLevels(self: MccsTile, levels: np.ndarray) -> None:
        """
        Set attenuator level of preADU channels, one per input channel.

        :param levels: ttenuator level of preADU channels, one per input channel, in dB
        """
        self.component_manager.set_preadu_levels(levels)

    @attribute(dtype=("DevLong",), max_dim_x=336, archive_abs_change=1, abs_change=1)
    def beamformerTable(self: MccsTile) -> list[int] | None:
        """
        Get beamformer region table.

        Bidimensional array of one row for each 8 channels, with elements:
        0. start physical channel
        1. beam number
        2. subarray ID
        3. subarray_logical_channel
        4. subarray_beam_id
        5. substation_id
        6. aperture_id

        Each row is a set of 7 consecutive elements in the list.

        :return: list of up to 7*48 values
        """
        return self._attribute_state["beamformerTable"].read()

    @attribute(dtype=("DevLong",), max_dim_x=384, archive_abs_change=1, abs_change=1)
    def beamformerRegions(self: MccsTile) -> list[int] | None:
        """
        Get beamformer region table.

        Bidimensional array of one row for each 8 channels, with elements:
        0. start physical channel
        1. number of channels
        2. beam index
        3. subarray ID
        4. subarray_logical_channel
        5. subarray_beam_id
        6. substation_id
        8. aperture_id

        Each row is a set of 8 consecutive elements in the list.

        :return: list of up to 8*48 values
        """
        return self._attribute_state["beamformerRegions"].read()

    @attribute(
        dtype="DevString",
        format="%s",
    )
    def healthModelParams(self: MccsTile) -> str:
        """
        Get the health params from the health model.

        :return: the health params
        """
        if self.UseAttributesForHealth:
            return ""
        return json.dumps(self._health_model.health_params)

    @healthModelParams.write  # type: ignore[no-redef]
    def healthModelParams(self: MccsTile, argin: str) -> None:
        """
        Set the params for health transition rules.

        :param argin: JSON-string of dictionary of health states

        :raises NotImplementedError: If UseAttributesForHealth
            if True
        """
        if self.UseAttributesForHealth:
            raise NotImplementedError("")
        self._health_model.health_params = json.loads(argin)
        self._health_model.update_health()

    @attribute(dtype=HealthState)
    def temperatureHealth(self: MccsTile) -> HealthState:
        """
        Read the temperature Health State of the device.

        This is an aggregated quantity representing if any of the temperature
        monitoring points are outside of their thresholds. This is used to compute
        the overall healthState of the tile.

        :return: temperature Health State of the device

        :raises NotImplementedError: If UseAttributesForHealth
            if True
        """
        if self.UseAttributesForHealth:
            raise NotImplementedError("")
        return self._health_model.intermediate_healths["temperatures"][0]

    @attribute(dtype=HealthState)
    def voltageHealth(self: MccsTile) -> HealthState:
        """
        Read the voltage Health State of the device.

        This is an aggregated quantity representing if any of the voltage
        monitoring points are outside of their thresholds. This is used to compute
        the overall healthState of the tile.

        :return: voltage Health State of the device

        :raises NotImplementedError: If UseAttributesForHealth
            if True
        """
        if self.UseAttributesForHealth:
            raise NotImplementedError("")
        return self._health_model.intermediate_healths["voltages"][0]

    @attribute(dtype=HealthState)
    def currentHealth(self: MccsTile) -> HealthState:
        """
        Read the current Health State of the device.

        This is an aggregated quantity representing if any of the current
        monitoring points are outside of their thresholds. This is used to compute
        the overall healthState of the tile.

        :return: current Health State of the device
        :raises NotImplementedError: If UseAttributesForHealth
            if True
        """
        if self.UseAttributesForHealth:
            raise NotImplementedError("")
        return self._health_model.intermediate_healths["currents"][0]

    @attribute(dtype=HealthState)
    def alarmHealth(self: MccsTile) -> HealthState:
        """
        Read the alarm Health State of the device.

        This is an aggregated quantity representing if any of the alarm
        monitoring points are outside of their thresholds. This is used to compute
        the overall healthState of the tile.

        :return: alarm Health State of the device
        :raises NotImplementedError: If UseAttributesForHealth
            if True
        """
        if self.UseAttributesForHealth:
            raise NotImplementedError("")
        return self._health_model.intermediate_healths["alarms"][0]

    @attribute(dtype=HealthState)
    def adcHealth(self: MccsTile) -> HealthState:
        """
        Read the ADC Health State of the device.

        This is an aggregated quantity representing if any of the ADC
        monitoring points are outside of their thresholds. This is used to compute
        the overall healthState of the tile.

        :return: ADC Health State of the device
        :raises NotImplementedError: If UseAttributesForHealth
            if True
        """
        if self.UseAttributesForHealth:
            raise NotImplementedError("")
        return self._health_model.intermediate_healths["adcs"][0]

    @attribute(dtype=HealthState)
    def timingHealth(self: MccsTile) -> HealthState:
        """
        Read the timing Health State of the device.

        This is an aggregated quantity representing if any of the timing
        monitoring points do not have a permitted value. This is used to compute
        the overall healthState of the tile.

        :return: timing Health State of the device
        :raises NotImplementedError: If UseAttributesForHealth
            if True
        """
        if self.UseAttributesForHealth:
            raise NotImplementedError("")
        return self._health_model.intermediate_healths["timing"][0]

    @attribute(dtype=HealthState)
    def ioHealth(self: MccsTile) -> HealthState:
        """
        Read the io Health State of the device.

        This is an aggregated quantity representing if any of the io
        monitoring points do not have a permitted value. This is used to compute
        the overall healthState of the tile.

        :return: io Health State of the device
        :raises NotImplementedError: If UseAttributesForHealth
            if True
        """
        if self.UseAttributesForHealth:
            raise NotImplementedError("")
        return self._health_model.intermediate_healths["io"][0]

    @attribute(dtype=HealthState)
    def dspHealth(self: MccsTile) -> HealthState:
        """
        Read the dsp Health State of the device.

        This is an aggregated quantity representing if any of the dsp
        monitoring points do not have a permitted value. This is used to compute
        the overall healthState of the tile.

        :return: dsp Health State of the device
        :raises NotImplementedError: If UseAttributesForHealth
            if True
        """
        if self.UseAttributesForHealth:
            raise NotImplementedError("")
        return self._health_model.intermediate_healths["dsp"][0]

    @attribute(dtype="DevString")
    def healthReport(self: MccsTile) -> str:
        """
        Get the health report.

        :return: the health report.
        """
        if self.UseAttributesForHealth:
            return self._health_report
        self._health_model.set_logger(self.logger)
        return self._health_model.health_report

    @attribute(dtype="DevString")
    def faultReport(self: MccsTile) -> str:
        """
        Get the fault report.

        :return: the fault report.
        """
        return json.dumps(self.status_information)

    @attribute(dtype="DevString")
    def srcip40gfpga1(self: MccsTile) -> str:
        """
        Return source IP for FPGA1, to be set by SpsStation.

        :return: source IP for FPGA1.
        """
        if self.component_manager.src_ip_40g_fpga1 is not None:
            return self.component_manager.src_ip_40g_fpga1
        self.logger.warning("Source IP for FPGA1 not set")
        return ""

    @srcip40gfpga1.write  # type: ignore[no-redef]
    def srcip40gfpga1(self: MccsTile, argin: str) -> None:
        """
        Set source IP for FPGA1.

        :param argin: source IP for FPGA1
        """
        self.component_manager.src_ip_40g_fpga1 = argin

    @attribute(dtype="DevString")
    def srcip40gfpga2(self: MccsTile) -> str:
        """
        Return source IP for FPGA2, to be set by SpsStation.

        :return: source IP for FPGA2.
        """
        if self.component_manager.src_ip_40g_fpga2 is not None:
            return self.component_manager.src_ip_40g_fpga2
        self.logger.warning("Source IP for FPGA2 not set")
        return ""

    @srcip40gfpga2.write  # type: ignore[no-redef]
    def srcip40gfpga2(self: MccsTile, argin: str) -> None:
        """
        Set source IP for FPGA2.

        :param argin: source IP for FPGA2
        """
        self.component_manager.src_ip_40g_fpga2 = argin

    @attribute(
        dtype="DevString",
        label="cspSpeadFormat",
    )
    def cspSpeadFormat(self: MccsTile) -> str:
        """
        Get CSP SPEAD format.

        CSP format is: AAVS for the format used in AAVS2-AAVS3 system,
        using a reference Unix time specified in the header.
        SKA for the format defined in SPS-CBF ICD, based on TAI2000 epoch.

        :return: CSP Spead format. AAVS or SKA
        """
        return self.component_manager.csp_spead_format

    @cspSpeadFormat.write  # type: ignore[no-redef]
    def cspSpeadFormat(self: MccsTile, spead_format: str) -> None:
        """
        Set CSP SPEAD format.

        CSP format is: AAVS for the format used in AAVS2-AAVS3 system,
        using a reference Unix time specified in the header.
        SKA for the format defined in SPS-CBF ICD, based on TAI2000 epoch.

        :param spead_format: format used in CBF SPEAD header: "AAVS" or "SKA"
        """
        if spead_format not in ["AAVS", "SKA"]:
            self.logger.warning(
                "Invalid CSP SPEAD format: should be AAVS|SKA. Using AAVS"
            )
            spead_format = "AAVS"
        if spead_format in ["AAVS", "SKA"]:
            self.component_manager.csp_spead_format = spead_format
        else:
            self.logger.error("Invalid SPEAD format: should be AAVS or SKA")

    @attribute(
        dtype=(("DevFloat",),),
        max_dim_x=2,  # [Delay, delay rate]
        max_dim_y=16,  # channel (same for x and y)
    )
    def lastPointingDelays(self: MccsTile) -> list[list]:
        """
        Return last pointing delays applied to the tile.

        Values are initialised to 0.0 if they haven't been set.
        These values are in channel order, with each pair corresponding to
        a delay and delay rate.

        :returns: last pointing delays applied to the tile.
        """
        return self.component_manager.last_pointing_delays

    @attribute(
        dtype=(("DevLong",),),
        max_dim_x=2,  # pol
        max_dim_y=16,  # antenna
        abs_change=1,
        archive_abs_change=1,
    )
    def rfiCount(self: MccsTile) -> list[list]:
        """
        Return the RFI count per antenna/pol.

        :returns: the RFI count per antenna/pol.
        """
        return self._attribute_state["rfiCount"].read()

    @attribute(
        dtype=("DevBoolean",), max_dim_x=2, fisallowed="_not_initialising"
    )  # fpgas
    def stationBeamFlagEnabled(
        self: MccsTile,
    ) -> list[bool]:
        """
        Return True if station beam data flagging is enabled.

        :return: a list of bool values corresponding to the fpgas
        """
        return self.component_manager.is_station_beam_flagging_enabled

    @attribute(dtype="DevString")
    def antennaBufferMode(
        self: MccsTile,
    ) -> str:
        """
        Return if antenna buffer is sending over SDN or NSDN.

        :return: string of SND or NSDN
        """
        return self.component_manager.antenna_buffer_mode

    @attribute(dtype="DevString")
    def dataTransmissionMode(
        self: MccsTile,
    ) -> str:
        """
        Return if we're sending data through 1G or 10G port.

        :return: Either 1G or 10G string
        """
        return self.component_manager.data_transmission_mode

    @attribute(dtype="DevString")
    def integratedDataTransmissionMode(
        self: MccsTile,
    ) -> str:
        """
        Return if we're sending integrated data through 1G or 10G port.

        :return: Either 1G or 10G string
        """
        return self.component_manager.integrated_data_transmission_mode

    @attribute(dtype=("DevBoolean",), max_dim_x=48, fisallowed="_not_initialising")
    def runningBeams(self: MccsTile) -> list[bool]:
        """
        List running status for each SubarrayBeam.

        :return: list of hardware beam running states
        """
        return self.component_manager.running_beams

    @attribute(
        dtype="DevDouble",
        label="FE0 current",
        unit="Amp",
        abs_change=0.1,
        archive_abs_change=0.1,
        max_alarm=2.62,
        max_warning=2.60,
        min_warning=2.40,
        min_alarm=2.37,
    )
    def currentFE0(self: MccsTile) -> float | None:
        """
        Handle a Tango attribute read of the FE0 current.

        :return: FE0 current
        """
        return self._attribute_state["currentFE0"].read()

    @attribute(
        dtype="DevDouble",
        label="FE1 current",
        unit="Amp",
        abs_change=0.1,
        archive_abs_change=0.1,
        max_alarm=2.62,
        max_warning=2.60,
        min_warning=2.40,
        min_alarm=2.37,
    )
    def currentFE1(self: MccsTile) -> float | None:
        """
        Handle a Tango attribute read of the FE1 current.

        :return: FE1 current
        """
        return self._attribute_state["currentFE1"].read()

    @attribute(
        dtype="DevDouble",
        label="Analog 2.5 V",
        unit="Volt",
        abs_change=0.1,
        archive_abs_change=0.1,
        max_alarm=2.62,
        max_warning=2.57,
        min_warning=2.40,
        min_alarm=2.37,
    )
    def voltageAVDD3(self: MccsTile) -> float | None:
        """
        Handle a Tango attribute read of the Analog 2.5 V voltage.

        :return: Analog 2.5 V voltage
        """
        return self._attribute_state["voltageAVDD3"].read()

    @attribute(
        dtype="DevDouble",
        label="Vref voltage for DDR0",
        unit="Volt",
        abs_change=0.1,
        archive_abs_change=0.1,
        max_alarm=0.63,
        min_alarm=0.57,
    )
    def voltageVrefDDR0(self: MccsTile) -> float | None:
        """
        Handle a Tango attribute read of the Vref voltage for DDR0.

        :return: Vref voltage for DDR0
        """
        return self._attribute_state["voltageVrefDDR0"].read()

    @attribute(
        dtype="DevDouble",
        label="Vref voltage for DDR1",
        unit="Volt",
        abs_change=0.1,
        archive_abs_change=0.1,
        max_alarm=0.63,
        min_alarm=0.57,
    )
    def voltageVrefDDR1(self: MccsTile) -> float | None:
        """
        Handle a Tango attribute read of the Vref voltage for DDR1.

        :return: Vref voltage for DDR1
        """
        return self._attribute_state["voltageVrefDDR1"].read()

    # TODO: add back when available in BIOS.
    # @attribute(dtype="DevDouble", label="voltage VREF_2V5")
    # def voltageVref2V5(self: MccsTile) -> float | None:
    #     """
    #     Handle a Tango attribute read of the Vref 2.5 V voltage.

    #     :return: Vref 2.5 V voltage
    #     """
    #     return self._attribute_state["voltageVref2V5"].read()

    @attribute(
        dtype="DevDouble",
        label="Management 1.2V",
        unit="Volt",
        abs_change=0.1,
        archive_abs_change=0.1,
        max_alarm=1.26,
        min_alarm=1.14,
    )
    def voltageMan1V2(self: MccsTile) -> float | None:
        """
        Handle a Tango attribute read of the Management 1.2V voltage.

        :return: Management 1.2V voltage
        """
        return self._attribute_state["voltageMan1V2"].read()

    @attribute(
        dtype="DevDouble",
        label="FPGA MGT AV",
        unit="Volt",
        abs_change=0.1,
        archive_abs_change=0.1,
        max_alarm=0.97,
        min_alarm=0.83,
    )
    def voltageMGT_AVCC(self: MccsTile) -> float | None:
        """
        Handle a Tango attribute read of the FPGA MGT AV voltage.

        :return: FPGA MGT AV voltage
        """
        return self._attribute_state["voltageMGT_AVCC"].read()

    @attribute(
        dtype="DevDouble",
        label="FPGA MGT AVTT",
        unit="Volt",
        abs_change=0.1,
        archive_abs_change=0.1,
        max_alarm=1.26,
        min_alarm=1.14,
    )
    def voltageMGT_AVTT(self: MccsTile) -> float | None:
        """
        Handle a Tango attribute read of the FPGA MGT AVTT voltage.

        :return: FPGA MGT AVTT voltage
        """
        return self._attribute_state["voltageMGT_AVTT"].read()

    @attribute(
        dtype="DevDouble",
        label="Management 5V0",
        unit="Volt",
        abs_change=0.1,
        archive_abs_change=0.1,
        max_alarm=5.19,
        min_alarm=4.69,
    )
    def voltageMon5V0(self: MccsTile) -> float | None:
        """
        Return the Management 5V supply of the TPM.

        :return: Management supply of the TPM
        """
        return self._attribute_state["voltageMon5V0"].read()

    @attribute(
        dtype="DevDouble",
        label="Management 3V3",
        unit="Volt",
        abs_change=0.1,
        archive_abs_change=0.1,
        max_alarm=3.88,
        min_alarm=3.51,
    )
    def voltageMon3V3(self: MccsTile) -> float | None:
        """
        Return the Management 3.3 V supply of the TPM.

        Note: sensor values have a measurement bias.

        :return: Management supply of the TPM
        """
        return self._attribute_state["voltageMon3V3"].read()

    @attribute(
        dtype="DevDouble",
        label="Management 1V8",
        unit="Volt",
        abs_change=0.1,
        archive_abs_change=0.1,
        max_alarm=2.10,
        min_alarm=1.90,
    )
    def voltageMon1V8(self: MccsTile) -> float | None:
        """
        Return the Management 1.8 V supply of the TPM.

        Note: sensor values have a measurement bias.

        :return: Management supply of the TPM
        """
        return self._attribute_state["voltageMon1V8"].read()

    @attribute(
        dtype="DevDouble",
        label="SW Analog 1.1 V",
        unit="Volt",
        abs_change=0.1,
        archive_abs_change=0.1,
        max_alarm=1.16,
        min_alarm=1.04,
    )
    def voltageSW_AVDD1(self: MccsTile) -> float | None:
        """
        Handle a Tango attribute read of the SW Analog 1.1 V voltage.

        :return: SW Analog 1.1 V voltage
        """
        return self._attribute_state["voltageSW_AVDD1"].read()

    @attribute(
        dtype="DevDouble",
        label="SW Analog 2.3 V",
        unit="Volt",
        abs_change=0.1,
        archive_abs_change=0.1,
        max_alarm=2.42,
        min_alarm=2.18,
    )
    def voltageSW_AVDD2(self: MccsTile) -> float | None:
        """
        Handle a Tango attribute read of the SW Analog 2.3 V voltage.

        :return: SW Analog 2.3 V voltage
        """
        return self._attribute_state["voltageSW_AVDD2"].read()

    @attribute(
        dtype="DevDouble",
        label="input supply",
        unit="Volt",
        abs_change=0.1,
        archive_abs_change=0.1,
        max_alarm=12.6,
        min_alarm=11.4,
    )
    def voltageVIN(self: MccsTile) -> float | None:
        """
        Handle a Tango attribute read of the input supply voltage.

        :return: input supply voltage
        """
        return self._attribute_state["voltageVIN"].read()

    @attribute(
        dtype="DevDouble",
        label="AD AGP group 0",
        unit="Volt",
        abs_change=0.1,
        archive_abs_change=0.1,
        max_alarm=0.99,
        min_alarm=0.84,
    )
    def voltageVM_AGP0(self: MccsTile) -> float | None:
        """
        Handle a Tango attribute read of the AD AGP group 0 Voltage Monitor.

        :return: AD AGP group 0 voltage
        """
        return self._attribute_state["voltageVM_AGP0"].read()

    @attribute(
        dtype="DevDouble",
        label="AD AGP group 1",
        unit="Volt",
        abs_change=0.1,
        archive_abs_change=0.1,
        max_alarm=0.99,
        min_alarm=0.84,
    )
    def voltageVM_AGP1(self: MccsTile) -> float | None:
        """
        Handle a Tango attribute read of the AD AGP group 1 Voltage Monitor.

        :return: AD AGP group 1 voltage
        """
        return self._attribute_state["voltageVM_AGP1"].read()

    @attribute(
        dtype="DevDouble",
        label="AD AGP group 2",
        unit="Volt",
        abs_change=0.1,
        archive_abs_change=0.1,
        max_alarm=0.99,
        min_alarm=0.84,
    )
    def voltageVM_AGP2(self: MccsTile) -> float | None:
        """
        Handle a Tango attribute read of the AD AGP group 2 Voltage Monitor.

        :return: AD AGP group 2 voltage
        """
        return self._attribute_state["voltageVM_AGP2"].read()

    @attribute(
        dtype="DevDouble",
        label="AD AGP group 3",
        unit="Volt",
        abs_change=0.1,
        archive_abs_change=0.1,
        max_alarm=0.99,
        min_alarm=0.84,
    )
    def voltageVM_AGP3(self: MccsTile) -> float | None:
        """
        Handle a Tango attribute read of the AD AGP group 3 Voltage Monitor.

        :return: AD AGP group 3 voltage
        """
        return self._attribute_state["voltageVM_AGP3"].read()

    @attribute(
        dtype="DevDouble",
        label="AD AGP group 4",
        unit="Volt",
        abs_change=0.1,
        archive_abs_change=0.1,
        max_alarm=0.99,
        min_alarm=0.84,
    )
    def voltageVM_AGP4(self: MccsTile) -> float | None:
        """
        Handle a Tango attribute read of the AD AGP group 4 Voltage Monitor.

        :return: AD AGP group 4 voltage
        """
        return self._attribute_state["voltageVM_AGP4"].read()

    @attribute(
        dtype="DevDouble",
        label="AD AGP group 5",
        unit="Volt",
        abs_change=0.1,
        archive_abs_change=0.1,
        max_alarm=0.99,
        min_alarm=0.84,
    )
    def voltageVM_AGP5(self: MccsTile) -> float | None:
        """
        Handle a Tango attribute read of the AD AGP group 5 Voltage Monitor.

        :return: AD AGP group 5 voltage
        """
        return self._attribute_state["voltageVM_AGP5"].read()

    @attribute(
        dtype="DevDouble",
        label="AD AGP group 6",
        unit="Volt",
        abs_change=0.1,
        archive_abs_change=0.1,
        max_alarm=0.99,
        min_alarm=0.84,
    )
    def voltageVM_AGP6(self: MccsTile) -> float | None:
        """
        Handle a Tango attribute read of the AD AGP group 6 Voltage Monitor.

        :return: AD AGP group 6 voltage
        """
        return self._attribute_state["voltageVM_AGP6"].read()

    @attribute(
        dtype="DevDouble",
        label="AD AGP group 7",
        unit="Volt",
        abs_change=0.1,
        archive_abs_change=0.1,
        max_alarm=0.99,
        min_alarm=0.84,
    )
    def voltageVM_AGP7(self: MccsTile) -> float | None:
        """
        Handle a Tango attribute read of the AD AGP group 7 Voltage Monitor.

        :return: AD AGP group 7 voltage
        """
        return self._attribute_state["voltageVM_AGP7"].read()

    @attribute(
        dtype="DevDouble",
        label="Clock Buffer0 3.3V",
        unit="Volt",
        abs_change=0.1,
        archive_abs_change=0.1,
        max_alarm=3.56,
        min_alarm=3.04,
    )
    def voltageVM_CLK0B(self: MccsTile) -> float | None:
        """
        Handle a Tango attribute read of Clock Buffer0 3.3V Voltage Monitor.

        :return: Clock Buffer0 3.3V voltage
        """
        return self._attribute_state["voltageVM_CLK0B"].read()

    @attribute(
        dtype="DevDouble",
        label="Clock Buffer1 3.3V",
        unit="Volt",
        abs_change=0.1,
        archive_abs_change=0.1,
        max_alarm=3.56,
        min_alarm=3.04,
    )
    def voltageVM_CLK1B(self: MccsTile) -> float | None:
        """
        Handle a Tango attribute read of Clock Buffer1 3.3V Voltage Monitor.

        :return: Clock Buffer1 3.3V voltage
        """
        return self._attribute_state["voltageVM_CLK1B"].read()

    @attribute(
        dtype="DevDouble",
        label="DDR FPGA0 Vtt",
        unit="Volt",
        abs_change=0.1,
        archive_abs_change=0.1,
        max_alarm=0.65,
        min_alarm=0.55,
    )
    def voltageVM_DDR0_VTT(self: MccsTile) -> float | None:
        """
        Handle a Tango attribute read of DDR FPGA0 Vtt Voltage Monitor.

        :return: DDR FPGA0 Vtt voltage
        """
        return self._attribute_state["voltageVM_DDR0_VTT"].read()

    @attribute(
        dtype="DevDouble",
        label="DDR4",
        unit="Volt",
        abs_change=0.1,
        archive_abs_change=0.1,
        max_alarm=1.30,
        min_alarm=1.10,
    )
    def voltageVM_DDR1_VDD(self: MccsTile) -> float | None:
        """
        Handle a Tango attribute read of DDR4 Voltage Monitor.

        :return: DDR4 voltage
        """
        return self._attribute_state["voltageVM_DDR1_VDD"].read()

    @attribute(
        dtype="DevDouble",
        label="DDR FPGA1 Vtt",
        unit="Volt",
        abs_change=0.1,
        archive_abs_change=0.1,
        max_alarm=0.65,
        min_alarm=0.55,
    )
    def voltageVM_DDR1_VTT(self: MccsTile) -> float | None:
        """
        Handle a Tango attribute read of DDR FPGA1 Vtt Voltage Monitor.

        :return: DDR FPGA1 Vtt voltage
        """
        return self._attribute_state["voltageVM_DDR1_VTT"].read()

    @attribute(
        dtype="DevDouble",
        label="SW DRVDD 1.8V",
        unit="Volt",
        abs_change=0.1,
        archive_abs_change=0.1,
        max_alarm=1.89,
        min_alarm=1.71,
    )
    def voltageVM_DRVDD(self: MccsTile) -> float | None:
        """
        Handle a Tango attribute read of the SW DRVDD 1.8V voltage.

        :return: SW DRVDD 1.8V voltage
        """
        return self._attribute_state["voltageVM_DRVDD"].read()

    @attribute(
        dtype="DevDouble",
        label="AD DVDD",
        unit="Volt",
        abs_change=0.1,
        archive_abs_change=0.1,
        max_alarm=1.19,
        min_alarm=1.01,
    )
    def voltageVM_DVDD(self: MccsTile) -> float | None:
        """
        Handle a Tango attribute read of AD DVDD Voltage Monitor.

        :return: AD DVDD voltage
        """
        return self._attribute_state["voltageVM_DVDD"].read()

    @attribute(
        dtype="DevDouble",
        label="FE0",
        unit="Volt",
        abs_change=0.1,
        archive_abs_change=0.1,
        max_alarm=3.78,
        min_alarm=3.22,
    )
    def voltageVM_FE0(self: MccsTile) -> float | None:
        """
        Handle a Tango attribute read of FE0 Voltage Monitor.

        Note: PreADU must be on.

        :return: FE0 voltage
        """
        return self._attribute_state["voltageVM_FE0"].read()

    @attribute(
        dtype="DevDouble",
        label="FE1",
        unit="Volt",
        abs_change=0.1,
        archive_abs_change=0.1,
        max_alarm=3.78,
        min_alarm=3.22,
    )
    def voltageVM_FE1(self: MccsTile) -> float | None:
        """
        Handle a Tango attribute read of FE1 Voltage Monitor.

        Note: PreADU must be on.

        :return: FE1 voltage
        """
        return self._attribute_state["voltageVM_FE1"].read()

    @attribute(
        dtype="DevDouble",
        label="FPGA MGT0 AUX",
        unit="Volt",
        abs_change=0.1,
        archive_abs_change=0.1,
        max_alarm=1.94,
        min_alarm=1.66,
    )
    def voltageVM_MGT0_AUX(self: MccsTile) -> float | None:
        """
        Handle a Tango attribute read of FPGA MGT0 AUX Voltage Monitor.

        :return: FPGA MGT0 AUX voltage
        """
        return self._attribute_state["voltageVM_MGT0_AUX"].read()

    @attribute(
        dtype="DevDouble",
        label="FPGA MGT1 AUX",
        unit="Volt",
        abs_change=0.1,
        archive_abs_change=0.1,
        max_alarm=1.94,
        min_alarm=1.66,
    )
    def voltageVM_MGT1_AUX(self: MccsTile) -> float | None:
        """
        Handle a Tango attribute read of FPGA MGT1 AUX Voltage Monitor.

        :return: FPGA MGT1 AUX voltage
        """
        return self._attribute_state["voltageVM_MGT1_AUX"].read()

    @attribute(
        dtype="DevDouble",
        label="ANALOG PLL",
        unit="Volt",
        abs_change=0.1,
        archive_abs_change=0.1,
        max_alarm=3.56,
        min_alarm=3.04,
    )
    def voltageVM_PLL(self: MccsTile) -> float | None:
        """
        Handle a Tango attribute read of the ANALOG PLL Voltage Monitor.

        :return: ANALOG PLL voltage
        """
        return self._attribute_state["voltageVM_PLL"].read()

    @attribute(
        dtype="DevDouble",
        label="VGA DC-DC",
        unit="Volt",
        abs_change=0.1,
        archive_abs_change=0.1,
        max_alarm=3.78,
        min_alarm=3.22,
    )
    def voltageVM_SW_AMP(self: MccsTile) -> float | None:
        """
        Handle a Tango attribute read of VGA DC-DC Voltage Monitor.

        :return: VGA DC-DC voltage
        """
        return self._attribute_state["voltageVM_SW_AMP"].read()

    @attribute(dtype="DevString", label="Polyphase Filter Version")
    def pfbVersion(self: MccsTile) -> str:
        """
        Return the version of the polyphase filter firmware.

        :return: the version of the polyphase filter firmware
        """
        return self._attribute_state["pfbVersion"].read()

    # --------
    # Commands
    # --------

    @command(dtype_in="DevString")
    def Configure(self: MccsTile, argin: str) -> None:
        """
        Configure the tile device attributes.

        :param argin: the configuration for the device in stringified json format
        """
        config = json.loads(argin)

        def apply_if_valid(attribute_name: str, default: Any) -> Any:
            value = config.get(attribute_name)
            if isinstance(value, type(default)):
                return value
            return default

        static_delays = config.get("fixed_delays")
        if static_delays:
            self.component_manager.set_static_delays(static_delays)

        self._antenna_ids = apply_if_valid("antenna_ids", self._antenna_ids)

    @command(dtype_out="DevVarLongStringArray")
    def Initialise(self: MccsTile) -> DevVarLongStringArrayType:
        """
        Perform all required initialisation.

        (switches on on-board devices, locks PLL,
        performs synchronisation and other operations required to start configuring the
        signal processing functions of the firmware, such as channelisation and
        beamforming)

        :return: A tuple containing a return code and a string
            message indicating status. The message is for
            information purpose only.

        :example:

        >>> dp = tango.DeviceProxy("mccs/tile/01")
        >>> dp.command_inout("Initialise")
        """
        handler = self.get_command_object("Initialise")
        (return_code, unique_id) = handler()
        return ([return_code], [unique_id])

    class UpdateThresholdCacheCommand(FastCommand):
        """Class for handling the UpdateThresholdCacheCommand() command."""

        def __init__(
            self: MccsTile.UpdateThresholdCacheCommand,
            device: MccsTile,
            component_manager: TileComponentManager,
            logger: logging.Logger | None = None,
        ) -> None:
            """
            Initialise a new UpdateThresholdCacheCommand instance.

            :param device: the device this command belongs.
            :param component_manager: the device component manager
                to which this command belongs.
            :param logger: a logger for this command to use.
            """
            self._device = device
            self._component_manager = component_manager
            super().__init__(logger)

        def do(
            self: MccsTile.UpdateThresholdCacheCommand,
            *args: Any,
            **kwargs: Any,
        ) -> bool:
            """
            Implement :py:meth:`.MccsTile.UpdateThresholdCache` command.

            :param args: unspecified positional arguments. This should be empty and is
                provided for type hinting only
            :param kwargs: unspecified keyword arguments. This should be empty and is
                provided for type hinting only

            :return: True if the firmware thresholds in the
                database match the thresholds read from firmware.
            """
            # Update db firmware threshold cache from database.
            self._device.firmware_threshold_db_interface.resync_with_db()

            # Update hw firmware threshold cache from read.
            self._device.hw_firmware_thresholds = (
                self._component_manager.read_firmware_thresholds()
            )
            self._device._handle_firmware_read()
            is_match: bool = self._device._check_database_match()
            return is_match

    @command(dtype_out="DevBoolean", fisallowed="is_engineering")
    def UpdateThresholdCache(self: MccsTile) -> bool:
        """
        Re-sync the threshold caches.

        Re-sync the db thresholds and the firmware thresholds
        and compare the two, transitioning to fault when they do not match.

        NOTE: this command is deprecated, it has been put in to alleviate
        potential issues with ADR-115 firmware threshold work, in the case
        of bugs.

        :return: True if the database matches the firmware, False otherwise.
        """
        handler = self.get_command_object("UpdateThresholdCache")
        return handler()

    class EvaluateTileProgrammingStateCommand(FastCommand):
        """Class for handling the EvaluateTileProgrammingStateCommand() command."""

        def __init__(
            self: MccsTile.EvaluateTileProgrammingStateCommand,
            component_manager: TileComponentManager,
            logger: logging.Logger | None = None,
        ) -> None:
            """
            Initialise a new EvaluateTileProgrammingStateCommand instance.

            :param component_manager: the device to which this command belongs.
            :param logger: a logger for this command to use.
            """
            self._component_manager = component_manager
            super().__init__(logger)

        def do(
            self: MccsTile.EvaluateTileProgrammingStateCommand,
            *args: Any,
            **kwargs: Any,
        ) -> bool:
            """
            Implement :py:meth:`.MccsTile.EvaluateTileProgrammingState` command.

            :param args: unspecified positional arguments. This should be empty and is
                provided for type hinting only
            :param kwargs: unspecified keyword arguments. This should be empty and is
                provided for type hinting only

            :return: True if the re-evaluated TpmStatus differs from the
                automated evaluation.
            """
            return self._component_manager.reevaluate_tpm_status()

    @command(dtype_out="DevBoolean", fisallowed="is_engineering")
    def EvaluateTileProgrammingState(self: MccsTile) -> bool:
        """
        Re-evaluate the TileProgrammingState.

        Evaluate and update the TileProgrammingState.
        Return True is the re-evaluation returned a different value to
        the value from automatic detection.
        (A value of True could signify a race condition,
        or that there is a bug in the automatic evaluation.)

        :return: True is the re-evaluation of TpmStatus returns a different value.
        """
        handler = self.get_command_object("EvaluateTileProgrammingState")
        return handler()

    class GetFirmwareAvailableCommand(FastCommand):
        """Class for handling the GetFirmwareAvailable() command."""

        def __init__(
            self: MccsTile.GetFirmwareAvailableCommand,
            component_manager: TileComponentManager,
            logger: logging.Logger | None = None,
        ) -> None:
            """
            Initialise a new GetFirmwareAvailableCommand instance.

            :param component_manager: the device to which this command belongs.
            :param logger: a logger for this command to use.
            """
            self._component_manager = component_manager
            super().__init__(logger)

        def do(
            self: MccsTile.GetFirmwareAvailableCommand,
            *args: Any,
            **kwargs: Any,
        ) -> str:
            """
            Implement :py:meth:`.MccsTile.GetFirmwareAvailable` command functionality.

            :param args: unspecified positional arguments. This should be empty and is
                provided for type hinting only
            :param kwargs: unspecified keyword arguments. This should be empty and is
                provided for type hinting only

            :return: json encoded string containing list of dictionaries
            """
            return json.dumps(self._component_manager.firmware_available)

    @command(dtype_out="DevString", fisallowed="_is_programmed")
    def GetFirmwareAvailable(self: MccsTile) -> str:
        """
        Get available firmware.

        Return a dictionary containing the following information for
        each firmware stored on the board (such as in Flash memory).

        For each firmware, a dictionary containing the following keys
        with their respective values should be provided: ‘design’, which
        is a textual name for the firmware, ‘major’, which is the major
        version number, and ‘minor’.

        :return: a JSON-encoded dictionary of firmware details

        :example:
            >>> dp = tango.DeviceProxy("mccs/tile/01")
            >>> jstr = dp.command_inout("GetFirmwareAvailable")
            >>> dict = json.load(jstr)
            {
            "firmware1": {"design": "model1", "major": 2, "minor": 3},
            "firmware2": {"design": "model2", "major": 3, "minor": 7},
            "firmware3": {"design": "model3", "major": 2, "minor": 6},
            }
        """
        handler = self.get_command_object("GetFirmwareAvailable")
        return handler()

    @command(dtype_in="DevString", dtype_out="DevVarLongStringArray")
    def DownloadFirmware(self: MccsTile, argin: str) -> DevVarLongStringArrayType:
        """
        Download the firmware contained in bitfile to all FPGAs on the board.

        This should also update the internal register mapping, such that registers
        become available for use.

        :param argin: can either be the design name returned from
            :py:meth:`.GetFirmwareAvailable` command, or a path to a
            file

        :return: A tuple containing a return code and a string
            message indicating status. The message is for
            information purpose only.

        :example:

        >>> dp = tango.DeviceProxy("mccs/tile/01")
        >>> dp.command_inout("DownloadFirmware", "/tmp/firmware/bitfile")
        """
        if os.path.isfile(argin):
            handler = self.get_command_object("DownloadFirmware")
            (return_code, unique_id) = handler(argin)
            return ([return_code], [unique_id])
        return ([ResultCode.FAILED], [f"{argin} doesn't exist"])

    class GetRegisterListCommand(FastCommand):
        """Class for handling the GetRegisterList() command."""

        def __init__(
            self: MccsTile.GetRegisterListCommand,
            component_manager: TileComponentManager,
            logger: logging.Logger | None = None,
        ) -> None:
            """
            Initialise a new GetRegisterListCommand instance.

            :param component_manager: the device to which this command belongs.
            :param logger: a logger for this command to use.
            """
            self._component_manager = component_manager
            super().__init__(logger)

        def do(
            self: MccsTile.GetRegisterListCommand,
            *args: Any,
            **kwargs: Any,
        ) -> list[str]:
            """
            Implement :py:meth:`.MccsTile.GetRegisterList` command functionality.

            :param args: unspecified positional arguments. This should be empty and is
                provided for type hinting only
            :param kwargs: unspecified keyword arguments. This should be empty and is
                provided for type hinting only

            :return: a list of firmware & cpld registers
            """
            return self._component_manager.register_list

    @command(dtype_out="DevVarStringArray")
    def GetRegisterList(self: MccsTile) -> list[str]:
        """
        Return a list of descriptions of the exposed firmware (and CPLD) registers.

        :return: a list of register names

        :example:

        >>> dp = tango.DeviceProxy("mccs/tile/01")
        >>> reglist = dp.command_inout("GetRegisterList")
        """
        handler = self.get_command_object("GetRegisterList")
        return handler()

    class ReadRegisterCommand(FastCommand):
        """Class for handling the ReadRegister(argin) command."""

        def __init__(
            self: MccsTile.ReadRegisterCommand,
            component_manager: TileComponentManager,
            logger: logging.Logger | None = None,
        ) -> None:
            """
            Initialise a new ReadRegisterCommand instance.

            :param component_manager: the device to which this command belongs.
            :param logger: a logger for this command to use.
            """
            self._component_manager = component_manager
            super().__init__(logger)

        def do(
            self: MccsTile.ReadRegisterCommand,
            *args: Any,
            **kwargs: Any,
        ) -> list[int]:
            """
            Implement :py:meth:`.MccsTile.ReadRegister` command functionality.

            :param args: the register name
            :param kwargs: unspecified keyword arguments. This should be empty and is
                provided for type hinting only

            :return: list of register values

            :raises ValueError: if the name is invalid
            """
            name = args[0]
            if name is None or name == "":
                self.logger.error("register name is a mandatory parameter")
                raise ValueError("register name is a mandatory parameter")
            value = self._component_manager.read_register(name)
            message = f"Register {name} = {value}"
            self.logger.info(message)
            return value

    @command(dtype_in="DevString", dtype_out="DevVarULongArray")
    def ReadRegister(self: MccsTile, register_name: str) -> list[int]:
        """
        Return the value(s) of the specified register.

        :param register_name: full hyerarchic register name
        :return: a list of register values

        :example:

        >>> dp = tango.DeviceProxy("fpga1./tile/01")
        >>> values = dp.command_inout("ReadRegister", "test-reg1")
        """
        handler = self.get_command_object("ReadRegister")
        return handler(register_name)

    class WriteRegisterCommand(FastCommand):
        # pylint: disable=line-too-long
        """
        Class for handling the WriteRegister() command.

        This command takes as input a JSON string that conforms to the
        following schema:

        .. literalinclude:: /../../src/ska_low_mccs_spshw/schemas/tile/MccsTile_WriteRegister.json
           :language: json
        """  # noqa: E501

        SCHEMA: Final = json.loads(
            importlib.resources.read_text(
                "ska_low_mccs_spshw.schemas.tile",
                "MccsTile_WriteRegister.json",
            )
        )

        def __init__(
            self: MccsTile.WriteRegisterCommand,
            component_manager: TileComponentManager,
            logger: logging.Logger | None = None,
        ) -> None:
            """
            Initialise a new WriteRegisterCommand instance.

            :param component_manager: the device to which this command belongs.
            :param logger: a logger for this command to use.
            """
            self._component_manager = component_manager
            validator = JsonValidator("WriteRegister", self.SCHEMA, logger)
            super().__init__(logger, validator)

        def do(
            self: MccsTile.WriteRegisterCommand,
            *args: Any,
            **kwargs: Any,
        ) -> tuple[ResultCode, str]:
            """
            Implement :py:meth:`.MccsTile.WriteRegister` command functionality.

            :param args: Positional arguments. This should be empty and
                is provided for type hinting purposes only.
            :param kwargs: keyword arguments unpacked from the JSON
                argument to the command.

            :return: A tuple containing a return code and a string
                message indicating status. The message is for
                information purpose only.
            """
            return self._component_manager.write_register(
                kwargs["register_name"], kwargs["values"]
            )

    @command(dtype_in="DevString", dtype_out="DevVarLongStringArray")
    def WriteRegister(self: MccsTile, argin: str) -> DevVarLongStringArrayType:
        """
        Write values to the specified register.

        :param argin: json dictionary with mandatory keywords:

            * register_name - (string) register fully qualified string representation
            * values - (list) is a list containing the 32-bit values to write

        :return: A tuple containing a return code and a string
            message indicating status. The message is for
            information purpose only.

        :example:

        >>> dp = tango.DeviceProxy("mccs/tile/01")
        >>> dict = {"register_name": "test-reg1", "values": values,
                    "offset": 0}
        >>> jstr = json.dumps(dict)
        >>> dp.command_inout("WriteRegister", jstr)
        """
        handler = self.get_command_object("WriteRegister")
        (return_code, message) = handler(argin)
        return ([return_code], [message])

    class ReadAddressCommand(FastCommand):
        """Class for handling the ReadAddress(argin) command."""

        def __init__(
            self: MccsTile.ReadAddressCommand,
            component_manager: TileComponentManager,
            logger: logging.Logger | None = None,
        ) -> None:
            """
            Initialise a new ReadAddressCommand instance.

            :param component_manager: the device to which this command belongs.
            :param logger: a logger for this command to use.
            """
            self._component_manager = component_manager
            super().__init__(logger)

        def do(  # type: ignore[override]
            self: MccsTile.ReadAddressCommand,
            argin: list[int],
            *args: Any,
            **kwargs: Any,
        ) -> list[int]:
            """
            Implement :py:meth:`.MccsTile.ReadAddress` command functionality.

            :param argin: sequence of length two, containing an address and
                a value
            :param args: unspecified positional arguments. This should be empty and is
                provided for type hinting only
            :param kwargs: unspecified keyword arguments. This should be empty and is
                provided for type hinting only

            :return: [values, ]

            :raises ValueError: if the argin argument has the wrong length
                or structure
            """
            if len(argin) < 1:
                self.logger.error("At least one parameter is required")
                raise ValueError("One or two parameters are required")
            if len(argin) == 1:
                nvalues = 1
            else:
                nvalues = argin[1]
            address = argin[0]
            return self._component_manager.read_address(address, nvalues)

    @command(dtype_in="DevVarLongArray", dtype_out="DevVarULongArray")
    def ReadAddress(self: MccsTile, argin: list[int]) -> list[int]:
        """
        Read n 32-bit values from address.

        :param argin: [0] = address to read from
                      [1] = number of values to read, default 1

        :return: list of values

        :example:

        >>> dp = tango.DeviceProxy("mccs/tile/01")
        >>> reglist = dp.command_inout("ReadAddress", [address, nvalues])
        """
        handler = self.get_command_object("ReadAddress")
        return handler(argin)

    class WriteAddressCommand(FastCommand):
        """Class for handling the WriteAddress(argin) command."""

        def __init__(
            self: MccsTile.WriteAddressCommand,
            component_manager: TileComponentManager,
            logger: logging.Logger | None = None,
        ) -> None:
            """
            Initialise a new WriteAddressCommand instance.

            :param component_manager: the device to which this command belongs.
            :param logger: a logger for this command to use.
            """
            self._component_manager = component_manager
            super().__init__(logger)

        SUCCEEDED_MESSAGE = "WriteAddress command completed OK"

        def do(  # type: ignore[override]
            self: MccsTile.WriteAddressCommand,
            argin: list[int],
            *args: Any,
            **kwargs: Any,
        ) -> tuple[ResultCode, str]:
            """
            Implement :py:meth:`.MccsTile.WriteAddress` command functionality.

            :param argin: sequence of length two, containing an address and
                a value
            :param args: unspecified positional arguments. This should be empty and is
                provided for type hinting only
            :param kwargs: unspecified keyword arguments. This should be empty and is
                provided for type hinting only

            :return: A tuple containing a return code and a string
                message indicating status. The message is for
                information purpose only.

            :raises ValueError: if the argin has the wrong length/structure
            """
            if len(argin) < 2:
                self.logger.error("A minimum of two parameters are required")
                raise ValueError("A minium of two parameters are required")
            return self._component_manager.write_address(argin[0], argin[1:])

    @command(dtype_in="DevVarULongArray", dtype_out="DevVarLongStringArray")
    def WriteAddress(self: MccsTile, argin: list[int]) -> DevVarLongStringArrayType:
        """
        Write list of values at address.

        :param argin: [0] = address to write to
                      [1..n] = list of values to write

        :return: A tuple containing a return code and a string
            message indicating status. The message is for
            information purpose only.

        :example:

        >>> values = [.....]
        >>> address = 0xfff
        >>> dp = tango.DeviceProxy("mccs/tile/01")
        >>> dp.command_inout("WriteAddress", [address, values])
        """
        handler = self.get_command_object("WriteAddress")
        (return_code, message) = handler(argin)
        return ([return_code], [message])

    class Configure40GCoreCommand(FastCommand):
        # pylint: disable=line-too-long
        """
        Class for handling the Configure40GCore() command.

        This command takes as input a JSON string that conforms to the
        following schema:

        .. literalinclude:: /../../src/ska_low_mccs_spshw/schemas/tile/MccsTile_Configure40gCore.json
           :language: json
        """  # noqa: E501

        SCHEMA: Final = json.loads(
            importlib.resources.read_text(
                "ska_low_mccs_spshw.schemas.tile",
                "MccsTile_Configure40gCore.json",
            )
        )

        def __init__(
            self: MccsTile.Configure40GCoreCommand,
            component_manager: TileComponentManager,
            logger: logging.Logger | None = None,
        ) -> None:
            """
            Initialise a new Configure40GCoreCommand instance.

            :param component_manager: the device to which this command belongs.
            :param logger: a logger for this command to use.
            """
            self._component_manager = component_manager
            validator = JsonValidator("Configure40GCore", self.SCHEMA, logger)
            super().__init__(logger, validator)

        SUCCEEDED_MESSAGE = "Configure40GCore command completed OK"

        def do(
            self: MccsTile.Configure40GCoreCommand,
            *args: Any,
            **kwargs: Any,
        ) -> tuple[ResultCode, str]:
            """
            Implement :py:meth:`.MccsTile.Configure40GCore` command functionality.

            :param args: Positional arguments. This should be empty and
                is provided for type hinting purposes only.
            :param kwargs: keyword arguments unpacked from the JSON
                argument to the command.

            :return: A tuple containing a return code and a string
                message indicating status. The message is for
                information purpose only.
            """
            return self._component_manager.configure_40g_core(**kwargs)

    @command(dtype_in="DevString", dtype_out="DevVarLongStringArray")
    def Configure40GCore(self: MccsTile, argin: str) -> DevVarLongStringArrayType:
        """
        Configure 40g core_id with specified parameters.

        :param argin: json dictionary with only optional keywords:

            * core_id - (int) core id
            * arp_table_entry - (int) ARP table entry ID
            * source_mac - (int) mac address
            * source_ip - (string) IP dot notation.
            * source_port - (int) source port
            * destination_ip - (string) IP dot notation
            * destination_port - (int) destination port
            * netmask - (int) 40g (science data) subnet mask
            * gateway_ip - (int) IP address of 40g (science) subnet gateway

        :return: A tuple containing a return code and a string
            message indicating status. The message is for
            information purpose only.

        :example:

        >>> dp = tango.DeviceProxy("mccs/tile/01")
        >>> dict = {"core_id":2, "arp_table_entry":0, "source_mac":0x62000a0a01c9,
                    "source_ip":"10.0.99.3", "source_port":4000,
                    "destination_ip":"10.0.99.3", "destination_port":5000}
        >>> jstr = json.dumps(dict)
        >>> dp.command_inout("Configure40GCore", jstr)
        """
        handler = self.get_command_object("Configure40GCore")
        (return_code, message) = handler(argin)
        return ([return_code], [message])

    class Get40GCoreConfigurationCommand(FastCommand):
        # pylint: disable=line-too-long
        """
        Class for handling the Get40GCoreConfiguration() command.

        This command takes as input a JSON string that conforms to the
        following schema:

        .. literalinclude:: /../../src/ska_low_mccs_spshw/schemas/tile/MccsTile_Get40gCoreConfiguration.json
           :language: json
        """  # noqa: E501

        SCHEMA: Final = json.loads(
            importlib.resources.read_text(
                "ska_low_mccs_spshw.schemas.tile",
                "MccsTile_Get40gCoreConfiguration.json",
            )
        )

        def __init__(
            self: MccsTile.Get40GCoreConfigurationCommand,
            component_manager: TileComponentManager,
            logger: logging.Logger | None = None,
        ) -> None:
            """
            Initialise a new Get40GCoreConfigurationCommand instance.

            :param component_manager: the device to which this command belongs.
            :param logger: a logger for this command to use.
            """
            self._component_manager = component_manager
            validator = JsonValidator("Get40GCoreConfiguration", self.SCHEMA, logger)
            super().__init__(logger, validator)

        def do(
            self: MccsTile.Get40GCoreConfigurationCommand,
            *args: Any,
            **kwargs: Any,
        ) -> str:
            """
            Implement :py:meth:`.MccsTile.Get40GCoreConfiguration` commands.

            :param args: Positional arguments. This should be empty and
                is provided for type hinting purposes only.
            :param kwargs: keyword arguments unpacked from the JSON
                argument to the command.

            :return: json string with configuration

            :raises ValueError: if the argin is an invalid code id
            """
            item_list = self._component_manager.get_40g_configuration(**kwargs)
            item_new = []
            for item in item_list:
                item_new.append(
                    {
                        "core_id": item.get("core_id", None),
                        "arp_table_entry": item.get("arp_table_entry", None),
                        "source_mac": item.get("src_mac", None),
                        "source_ip": item.get("src_ip", None),
                        "source_port": item.get("src_port", None),
                        "destination_ip": item.get("dst_ip", None),
                        "destination_port": item.get("dst_port", None),
                        "netmask": item.get("netmask", None),
                        "gateway_ip": item.get("gateway_ip", None),
                    }
                )
            if len(item_new) == 0:
                raise ValueError("Invalid core id or arp table id specified")
            if len(item_new) == 1:
                return json.dumps(item_new[0])
            return json.dumps(item_new)

    @command(dtype_in="DevString", dtype_out="DevString")
    def Get40GCoreConfiguration(self: MccsTile, argin: str) -> str:
        """
        Get 40g core configuration for core_id.

        This is required to chain up TPMs to form a station.

        :param argin: json dictionary with optional keywords:

        * core_id - (int) core id
        * arp_table_entry - (int) ARP table entry ID to use

        :return: the configuration is a json string describilg a list (possibly empty)
                 Each list entry comprising:
                 core_id, arp_table_entry, source_mac, source_ip, source_port,
                 destination_ip, destination_port, netmask, gateway_ip

        :example:

        >>> dp = tango.DeviceProxy("mccs/tile/01")
        >>> core_id = 2
        >>> arp_table_entry = 0
        >>> argout = dp.command_inout(Get40GCoreConfiguration, core_id, arp_table_entry)
        >>> params = json.loads(argout)
        """
        handler = self.get_command_object("Get40GCoreConfiguration")
        return handler(argin)

    class SetLmcDownloadCommand(FastCommand):
        # pylint: disable=line-too-long
        """
        Class for handling the SetLmcDownload() command.

        This command takes as input a JSON string that conforms to the
        following schema:

        .. literalinclude:: /../../src/ska_low_mccs_spshw/schemas/tile/MccsTile_SetLmcDownload.json
           :language: json
        """  # noqa: E501

        SCHEMA: Final = json.loads(
            importlib.resources.read_text(
                "ska_low_mccs_spshw.schemas.tile",
                "MccsTile_SetLmcDownload.json",
            )
        )

        def __init__(
            self: MccsTile.SetLmcDownloadCommand,
            component_manager: TileComponentManager,
            logger: logging.Logger | None = None,
        ) -> None:
            """
            Initialise a new SetLmcDownloadCommand instance.

            :param component_manager: the device to which this command belongs.
            :param logger: a logger for this command to use.
            """
            self._component_manager = component_manager
            validator = JsonValidator("SetLmcDownload", self.SCHEMA, logger)
            super().__init__(logger, validator)

        SUCCEEDED_MESSAGE = "SetLmcDownload command completed OK"

        def do(
            self: MccsTile.SetLmcDownloadCommand, *args: Any, **kwargs: Any
        ) -> tuple[ResultCode, str]:
            """
            Implement :py:meth:`.MccsTile.SetLmcDownload` command functionality.

            :param args: Positional arguments. This should be empty and
                is provided for type hinting purposes only.
            :param kwargs: keyword arguments unpacked from the JSON
                argument to the command.

            :return: A tuple containing a return code and a string
                message indicating status. The message is for
                information purpose only.
            """
            mode: str = kwargs["mode"]
            payload_length = kwargs.get("payload_length", None)
            if payload_length is None:
                if mode.upper() == "10G":
                    payload_length = 8192
                else:
                    payload_length = 1024
            dst_ip = kwargs.get("destination_ip", "10.0.10.1")
            src_port = kwargs.get("source_port", 0xF0D0)
            dst_port = kwargs.get("destination_port", 4660)
            netmask_40g = kwargs.get("netmask_40g", None)
            gateway_40g = kwargs.get("gateway_40g", None)

            return self._component_manager.set_lmc_download(
                mode,
                payload_length,
                dst_ip,
                src_port,
                dst_port,
                netmask_40g=netmask_40g,
                gateway_40g=gateway_40g,
            )

    @command(dtype_in="DevString", dtype_out="DevVarLongStringArray")
    def SetLmcDownload(self: MccsTile, argin: str) -> DevVarLongStringArrayType:
        """
        Specify whether control data will be transmitted over 1G or 40G networks.

        :param argin: json dictionary with optional keywords:

            * mode - (string) '1G' or '10G' (Mandatory) (use '10G' for 40G also)
            * payload_length - (int) SPEAD payload length for channel data
            * destination_ip - (string) Destination IP.
            * source_port - (int) Source port for integrated data streams
            * destination_port - (int) Destination port for integrated data streams
            * netmask_40g - (string) 40g (science data) subnet mask
            * gateway_40g - (string) IP address of 40g (science) subnet gateway

        :return: A tuple containing a return code and a string
            message indicating status. The message is for
            information purpose only.

        :example:

        >> dp = tango.DeviceProxy("mccs/tile/01")
        >> dict = {"mode": "1G", "payload_length": 4, "destination_ip": "10.0.1.23"}
        >> jstr = json.dumps(dict)
        >> dp.command_inout("SetLmcDownload", jstr)
        """
        handler = self.get_command_object("SetLmcDownload")
        (return_code, message) = handler(argin)
        return ([return_code], [message])

    class SetLmcIntegratedDownloadCommand(FastCommand):
        # pylint: disable=line-too-long
        """
        Class for handling the SetLmcIntegratedDownload() command.

        This command takes as input a JSON string that conforms to the
        following schema:

        .. literalinclude:: /../../src/ska_low_mccs_spshw/schemas/tile/MccsTile_SetLmcIntegratedDownload.json
           :language: json
        """  # noqa: E501

        SCHEMA: Final = json.loads(
            importlib.resources.read_text(
                "ska_low_mccs_spshw.schemas.tile",
                "MccsTile_SetLmcIntegratedDownload.json",
            )
        )

        def __init__(
            self: MccsTile.SetLmcIntegratedDownloadCommand,
            component_manager: TileComponentManager,
            logger: logging.Logger | None = None,
        ) -> None:
            """
            Initialise a new SetLmcIntegratedDownloadCommand instance.

            :param component_manager: the device to which this command belongs.
            :param logger: a logger for this command to use.
            """
            self._component_manager = component_manager
            validator = JsonValidator("SetLmcIntegratedDownload", self.SCHEMA, logger)
            super().__init__(logger, validator)

        SUCCEEDED_MESSAGE = "SetLmcIntegratedDownload command completed OK"

        def do(
            self: MccsTile.SetLmcIntegratedDownloadCommand,
            *args: Any,
            **kwargs: Any,
        ) -> tuple[ResultCode, str]:
            """
            Implement :py:meth:`.MccsTile.SetLmcIntegratedDownload` commands.

            :param args: Positional arguments. This should be empty and
                is provided for type hinting purposes only.
            :param kwargs: keyword arguments unpacked from the JSON
                argument to the command.

            :return: A tuple containing a return code and a string
                message indicating status. The message is for
                information purpose only.
            """
            mode = kwargs["mode"]
            channel_payload_length = kwargs.get("channel_payload_length", 1024)
            beam_payload_length = kwargs.get("beam_payload_length", 1024)
            dst_ip = kwargs.get("destination_ip", "10.0.10.1")
            src_port = kwargs.get("source_port", 0xF0D0)
            dst_port = kwargs.get("destination_port", 4660)
            netmask_40g = kwargs.get("netmask_40g", None)
            gateway_40g = kwargs.get("gateway_40g", None)

            self._component_manager.set_lmc_integrated_download(
                mode,
                channel_payload_length,
                beam_payload_length,
                dst_ip,
                src_port,
                dst_port,
                netmask_40g=netmask_40g,
                gateway_40g=gateway_40g,
            )
            return (ResultCode.OK, self.SUCCEEDED_MESSAGE)

    @command(dtype_in="DevString", dtype_out="DevVarLongStringArray")
    def SetLmcIntegratedDownload(
        self: MccsTile, argin: str
    ) -> DevVarLongStringArrayType:
        """
        Configure link and size of control data.

        :param argin: json dictionary with optional keywords:

            * mode - (string) '1G' or '10G' (Mandatory)
            * channel_payload_length - (int) SPEAD payload length for integrated
                 channel data
            * beam_payload_length - (int) SPEAD payload length for integrated beam data
            * destination_ip - (string) Destination IP
            * source_port - (int) Source port for integrated data streams
            * destination_port - (int) Destination port for integrated data streams
            * netmask_40g - (string) 40g (science data) subnet mask
            * gateway_40g - (string) IP address of 40g (science) subnet gateway

        :return: A tuple containing a return code and a string
            message indicating status. The message is for
            information purpose only.

        :example:

        >>> dp = tango.DeviceProxy("mccs/tile/01")
        >>> dict = {"mode": "1G", "channel_payload_length":4,
                    "beam_payload_length": 1024, "destination_ip": "10.0.1.23"}
        >>> jstr = json.dumps(dict)
        >>> dp.command_inout("SetLmcIntegratedDownload", jstr)
        """
        handler = self.get_command_object("SetLmcIntegratedDownload")
        (return_code, message) = handler(argin)
        return ([return_code], [message])

    class SetCspDownloadCommand(FastCommand):
        # pylint: disable=line-too-long
        """
        Class for handling the SetCspDownload() command.

        This command takes as input a JSON string that conforms to the
        following schema:

        .. literalinclude:: /../../src/ska_low_mccs_spshw/schemas/tile/MccsTile_SetCspDownload.json
           :language: json
        """  # noqa: E501

        SCHEMA: Final = json.loads(
            importlib.resources.read_text(
                "ska_low_mccs_spshw.schemas.tile",
                "MccsTile_SetCspDownload.json",
            )
        )

        def __init__(
            self: MccsTile.SetCspDownloadCommand,
            component_manager: TileComponentManager,
            logger: logging.Logger | None = None,
        ) -> None:
            """
            Initialise a new SetCspDownloadCommand instance.

            :param component_manager: the device to which this command belongs.
            :param logger: a logger for this command to use.
            """
            self._component_manager = component_manager
            validator = JsonValidator("SetCspDownload", self.SCHEMA, logger)
            super().__init__(logger, validator)

        SUCCEEDED_MESSAGE = "SetCspDownload command completed OK"

        def do(
            self: MccsTile.SetCspDownloadCommand,
            *args: Any,
            **kwargs: Any,
        ) -> tuple[ResultCode, str]:
            """
            Implement :py:meth:`.MccsTile.SetCspDownload` commands.

            :param args: Positional arguments. This should be empty and
                is provided for type hinting purposes only.
            :param kwargs: keyword arguments unpacked from the JSON
                argument to the command.

            :return: A tuple containing a return code and a string
                message indicating status. The message is for
                information purpose only.
            """
            src_port = kwargs.get("source_port", None)
            dst_ip_1 = kwargs["destination_ip_1"]
            dst_ip_2 = kwargs["destination_ip_2"]
            dst_port = kwargs.get("destination_port", None)
            is_last = kwargs["is_last"]
            netmask = kwargs.get("netmask", None)
            gateway = kwargs.get("gateway", None)

            return self._component_manager.set_csp_download(
                src_port, dst_ip_1, dst_ip_2, dst_port, is_last, netmask, gateway
            )

    @command(dtype_in="DevString", dtype_out="DevVarLongStringArray")
    def SetCspDownload(self: MccsTile, argin: str) -> DevVarLongStringArrayType:
        """
        Set CSP Destination per tile.

        :param argin: json dictionary with optional keywords:

            * source_port - Source port
            * destination_ip_1 - Destination IP FPGA1
            * destination_ip_2 -  Destination IP FPGA2
            * destination_port - Destination port
            * is_last - True for last tile in beamforming chain
            * netmask - Netmask
            * gateway - Gateway IP

        :return: A tuple containing a return code and a string
            message indicating status. The message is for
            information purpose only.

        :example:

        >>> dp = tango.DeviceProxy("mccs/tile/01")
        >>> dict = {"source_port": 4661, "destination_ip_1": "10.0.10.2",
                    "destination_ip_2": 10.0.10.3", "destination_port" 4660,
                    "is_last": False, "netmask": "255.255.255.0",
                    "gateway": "10.0.10.1"}
        >>> jstr = json.dumps(dict)
        >>> dp.command_inout("SetCspDownload", jstr)
        """
        handler = self.get_command_object("SetCspDownload")
        (return_code, message) = handler(argin)
        return ([return_code], [message])

    class SetAttributeThresholdsCommand(FastCommand):
        """Class for setting Alarm thresholds on Attributes."""

        def __init__(
            self: MccsTile.SetAttributeThresholdsCommand,
            component_manager: TileComponentManager,
            logger: logging.Logger | None = None,
        ) -> None:
            """
            Initialise a new SetAttributeThresholdsCommand instance.

            :param component_manager: the device to which this command belongs.
            :param logger: a logger for this command to use.
            """
            super().__init__(logger)

        # pylint: disable=too-many-locals
        def do(  # type: ignore[override]
            self: MccsTile.SetAttributeThresholdsCommand,
            multi_attr: tango.MultiAttribute,
            argin: str,
            *args: Any,
            **kwargs: Any,
        ) -> tuple[ResultCode, str]:
            """
            Implement :py:meth:`.MccsTile.SetAttributeThresholds` commands.

            :param argin: a serialised string containing attribute names and
                thresholds.
            :param multi_attr: a `tango.MultiAttribute` for attribute access.
            :param args: unspecified positional arguments. This should be empty and is
                provided for type hinting only
            :param kwargs: unspecified keyword arguments. This should be empty and is
                provided for type hinting only

            :return: A tuple containing ResultCode and a message.
            """
            attribute_threshold = json.loads(argin)
            message = ""
            for attribute_name, thresholds in attribute_threshold.items():
                try:
                    attr = multi_attr.get_attr_by_name(attribute_name)
                    max_alarm = thresholds.get("max_alarm")
                    min_alarm = thresholds.get("min_alarm")
                    max_warning = thresholds.get("max_warning")
                    min_warning = thresholds.get("min_warning")

                    information_message = f"Updated {attribute_name} thresholds: \n"
                    if max_alarm is not None:
                        attr.set_max_alarm(max_alarm)
                        information_message += f"\t{max_alarm=}\n"
                    if min_alarm is not None:
                        attr.set_min_alarm(min_alarm)
                        information_message += f"\t{min_alarm=}\n"
                    if max_warning is not None:
                        attr.set_max_warning(max_warning)
                        information_message += f"\t{max_warning=}\n"
                    if min_warning is not None:
                        attr.set_min_warning(min_warning)
                        information_message += f"\t{min_warning=}\n"
                    self.logger.info(information_message)
                except Exception as e:  # pylint: disable=broad-except
                    self.logger.error(
                        f"Failed to update thresholds for {attribute_name} "
                        f"{repr(e)}"
                    )
                    message += f"Attribute {attribute_name} failed to update {e}"

            if message != "":
                return (ResultCode.FAILED, message)

            return (ResultCode.OK, message)

    @command(dtype_in="DevString", dtype_out="DevVarLongStringArray")
    def SetAttributeThresholds(self: MccsTile, argin: str) -> DevVarLongStringArrayType:
        """
        Set the ALARM and WARNING thresholds on attributes.

        :return: A tuple containing ResultCode and a message.

        :example:

            >>> thresholds = {"boardTemperature" : {
                >>>         "max_alarm": "79"
                >>>         "min_alarm": "25"
                >>>         "max_warning": "74"
                >>>         "min_warning": "27"
                >>>         },
                >>>     }
            >>> tile_proxy.SetAttributeThresholds(json.dumps(thresholds))

        :param argin: a serialised dictionary containing attribute names and
            threshold limits.
        """
        handler = self.get_command_object("SetAttributeThresholds")
        (return_code, message) = handler(self._multi_attr, argin)
        return ([return_code], [message])

    class GetArpTableCommand(FastCommand):
        """Class for handling the GetArpTable() command."""

        def __init__(
            self: MccsTile.GetArpTableCommand,
            component_manager: TileComponentManager,
            logger: logging.Logger | None = None,
        ) -> None:
            """
            Initialise a new GetArpTableCommand instance.

            :param component_manager: the device to which this command belongs.
            :param logger: a logger for this command to use.
            """
            self._component_manager = component_manager
            super().__init__(logger)

        def do(self: MccsTile.GetArpTableCommand, *args: Any, **kwargs: Any) -> str:
            """
            Implement :py:meth:`.MccsTile.GetArpTable` commands.

            :param args: unspecified positional arguments. This should be empty and is
                provided for type hinting only
            :param kwargs: unspecified keyword arguments. This should be empty and is
                provided for type hinting only

            :return: a JSON-encoded dictionary of coreId and populated arpID table
            """
            return json.dumps(self._component_manager.arp_table)

    @command(dtype_out="DevString")
    def GetArpTable(self: MccsTile) -> str:
        """
        Return a dictionary with populated ARP table for all used cores.

        40G interfaces use cores 0 (fpga0) and 1(fpga1) and
        ARP ID 0 for beamformer, 1 for LMC.
        10G interfaces use cores 0,1 (fpga0) and 4,5 (fpga1) for beamforming,
        and 2, 6 for LMC with only one ARP.

        :return: a JSON-encoded dictionary of coreId and populated arpID table

        :example:

        >>> argout = dp.command_inout("GetArpTable")
        >>> dict = json.loads(argout)
        >>>    {
        >>>    "core_id0": [0, 1],
        >>>    "core_id1": [0],
        >>>    "core_id3": [],
        >>>    }
        """
        handler = self.get_command_object("GetArpTable")
        return handler()

    class SetBeamFormerRegionsCommand(FastCommand):
        """Class for handling the SetBeamFormerRegions(argin) command."""

        def __init__(
            self: MccsTile.SetBeamFormerRegionsCommand,
            component_manager: TileComponentManager,
            logger: logging.Logger | None = None,
        ) -> None:
            """
            Initialise a new SetBeamFormerRegionsCommand instance.

            :param component_manager: the device to which this command belongs.
            :param logger: a logger for this command to use.
            """
            self._component_manager = component_manager
            super().__init__(logger)

        SUCCEEDED_MESSAGE = "SetBeamFormerRegions command completed OK"

        def do(  # type: ignore[override]
            self: MccsTile.SetBeamFormerRegionsCommand,
            argin: list[int],
            *args: Any,
            **kwargs: Any,
        ) -> tuple[ResultCode, str]:
            """
            Implement :py:meth:`.MccsTile.SetBeamFormerRegions` command functionality.

            :param argin: a region array
            :param args: unspecified positional arguments. This should be empty and is
                provided for type hinting only
            :param kwargs: unspecified keyword arguments. This should be empty and is
                provided for type hinting only

            :return: A tuple containing a return code and a string
                message indicating status. The message is for
                information purpose only.

            :raises ValueError: if the argin argument does not have the
                right length / structure
            """
            if len(argin) < 8:
                self.logger.error("Insufficient parameters specified")
                raise ValueError("Insufficient parameters specified")
            if len(argin) > (48 * 8):
                self.logger.error("Too many regions specified")
                raise ValueError("Too many regions specified")
            if len(argin) % 8 != 0:
                self.logger.error(
                    "Incomplete specification of region. Regions specified by 8 values"
                )
                raise ValueError("Incomplete specification of region")
            regions = []
            total_chan = 0
            for i in range(0, len(argin), 8):
                region = argin[i : i + 8]  # noqa: E203
                start_channel = region[0]
                if start_channel % 2 != 0:
                    self.logger.error("Start channel in region must be even")
                    raise ValueError("Start channel in region must be even")
                nchannels = region[1]
                if nchannels % 8 != 0:
                    self.logger.error(
                        "Nos. of channels in region must be multiple of 8"
                    )
                    raise ValueError("Nos. of channels in region must be multiple of 8")
                beam_index = region[2]
                if beam_index < 0 or beam_index > 47:
                    self.logger.error("Beam_index is out side of range 0-47")
                    raise ValueError("Beam_index is out side of range 0-47")
                total_chan += nchannels
                if total_chan > 384:
                    self.logger.error("Too many channels specified > 384")
                    raise ValueError("Too many channels specified > 384")
                regions.append(region)

            if total_chan < 8:
                self.logger.error("No channels specified")
                raise ValueError("No channels specified")
            nof_blocks = 0
            for region in regions:
                nof_blocks += region[1] // 8
            if nof_blocks == 0:
                self.logger.error("No valid beamformer regions specified")
                raise ValueError("Empty channel table")
            return self._component_manager.set_beamformer_regions(regions)

    @command(dtype_in="DevVarLongArray", dtype_out="DevVarLongStringArray")
    def SetBeamFormerRegions(
        self: MccsTile, argin: list[int]
    ) -> DevVarLongStringArrayType:
        """
        Set the frequency regions which are going to be beamformed into each beam.

        region_array is defined as a flattened 2D array, for a maximum of 48 regions.
        Total number of channels must be <= 384.

        :param argin: list of regions. Each region comprises:

        * start_channel - (int) region starting channel, must be even in range 0 to 510
        * num_channels - (int) size of the region, must be a multiple of 8
        * beam_index - (int) beam used for this region with range 0 to 47
        * subarray_id - (int) Subarray
        * subarray_logical_channel - (int) logical channel # in the subarray
        * subarray_beam_id - (int) ID of the subarray beam
        * substation_id - (int) Substation
        * aperture_id:  ID of the aperture (station*100+substation?)

        :return: A tuple containing a return code and a string
            message indicating status. The message is for
            information purpose only.

        :example:

        >>> regions = [[4, 24, 0, 0, 0, 3, 1, 101], [26, 40, 1, 0, 24, 4, 2, 102]]
        >>> input = list(itertools.chain.from_iterable(regions))
        >>> dp = tango.DeviceProxy("mccs/tile/01")
        >>> dp.command_inout("SetBeamFormerRegions", input)
        """
        handler = self.get_command_object("SetBeamFormerRegions")
        (return_code, message) = handler(argin)
        return ([return_code], [message])

    class ConfigureStationBeamformerCommand(FastCommand):
        # pylint: disable=line-too-long
        """
        Class for handling the ConfigureStationBeamformer() command.

        This command takes as input a JSON string that conforms to the
        following schema:

        .. literalinclude:: /../../src/ska_low_mccs_spshw/schemas/tile/MccsTile_ConfigureStationBeamformer.json
           :language: json
        """  # noqa: E501

        SCHEMA: Final = json.loads(
            importlib.resources.read_text(
                "ska_low_mccs_spshw.schemas.tile",
                "MccsTile_ConfigureStationBeamformer.json",
            )
        )

        def __init__(
            self: MccsTile.ConfigureStationBeamformerCommand,
            component_manager: TileComponentManager,
            logger: logging.Logger | None = None,
        ) -> None:
            """
            Initialise a new ConfigureStationBeamformerCommand instance.

            :param component_manager: the device to which this command belongs.
            :param logger: a logger for this command to use.
            """
            self._component_manager = component_manager
            validator = JsonValidator("ConfigureStationBeamformer", self.SCHEMA, logger)
            super().__init__(logger, validator)

        SUCCEEDED_MESSAGE = "ConfigureStationBeamformer command completed OK"

        def do(
            self: MccsTile.ConfigureStationBeamformerCommand,
            *args: Any,
            **kwargs: Any,
        ) -> tuple[ResultCode, str]:
            """
            Implement :py:meth:`.MccsTile.ConfigureStationBeamformer` commands.

            :param args: Positional arguments. This should be empty and
                is provided for type hinting purposes only.
            :param kwargs: keyword arguments unpacked from the JSON
                argument to the command.

            :return: A tuple containing a return code and a string
                message indicating status. The message is for
                information purpose only.

            :raises ValueError: if the argin argument does not have the
                right length / structure
            """
            start_channel = kwargs.get("start_channel", 192)
            n_channels = kwargs.get("n_channels", 8)
            if start_channel + n_channels > 511:
                self.logger.error("Invalid specified observed region")
                raise ValueError("Invalid specified observed region")
            is_first = kwargs.get("is_first", False)
            is_last = kwargs.get("is_last", False)
            self._component_manager.initialise_beamformer(
                start_channel, n_channels, is_first, is_last
            )
            return (ResultCode.OK, self.SUCCEEDED_MESSAGE)

    @command(dtype_in="DevString", dtype_out="DevVarLongStringArray")
    def ConfigureStationBeamformer(
        self: MccsTile, argin: str
    ) -> DevVarLongStringArrayType:
        """
        Initialise and start the station beamformer.

        Initial configuration of the tile-station beamformer.
        Optionally set the observed region, Default is 6.25 MHz starting at 150 MHz,
        and set whether the tile is the first or last in the beamformer chain.

        :param argin: json dictionary with mandatory keywords:

            * start_channel - (int) start channel of the observed region
              default = 192 (150 MHz)
            * n_channels - (int) is the number of channels in the observed region
              default = 8 (6.25 MHz)
            * is_first - (bool) whether the tile is the first one in the station
              default False
            * is_last - (bool) whether the tile is the last one in the station
              default False

        :return: A tuple containing a return code and a string
            message indicating status. The message is for
            information purpose only.

        :example:

        >> dp = tango.DeviceProxy("mccs/tile/01")
        >> dict = {"start_channel":64, "n_channels":10, "is_first":True,
        >>         "is_last:True}
        >> jstr = json.dumps(dict)
        >> dp.command_inout("ConfigureStationBeamformer", jstr)
        """
        handler = self.get_command_object("ConfigureStationBeamformer")
        (return_code, message) = handler(argin)
        return ([return_code], [message])

    class LoadCalibrationCoefficientsCommand(FastCommand):
        """Class for handling the LoadCalibrationCoefficients(argin) command."""

        def __init__(
            self: MccsTile.LoadCalibrationCoefficientsCommand,
            component_manager: TileComponentManager,
            logger: logging.Logger | None = None,
        ) -> None:
            """
            Initialise a new LoadCalibrationCoefficientsCommand instance.

            :param component_manager: the device to which this command belongs.
            :param logger: a logger for this command to use.
            """
            self._component_manager = component_manager
            super().__init__(logger)

        def do(  # type: ignore[override]
            self: MccsTile.LoadCalibrationCoefficientsCommand,
            argin: list[float],
            *args: Any,
            **kwargs: Any,
        ) -> tuple[ResultCode, str]:
            """
            Implement :py:meth:`.MccsTile.LoadCalibrationCoefficients` commands.

            :param argin: calibration coefficients
            :param args: unspecified positional arguments. This should be empty and is
                provided for type hinting only
            :param kwargs: unspecified keyword arguments. This should be empty and is
                provided for type hinting only

            :return: A tuple containing a return code and a string
                message indicating status. The message is for
                information purpose only.

            :raises ValueError: if the argin argument does not have the
                right length / structure
            """
            if len(argin) < 9:
                self.logger.error("Insufficient calibration coefficients")
                raise ValueError("Insufficient calibration coefficients")
            if len(argin[1:]) % 8 != 0:
                self.logger.error(
                    "Incomplete specification of coefficient. "
                    "Needs 8 values (4 complex Jones) per channel"
                )
                raise ValueError("Incomplete specification of coefficient")
            antenna = int(argin[0])
            calibration_coefficients = [
                [
                    complex(argin[i], argin[i + 1]),
                    complex(argin[i + 2], argin[i + 3]),
                    complex(argin[i + 4], argin[i + 5]),
                    complex(argin[i + 6], argin[i + 7]),
                ]
                for i in range(1, len(argin), 8)
            ]

            result, message = self._component_manager.load_calibration_coefficients(
                antenna, calibration_coefficients
            )
            return (result, message)

    @command(dtype_in="DevVarDoubleArray", dtype_out="DevVarLongStringArray")
    def LoadCalibrationCoefficients(
        self: MccsTile, argin: list[float]
    ) -> DevVarLongStringArrayType:
        """
        Load the calibration coefficients, but does not apply them.

        This is performed by apply_calibration.
        The calibration coefficients may include any rotation
        matrix (e.g. the parallactic angle), but do not include the geometric delay.

        :param argin: list comprises:

        * antenna - (int) is the antenna to which the coefficients will be applied.
        * calibration_coefficients - [array] a bidimensional complex array comprising
            calibration_coefficients[channel, polarization], with each element
            representing a normalized coefficient, with (1.0, 0.0) being the
            normal, expected response for an ideal antenna.

            * channel - (int) channel is the index specifying the channels at the
                              beamformer output, i.e. considering only those channels
                              actually processed and beam assignments.
            * polarization index ranges from 0 to 3.

                * 0: X polarization direct element
                * 1: X->Y polarization cross element
                * 2: Y->X polarization cross element
                * 3: Y polarization direct element

        :return: A tuple containing a return code and a string
            message indicating status. The message is for
            information purpose only.

        :example:

        >>> antenna = 2
        >>> complex_coefficients = [[complex(3.4, 1.2), complex(2.3, 4.1),
        >>>            complex(4.6, 8.2), complex(6.8, 2.4)]]*5
        >>> inp = list(itertools.chain.from_iterable(complex_coefficients))
        >>> out = ([v.real, v.imag] for v in inp]
        >>> coefficients = list(itertools.chain.from_iterable(out))
        >>> coefficients.insert(0, float(antenna))
        >>> input = list(itertools.chain.from_iterable(coefficients))
        >>> dp = tango.DeviceProxy("mccs/tile/01")
        >>> dp.command_inout("LoadCalibrationCoefficients", input)
        """
        handler = self.get_command_object("LoadCalibrationCoefficients")
        (return_code, message) = handler(argin)
        return ([return_code], [message])

    class ApplyCalibrationCommand(FastCommand):
        """Class for handling the ApplyCalibration(argin) command."""

        def __init__(
            self: MccsTile.ApplyCalibrationCommand,
            component_manager: TileComponentManager,
            logger: logging.Logger | None = None,
        ) -> None:
            """
            Initialise a new ApplyCalibrationCommand instance.

            :param component_manager: the device to which this command belongs.
            :param logger: a logger for this command to use.
            """
            self._component_manager = component_manager
            super().__init__(logger)

        def do(
            self: MccsTile.ApplyCalibrationCommand,
            *args: Any,
            **kwargs: Any,
        ) -> tuple[ResultCode, str]:
            """
            Implement :py:meth:`.MccsTile.ApplyCalibration` command functionality.

            :param args: switch time
            :param kwargs: unspecified keyword arguments. This should be empty and is
                provided for type hinting only

            :return: A tuple containing a return code and a string
                message indicating status. The message is for
                information purpose only.
            """
            switch_time = args[0]

            return_code, message = self._component_manager.apply_calibration(
                switch_time
            )
            return (return_code, message)

    @command(dtype_in="DevString", dtype_out="DevVarLongStringArray")
    def ApplyCalibration(self: MccsTile, argin: str) -> DevVarLongStringArrayType:
        """
        Load the calibration coefficients at the specified time delay.

        :param argin: switch time, in ISO formatted time

        :return: A tuple containing a return code and a string
            message indicating status. The message is for
            information purpose only.

        :example:

        >>> dp = tango.DeviceProxy("mccs/tile/01")
        >>> dp.command_inout("ApplyCalibration", "")
        """
        handler = self.get_command_object("ApplyCalibration")
        (return_code, message) = handler(argin)
        return ([return_code], [message])

    class LoadPointingDelaysCommand(FastCommand):
        """Class for handling the LoadPointingDelays(argin) command."""

        SUCCEEDED_MESSAGE = "LoadPointingDelays command completed OK"

        def __init__(
            self: MccsTile.LoadPointingDelaysCommand,
            component_manager: TileComponentManager,
            logger: logging.Logger,
        ) -> None:
            """
            Initialise a new LoadPointingDelaysCommand instance.

            :param component_manager: the device to which this command belongs.
            :param logger: the logger to be used by this Command. If not
                provided, then a default module logger will be used.
            """
            self._component_manager = component_manager
            super().__init__(logger)
            self._antennas_per_tile = 16

        def do(  # type: ignore[override]
            self: MccsTile.LoadPointingDelaysCommand,
            argin: list[float],
            *args: Any,
            **kwargs: Any,
        ) -> tuple[ResultCode, str]:
            """
            Implement :py:meth:`.MccsTile.LoadPointingDelays` command functionality.

            :param argin: an array containing a beam index and antenna
                delays. In tile channel order.
            :param args: unspecified positional arguments. This should be empty and is
                provided for type hinting only
            :param kwargs: unspecified keyword arguments. This should be empty and is
                provided for type hinting only

            :return: A tuple containing a return code and a string
                message indicating status. The message is for
                information purpose only.

            :raises ValueError: if the argin argument does not have the
                right length / structure
            """
            if len(argin) < self._antennas_per_tile * 2 + 1:
                self.logger.error("Insufficient parameters")
                raise ValueError("Insufficient parameters")
            beam_index = int(argin[0])
            if beam_index < 0 or beam_index > 7:
                self.logger.error("Invalid beam index")
                raise ValueError("Invalid beam index")
            delay_array = []
            for i in range(self._antennas_per_tile):
                delay_array.append([argin[i * 2 + 1], argin[i * 2 + 2]])

            return self._component_manager.load_pointing_delays(delay_array, beam_index)

    @command(dtype_in="DevVarDoubleArray", dtype_out="DevVarLongStringArray")
    def LoadPointingDelays(
        self: MccsTile, argin: list[float]
    ) -> DevVarLongStringArrayType:
        """
        Specify the delay in seconds and the delay rate in seconds/second.

        The delay_array specifies the delay and delay rate for each antenna. beam_index
        specifies which beam is desired (range 0-7)

        :param argin: An array containing: beam index,
            the delay in seconds and the delay rate in
            seconds/second, for each antenna.

        :return: A tuple containing a return code and a string
            message indicating status. The message is for
            information purpose only.

        :example:

        >>> # example delays: 16 values from -2 to +2 ns, rates = 0
        >>> delays = [step * 0.25e-9 for step in list(range(-8, 8))]
        >>> rates = [0.0]*16
        >>> beam = 0.0
        >>> dp = tango.DeviceProxy("mccs/tile/01")
        >>> arg = [beam]
        >>> for i in range(16):
        >>>   arg.append(delays[i])
        >>>   arg.append(rates[i])
        >>> dp.command_inout("LoadPointingDelays", arg)
        """
        handler = self.get_command_object("LoadPointingDelays")
        (return_code, message) = handler(argin)
        return ([return_code], [message])

    class ApplyPointingDelaysCommand(FastCommand):
        """Class for handling the ApplyPointingDelays(argin) command."""

        def __init__(
            self: MccsTile.ApplyPointingDelaysCommand,
            component_manager: TileComponentManager,
            logger: logging.Logger | None = None,
        ) -> None:
            """
            Initialise a new ApplyPointingDelayommand instance.

            :param component_manager: the device to which this command belongs.
            :param logger: a logger for this command to use.
            """
            self._component_manager = component_manager
            super().__init__(logger)

        SUCCEEDED_MESSAGE = "ApplyPointingDelays command completed OK"

        def do(
            self: MccsTile.ApplyPointingDelaysCommand,
            *args: Any,
            **kwargs: Any,
        ) -> tuple[ResultCode, str]:
            """
            Implement :py:meth:`.MccsTile.ApplyPointingDelays` command functionality.

            :param args: load time
            :param kwargs: unspecified keyword arguments. This should be empty and is
                provided for type hinting only

            :return: A tuple containing a return code and a string
                message indicating status. The message is for
                information purpose only.
            """
            load_time = args[0]

            return self._component_manager.apply_pointing_delays(load_time)

    @command(dtype_in="DevString", dtype_out="DevVarLongStringArray")
    def ApplyPointingDelays(self: MccsTile, argin: str) -> DevVarLongStringArrayType:
        """
        Apply the pointing delays at the specified time delay.

        :param argin: time for applying the delays (default = 0)

        :return: A tuple containing a return code and a string
            message indicating status. The message is for
            information purpose only.

        :example:

        >>> dp = tango.DeviceProxy("mccs/tile/01")
        >>> dp.command_inout("ApplyPointingDelays", "")
        """
        handler = self.get_command_object("ApplyPointingDelays")
        (return_code, message) = handler(argin)
        return ([return_code], [message])

    @command(dtype_in="DevString", dtype_out="DevVarLongStringArray")
    def StartBeamformer(self: MccsTile, argin: str) -> DevVarLongStringArrayType:
        """
        Start the beamformer at the specified time delay.

        :param argin: json dictionary with optional keywords:

        * start_time - (str, ISO UTC time) start time
        * duration - (int) if > 0 is a duration in CSP frames (2211.84 us)
               if == -1 run forever
        * channel_groups - (list(int)) : list of channel groups to be started
                Command affects only beamformed channels for given groups
                Default: all channels
        * scan_id - (int) The unique ID for the started scan. Default 0

        :return: A tuple containing a return code and a string
            message indicating status. The message is for
            information purpose only.

        :example:

        >>> dp = tango.DeviceProxy("mccs/tile/01")
        >>> dict = {"StartTime":10, "Duration":20, "channel_groups": [0,1,4] }
        >>> jstr = json.dumps(dict)
        >>> dp.command_inout("StartBeamformer", jstr)
        """
        handler = self.get_command_object("StartBeamformer")
        (return_code, message) = handler(argin)
        return ([return_code], [message])

    @command(dtype_in="DevString", dtype_out="DevVarLongStringArray")
    def StopBeamformer(self: MccsTile, argin: str) -> DevVarLongStringArrayType:
        """
        Stop the beamformer.

        :param argin: json dictionary with optional keywords:

        * channel_groups - (list(int)) : list of channel groups to be started
                Command affects only beamformed channels for given groups
                Default: all channels

        :return: A tuple containing a return code and a string
            message indicating status. The message is for
            information purpose only.

        :example:

        >>> dp = tango.DeviceProxy("mccs/tile/01")
        >>> dict = {"channel_groups": [0,1,4] }
        >>> jstr = json.dumps(dict)
        >>> dp.command_inout("StopBeamformer", dict)
        """
        handler = self.get_command_object("StopBeamformer")
        (return_code, message) = handler(argin)
        return ([return_code], [message])

    class BeamformerRunningCommand(FastCommand):
        # pylint: disable=line-too-long
        """
        Class to handle BeamformerRunningForChannels command.

        This command takes as input a JSON string that conforms to the
        following schema:

        .. literalinclude:: /../../src/ska_low_mccs_spshw/schemas/tile/MccsTile_BeamformerRunningForChannels.json
           :language: json
        """  # noqa: E501

        SCHEMA: Final = json.loads(
            importlib.resources.read_text(
                "ska_low_mccs_spshw.schemas.tile",
                "MccsTile_BeamformerRunningForChannels.json",
            )
        )

        def __init__(
            self: MccsTile.BeamformerRunningCommand,
            component_manager: TileComponentManager,
            logger: logging.Logger | None = None,
        ) -> None:
            """
            Initialise a new BeamformerRunningCommand instance.

            :param component_manager: the device to which this command belongs.
            :param logger: a logger for this command to use.
            """
            self._component_manager = component_manager
            validator = JsonValidator(
                "BeamformerRunningForChannels", self.SCHEMA, logger
            )
            super().__init__(logger, validator)

        def do(
            self: MccsTile.BeamformerRunningCommand,
            *args: Any,
            **kwargs: Any,
        ) -> bool:
            """
            Implement :py:meth:`.MccsTile.BeamformerRunningForChannels` commands.

            :param args: Positional arguments. This should be empty and
                is provided for type hinting purposes only.
            :param kwargs: keyword arguments unpacked from the JSON
                argument to the command.

            :return: whether the beamformer is running in the specified
            """
            channel_groups = kwargs.get("channel_groups", None)
            return self._component_manager.beamformer_running_for_channels(
                channel_groups
            )

    @command(dtype_in="DevString", dtype_out="DevBoolean")
    def BeamformerRunningForChannels(self: MccsTile, argin: str) -> bool:
        """
        Check whether the beamformer is running for the given channel groups.

        :param argin: json dictionary with optional keywords:

        * channel_groups - (list) List of channel groups

        :return: Whether the beamformer is running

        :example:

        >>> dp = tango.DeviceProxy("mccs/tile/01")
        >>> dict = {"channel_groups": [0,1,4,5]}
        >>> jstr = json.dumps(dict)
        >>> running = dp.command_inout("BeamformerRunningForChannels", jstr)
        """
        handler = self.get_command_object("BeamformerRunningForChannels")
        return_code = handler(argin)
        return return_code

    class ConfigureIntegratedChannelDataCommand(FastCommand):
        # pylint: disable=line-too-long
        """
        Class for handling the ConfigureIntegratedChannelData(argin) command.

        This command takes as input a JSON string that conforms to the
        following schema:

        .. literalinclude:: /../../src/ska_low_mccs_spshw/schemas/tile/MccsTile_ConfigureIntegratedChannelData.json
           :language: json
        """  # noqa: E501

        SCHEMA: Final = json.loads(
            importlib.resources.read_text(
                "ska_low_mccs_spshw.schemas.tile",
                "MccsTile_ConfigureIntegratedChannelData.json",
            )
        )

        def __init__(
            self: MccsTile.ConfigureIntegratedChannelDataCommand,
            component_manager: TileComponentManager,
            logger: logging.Logger | None = None,
        ) -> None:
            """
            Initialise a new ConfigureIntegratedChannelDataCommand instance.

            :param component_manager: the device to which this command belongs.
            :param logger: a logger for this command to use.
            """
            self._component_manager = component_manager
            validator = JsonValidator(
                "ConfigureIntegratedChannelData", self.SCHEMA, logger
            )
            super().__init__(logger, validator)

        SUCCEEDED_MESSAGE = "ConfigureIntegratedChannelData command completed OK"

        def do(
            self: MccsTile.ConfigureIntegratedChannelDataCommand,
            *args: Any,
            **kwargs: Any,
        ) -> tuple[ResultCode, str]:
            """
            Implement :py:meth:`.MccsTile.ConfigureIntegratedChannelData` commands.

            :param args: Positional arguments. This should be empty and
                is provided for type hinting purposes only.
            :param kwargs: keyword arguments unpacked from the JSON
                argument to the command.

            :return: A tuple containing a return code and a string
                message indicating status. The message is for
                information purpose only.
            """
            integration_time = kwargs.get("integration_time", 0.5)
            first_channel = kwargs.get("first_channel", 0)
            last_channel = kwargs.get("last_channel", 511)

            return self._component_manager.configure_integrated_channel_data(
                integration_time, first_channel, last_channel
            )

    @command(dtype_in="DevString", dtype_out="DevVarLongStringArray")
    def ConfigureIntegratedChannelData(
        self: MccsTile, argin: str
    ) -> DevVarLongStringArrayType:
        """
        Configure and start the transmission of integrated channel data.

        Using the provided integration time, first channel and last channel.
        Data are sent continuously until the StopIntegratedData command is run.

        :param argin: json dictionary with optional keywords:

        * integration_time - (float) in seconds (default = 0.5)
        * first_channel - (int) default 0
        * last_channel - (int) default 511

        :return: A tuple containing a return code and a string
            message indicating status. The message is for
            information purpose only.

        :example:

        >>> dp = tango.DeviceProxy("mccs/tile/01")
        >>> dict = {"integration_time": 0.2, "first_channel":0, "last_channel": 191}
        >>> jstr = json.dumps(dict)
        >>> dp.command_inout("ConfigureIntegratedChannelData", jstr)
        """
        handler = self.get_command_object("ConfigureIntegratedChannelData")
        (return_code, message) = handler(argin)
        return ([return_code], [message])

    class ConfigureIntegratedBeamDataCommand(FastCommand):
        # pylint: disable=line-too-long
        """
        Class for handling the ConfigureIntegratedBeamData() command.

        This command takes as input a JSON string that conforms to the
        following schema:

        .. literalinclude:: /../../src/ska_low_mccs_spshw/schemas/tile/MccsTile_ConfigureIntegratedBeamData.json
           :language: json
        """  # noqa: E501

        SCHEMA: Final = json.loads(
            importlib.resources.read_text(
                "ska_low_mccs_spshw.schemas.tile",
                "MccsTile_ConfigureIntegratedBeamData.json",
            )
        )

        def __init__(
            self: MccsTile.ConfigureIntegratedBeamDataCommand,
            component_manager: TileComponentManager,
            logger: logging.Logger | None = None,
        ) -> None:
            """
            Initialise a new ConfigureIntegratedBeamDataCommand instance.

            :param component_manager: the device to which this command belongs.
            :param logger: a logger for this command to use.
            """
            self._component_manager = component_manager
            validator = JsonValidator(
                "ConfigureIntegratedBeamData", self.SCHEMA, logger
            )
            super().__init__(logger, validator)

        SUCCEEDED_MESSAGE = "ConfigureIntegratedBeamData command completed OK"

        def do(
            self: MccsTile.ConfigureIntegratedBeamDataCommand,
            *args: Any,
            **kwargs: Any,
        ) -> tuple[ResultCode, str]:
            """
            Implement :py:meth:`.MccsTile.ConfigureIntegratedBeamData` commands.

            :param args: Positional arguments. This should be empty and
                is provided for type hinting purposes only.
            :param kwargs: keyword arguments unpacked from the JSON
                argument to the command.

            :return: A tuple containing a return code and a string
                message indicating status. The message is for
                information purpose only.
            """
            integration_time = kwargs.get("integration_time", 0.5)
            first_channel = kwargs.get("first_channel", 0)
            last_channel = kwargs.get("last_channel", 191)

            return self._component_manager.configure_integrated_beam_data(
                integration_time, first_channel, last_channel
            )

    @command(dtype_in="DevString", dtype_out="DevVarLongStringArray")
    def ConfigureIntegratedBeamData(
        self: MccsTile, argin: str
    ) -> DevVarLongStringArrayType:
        """
        Configure the transmission of integrated beam data.

        Using the provided integration time, the first channel and the last channel.
        The data are sent continuously until the StopIntegratedData command is run.

        :param argin: json dictionary with optional keywords:

        * integration_time - (float) in seconds (default = 0.5)
        * first_channel - (int) default 0
        * last_channel - (int) default 191

        :return: A tuple containing a return code and a string
            message indicating status. The message is for
            information purpose only.

        :example:

        >>> dp = tango.DeviceProxy("mccs/tile/01")
        >>> dict = {"integration_time": 0.2, "first_channel":0, "last_channel": 191}
        >>> jstr = json.dumps(dict)
        >>> dp.command_inout("ConfigureIntegratedBeamData", jstr)
        """
        handler = self.get_command_object("ConfigureIntegratedBeamData")
        (return_code, message) = handler(argin)
        return ([return_code], [message])

    class StopIntegratedDataCommand(FastCommand):
        """Class for handling the StopIntegratedData command."""

        def __init__(
            self: MccsTile.StopIntegratedDataCommand,
            component_manager: TileComponentManager,
            logger: logging.Logger | None = None,
        ) -> None:
            """
            Initialise a new StopIntegratedDataCommand instance.

            :param component_manager: the device to which this command belongs.
            :param logger: a logger for this command to use.
            """
            self._component_manager = component_manager
            super().__init__(logger)

        SUCCEEDED_MESSAGE = "StopIntegratedData command completed OK"

        def do(
            self: MccsTile.StopIntegratedDataCommand, *args: Any, **kwargs: Any
        ) -> tuple[ResultCode, str]:
            """
            Implement :py:meth:`.MccsTile.StopIntegratedData` command functionality.

            :param args: unspecified positional arguments. This should be empty and is
                provided for type hinting only
            :param kwargs: unspecified keyword arguments. This should be empty and is
                provided for type hinting only

            :return: A tuple containing a return code and a string
                message indicating status. The message is for
                information purpose only.
            """
            return self._component_manager.stop_integrated_data()

    @command(dtype_out="DevVarLongStringArray")
    def StopIntegratedData(self: MccsTile) -> DevVarLongStringArrayType:
        """
        Stop the integrated  data.

        :return: A tuple containing a return code and a string
            message indicating status. The message is for
            information purpose only.
        """
        handler = self.get_command_object("StopIntegratedData")
        (return_code, message) = handler()
        return ([return_code], [message])

    class SendDataSamplesCommand(FastCommand):
        # pylint: disable=line-too-long
        """
        Class for handling the SendDataSamples() command.

        This command takes as input a JSON string that conforms to the
        following schema:

        .. literalinclude:: /../../src/ska_low_mccs_spshw/schemas/tile/MccsTile_SendDataSamples.json
           :language: json
        """  # noqa: E501

        SCHEMA: Final = json.loads(
            importlib.resources.read_text(
                "ska_low_mccs_spshw.schemas.tile", "MccsTile_SendDataSamples.json"
            )
        )

        def __init__(
            self: MccsTile.SendDataSamplesCommand,
            component_manager: TileComponentManager,
            logger: logging.Logger | None = None,
        ) -> None:
            """
            Initialise a new SendDataSamplesCommand instance.

            :param component_manager: the device to which this command belongs.
            :param logger: a logger for this command to use.
            """
            self._component_manager = component_manager
            validator = JsonValidator("SendDataSamples", self.SCHEMA, logger)
            super().__init__(logger, validator)

        SUCCEEDED_MESSAGE = "SendDataSamples command completed OK"

        def do(
            self: MccsTile.SendDataSamplesCommand, *args: Any, **kwargs: Any
        ) -> tuple[ResultCode, str]:
            """
            Implement :py:meth:`.MccsTile.SendDataSamples` command functionality.

            :param args: Positional arguments. This should be empty and
                is provided for type hinting purposes only.
            :param kwargs: keyword arguments unpacked from the JSON
                argument to the command.

            :return: A tuple containing a return code and a string
                message indicating status. The message is for
                information purpose only.
            :raises ValueError: if mandatory parameters are missing
            """
            data_type = kwargs["data_type"]
            if data_type == "channel":
                first_ch = kwargs.get("first_channel", 0)
                last_ch = kwargs.get("last_channel", 511)
                if last_ch < first_ch:
                    err = (
                        f"last channel ({last_ch}) cannot be less than first "
                        f"channel ({first_ch})."
                    )
                    self.logger.error(err)
                    raise ValueError(err)

            if data_type in ["channel", "narrowband"]:
                kwargs.setdefault("n_samples", 1024)
            elif data_type == "channel_continuous":
                kwargs.setdefault("n_samples", 128)
            else:
                kwargs.setdefault("n_samples", None)

            self._component_manager.send_data_samples(**kwargs)
            return (ResultCode.OK, self.SUCCEEDED_MESSAGE)

    @command(dtype_in="DevString", dtype_out="DevVarLongStringArray")
    def SendDataSamples(self: MccsTile, argin: str) -> DevVarLongStringArrayType:
        """
        Transmit a snapshot containing raw antenna data.

        :param argin: json dictionary with optional keywords:

        * data_type - type of snapshot data (mandatory): "raw", "channel",
                    "channel_continuous", "narrowband", "beam"
        * start_time - Time (UTC string) to start sending data. Default immediately
        * seconds - (float) Delay if timestamp is not specified. Default 0.2 seconds

        Depending on the data type:
        raw:

        * sync: bool: send synchronised samples for all antennas, vs. round robin
                larger snapshot from each antenna

        channel:

        * n_samples: Number of samples per channel, default 1024
        * first_channel - (int) first channel to send, default 0
        * last_channel - (int) last channel to send, default 511

        channel_continuous

        * channel_id - (int) channel_id (Mandatory)
        * n_samples -  (int) number of samples to send per packet, default 128

        narrowband:

        * frequency - (int) Sky frequency for band centre, in Hz (Mandatory)
        * round_bits - (int)  Specify whow many bits to round
        * n_samples -  (int) number of spectra to send

        :return: A tuple containing a return code and a string
            message indicating status. The message is for
            information purpose only.

        :example:

        >>> dp = tango.DeviceProxy("mccs/tile/01")
        >>> dict = {"data_type": "raw", "Sync":True, "Seconds": 0.2}
        >>> jstr = json.dumps(dict)
        >>> dp.command_inout("SendDataSamples", jstr)
        """
        handler = self.get_command_object("SendDataSamples")
        (return_code, message) = handler(argin)
        return ([return_code], [message])

    class StopDataTransmissionCommand(FastCommand):
        """Class for handling the StopDataTransmission() command."""

        def __init__(
            self: MccsTile.StopDataTransmissionCommand,
            component_manager: TileComponentManager,
            logger: logging.Logger | None = None,
        ) -> None:
            """
            Initialise a new StopDataTransmissionCommand instance.

            :param component_manager: the device to which this command belongs.
            :param logger: a logger for this command to use.
            """
            self._component_manager = component_manager
            super().__init__(logger)

        SUCCEEDED_MESSAGE = "StopDataTransmission command completed OK"

        def do(
            self: MccsTile.StopDataTransmissionCommand, *args: Any, **kwargs: Any
        ) -> tuple[ResultCode, str]:
            """
            Implement :py:meth:`.MccsTile.StopDataTransmission` command functionality.

            :param args: unspecified positional arguments. This should be empty and is
                provided for type hinting only
            :param kwargs: unspecified keyword arguments. This should be empty and is
                provided for type hinting only

            :return: A tuple containing a return code and a string
                message indicating status. The message is for
                information purpose only.
            """
            return self._component_manager.stop_data_transmission()

    @command(dtype_out="DevVarLongStringArray")
    def StopDataTransmission(self: MccsTile) -> DevVarLongStringArrayType:
        """
        Stop data transmission from board.

        :return: A tuple containing a return code and a string
            message indicating status. The message is for
            information purpose only.

        :example:

        >>> dp = tango.DeviceProxy("mccs/tile/01")
        >>> dp.command_inout("StopDataTransmission")
        """
        handler = self.get_command_object("StopDataTransmission")
        (return_code, message) = handler()
        return ([return_code], [message])

    class StartAcquisitionCommand(SubmittedSlowCommand):
        # pylint: disable=line-too-long
        """
        Class for handling the StartAcquisition() command.

        This command takes as input a JSON string that conforms to the
        following schema:

        .. literalinclude:: /../../src/ska_low_mccs_spshw/schemas/tile/MccsTile_StartAcquisition.json
           :language: json
        """  # noqa: E501

        SCHEMA: Final = json.loads(
            importlib.resources.read_text(
                "ska_low_mccs_spshw.schemas.tile",
                "MccsTile_StartAcquisition.json",
            )
        )

        def __init__(
            self: MccsTile.StartAcquisitionCommand,
            command_tracker: CommandTracker,
            component_manager: TileComponentManager,
            callback: Callable | None = None,
            logger: logging.Logger | None = None,
        ) -> None:
            """
            Initialise a new instance.

            :param command_tracker: the device's command tracker
            :param component_manager: the device's component manager
            :param callback: an optional callback to be called when this
                command starts and finishes.
            :param logger: a logger for this command to log with.
            """
            validator = JsonValidator("StartAcquisition", self.SCHEMA, logger)
            super().__init__(
                "StartAcquisition",
                command_tracker,
                component_manager,
                "start_acquisition",
                callback=callback,
                logger=logger,
                validator=validator,
            )

    @command(dtype_in="DevString", dtype_out="DevVarLongStringArray")
    def StartAcquisition(self: MccsTile, argin: str) -> DevVarLongStringArrayType:
        """
        Start data acquisition.

        :param argin: json dictionary with optional keywords:

        * start_time - (ISO UTC time) start time
        * global_reference_time - (ISO UTC time) reference time for the SPS
        * delay - (int) delay start if StartTime is not specified, default 0.2s

        :return: A tuple containing a return code and a string
            message indicating status. The message is for
            information purpose only.

        :example:

        >>> dp = tango.DeviceProxy("mccs/tile/01")
        >>> dict = {"start_time":"2021-11-22, "delay":20}
        >>> jstr = json.dumps(dict)
        >>> dp.command_inout("StartAcquisition", jstr)
        """
        handler = self.get_command_object("StartAcquisition")
        (return_code, unique_id) = handler(argin)
        return ([return_code], [unique_id])

    class ConfigureTestGeneratorCommand(FastCommand):
        # pylint: disable=line-too-long
        """
        Class for handling the ConfigureTestGenerator() command.

        This command takes as input a JSON string that conforms to the
        following schema:

        .. literalinclude:: /../../src/ska_low_mccs_spshw/schemas/tile/MccsTile_ConfigureTestGenerator.json
           :language: json
        """  # noqa: E501

        SCHEMA: Final = json.loads(
            importlib.resources.read_text(
                "ska_low_mccs_spshw.schemas.tile",
                "MccsTile_ConfigureTestGenerator.json",
            )
        )

        def __init__(
            self: MccsTile.ConfigureTestGeneratorCommand,
            component_manager: TileComponentManager,
            logger: logging.Logger | None = None,
        ) -> None:
            """
            Initialise a new ConfigureTestGeneratorCommand instance.

            :param component_manager: the device to which this command belongs.
            :param logger: a logger for this command to use.
            """
            self._component_manager = component_manager
            validator = JsonValidator("ConfigureTestGenerator", self.SCHEMA, logger)
            super().__init__(logger, validator)

        SUCCEEDED_MESSAGE = "ConfigureTestGenerator command completed OK"

        def do(
            self: MccsTile.ConfigureTestGeneratorCommand,
            *args: Any,
            **kwargs: Any,
        ) -> tuple[ResultCode, str]:
            """
            Implement :py:meth:`.MccsTile.ConfigureTestGenerator` commands.

            :param args: Positional arguments. This should be empty and
                is provided for type hinting purposes only.
            :param kwargs: keyword arguments unpacked from the JSON
                argument to the command.

            :return: A tuple containing a return code and a string
                   message indicating status. The message is for
                   information purpose only.
            """
            active = False
            set_time = kwargs.get("set_time", None)
            if "tone_frequency" in kwargs:
                frequency0 = kwargs["tone_frequency"]
                amplitude0 = kwargs.get("tone_amplitude", 1.0)
                active = True
            else:
                frequency0 = 0.0
                amplitude0 = 0.0

            if "tone_2_frequency" in kwargs:
                frequency1 = kwargs["tone_2_frequency"]
                amplitude1 = kwargs.get("tone_2_amplitude", 1.0)
                active = True
            else:
                frequency1 = 0.0
                amplitude1 = 0.0

            if "noise_amplitude" in kwargs:
                amplitude_noise = kwargs["noise_amplitude"]
                active = True
            else:
                amplitude_noise = 0.0

            if "pulse_frequency" in kwargs:
                pulse_code = kwargs["pulse_frequency"]
                amplitude_pulse = kwargs.get("pulse_amplitude", 1.0)
                active = True
            else:
                pulse_code = 7
                amplitude_pulse = 0.0

            self._component_manager.configure_test_generator(
                frequency0,
                amplitude0,
                frequency1,
                amplitude1,
                amplitude_noise,
                pulse_code,
                amplitude_pulse,
                kwargs.get("delays"),
                set_time,
            )

            chans = kwargs.get("adc_channels")
            inputs = 0
            if chans is None:
                if active:
                    inputs = 0xFFFFFFFF
            else:
                for channel in chans:
                    inputs = inputs | (1 << channel)
            self._component_manager.test_generator_input_select(inputs)
            self._component_manager.test_generator_active = active
            return (ResultCode.OK, self.SUCCEEDED_MESSAGE)

    def is_ConfigureTestGenerator_allowed(self: MccsTile) -> bool:
        """
        Check if command is allowed.

        It is allowed only in engineering mode.

        :returns: whether the command is allowed
        """
        return self.admin_mode_model.admin_mode == AdminMode.ENGINEERING

    @engineering_mode_required
    @command(dtype_in="DevString", dtype_out="DevVarLongStringArray")
    def ConfigureTestGenerator(self: MccsTile, argin: str) -> DevVarLongStringArrayType:
        """
        Set the test signal generator.

        :param argin: json dictionary with keywords:

        * tone_frequency: first tone frequency, in Hz. The frequency
            is rounded to the resolution of the generator. If this
            is not specified, the tone generator is disabled.
        * tone_amplitude: peak tone amplitude, normalized to 31.875 ADC
            units. The amplitude is rounded to 1/8 ADC unit. Default
            is 1.0. A value of -1.0 keeps the previously set value.
        * tone_2_frequency: frequency for the second tone. Same
            as ToneFrequency.
        * tone_2_amplitude: peak tone amplitude for the second tone.
            Same as ToneAmplitude.
        * noise_amplitude: RMS amplitude of the pseudorandom Gaussian
            white noise, normalized to 26.03 ADC units.
        * pulse_frequency: frequency of the periodic pulse. A code
            in the range 0 to 7, corresponding to (16, 12, 8, 6, 4, 3, 2)
            times the ADC frame frequency.
        * pulse_amplitude: peak amplitude of the periodic pulse, normalized
            to 127 ADC units. Default is 1.0. A value of -1.0 keeps the
            previously set value.
        * set_time: time at which the generator is set, for synchronization
            among different TPMs. In UTC ISO format (string)
        * adc_channels: list of adc channels which will be substituted with
            the generated signal. It is a 32 integer, with each bit representing
            an input channel. Default: all if at least q source is specified,
            none otherwises.

        :return: A tuple containing a return code and a string
            message indicating status. The message is for
            information purpose only.

        :example:

        >>> dp = tango.DeviceProxy("mccs/tile/01")
        >>> dict = {"tone_frequency": 150e6, "tone_amplitude": 0.1,
                "noise_amplitude": 0.9, "pulse_frequency": 7,
                "set_time": "2022-08-09T12:34:56.7Z"}
        >>> jstr = json.dumps(dict)
        >>> values = dp.command_inout("ConfigureTestGenerator", jstr)
        """
        handler = self.get_command_object("ConfigureTestGenerator")
        (return_code, message) = handler(argin)
        return ([return_code], [message])

    class ConfigurePatternGeneratorCommand(FastCommand):
        # pylint: disable=line-too-long
        """
        Class for handling the ConfigurePatternGenerator() command.

        This command takes as input a JSON string that conforms to the
        following schema:

        .. literalinclude:: /../../src/ska_low_mccs_spshw/schemas/tile/MccsTile_ConfigurePatternGenerator.json
           :language: json
        """  # noqa: E501

        SCHEMA: Final = json.loads(
            importlib.resources.read_text(
                "ska_low_mccs_spshw.schemas.tile",
                "MccsTile_ConfigurePatternGenerator.json",
            )
        )

        def __init__(
            self: MccsTile.ConfigurePatternGeneratorCommand,
            component_manager: TileComponentManager,
            logger: logging.Logger | None = None,
        ) -> None:
            """
            Initialise a new ConfigurePatternGeneratorCommand instance.

            :param component_manager: the device to which this command belongs.
            :param logger: a logger for this command to use.
            """
            self._component_manager = component_manager
            validator = JsonValidator("ConfigurePatternGenerator", self.SCHEMA, logger)
            super().__init__(logger, validator)

        SUCCEEDED_MESSAGE = "ConfigurePatternGenerator command completed OK"

        def do(
            self: MccsTile.ConfigurePatternGeneratorCommand,
            *args: Any,
            **kwargs: Any,
        ) -> tuple[ResultCode, str]:
            """
            Implement :py:meth:`.MccsTile.ConfigurePatternGenerator` commands.

            :param args: Positional arguments. This should be empty and
                is provided for type hinting purposes only.
            :param kwargs: keyword arguments unpacked from the JSON
                argument to the command.

            :return: A tuple containing a return code and a string
                   message indicating status. The message is for
                   information purpose only.
            """
            self._component_manager.configure_pattern_generator(**kwargs)
            return (ResultCode.OK, self.SUCCEEDED_MESSAGE)

    @engineering_mode_required
    @command(dtype_in="DevString", dtype_out="DevVarLongStringArray")
    def ConfigurePatternGenerator(
        self: MccsTile, argin: str
    ) -> DevVarLongStringArrayType:
        """
        Set the test pattern generator using the provided configuration.

        :param argin: JSON dictionary with the following keywords:

        * stage: The stage in the signal chain where the pattern is injected.
            Options are: 'jesd' (output of ADCs), 'channel' (output of the
            channelizer), or 'beamf' (output of the tile beamformer).
        * pattern: The data pattern in time order. Must be an array of length 1
            to 1024. Represents values in time order, not for antennas or
            polarizations.
        * adders: A list of 32 integers that expands the pattern to cover 16
            antennas and 2 polarizations. The adders map the pattern to hardware
            signals.
        * start: Boolean flag to indicate whether to start the pattern
            immediately. If False, the pattern can be started manually later.
        * shift: Optional bit shift (divides by 2^shift). Must not be used in
            'beamf' stage, where it is always overridden to 4.
            * zero: Integer (0-65535) used as a mask to disable the pattern on
            specific antennas and polarizations. Applied to both FPGAs, supports
            up to 8 antennas and 2 polarizations.
        * ramp1: An optional ramp1 applied after pattern.
            * polarisation: The polarisation to apply the ramp for.
                This must be 0, 1 or -1 to use all stages.
        * ramp2: An optional ramp2 applied after pattern. (note: ramp2 = ramp1 + 1234)
            * polarisation: The polarisation to apply the ramp for.
                This must be 0, 1 or -1 to use all stages.

        :return: A tuple containing a return code and a string
            message indicating status. The message is for
            information purpose only.

        :example:

        >>> dp = tango.DeviceProxy("mccs/tile/01")
        >>> test_pattern = list(range(1024))
        >>> for n in range(1024):
                if n % 2 == 0:
                    test_pattern[n] = n
                else:
                    test_pattern[n] = random.randrange(0, 255, 1)
        >>> test_adders = list(range(32))
        >>> config = {"stage": "jesd", "pattern": test_pattern, "adders":
                      test_adders, "start": True}
        >>> jstr = json.dumps(config)
        >>> values = dp.command_inout("ConfigurePatternGenerator", jstr)
        """
        handler = self.get_command_object("ConfigurePatternGenerator")
        (return_code, message) = handler(argin)
        return ([return_code], [message])

    class StopPatternGeneratorCommand(FastCommand):
        """
        Class for handling the StopPatternGenerator(argin) command.

        This command takes as input a positional argument specifying the stage in the
        signal chain where the pattern was injected.
        """

        def __init__(
            self: MccsTile.StopPatternGeneratorCommand,
            component_manager: TileComponentManager,
            logger: logging.Logger | None = None,
        ) -> None:
            """
            Initialise a new StopPatternGeneratorCommand instance.

            :param component_manager: the device to which this command belongs.
            :param logger: a logger for this command to use.
            """
            self._component_manager = component_manager
            super().__init__(logger)

        SUCCEEDED_MESSAGE = "StopPatternGenerator command completed OK"

        def do(
            self: MccsTile.StopPatternGeneratorCommand,
            stage: str,
        ) -> tuple[ResultCode, str]:
            """
            Implement :py:meth:`.MccsTile.StopPatternGenerator` commands.

            :param stage: The stage in the signal chain where the pattern was injected.
                Options are: 'jesd' (output of ADCs), 'channel' (output of channelizer),
                or 'beamf' (output of tile beamformer), or 'all' for all stages.

            :return: A tuple containing a return code and a string
                message indicating status. The message is for
                information purpose only.
            """
            self._component_manager.stop_pattern_generator(stage)
            return (ResultCode.OK, self.SUCCEEDED_MESSAGE)

    @engineering_mode_required
    @command(dtype_in="DevString", dtype_out="DevVarLongStringArray")
    def StopPatternGenerator(self: MccsTile, stage: str) -> DevVarLongStringArrayType:
        """
        Stop the pattern generator at the specified stage.

        The stage can be the output of the JESD, the channelizer, or the beamformer.

        :param stage: A positional string argument specifying the stage in the signal
            chain where the pattern was injected. Options are: 'jesd' (output of ADCs),
            'channel' (output of channelizer), 'beamf' (output of tile beamformer),
            or 'all' for all stages.

        :return: A tuple containing a return code and a string message
            indicating status. The message is for information purposes only.

        :example:

        >>> dp = tango.DeviceProxy("mccs/tile/01")
        >>> dp.command_inout("StopPatternGenerator", "jesd")
        """
        handler = self.get_command_object("StopPatternGenerator")
        (return_code, message) = handler(stage)
        return ([return_code], [message])

    class StartPatternGeneratorCommand(FastCommand):
        """
        Class for handling the StartPatternGenerator(argin) command.

        This command takes as input a positional argument specifying the stage in the
        signal chain where the pattern should be injected.
        """

        def __init__(
            self: MccsTile.StartPatternGeneratorCommand,
            component_manager: TileComponentManager,
            logger: logging.Logger | None = None,
        ) -> None:
            """
            Initialise a new StartPatternGeneratorCommand instance.

            :param component_manager: the device to which this command belongs.
            :param logger: a logger for this command to use.
            """
            self._component_manager = component_manager
            super().__init__(logger)

        SUCCEEDED_MESSAGE = "StartPatternGenerator command completed OK"

        def do(
            self: MccsTile.StartPatternGeneratorCommand,
            stage: str,
        ) -> tuple[ResultCode, str]:
            """
            Implement :py:meth:`.MccsTile.StartPatternGenerator` commands.

            :param stage: The stage in the signal chain where the pattern was injected.
                Options are: 'jesd' (output of ADCs), 'channel' (output of channelizer),
                or 'beamf' (output of tile beamformer), or 'all' for all stages.

            :return: A tuple containing a return code and a string
                message indicating status. The message is for
                information purpose only.
            """
            self._component_manager.start_pattern_generator(stage)
            return (ResultCode.OK, self.SUCCEEDED_MESSAGE)

    @engineering_mode_required
    @command(dtype_in="DevString", dtype_out="DevVarLongStringArray")
    def StartPatternGenerator(self: MccsTile, stage: str) -> DevVarLongStringArrayType:
        """
        Start the pattern generator at the specified stage.

        The stage can be the output of the JESD, the channelizer, or the beamformer.

        :param stage: A positional string argument specifying the stage in the signal
            chain where the pattern was injected. Options are: 'jesd' (output of ADCs),
            'channel' (output of channelizer), 'beamf' (output of tile beamformer),
            or 'all' for all stages.

        :return: A tuple containing a return code and a string message
            indicating status. The message is for information purposes only.

        :example:

        >>> dp = tango.DeviceProxy("mccs/tile/01")
        >>> dp.command_inout("StartPatternGenerator", "channel")
        """
        handler = self.get_command_object("StartPatternGenerator")
        (return_code, message) = handler(stage)
        return ([return_code], [message])

    class StartAdcsCommand(FastCommand):
        """Class for handling the StartAdcs command."""

        def __init__(
            self: MccsTile.StartAdcsCommand,
            component_manager: TileComponentManager,
            logger: logging.Logger | None = None,
        ) -> None:
            """
            Initialise a new StartAdcsCommand instance.

            :param component_manager: the device to which this command belongs.
            :param logger: a logger for this command to use.
            """
            self._component_manager = component_manager
            super().__init__(logger)

        SUCCEEDED_MESSAGE = "StartAdcs command completed OK"

        def do(self: MccsTile.StartAdcsCommand) -> tuple[ResultCode, str]:
            """
            Implement :py:meth:`.MccsTile.StartADCs` command.

            :return: A tuple containing a return code and a string
                message indicating status. The message is for
                information purpose only.
            """
            self._component_manager.start_adcs()
            return (ResultCode.OK, self.SUCCEEDED_MESSAGE)

    @engineering_mode_required
    @command(dtype_out="DevVarLongStringArray")
    def StartADCs(self: MccsTile) -> DevVarLongStringArrayType:
        """
        Start the ADCs.

        :return: A tuple containing a return code and a string message
            indicating status. The message is for information purposes only.

        :example:

        >>> dp = tango.DeviceProxy("mccs/tile/01")
        >>> dp.command_inout("StartADCs")
        """
        handler = self.get_command_object("StartADCs")
        (return_code, message) = handler()
        return ([return_code], [message])

    class StopAdcsCommand(FastCommand):
        """Class for handling the StopAdcs command."""

        def __init__(
            self: MccsTile.StopAdcsCommand,
            component_manager: TileComponentManager,
            logger: logging.Logger | None = None,
        ) -> None:
            """
            Initialise a new StopAdcsCommand instance.

            :param component_manager: the device to which this command belongs.
            :param logger: a logger for this command to use.
            """
            self._component_manager = component_manager
            super().__init__(logger)

        SUCCEEDED_MESSAGE = "StopAdcs command completed OK"

        def do(self: MccsTile.StopAdcsCommand) -> tuple[ResultCode, str]:
            """
            Implement :py:meth:`.MccsTile.StopADCs` command.

            :return: A tuple containing a return code and a string
                message indicating status. The message is for
                information purpose only.
            """
            self._component_manager.stop_adcs()
            return (ResultCode.OK, self.SUCCEEDED_MESSAGE)

    @engineering_mode_required
    @command(dtype_out="DevVarLongStringArray")
    def StopADCs(self: MccsTile) -> DevVarLongStringArrayType:
        """
        Stop the ADCs.

        :return: A tuple containing a return code and a string message
            indicating status. The message is for information purposes only.

        :example:

        >>> dp = tango.DeviceProxy("mccs/tile/01")
        >>> dp.command_inout("StopADCs")
        """
        handler = self.get_command_object("StopADCs")
        (return_code, message) = handler()
        return ([return_code], [message])

    class EnableStationBeamFlaggingCommand(FastCommand):
        """Class for handling the EnableStationBeamFlagging command."""

        def __init__(
            self: MccsTile.EnableStationBeamFlaggingCommand,
            component_manager: TileComponentManager,
            logger: logging.Logger | None = None,
        ) -> None:
            """
            Initialise a new EnableStationBeamFlaggingCommand instance.

            :param component_manager: the device to which this command belongs.
            :param logger: a logger for this command to use.
            """
            self._component_manager = component_manager
            super().__init__(logger)

        SUCCEEDED_MESSAGE = "EnableStationBeamFlagging command completed OK"
        FAILED_MESSAGE = "EnableStationBeamFlagging failed to execute"

        def do(
            self: MccsTile.EnableStationBeamFlaggingCommand,
        ) -> tuple[ResultCode, str]:
            """
            Implement :py:meth:`.MccsTile.EnableStationBeamFlagging` command.

            :return: A tuple containing a return code and a string
                message indicating status. The message is for
                information purpose only.
            """
            self._component_manager.enable_station_beam_flagging()
            beam_flag_values = self._component_manager.is_station_beam_flagging_enabled

            if all(value for value in beam_flag_values):
                return (ResultCode.OK, self.SUCCEEDED_MESSAGE)
            return (ResultCode.FAILED, self.FAILED_MESSAGE)

    @command(dtype_out="DevVarLongStringArray")
    def EnableStationBeamFlagging(self: MccsTile) -> DevVarLongStringArrayType:
        """
        Enable station beam flagging.

        :return: A tuple containing a return code and a string message
            indicating status. The message is for information purposes only.

        TODO THORN-68: Currently we can't verify if the flag has been set correctly,
        this functionality will get added later

        :example:

        >>> dp = tango.DeviceProxy("mccs/tile/01")
        >>> dp.command_inout("EnableStationBeamFlagging")
        """
        handler = self.get_command_object("EnableStationBeamFlagging")
        (return_code, message) = handler()
        return ([return_code], [message])

    class DisableStationBeamFlaggingCommand(FastCommand):
        """Class for handling the DisableStationBeamFlagging command."""

        def __init__(
            self: MccsTile.DisableStationBeamFlaggingCommand,
            component_manager: TileComponentManager,
            logger: logging.Logger | None = None,
        ) -> None:
            """
            Initialise a new DisableStationBeamFlaggingCommand instance.

            :param component_manager: the device to which this command belongs.
            :param logger: a logger for this command to use.
            """
            self._component_manager = component_manager
            super().__init__(logger)

        SUCCEEDED_MESSAGE = "DisableStationBeamFlagging command completed OK"
        FAILED_MESSAGE = "DisableStationBeamFlagging failed to execute"

        def do(
            self: MccsTile.DisableStationBeamFlaggingCommand,
        ) -> tuple[ResultCode, str]:
            """
            Implement :py:meth:`.MccsTile.DisableStationBeamFlagging` command.

            :return: A tuple containing a return code and a string
                message indicating status. The message is for
                information purpose only.
            """
            self._component_manager.disable_station_beam_flagging()
            beam_flag_values = self._component_manager.is_station_beam_flagging_enabled

            if all(not value for value in beam_flag_values):
                return (ResultCode.OK, self.SUCCEEDED_MESSAGE)
            return (ResultCode.FAILED, self.FAILED_MESSAGE)

    @command(dtype_out="DevVarLongStringArray")
    def DisableStationBeamFlagging(self: MccsTile) -> DevVarLongStringArrayType:
        """
        Disable station beam flagging.

        :return: A tuple containing a return code and a string message
            indicating status. The message is for information purposes only.

        TODO THORN-68: Currently we can't verify if the flag has been set correctly,
        this functionality will get added later

        :example:

        >>> dp = tango.DeviceProxy("mccs/tile/01")
        >>> dp.command_inout("DisableStationBeamFlagging")
        """
        handler = self.get_command_object("DisableStationBeamFlagging")
        (return_code, message) = handler()
        return ([return_code], [message])

    def __str__(self: MccsTile) -> str:
        """
        Produce list of tile information.

        :return: Information string
        :rtype: str
        """
        info = self._info
        return (
            f"\nTile Processing Module {info['hardware']['HARDWARE_REV']} "
            f"Serial Number: {info['hardware']['SN']} \n"
            f"{'_'*90} \n"
            f"{' '*29}| \n"
            f"Classification               | "
            f"{info['hardware']['PN']}-{info['hardware']['BOARD_MODE']} \n"
            f"Hardware Revision            | {info['hardware']['HARDWARE_REV']} \n"
            f"Serial Number                | {info['hardware']['SN']} \n"
            f"BIOS Revision                | {info['hardware']['bios']} \n"
            f"Board External Label         | {info['hardware']['EXT_LABEL']} \n"
            f"DDR Memory Capacity          | {info['hardware']['DDR_SIZE_GB']} "
            f"GB per FPGA \n"
            f"{'_'*29}|{'_'*60} \n"
            f"{' '*29}| \n"
            f"FPGA Firmware Design         | {info['fpga_firmware']['design']} \n"
            f"FPGA Firmware Revision       | {info['fpga_firmware']['build']} \n"
            f"FPGA Firmware Compile Time   | {info['fpga_firmware']['compile_time']} "
            f"UTC \n"
            f"FPGA Firmware Compile User   | {info['fpga_firmware']['compile_user']} "
            f" \n"
            f"FPGA Firmware Compile Host   | {info['fpga_firmware']['compile_host']} \n"
            f"FPGA Firmware Git Branch     | {info['fpga_firmware']['git_branch']} \n"
            f"FPGA Firmware Git Commit     | {info['fpga_firmware']['git_commit']} \n"
            f"{'_'*29}|{'_'*60} \n"
            f"{' '*29}| \n"
            f"1G (MGMT) IP Address         | {str(info['network']['1g_ip_address'])} \n"
            f"1G (MGMT) MAC Address        | {info['network']['1g_mac_address']} \n"
            f"1G (MGMT) Netmask            | {str(info['network']['1g_netmask'])} \n"
            f"1G (MGMT) Gateway IP         | {str(info['network']['1g_gateway'])} \n"
            f"EEP IP Address               | {str(info['hardware']['ip_address_eep'])}"
            f" \n"
            f"EEP Netmask                  | {str(info['hardware']['netmask_eep'])} \n"
            f"EEP Gateway IP               | {str(info['hardware']['gateway_eep'])} \n"
            f"40G Port 1 IP Address        | "
            f"{str(info['network']['40g_ip_address_p1'])} \n"
            f"40G Port 1 MAC Address       | "
            f"{str(info['network']['40g_mac_address_p1'])} \n"
            f"40G Port 1 Netmask           | {str(info['network']['40g_netmask_p1'])}"
            f" \n"
            f"40G Port 1 Gateway IP        | {str(info['network']['40g_gateway_p1'])}"
            f" \n"
            f"40G Port 2 IP Address        | "
            f"{str(info['network']['40g_ip_address_p2'])} \n"
            f"40G Port 2 MAC Address       | "
            f"{str(info['network']['40g_mac_address_p2'])} \n"
            f"40G Port 2 Netmask           | {str(info['network']['40g_netmask_p2'])}"
            f" \n"
            f"40G Port 2 Gateway IP        | {str(info['network']['40g_gateway_p2'])}"
            f" \n"
        )

    # -------------
    # AntennaBuffer
    # -------------

    class SetUpAntennaBufferCommand(FastCommand):
        """Class for handling the SetUpAntennaBuffer(argin) command."""

        def __init__(
            self: MccsTile.SetUpAntennaBufferCommand,
            component_manager: TileComponentManager,
            logger: logging.Logger,
        ) -> None:
            """
            Initialise a new SetUpAntennaBufferCommand instance.

            :param component_manager: the device to which this command belongs.
            :param logger: the logger to be used by this Command. If not
                provided, then a default module logger will be used.
            """
            self._component_manager = component_manager
            super().__init__(logger)

        SUCCEEDED_MESSAGE = "SetUpAntennaBuffer command completed OK"
        FAILED_MESSAGE = "SetUpAntennaBuffer command failed to compelte"

        def do(  # type: ignore[override]
            self: MccsTile.SetUpAntennaBufferCommand,
            *args: Any,
        ) -> tuple[ResultCode, str]:
            """
            Implement :py:meth:`.MccsTile.SetUpAntennaBuffer` command.

            :param args: a string containing a json serialised dictionary

            :return: A tuple containing a return code and a string
                message indicating status. The message is for
                information purpose only.
            """
            decoded_dict = json.loads(args[0])
            mode = decoded_dict.get("mode", "SDN")
            ddr_start_byte_address = decoded_dict.get(
                "DDR_start_address", 512 * 1024**2
            )
            max_ddr_byte_size = decoded_dict.get("max_DDR_byte_size", None)

            if self._component_manager.set_up_antenna_buffer(
                mode, ddr_start_byte_address, max_ddr_byte_size
            ):
                result = self._component_manager.tile._antenna_buffer_tile_attribute
                return (ResultCode.OK, str(result))
            return (ResultCode.FAILED, self.FAILED_MESSAGE)

    @command(dtype_in="DevString", dtype_out="DevVarLongStringArray")
    def SetUpAntennaBuffer(self: MccsTile, argin: str) -> DevVarLongStringArrayType:
        """Set up the antenna buffer.

        :param argin: a json serialised dictionary containing the following keys:

            * mode: netwrok to transmit antenna buffer data to. Options: 'SDN'
                (Science Data Network) and 'NSDN' (Non-Science Data Network)
            * ddr_start_byte_address: first address in the DDR for antenna buffer
                data to be written in (in bytes).
            * max_ddr_byte_size: last address for writing antenna buffer data
                (in bytes). If 'None' is chosen, the method will assume the last
                address to be the final address of the DDR chip

        :return: A tuple containing a return code and a string message indicating
            status. The message is for information purpose only.
        """
        handler = self.get_command_object("SetUpAntennaBuffer")
        (return_code, message) = handler(argin)
        return ([return_code], [message])

    @command(dtype_in="DevString", dtype_out="DevVarLongStringArray")
    def StartAntennaBuffer(self: MccsTile, argin: str) -> DevVarLongStringArrayType:
        """
        Start recording to the antenna buffer.

        :param argin: a json serialised dictionary containing the following keys:

            * antennas: a list of antenna IDs to be used by the buffer, from 0 to 15.
                One or two antennas can be used for each FPGA, or 1 to 4 per buffer.
            * start_time: the first time stamp that will be written into the DDR.
                When set to -1, the buffer will begin writing as soon as possible.
            * timestamp_capture_duration: the capture duration in timestamps.
                Timestamps are in units of 256 ADC samples (256*1.08us).
            * continuous_mode: "True" for continous capture. If enabled, time capture
                durations is ignored

        :return: A tuple containing a return code and a string message indicating
            status. The message is for information purpose only.

        """
        handler = self.get_command_object("StartAntennaBuffer")
        (return_code, message) = handler(argin)
        return ([return_code], [message])

    @command(dtype_out="DevVarLongStringArray")
    def ReadAntennaBuffer(self: MccsTile) -> DevVarLongStringArrayType:
        """
        Read the data from the antenna buffer.

        :return: A tuple containing a return code and a string message indicating
            status. The message is for information purpose only.
        """
        handler = self.get_command_object("ReadAntennaBuffer")
        (return_code, message) = handler()
        return ([return_code], [message])

    class StopAntennaBufferCommand(FastCommand):
        """Class for handling the StopAntennaBuffer command."""

        def __init__(
            self: MccsTile.StopAntennaBufferCommand,
            component_manager: TileComponentManager,
            logger: logging.Logger,
        ) -> None:
            """
            Initialise a new StopAntennaBufferCommand instance.

            :param component_manager: the device to which this command belongs.
            :param logger: the logger to be used by this Command. If not
                provided, then a default module logger will be used.
            """
            self._component_manager = component_manager
            super().__init__(logger)

        SUCCEEDED_MESSAGE = "StopAntennaBuffer command completed OK"
        FAILED_MESSAGE = "StopAntennaBuffer command failed to compelte"

        def do(  # type: ignore[override]
            self: MccsTile.StopAntennaBufferCommand,
        ) -> tuple[ResultCode, str]:
            """
            Implement :py:meth:`.MccsTile.StopAntennaBuffer` command.

            :return: A tuple containing a return code and a string
                message indicating status. The message is for
                information purpose only.
            """
            if self._component_manager.stop_antenna_buffer():
                return (ResultCode.OK, self.SUCCEEDED_MESSAGE)
            return (ResultCode.FAILED, self.FAILED_MESSAGE)

    @command(dtype_out="DevVarLongStringArray")
    def StopAntennaBuffer(self: MccsTile) -> DevVarLongStringArrayType:
        """
        Stop writting to the antenna buffer.

        :return: A tuple containing a return code and a string message indicating
            status. The message is for information purpose only.
        """
        handler = self.get_command_object("StopAntennaBuffer")
        (return_code, message) = handler()
        return ([return_code], [message])

    # ---------------
    # On/Off commands
    # ---------------

    @command(  # type: ignore[misc]  # "Untyped decorator makes function untyped"
        dtype_out="DevVarLongStringArray"
    )
    def Off(self: MccsTile) -> DevVarLongStringArrayType:
        """
        Turn the device off.

        To modify behaviour for this command, modify the do() method of
        the command class.

        :return: A tuple containing a return code and a string
            message indicating status. The message is for
            information purpose only.
        """
        if not self.UseAttributesForHealth:
            self._health_model._ignore_power_state = True
        return super().Off()

    @command(  # type: ignore[misc]  # "Untyped decorator makes function untyped"
        dtype_out="DevVarLongStringArray"
    )
    def On(self: MccsTile) -> DevVarLongStringArrayType:
        """
        Turn device on.

        To modify behaviour for this command, modify the do() method of
        the command class.

        :return: A tuple containing a return code and a string
            message indicating status. The message is for
            information purpose only.
        """
        if not self.UseAttributesForHealth:
            self._health_model._ignore_power_state = False
        return super().On()


# ----------
# Run server
# ----------
def main(*args: str, **kwargs: str) -> int:  # pragma: no cover
    """
    Entry point for module.

    :param args: positional arguments
    :param kwargs: named arguments

    :return: exit code
    """
    return MccsTile.run_server(args=args or None, **kwargs)


if __name__ == "__main__":
    main()<|MERGE_RESOLUTION|>--- conflicted
+++ resolved
@@ -3626,27 +3626,6 @@
         """
         self.component_manager.firmware_version = value
 
-<<<<<<< HEAD
-    @attribute(
-        dtype="DevDouble",
-        abs_change=0.05,
-        archive_abs_change=0.05,
-        min_value=4.5,
-        max_value=5.5,
-        min_alarm=4.69,
-        max_alarm=5.19,
-    )
-    def voltageMon(self: MccsTile) -> float | None:
-        """
-        Return the internal 5V supply of the TPM.
-
-        :return: Internal supply of the TPM
-        """
-        self.logger.warning("Deprecated in favour of voltageMon5V0")
-        return self._attribute_state["voltageMon"].read()
-
-=======
->>>>>>> 30a36647
     @attribute(dtype="DevBoolean")
     def isProgrammed(self: MccsTile) -> bool:
         """
