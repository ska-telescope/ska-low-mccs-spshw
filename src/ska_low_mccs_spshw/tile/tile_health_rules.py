--- conflicted
+++ resolved
@@ -109,44 +109,26 @@
         :return: the computed health state
         """
         states = {}
-<<<<<<< HEAD
-        for p in monitoring_points:
-            if isinstance(monitoring_points[p], dict):
+        for p, p_state in monitoring_points.items():
+            if isinstance(p_state, dict):
                 states[p] = self.compute_intermediate_state(
-                    monitoring_points[p], min_max[p], path=f"{path}/{p}"
+                    p_state, min_max[p], path=f"{path}/{p}"
                 )
             else:
-                if monitoring_points[p] is None:
+                if p_state is None:
                     states[p] = HealthState.UNKNOWN, f"Monitoring point {p} not yet read"
                 elif isinstance(min_max[p], dict):
                     states[p] = (
                         (HealthState.OK, "")
-                        if monitoring_points[p] >= min_max[p]["min"]
-                        and monitoring_points[p] <= min_max[p]["max"]
-                        else (HealthState.FAILED, f"Monitoring point \"{path}/{p}\": {monitoring_points[p]} not in range {min_max[p]['min']} - {min_max[p]['max']}")
+                        if p_state >= min_max[p]["min"]
+                        and p_state <= min_max[p]["max"]
+                        else (HealthState.FAILED, f"Monitoring point \"{path}/{p}\": {p_state} not in range {min_max[p]['min']} - {min_max[p]['max']}")
                     )
                 else:
                     states[p] = (
                         (HealthState.OK, "")
-                        if monitoring_points[p] == min_max[p]
-                        else (HealthState.FAILED, f"Monitoring point \"{path}/{p}\": {monitoring_points[p]} =/= {min_max[p]}")
-=======
-        for p, p_state in monitoring_points.items():
-            if isinstance(p_state, dict):
-                states[p] = self.compute_intermediate_state(p_state, min_max[p])
-            else:
-                if p_state is None and min_max[p] is not None:
-                    states[p] = HealthState.UNKNOWN
-                elif isinstance(min_max[p], dict):
-                    states[p] = (
-                        HealthState.OK
-                        if min_max[p]["min"] <= p_state <= min_max[p]["max"]
-                        else HealthState.FAILED
-                    )
-                else:
-                    states[p] = (
-                        HealthState.OK if p_state == min_max[p] else HealthState.FAILED
->>>>>>> 4c8a4838
+                        if p_state == min_max[p]
+                        else (HealthState.FAILED, f"Monitoring point \"{path}/{p}\": {p_state} =/= {min_max[p]}")
                     )
         return self._combine_states(*states.values())
 
