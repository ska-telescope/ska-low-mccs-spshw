#  -*- coding: utf-8 -*
# pylint: disable=arguments-differ
#
# This file is part of the SKA Low MCCS project
#
#
# Distributed under the terms of the BSD 3-clause new license.
# See LICENSE for more info.
"""A file to store health transition rules for tile."""
from __future__ import annotations

from typing import Any

from ska_control_model import HealthState
from ska_low_mccs_common.health import HealthRules

from .tile_data import TileData


class TileHealthRules(HealthRules):
    """A class to handle transition rules for tile."""

    def unknown_rule(  # type: ignore[override]
        self: TileHealthRules,
        intermediate_healths: dict[str, HealthState],
        tile_health: HealthState,
    ) -> bool:
        """
        Test whether UNKNOWN is valid for the tile.

        :param intermediate_healths: dictionary of intermediate healths
        :param tile_health: the tile's computed health from it's communication and fault
            states, among others. Does not include monitoring points.
        :return: True if UNKNOWN is a valid state
        """
        return (
            HealthState.UNKNOWN in intermediate_healths.values()
            or tile_health == HealthState.UNKNOWN
        )

    def failed_rule(  # type: ignore[override]
        self: TileHealthRules,
        intermediate_healths: dict[str, HealthState],
        tile_health: HealthState,
    ) -> bool:
        """
        Test whether FAILED is valid for the tile.

        :param intermediate_healths: dictionary of intermediate healths
        :param tile_health: the tile's computed health from it's communication and fault
            states, among others. Does not include monitoring points.
        :return: True if FAILED is a valid state
        """
        return (
            HealthState.FAILED in intermediate_healths.values()
            or tile_health == HealthState.FAILED
        )

    def degraded_rule(  # type: ignore[override]
        self: TileHealthRules,
        intermediate_healths: dict[str, HealthState],
        tile_health: HealthState,
    ) -> bool:
        """
        Test whether DEGRADED is valid for the tile.

        :param intermediate_healths: dictionary of intermediate healths
        :param tile_health: the tile's computed health from it's communication and fault
            states, among others. Does not include monitoring points.
        :return: True if DEGRADED is a valid state
        """
        return (
            HealthState.DEGRADED in intermediate_healths.values()
            or tile_health == HealthState.DEGRADED
        )

    def healthy_rule(  # type: ignore[override]
        self: TileHealthRules,
        intermediate_healths: dict[str, HealthState],
        tile_health: HealthState,
    ) -> bool:
        """
        Test whether OK is valid for the tile.

        :param intermediate_healths: dictionary of intermediate healths
        :param tile_health: the tile's computed health from it's communication and fault
            states, among others. Does not include monitoring points.
        :return: True if OK is a valid state
        """
        return (
            HealthState.OK in intermediate_healths.values()
            and tile_health == HealthState.OK
        )

    @property
    def default_thresholds(self: TileHealthRules) -> dict[str, Any]:
        """
        Get the default thresholds for tile.

        :return: the default thresholds
        """
        return TileData.MIN_MAX_MONITORING_POINTS

    def compute_intermediate_state(
        self: TileHealthRules,
        monitoring_points: dict[str, Any],
        min_max: dict[str, Any],
    ) -> HealthState:
        """
        Compute the intermediate health state for the Tile.

        This is computed for a particular category of monitoring points
        e.g. voltage, io etc.

        :param monitoring_points: dictionary of all the TPM monitoring points
            for the given category of monitoring point
        :param min_max: minimum/maximum/expected values for the monitoring points.
            For monitoring points where a minimum/maximum doesn't make sense,
            the value provided will be that which the monitoring point is required
            to have for the device to be healthy
        :return: the computed health state
        """
        states = {}
        for p in monitoring_points:
            if isinstance(monitoring_points[p], dict):
                states[p] = self.compute_intermediate_state(
                    monitoring_points[p], min_max[p]
                )
            else:
                if monitoring_points[p] is None:
<<<<<<< HEAD
                    states[p] = HealthState.OK
=======
                    states[p] = HealthState.UNKNOWN
>>>>>>> de673a85
                elif isinstance(min_max[p], dict):
                    states[p] = (
                        HealthState.OK
                        if monitoring_points[p] >= min_max[p]["min"]
                        and monitoring_points[p] <= min_max[p]["max"]
                        else HealthState.FAILED
                    )
                else:
                    states[p] = (
                        HealthState.OK
                        if monitoring_points[p] == min_max[p]
                        else HealthState.FAILED
                    )
        return self._combine_states(*states.values())

    def _combine_states(self: TileHealthRules, *args: HealthState) -> HealthState:
        states = [
            HealthState.FAILED,
            HealthState.UNKNOWN,
            HealthState.DEGRADED,
            HealthState.OK,
        ]
        for state in states:
            if state in args:
                return state
        return HealthState.UNKNOWN<|MERGE_RESOLUTION|>--- conflicted
+++ resolved
@@ -128,11 +128,7 @@
                 )
             else:
                 if monitoring_points[p] is None:
-<<<<<<< HEAD
-                    states[p] = HealthState.OK
-=======
                     states[p] = HealthState.UNKNOWN
->>>>>>> de673a85
                 elif isinstance(min_max[p], dict):
                     states[p] = (
                         HealthState.OK
