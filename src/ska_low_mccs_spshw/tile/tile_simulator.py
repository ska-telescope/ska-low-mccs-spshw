--- conflicted
+++ resolved
@@ -228,15 +228,7 @@
 
         :return: Values
         """
-<<<<<<< HEAD
-        if address == ("pll", 0x508):
-            return 0xE7
-        if isinstance(address, int):
-            address = hex(address)
-        return self._register_map.get(address)
-=======
         return [self._address_map.get(str(address + i), 0) for i in range(n)]
->>>>>>> 99eaba66
 
     def write_address(
         self: MockTpm, address: int, values: list[int], retry: bool = True
