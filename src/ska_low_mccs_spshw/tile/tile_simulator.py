--- conflicted
+++ resolved
@@ -421,41 +421,6 @@
         self._adc_rms: list[float] = list(self.ADC_RMS)
         self.spead_data_simulator = SpeadDataSimulator(logger)
 
-<<<<<<< HEAD
-        self.preadu_signal_map = {
-            0: {"preadu_id": 1, "channel": 0},
-            1: {"preadu_id": 1, "channel": 1},
-            2: {"preadu_id": 1, "channel": 2},
-            3: {"preadu_id": 1, "channel": 3},
-            4: {"preadu_id": 1, "channel": 4},
-            5: {"preadu_id": 1, "channel": 5},
-            6: {"preadu_id": 1, "channel": 6},
-            7: {"preadu_id": 1, "channel": 7},
-            8: {"preadu_id": 0, "channel": 15},
-            9: {"preadu_id": 0, "channel": 14},
-            10: {"preadu_id": 0, "channel": 13},
-            11: {"preadu_id": 0, "channel": 12},
-            12: {"preadu_id": 0, "channel": 11},
-            13: {"preadu_id": 0, "channel": 10},
-            14: {"preadu_id": 0, "channel": 9},
-            15: {"preadu_id": 0, "channel": 8},
-            16: {"preadu_id": 1, "channel": 8},
-            17: {"preadu_id": 1, "channel": 9},
-            18: {"preadu_id": 1, "channel": 10},
-            19: {"preadu_id": 1, "channel": 11},
-            20: {"preadu_id": 1, "channel": 12},
-            21: {"preadu_id": 1, "channel": 13},
-            22: {"preadu_id": 1, "channel": 14},
-            23: {"preadu_id": 1, "channel": 15},
-            24: {"preadu_id": 0, "channel": 7},
-            25: {"preadu_id": 0, "channel": 6},
-            26: {"preadu_id": 0, "channel": 5},
-            27: {"preadu_id": 0, "channel": 4},
-            28: {"preadu_id": 0, "channel": 3},
-            29: {"preadu_id": 0, "channel": 2},
-            30: {"preadu_id": 0, "channel": 1},
-            31: {"preadu_id": 0, "channel": 0},
-        }
         self.integrated_channel_configuration = {
             "integration_time": -1.0,
             "first_channel": 0,
@@ -470,8 +435,6 @@
         }
         # return self._register_map.get(str(address), 0)
 
-=======
->>>>>>> 2462252b
     def get_health_status(self: TileSimulator) -> dict[str, Any]:
         """
         Get the health state of the tile.
