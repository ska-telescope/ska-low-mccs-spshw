--- conflicted
+++ resolved
@@ -271,7 +271,7 @@
                     else:
                         self.logger.debug("Failed to acquire lock")
                 if self.tile.tpm is None:
-                    self._push_tpm_status(TpmStatus.UNCONNECTED)
+                    self._set_tpm_status(TpmStatus.UNCONNECTED)
                 else:
                     self.tpm_connected()
                     return
@@ -284,7 +284,6 @@
             self.logger.debug("Tile disconnected from tpm.")
             time.sleep(10.0)
 
-    # pylint: disable=too-many-statements
     def _update_attributes(self: TpmDriver) -> None:
         """Update key hardware attributes."""
         current_time = time.time()
@@ -303,13 +302,9 @@
                     self._fpga1_temperature = self.tile.get_fpga0_temperature()
                     self._fpga2_temperature = self.tile.get_fpga1_temperature()
                     self._board_temperature = self.tile.get_temperature()
-<<<<<<< HEAD
                 # Commands checked only when initialised
                 # Potential crash if polled on a uninitialised board
-                if (
-                    self._tpm_status == TpmStatus.INITIALISED
-                    or self._tpm_status == TpmStatus.SYNCHRONISED
-                ):
+                if self._tpm_status in (TpmStatus.INITIALISED, TpmStatus.SYNCHRONISED):
                     self._adc_rms = self.tile.get_adc_rms()
                     self._pending_data_requests = (
                         self.tile.check_pending_data_requests()
@@ -335,25 +330,7 @@
                         self._beamformer_table = self.tile.tpm.station_beamf[
                             0
                         ].get_channel_table()
-=======
-                # very slow update parameters. Should update by set commands
-                if (current_time - self._last_update_time_2) > time_interval_2:
-                    self._last_update_time_2 = current_time
-                    self._fpga_reference_time = self.tile[
-                        "fpga1.pps_manager.sync_time_val"
-                    ]
-                    self._phase_terminal_count = self.tile.get_phase_terminal_count()
-                    # self._channeliser_truncation = method_to_be_written
-                    # self._csp_rounding = method_to_be_written
-                    self._preadu_levels = self._get_preadu_levels()
-                    self._static_delays = self._get_static_delays()
-                    self._station_id = self.tile.get_station_id()
-                    self._tile_id = self.tile.get_tile_id()
-                    self._beamformer_table = self.tile.tpm.station_beamf[
-                        0
-                    ].get_channel_table()
         # pylint: disable=broad-except
->>>>>>> 8db5fb9c
         except Exception as e:
             self.logger.debug(f"Failed to update key hardware attributes: {e}")
 
@@ -402,18 +379,6 @@
 
     def tpm_disconnected(self: TpmDriver) -> None:
         """Tile disconnected to tpm."""
-<<<<<<< HEAD
-        self._push_tpm_status(TpmStatus.UNCONNECTED)
-        self.update_communication_state(CommunicationStatus.NOT_ESTABLISHED)
-        while True:
-            if self._hardware_lock.acquire(timeout=0.2):
-                self.tile.tpm = None
-                self._hardware_lock.release()
-                break
-            else:
-                self.logger.warning("Failed to acquire hardware lock")
-                time.sleep(0.5)
-=======
         self.logger.debug("Tile disconnecting from tpm.")
         self._set_tpm_status(TpmStatus.UNCONNECTED)
         self.logger.debug("CommunicationStatus.NOT_ESTABLISHED")
@@ -423,7 +388,6 @@
                     self.tile.tpm = None
             self.logger.warning("Failed to acquire hardware lock")
             time.sleep(0.5)
->>>>>>> 8db5fb9c
         self.logger.debug("Tile disconnected from tpm.")
         self._update_communication_state(CommunicationStatus.DISABLED)
 
@@ -443,7 +407,16 @@
             self._update_tpm_status()
         return self._tpm_status
 
-    def _push_tpm_status(self: TpmDriver, new_status: TpmStatus) -> None:
+    @tpm_status.setter
+    def tpm_status(self: TpmDriver, new_status: TpmStatus) -> None:
+        """
+        Set the TPM status local attribute and call the callback if changed.
+
+        :param new_status: the new value for the _tpm_status
+        """
+        self._set_tpm_status(new_status)
+
+    def _set_tpm_status(self: TpmDriver, new_status: TpmStatus) -> None:
         """
         Set the TPM status local attribute and call the callback if changed.
 
@@ -459,27 +432,6 @@
         if self.communication_state != CommunicationStatus.ESTABLISHED:
             new_status = TpmStatus.UNCONNECTED
         else:
-<<<<<<< HEAD
-            if self._hardware_lock.acquire(timeout=0.2):
-                try:
-                    self._is_programmed = self.tile.is_programmed()
-                    if self._is_programmed is False:
-                        new_status = TpmStatus.UNPROGRAMMED
-                    elif self._tile_id != self.tile.get_tile_id():
-                        new_status = TpmStatus.PROGRAMMED
-                    elif self._check_channeliser_started() is False:
-                        new_status = TpmStatus.INITIALISED
-                    else:
-                        new_status = TpmStatus.SYNCHRONISED
-                except Exception as e:
-                    self.logger.warning(f"tpm_driver: tpm_status failed: {e}")
-                    # TODO This must be handled in the connection loop when implemented
-                    new_status = TpmStatus.UNCONNECTED
-                self._hardware_lock.release()
-            else:
-                self.logger.debug("tpm_driver: tpm_status uses current value")
-        self._push_tpm_status(new_status)
-=======
             with acquire_timeout(self._hardware_lock, timeout=0.2) as acquired:
                 if acquired:
                     try:
@@ -501,7 +453,6 @@
                 else:
                     self.logger.debug("tpm_driver: tpm_status uses current value")
         self._set_tpm_status(new_status)
->>>>>>> 8db5fb9c
 
     @property
     def hardware_version(self: TpmDriver) -> str:
@@ -656,7 +607,7 @@
         self._is_programmed = is_programmed
         if is_programmed:
             self._firmware_name = bitfile
-            self._push_tpm_status(TpmStatus.PROGRAMMED)
+            self._set_tpm_status(TpmStatus.PROGRAMMED)
 
         if task_callback:
             if is_programmed:
@@ -674,19 +625,6 @@
         """Erase FPGA programming to reduce FPGA power consumption."""
         self.logger.debug("TpmDriver: erase_fpga")
         status = self._tpm_status
-<<<<<<< HEAD
-        if self._hardware_lock.acquire(timeout=0.2):
-            try:
-                self.tile.erase_fpga()
-                self._is_programmed = False
-                status = TpmStatus.UNPROGRAMMED
-            except Exception as e:
-                self.logger.warning(f"TpmDriver: Tile access failed: {e}")
-            self._hardware_lock.release()
-        else:
-            self.logger.warning("Failed to acquire hardware lock")
-        self._push_tpm_status(status)
-=======
         with acquire_timeout(self._hardware_lock, timeout=0.2) as acquired:
             if acquired:
                 try:
@@ -699,7 +637,6 @@
             else:
                 self.logger.warning("Failed to acquire hardware lock")
         self._set_tpm_status(status)
->>>>>>> 8db5fb9c
 
     def _initialise(
         self: TpmDriver,
@@ -722,13 +659,8 @@
         prog_status = False
         with self._hardware_lock:
             self.logger.debug("Lock acquired")
-<<<<<<< HEAD
             if self.tile.is_programmed() is False:
-                self._push_tpm_status(TpmStatus.UNPROGRAMMED)
-=======
-            if self.tile.is_programmed is False:
                 self._set_tpm_status(TpmStatus.UNPROGRAMMED)
->>>>>>> 8db5fb9c
                 self.tile.program_fpgas(self._firmware_name)
             prog_status = self.tile.is_programmed
         self.logger.debug("Lock released")
@@ -737,7 +669,7 @@
         #
         if prog_status:
             self._is_programmed = True
-            self._push_tpm_status(TpmStatus.PROGRAMMED)
+            self._set_tpm_status(TpmStatus.PROGRAMMED)
             #
             # Base initialisation
             #
@@ -758,7 +690,7 @@
                 # self.tile.post_synchronisation()
                 self.tile.set_station_id(self._station_id, self._tile_id)
             self.logger.debug("Lock released")
-            self._push_tpm_status(TpmStatus.INITIALISED)
+            self._set_tpm_status(TpmStatus.INITIALISED)
             self.logger.debug("TpmDriver: initialisation completed")
             if task_callback:
                 task_callback(
@@ -766,7 +698,7 @@
                     result="The initialisation task has completed",
                 )
         else:
-            self._push_tpm_status(TpmStatus.UNPROGRAMMED)
+            self._set_tpm_status(TpmStatus.UNPROGRAMMED)
             self.logger.error("TpmDriver: Cannot initialise board")
             if task_callback:
                 task_callback(
@@ -1180,13 +1112,8 @@
         if core_id == -1:
             for icore in range(2):
                 for arp_table_entry_id in range(2):
-<<<<<<< HEAD
-                    dict_to_append = self._get_40g_core_configuration(
-                        core, arp_table_entry_id
-=======
                     dict_to_append = self.tile.get_40g_core_configuration(
                         icore, arp_table_entry_id
->>>>>>> 8db5fb9c
                     )
                     if dict_to_append is not None:
                         self._forty_gb_core_list.append(dict_to_append)
@@ -1201,7 +1128,7 @@
         return self._forty_gb_core_list
 
     def _get_40g_core_configuration(
-        self: TpmDriver, core_id:int, arp_table_entry:int
+        self: TpmDriver, core_id: int, arp_table_entry: int
     ):
         """
         Return a 40G configuration.
@@ -1213,18 +1140,20 @@
 
         :return: core configuration or list of core configurations
         """
-        return_value = {'core_id': core_id, 'arp_table_entry': arp_table_entry}
-        if self._hardware_lock.acquire(timeout=0.2):
-            try:
-                return_value = self.tile.get_40g_core_configuration(
-                    core_id,
-                    arp_table_entry,
-                )
-            except Exception as e:
-                self.logger.warning(f"TpmDriver: Tile access failed: {e}")
-            self._hardware_lock.release()
-        else:
-            self.logger.warning("Failed to acquire hardware lock")
+        return_value = {"core_id": core_id, "arp_table_entry": arp_table_entry}
+        with acquire_timeout(self._hardware_lock, timeout=0.2) as acquired:
+            if acquired:
+                try:
+                    return_value = self.tile.get_40g_core_configuration(
+                        core_id,
+                        arp_table_entry,
+                    )
+                # pylint: disable=broad-except
+                except Exception as e:
+                    self.logger.warning(f"TpmDriver: Tile access failed: {e}")
+                self._hardware_lock.release()
+            else:
+                self.logger.warning("Failed to acquire hardware lock")
         return return_value
 
     @property
@@ -1261,19 +1190,6 @@
         :param src_port: sourced port, defaults to 0xF0D0
         :param dst_port: destination port, defaults to 4660
         """
-<<<<<<< HEAD
-        self.logger.debug(f"TpmDriver: set_lmc_download: mode {mode}, dst_ip: {dst_ip}")
-        if self._hardware_lock.acquire(timeout=0.2):
-            try:
-                self.tile.set_lmc_download(
-                    mode, payload_length, dst_ip, src_port, dst_port
-                )
-            except Exception as e:
-                self.logger.warning(f"TpmDriver: Tile access failed: {e}")
-            self._hardware_lock.release()
-        else:
-            self.logger.warning("Failed to acquire hardware lock")
-=======
         self.logger.debug("TpmDriver: set_lmc_download")
         with acquire_timeout(self._hardware_lock, timeout=0.2) as acquired:
             if acquired:
@@ -1286,7 +1202,6 @@
                     self.logger.warning(f"TpmDriver: Tile access failed: {e}")
             else:
                 self.logger.warning("Failed to acquire hardware lock")
->>>>>>> 8db5fb9c
 
     @property
     def channeliser_truncation(self: TpmDriver) -> list[int]:
@@ -1309,18 +1224,11 @@
         """
         if isinstance(truncation, int):
             self._channeliser_truncation = [truncation] * 512
-<<<<<<< HEAD
-        elif len(truncation) == 1:
-            self._channeliser_truncation = [truncation[0]] * 512
-        else:
-            self._channeliser_truncation = truncation
-=======
         elif isinstance(truncation, list):
             if len(truncation) == 1:
                 self._channeliser_truncation = truncation * 512
             else:
                 self._channeliser_truncation = truncation
->>>>>>> 8db5fb9c
         self._set_channeliser_truncation(self._channeliser_truncation)
 
     def _set_channeliser_truncation(self: TpmDriver, array: list[int]) -> None:
@@ -1431,11 +1339,7 @@
 
         :param rounding: Number of bits rounded in final 8 bit requantization to CSP
         """
-<<<<<<< HEAD
-        if type(rounding) == int:
-=======
         if isinstance(rounding, int):
->>>>>>> 8db5fb9c
             self._csp_rounding = [rounding] * 384
         elif len(rounding) == 1:
             self._csp_rounding = [rounding[0]] * 384
@@ -2193,24 +2097,6 @@
         self.logger.debug(
             f"TpmDriver:Start acquisition: start time: {start_time}, delay: {delay}"
         )
-<<<<<<< HEAD
-        if self._hardware_lock.acquire(timeout=0.2):
-            try:
-                # Check if ARP table is populated before starting
-                self.tile.reset_eth_errors()
-                self.tile.check_arp_table()
-                # Start data acquisition on board
-                self.tile.start_acquisition(start_time, delay)
-                started = True
-                self._fpga_reference_time = self.tile[
-                    "fpga1.pps_manager.sync_time_val"
-                ]
-            except Exception as e:
-                self.logger.warning(f"TpmDriver: Tile access failed: {e}")
-            self._hardware_lock.release()
-        else:
-            self.logger.warning("Failed to acquire hardware lock")
-=======
         with acquire_timeout(self._hardware_lock, timeout=0.2) as acquired:
             if acquired:
                 try:
@@ -2226,7 +2112,6 @@
             else:
                 self.logger.warning("Failed to acquire hardware lock")
 
->>>>>>> 8db5fb9c
         if not started:
             return False
         self.logger.info("Waiting for start acquisition")
@@ -2245,7 +2130,7 @@
                     self.logger.warning("Failed to acquire hardware lock")
 
             if started:
-                self._push_tpm_status(TpmStatus.SYNCHRONISED)
+                self._set_tpm_status(TpmStatus.SYNCHRONISED)
                 break
         if not started:
             self.logger.warning(
@@ -2274,24 +2159,6 @@
         :param src_port: source port, defaults to 0xF0D0
         :param dst_port: destination port, defaults to 4660
         """
-<<<<<<< HEAD
-        self.logger.debug(f"TpmDriver: set_lmc_integrated_download: mode {mode}, dst_ip {dst_ip}")
-        if self._hardware_lock.acquire(timeout=0.2):
-            try:
-                self.tile.set_lmc_integrated_download(
-                    mode,
-                    channel_payload_length,
-                    beam_payload_length,
-                    dst_ip,
-                    src_port,
-                    dst_port,
-                )
-            except Exception as e:
-                self.logger.warning(f"TpmDriver: Tile access failed: {e}")
-            self._hardware_lock.release()
-        else:
-            self.logger.warning("Failed to acquire hardware lock")
-=======
         self.logger.debug("TpmDriver: set_lmc_integrated_download")
         with acquire_timeout(self._hardware_lock, timeout=0.2) as acquired:
             if acquired:
@@ -2309,7 +2176,6 @@
                     self.logger.warning(f"TpmDriver: Tile access failed: {e}")
             else:
                 self.logger.warning("Failed to acquire hardware lock")
->>>>>>> 8db5fb9c
 
     @property
     def current_tile_beamformer_frame(self: TpmDriver) -> int:
