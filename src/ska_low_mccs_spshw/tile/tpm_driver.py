#  -*- coding: utf-8 -*
#
# This file is part of the SKA Low MCCS project
#
#
# Distributed under the terms of the BSD 3-clause new license.
# See LICENSE for more info.
"""
An implementation of a Tile component manager that drives a real TPM.

The class is basically a wrapper around the Tile class, in order to have
a consistent interface for driver and simulator. This is an initial
version. Some methods are still simulated. A warning is issued in this
case, or a NotImplementedError exception raised.
"""

from __future__ import annotations  # allow forward references in type hints

import copy
import logging
import threading
import time
from typing import Any, Callable, Final, Optional, cast

import numpy as np
from pyaavs.tile import Tile
from pyfabil.base.definitions import Device, LibraryError
from ska_control_model import CommunicationStatus, TaskStatus
from ska_low_mccs_common.component import MccsBaseComponentManager
from ska_tango_base.executor import TaskExecutorComponentManager
from ska_tango_base.poller import PollingComponentManager

from .tile_data import TileData
from .tpm_status import TpmStatus
from .utils import acquire_timeout, int2ip


# pylint: disable=too-many-lines, too-many-instance-attributes, too-many-public-methods
class TpmDriver(
    MccsBaseComponentManager,
    TaskExecutorComponentManager,
    PollingComponentManager[list, str],
):
    """Hardware driver for a TPM."""

    # TODO Remove all unnecessary variables and constants after
    # all methods are completed and tested
    VOLTAGE = 5.0
    BOARD_TEMPERATURE = 36.0
    FPGA1_TEMPERATURE = 38.0
    FPGA2_TEMPERATURE = 37.5
    ADC_RMS = [0.0] * 32
    FPGAS_TIME = [0, 0]
    CURRENT_TILE_BEAMFORMER_FRAME = 0
    FIRMWARE_NAME = {"tpm_v1_2": "itpm_v1_2.bit", "tpm_v1_6": "itpm_v1_6.bit"}
    FIRMWARE_LIST = [
        {"design": "tpm_test", "major": 1, "minor": 2, "build": 0, "time": ""},
        {"design": "tpm_test", "major": 1, "minor": 2, "build": 0, "time": ""},
        {"design": "tpm_test", "major": 1, "minor": 2, "build": 0, "time": ""},
    ]
    REGISTER_LIST: list[str] = []
    BEAMFORMER_TABLE: list[list[int]] = [
        [0, 0, 0, 0, 0, 0, 0]
    ] * 48  # empty beamformer table
    CHANNELISER_TRUNCATION: list[int] = [3] * 512
    CSP_ROUNDING: list[int] = [2] * 384

    # pylint: disable=too-many-arguments
    # pylint: disable=too-many-statements
    def __init__(
        self: TpmDriver,
        logger: logging.Logger,
        tile_id: int,
        tile: Tile,
        tpm_version: str,
        communication_state_changed_callback: Callable[[CommunicationStatus], None],
        component_state_changed_callback: Callable[..., None],
        update_rate: float = 5.0,
    ) -> None:
        """
        Initialise a new TPM driver instance passing in the Tile object.

        :param logger: a logger for this simulator to use
        :param tile_id: the unique ID for the tile
        :param tile: the tile driven by this TpmDriver
        :param tpm_version: TPM version: "tpm_v1_2" or "tpm_v1_6"
        :param communication_state_changed_callback: callback to be
            called when the status of the communications channel between
            the component manager and its component changes
        :param component_state_changed_callback: callback to be called when the
            component state changes.
        :param update_rate: how often updates to attribute values should
            be provided. This is not necessarily the same as the rate at
            which the instrument is polled. For example, the instrument
            may be polled every 0.1 seconds, thus ensuring that any
            invoked commands or writes will be executed promptly.
            However, if the `update_rate` is 5.0, then routine reads of
            instrument values will only occur every 50th poll (i.e.
            every 5 seconds).
        """
        self.logger = logger
        self._hardware_lock = threading.Lock()
        self._poll_rate: Final = 0.1
        self._max_tick: Final = int(update_rate / self._poll_rate)
        # We'll count ticks upwards, but start at the maximum so that
        # our initial update request occurs as soon as possible.
        self._tick = self._max_tick
        # Whether the board is busy running a command. Let's be
        # extremely conservative here and assume that it is until we
        # know that it isn't.
        self._board_is_busy: Optional[bool] = True
        self._active_callback: Optional[Callable] = None

        self._attributes_to_write: dict[str, Any] = {}

        self._component_state_changed_callback = component_state_changed_callback
        self._tile_id = tile_id
        self._station_id = 0
        self._firmware_name = self.FIRMWARE_NAME[tpm_version]
        self._firmware_list = copy.deepcopy(self.FIRMWARE_LIST)
        self._tpm_status = TpmStatus.UNKNOWN
        # Configuration table cache
        self._beamformer_table = self.BEAMFORMER_TABLE
        self._channeliser_truncation = self.CHANNELISER_TRUNCATION
        self._csp_rounding: list[int] = self.CSP_ROUNDING
        self._forty_gb_core_list: list = []
        self._preadu_levels: np.ndarray[Any, np.dtype[np.float64]] = np.zeros(32)
        self._static_delays: list[float] = [0.0] * 32
        # Hardware register cache. Updated by polling thread
        self._is_programmed = False
        self._is_beamformer_running = False
        self._pending_data_requests = False
        self._tile_health_structure: dict[Any, Any] = copy.deepcopy(
            TileData.TILE_MONITORING_POINTS
        )
        self._tile_health_structure["voltages"]["MON_5V0"] = 5.0
        self._tile_health_structure["temperatures"]["board"] = self.BOARD_TEMPERATURE
        self._tile_health_structure["temperatures"]["FPGA0"] = self.FPGA1_TEMPERATURE
        self._tile_health_structure["temperatures"]["FPGA1"] = self.FPGA2_TEMPERATURE
        self._adc_rms: list[float] = list(self.ADC_RMS)
        self._current_tile_beamformer_frame = self.CURRENT_TILE_BEAMFORMER_FRAME
        self._current_frame = 0
        self._pps_delay = 0
        self._test_generator_active = False
        self._arp_table: dict[int, list[int]] = {}
        self._fpgas_time = [0, 0]
        self._fpga_current_frame = 0
        self._fpga_reference_time = 0
        self._phase_terminal_count = 0
        self._tile_health_structure["timing"]["pps"]["status"] = True
        self._clock_present = True
        self._sysref_present = True
        self._pll_locked = True
        self._register_list = self.REGISTER_LIST
        # Hardware
        self._tpm_version = tpm_version
        self.tile = tile

        super().__init__(
            logger,
            communication_state_changed_callback,
            component_state_changed_callback,
            self._poll_rate,
            max_workers=1,
            programming_state=TpmStatus.UNKNOWN,
            tile_health_structure=self._tile_health_structure,
            adc_rms=self._adc_rms,
        )

        self._stop_polling_flag = False
        # Update thread
        self._last_update_time_1 = 0.0
        self._last_update_time_2 = 0.0
        self.conn_error = False

        self.logger.debug(
            f"Update rate is {update_rate}. "
            f"Poll rate is {self._poll_rate}. "
            f"Attributes will be updated roughly each {self._max_tick} polls."
        )

    def start_communicating(self: TpmDriver) -> None:
        """Establish communication with the TPM."""
        self.logger.debug("Start communication with the TPM...")
        self._stop_polling_flag = False
        super().start_communicating()

    def stop_communicating(self: TpmDriver) -> None:
        """
        Stop communicating with the TPM.

        :todo: is there a better way to do this? Should Tile16 have a
            disconnect() method that we can call here?
        """
        self.logger.debug("Stop communication with the TPM...")
        self._stop_polling_flag = True

    def polling_started(self: TpmDriver) -> None:
        """Check whether polling can be started."""
        if self.communication_state != CommunicationStatus.ESTABLISHED:
            self.start_connection()

    def start_connection(self: TpmDriver) -> None:
        """
        Try to connect tile to tpm.

        :return: None
        """
        while not (
            (self.communication_state == CommunicationStatus.ESTABLISHED)
            | (self._stop_polling_flag)
        ):
            self.logger.debug("Trying to connect to tpm...")
            timeout = 0
            max_time = 5  # 15 seconds
            self._is_programmed = False
            while timeout < max_time:
                with acquire_timeout(self._hardware_lock, timeout=0.4) as acquired:
                    if acquired:
                        self.logger.debug("Lock acquired")
                        try:
                            self.tile.connect()
                        # pylint: disable=broad-except
                        except Exception:
                            self.logger.debug("Failed to communicate with tile")
                    else:
                        self.logger.debug("Failed to acquire lock")
                if self.tile.tpm is None:
                    self._set_tpm_status(TpmStatus.UNCONNECTED)
                else:
                    self.tpm_connected()
                    return
                time.sleep(0.5)
                timeout = timeout + 1
            self.logger.error(
                f"Connection to tile failed after {timeout*3} seconds. Waiting for "
                f"connection..."
            )
            self.logger.debug("Tile disconnected from tpm.")
            time.sleep(10.0)

<<<<<<< HEAD
=======
    def _update_attributes(self: TpmDriver) -> None:
        """Update key hardware attributes."""
        current_time = time.time()
        time_interval_1 = 5.0
        time_interval_2 = 30.0
        try:
            self._is_programmed = self.tile.is_programmed()
            if self._is_programmed:
                self.logger.debug("Updating key hardware attributes...")
                # slow update parameters
                if (current_time - self._last_update_time_1) > time_interval_1:
                    self._last_update_time_1 = current_time
                    # self._clock_present = method_to_be_written
                    self._pll_locked = self._check_pll_locked()
                    self._tile_health_structure = self.tile.get_health_status()
                    self._update_component_state(
                        tile_health_structure=self._tile_health_structure
                    )
                # Commands checked only when initialised
                # Potential crash if polled on a uninitialised board
                if self._tpm_status in (TpmStatus.INITIALISED, TpmStatus.SYNCHRONISED):
                    self._adc_rms = self.tile.get_adc_rms()
                    self._update_component_state(adc_rms=self._adc_rms)
                    self._pending_data_requests = (
                        self.tile.check_pending_data_requests()
                    )
                    # very slow update parameters. Should update by set commands
                    if (current_time - self._last_update_time_2) > time_interval_2:
                        self._last_update_time_2 = current_time
                        self._pps_delay = self.tile.get_pps_delay()
                        self._is_beamformer_running = self.tile.beamformer_is_running()
                        self._fpga_reference_time = self.tile[
                            "fpga1.pps_manager.sync_time_val"
                        ]
                        self._phase_terminal_count = (
                            self.tile.get_phase_terminal_count()
                        )
                        # self._channeliser_truncation = method_to_be_written
                        # self._csp_rounding = method_to_be_written
                        self._preadu_levels = self._get_preadu_levels()
                        self._static_delays = self._get_static_delays()
                        self._station_id = self.tile.get_station_id()
                        self._tile_id = self.tile.get_tile_id()
                        self._beamformer_table = self.tile.tpm.station_beamf[
                            0
                        ].get_channel_table()
        # pylint: disable=broad-except
        except Exception as e:
            self.logger.debug(f"Failed to update key hardware attributes: {e}")

        if not self._is_programmed:
            self._pps_delay = 0
            self._fpga_reference_time = 0
            # self._beamformer_table = self.BEAMFORMER_TABLE
            # self._channeliser_truncation = self.CHANNELISER_TRUNCATION
            # self._csp_rounding = self.CSP_ROUNDING
            # self._preadu_levels = [0.0] * 32
            # self._static_delays = [0.0] * 32
            self._is_programmed = False
            self._is_beamformer_running = False
            self._test_generator_active = False
            self._pending_data_requests = False
            self._arp_table = {}
            self._fpgas_time = self.FPGAS_TIME
            self._fpga_current_frame = 0
            self._current_tile_beamformer_frame = 0
            self._tile_health_structure["timing"]["pps"]["status"] = True
            self._clock_present = True
            self._sysref_present = True
            self._pll_locked = True
            self._register_list = self.REGISTER_LIST

>>>>>>> acddf77a
    def tpm_connected(self: TpmDriver) -> None:
        """Tile connected to tpm."""
        self._update_communication_state(CommunicationStatus.ESTABLISHED)
        self._update_component_state(fault=False)
        self.logger.debug("Tpm connected to tile.")
        self._is_programmed = False
        self._update_tpm_status()  # generates a callback if status changed
        status = self.tpm_status
        msg = f"tpm status {status}"
        self.logger.debug(msg)
        if status in [TpmStatus.UNPROGRAMMED, TpmStatus.PROGRAMMED]:
            # if self._check_programmed():
            #    self._tpm_status = TpmStatus.PROGRAMMED
            #    self._is_programmed = True
            # if self._is_programmed:
            self.logger.debug("Tpm not initialised. Initialise it.")
            # self._initialise()
        else:
            self.logger.debug("Tpm initialised. Initialisation skipped")

    def get_request(self: TpmDriver) -> list:
        """
        Return the reads, writes and commands to be executed in the next poll.

        :return: reads, writes and commands to be executed in the next
            poll.

        :raises Exception: communication with tpm is not established
        """
        if self.communication_state != CommunicationStatus.ESTABLISHED:
            # pylint: disable=broad-exception-raised
            raise Exception("CommunicationStatus NOT ESTABLISHED")

        poll_request: list = []

        # with self._write_lock:
        #     if self._board_is_busy:
        #         poll_request.add_command("command_completed")
        #         return poll_request

        #     if self._commands_to_execute:
        #         _, (
        #             name,
        #             args,
        #             self._active_callback,
        #         ) = self._commands_to_execute.popitem(last=False)

        #         self.logger.debug(f"Adding command: {name}({args}).")
        #         poll_request.add_command(name, args)
        #         if self._active_callback is not None:
        #             self._active_callback(status=TaskStatus.IN_PROGRESS)

        #     for name, value in self._attributes_to_write.items():
        #         self.logger.debug(f"Adding write request setop: {name}={value}.")
        #         poll_request.add_setattribute(name, value)
        #     self._attributes_to_write.clear()
        # self._tick += 1
        # self.logger.debug(f"Constructing request for next poll (tick {self._tick}).")

        if self._tick > self._max_tick:
            self.logger.debug(f"Tick {self._tick} >= {self._max_tick}.")
            self.logger.debug("Adding queries.")
            poll_request[1] = getattr(self, "_check_pll_locked")
            poll_request[2] = getattr(self.tile, "get_health_status")
            poll_request[3] = getattr(self.tile, "get_adc_rms")
            poll_request[4] = getattr(self.tile, "check_pending_data_requests")
            poll_request[5] = getattr(self.tile, "get_pps_delay")
            poll_request[6] = getattr(self.tile, "beamformer_is_running")
            poll_request[7] = getattr(self.tile, "get_phase_terminal_count")
            poll_request[8] = getattr(self.tile, "get_adc_rms")
            poll_request[9] = getattr(self, "_get_preadu_levels")
            poll_request[10] = getattr(self, "_get_static_delays")
            poll_request[11] = getattr(self.tile, "get_station_id")
            poll_request[12] = getattr(self.tile, "get_tile_id")
            poll_request[13] = getattr(
                self.tile.tpm.station_beamf[0], "get_channel_table"
            )
            self._tick = 0
        self.logger.debug("Returning request for next poll.")
        return poll_request

    def poll(self: TpmDriver, poll_request: list) -> str:
        """
        Monitor tile connection to tpm.

        :param poll_request: parameters to update

        :return: responses to queries in this poll

        :raises ConnectionError: connection to tpm lost
        :raises Exception: Failed to acquire lock
        """
        with acquire_timeout(self._hardware_lock, timeout=0.4) as acquired:
            if acquired:
                try:
                    self.tile[int(0x30000000)]
                except Exception as e:
                    self.conn_error = True
                    # polling attempt was unsuccessful
                    raise ConnectionError(f"Connection to tpm lost! : '{e}'") from e
                # polling attempt succeeded
                poll_resp = self._update_attributes(poll_request)
                return poll_resp
            # pylint: disable = broad-exception-raised
        raise Exception("Failed to acquire lock")

    def tpm_disconnected(self: TpmDriver) -> None:
        """Tile disconnected to tpm."""
        self.logger.debug("Tile disconnecting from tpm.")
        self._set_tpm_status(TpmStatus.UNCONNECTED)
        self.logger.debug("CommunicationStatus.NOT_ESTABLISHED")
        while self.tile.tpm is not None:
            with acquire_timeout(self._hardware_lock, timeout=0.4) as acquired:
                if acquired:
                    self.tile.tpm = None
            self.logger.warning("Failed to acquire hardware lock")
            time.sleep(0.5)
        self.logger.debug("Tile disconnected from tpm.")
        self._update_communication_state(CommunicationStatus.DISABLED)

    def _update_attributes(self: TpmDriver, poll_request: list) -> str:
        """
        Update key hardware attributes.

        :param poll_request: parameters to update

        :return: poll response

        :raises ValueError: failed to update key hardware attributes
        """
        current_time = time.time()
        time_interval_1 = 5.0
        time_interval_2 = 30.0
        try:
            self._is_programmed = self.tile.is_programmed()
            if not self._is_programmed:
                self._pps_delay = 0
                self._fpga_reference_time = 0
                # self._beamformer_table = self.BEAMFORMER_TABLE
                # self._channeliser_truncation = self.CHANNELISER_TRUNCATION
                # self._csp_rounding = self.CSP_ROUNDING
                # self._preadu_levels = [0] * 32
                # self._static_delays = [0.0] * 32
                self._is_programmed = False
                self._is_beamformer_running = False
                self._test_generator_active = False
                self._pending_data_requests = False
                self._arp_table = {}
                self._fpgas_time = self.FPGAS_TIME
                self._fpga_current_frame = 0
                self._current_tile_beamformer_frame = 0
                self._fpga_reference_time = 0
                self._tile_health_structure["timing"]["pps"]["status"] = True
                self._clock_present = True
                self._sysref_present = True
                self._pll_locked = True
                self._register_list = self.REGISTER_LIST
                poll_response = "Tpm is not programmed yet: polling must wait"
            else:
                self.logger.debug("Updating key hardware attributes...")
                # slow update parameters
                if (current_time - self._last_update_time_1) > time_interval_1:
                    self._last_update_time_1 = current_time
                    # self._clock_present = method_to_be_written
                    self._pll_locked = poll_request[1]()
                    self._tile_health_structure = poll_request[2]()
                    self._update_component_state(
                        tile_health_structure=self._tile_health_structure
                    )
                # Commands checked only when initialised
                # Potential crash if polled on a uninitialised board
                if self._tpm_status in (TpmStatus.INITIALISED, TpmStatus.SYNCHRONISED):
                    self._adc_rms = poll_request[3]()
                    self._pending_data_requests = poll_request[4]()
                    # very slow update parameters. Should update by set commands
                    if (current_time - self._last_update_time_2) > time_interval_2:
                        self._last_update_time_2 = current_time
                        self._pps_delay = poll_request[5]()
                        self._is_beamformer_running = poll_request[6]()
                        self._fpga_reference_time = self.tile[
                            "fpga1.pps_manager.sync_time_val"
                        ]
                        self._phase_terminal_count = poll_request[7]()
                        # self._channeliser_truncation = method_to_be_written
                        # self._csp_rounding = method_to_be_written
                        self._preadu_levels = poll_request[8]()
                        self._static_delays = poll_request[10]()
                        self._station_id = poll_request[11]()
                        self._tile_id = poll_request[12]()
                        self._beamformer_table = poll_request[13]()
                poll_response = "Polling successful"
            return poll_response
        except Exception as e:
            raise ValueError(f"Failed to update key hardware attributes: '{e}'") from e

    def poll_succeeded(self: TpmDriver, poll_response: str) -> None:
        """
        Handle the receipt of new polling values.

        This is a hook called by the poller when values have been read
        during a poll.

        :param poll_response: response to the pool, including any values
            read.
        """
        self.logger.info(f"Handing results of poll: {poll_response}")

        # TODO: We should be deciding on the fault state of this device,
        # based on the values returned. For now, we just set it to
        # False.
        fault = False
        self.logger.debug(f"Calculated fault status is {fault}.")
        self.logger.debug("Pushing updates.")

    def polling_stopped(self: TpmDriver) -> None:
        """
        Respond to polling having stopped.

        This is a hook called by the poller when it stops polling.
        """
        self.logger.debug("Polling has stopped.")

        # Set to max here so that if/when polling restarts, an update is
        # requested as soon as possible.
        self._tick = self._max_tick

        self.tpm_disconnected()
        self._is_programmed = False

    def poll_failed(self: TpmDriver, exception: Exception) -> None:
        """
        Respond to polling having failed.

        This is a hook called by the poller when it stops polling.

        :param exception: error that caused the failure.
        """
        self.logger.warning(f"Polling has failed: {exception}")
        if self.conn_error:
            self.tpm_disconnected()
        self.conn_error = False

    @property
    def tpm_status(self: TpmDriver) -> TpmStatus:
        """
        Return the TPM status.

        :return: the TPM status
        """
        if self._tpm_status in [TpmStatus.UNKNOWN, TpmStatus.UNCONNECTED]:
            # The status in unknown, either because it has not been tested or
            # because it comes from an unconnected state.
            # try to determine the status. Successive tests until one fails
            # if self.power_state != PowerState.ON:
            #     self._tpm_status = TpmStatus.OFF
            self._update_tpm_status()
        return self._tpm_status

    @tpm_status.setter
    def tpm_status(self: TpmDriver, new_status: TpmStatus) -> None:
        """
        Set the TPM status local attribute and call the callback if changed.

        :param new_status: the new value for the _tpm_status
        """
        self._set_tpm_status(new_status)

    def _set_tpm_status(self: TpmDriver, new_status: TpmStatus) -> None:
        """
        Set the TPM status local attribute and call the callback if changed.

        :param new_status: the new value for the _tpm_status
        """
        if new_status != self._tpm_status:
            self._tpm_status = new_status
            self._update_component_state(programming_state=new_status)

    def _update_tpm_status(self: TpmDriver) -> None:
        """Update the value of _tpm_status according to hardware state."""
        new_status = self._tpm_status
        if self.communication_state != CommunicationStatus.ESTABLISHED:
            new_status = TpmStatus.UNCONNECTED
        else:
            with acquire_timeout(self._hardware_lock, timeout=0.4) as acquired:
                if acquired:
                    try:
                        self._is_programmed = self.tile.is_programmed()
                        if self._is_programmed is False:
                            new_status = TpmStatus.UNPROGRAMMED
                        elif self._tile_id != self.tile.get_tile_id():
                            new_status = TpmStatus.PROGRAMMED
                        elif self._check_channeliser_started() is False:
                            new_status = TpmStatus.INITIALISED
                        else:
                            new_status = TpmStatus.SYNCHRONISED
                    # pylint: disable=broad-except
                    except Exception as e:
                        self.logger.warning(f"tpm_driver: tpm_status failed: {e}")
                        # TODO This must be handled in the connection loop
                        # when implemented
                        new_status = TpmStatus.UNCONNECTED
                else:
                    self.logger.debug("tpm_driver: tpm_status uses current value")
        self._set_tpm_status(new_status)

    @property
    def hardware_version(self: TpmDriver) -> str:
        """
        Return whether this TPM is 1.2 or 1.6.

        :return: TPM hardware version. 120 or 160
        """
        return self._tpm_version

    def _check_channeliser_started(self: TpmDriver) -> bool:
        """
        Check that the channeliser is correctly generating samples.

        :return: channelised stream data valid flag
        """
        return (
            self.tile["fpga1.dsp_regfile.stream_status.channelizer_vld"] == 1
            and self.tile["fpga2.dsp_regfile.stream_status.channelizer_vld"] == 1
        )

    def get_tile_id(self: TpmDriver) -> int:
        """
        Get the tile ID stored in the FPGA.

        :returns: tile ID
        :raises: LibraryError
        """
        tile_id = 0
        with acquire_timeout(self._hardware_lock, timeout=0.4) as acquired:
            if acquired:
                try:
                    tile_id = self.tile.get_tile_id()
                except LibraryError:
                    self.logger.warning("TpmDriver: Tile access failed")
            else:
                self.logger.warning("Failed to acquire hardware lock")
        self._tile_id = tile_id
        return tile_id

    @property
    def firmware_available(self: TpmDriver) -> list[dict[str, Any]]:
        """
        Return the list of the firmware loaded in the system.

        :return: the firmware list
        """
        self.logger.debug("TpmDriver: firmware_available")
        with acquire_timeout(self._hardware_lock, timeout=0.4) as acquired:
            if acquired:
                try:
                    self._firmware_list = self.tile.get_firmware_list()
                # pylint: disable=broad-except
                except Exception as e:
                    self.logger.warning(f"TpmDriver: Tile access failed: {e}")
            else:
                self.logger.warning("Failed to acquire hardware lock")
        return copy.deepcopy(self._firmware_list)

    @property
    def firmware_name(self: TpmDriver) -> str:
        """
        Return the name of the firmware that this TPM simulator is running.

        :return: firmware name
        """
        self.logger.debug("TpmDriver: firmware_name")
        return self._firmware_name

    @property
    def firmware_version(self: TpmDriver) -> str:
        """
        Return the name of the firmware that this TPM simulator is running.

        :return: firmware version (major.minor)
        """
        self.logger.debug("TpmDriver: firmware_version")
        firmware = self.firmware_available[0]
        return (
            "Ver."
            + str(firmware["major"])
            + "."
            + str(firmware["minor"])
            + " build "
            + str(firmware["build"])
            + ":"
            + str(firmware["time"])
        )

    @property
    def is_programmed(self: TpmDriver) -> bool:
        """
        Return whether this TPM is programmed (i.e. firmware has been downloaded to it).

        :return: whether this TPM is programmed
        """
        return self._is_programmed

    def _check_programmed(self: TpmDriver) -> bool:
        """
        Return whether this TPM is programmed (i.e. firmware has been downloaded to it).

        Actually checks hardware for this, and updates local variables

        :return: whether this TPM is programmed
        """
        if self.tile.tpm is None:
            return False
        with self._hardware_lock:
            self.logger.debug("Lock acquired")
            self._is_programmed = self.tile.is_programmed()
        self.logger.debug("Lock released")
        return self._is_programmed

    def download_firmware(
        self: TpmDriver, bitfile: str, task_callback: Optional[Callable] = None
    ) -> tuple[TaskStatus, str]:
        """
        Download firmware bitfile onto the TPM as a long runnning command.

        :param bitfile: a binary firmware blob
        :param task_callback: Update task state, defaults to None

        :return: TaskStatus and message
        """
        return self.submit_task(
            self._download_firmware, args=[bitfile], task_callback=task_callback
        )

    def _download_firmware(
        self: TpmDriver,
        bitfile: str,
        task_callback: Optional[Callable] = None,
        task_abort_event: Optional[threading.Event] = None,
    ) -> None:
        """
        Download the provided firmware bitfile onto the TPM.

        :param bitfile: a binary firmware blob
        :param task_callback: Update task state, defaults to None
        :param task_abort_event: Check for abort, defaults to None
        """
        if task_callback:
            task_callback(status=TaskStatus.IN_PROGRESS)
        is_programmed = False
        with self._hardware_lock:
            self.logger.debug("Lock acquired")
            self.logger.debug("TpmDriver: download_firmware")
            self.tile.program_fpgas(bitfile)
            is_programmed = self.tile.is_programmed()
        self.logger.debug("Lock released")
        self._is_programmed = is_programmed
        if is_programmed:
            self._firmware_name = bitfile
            self._set_tpm_status(TpmStatus.PROGRAMMED)

        if task_callback:
            if is_programmed:
                task_callback(
                    status=TaskStatus.COMPLETED,
                    result="The download firmware task has completed",
                )
            else:
                task_callback(
                    status=TaskStatus.FAILED,
                    result="The download firmware task has failed",
                )

    def erase_fpga(self: TpmDriver) -> None:
        """Erase FPGA programming to reduce FPGA power consumption."""
        self.logger.debug("TpmDriver: erase_fpga")
        status = self._tpm_status
        with acquire_timeout(self._hardware_lock, timeout=0.4) as acquired:
            if acquired:
                try:
                    self.tile.erase_fpga()
                    self._is_programmed = False
                    status = TpmStatus.UNPROGRAMMED
                # pylint: disable=broad-except
                except Exception as e:
                    self.logger.warning(f"TpmDriver: Tile access failed: {e}")
            else:
                self.logger.warning("Failed to acquire hardware lock")
        self._set_tpm_status(status)

    def _initialise(
        self: TpmDriver,
        task_callback: Optional[Callable] = None,
        task_abort_event: Optional[threading.Event] = None,
    ) -> None:
        """
        Download firmware, if not already downloaded, and initializes tile.

        :param task_callback: Update task state, defaults to None
        :param task_abort_event: Check for abort, defaults to None
        """
        if task_callback:
            task_callback(status=TaskStatus.IN_PROGRESS)
        #
        # If not programmed, program it.
        # TODO: there is no way to check whether the TPM is already correctly
        # initialised. If it is, re-initialising it is bad.
        #
        prog_status = False
        with self._hardware_lock:
            self.logger.debug("Lock acquired")
            if self.tile.is_programmed() is False:
                self._set_tpm_status(TpmStatus.UNPROGRAMMED)
                self.tile.program_fpgas(self._firmware_name)
            prog_status = self.tile.is_programmed()
        self.logger.debug("Lock released")
        #
        # Initialisation after programming the FPGA
        #
        if prog_status:
            self._is_programmed = True
            self._set_tpm_status(TpmStatus.PROGRAMMED)
            #
            # Base initialisation
            #
            with self._hardware_lock:
                self.logger.debug("Lock acquired")
                self.tile.initialise(
                    tile_id=self._tile_id,
                    pps_delay=self._pps_delay,
                )
                self.tile.set_station_id(0, 0)
            self.logger.debug("Lock released")
            #
            # extra steps required to have it working
            #
            self._reset_and_initialise_beamformer()
            with self._hardware_lock:
                self.logger.debug("Lock acquired")
                # self.tile.post_synchronisation()
                self.tile.set_station_id(self._station_id, self._tile_id)
            self.logger.debug("Lock released")
            self._set_tpm_status(TpmStatus.INITIALISED)
            self.logger.debug("TpmDriver: initialisation completed")
            if task_callback:
                task_callback(
                    status=TaskStatus.COMPLETED,
                    result="The initialisation task has completed",
                )
        else:
            self._set_tpm_status(TpmStatus.UNPROGRAMMED)
            self.logger.error("TpmDriver: Cannot initialise board")
            if task_callback:
                task_callback(
                    status=TaskStatus.COMPLETED,
                    result="The initialisation task has failed",
                )

    def initialise(
        self: TpmDriver, task_callback: Optional[Callable] = None
    ) -> tuple[TaskStatus, str]:
        """
        Download firmware, if not already downloaded, and initializes tile.

        :param task_callback: Update task state, defaults to None

        :return: A tuple containing a task status and a message
        """
        return self.submit_task(self._initialise, task_callback=task_callback)

    @property
    def tile_id(self: TpmDriver) -> int:
        """
        Get the Tile ID.

        :return: assigned tile Id value
        """
        return self._tile_id

    @tile_id.setter  # type: ignore[no-redef]
    def tile_id(self: TpmDriver, value: int) -> None:
        """
        Set Tile ID.

        :param value: assigned tile Id value
        """
        if not self._is_programmed:
            self._tile_id = value
            return
        with acquire_timeout(self._hardware_lock, timeout=0.4) as acquired:
            if acquired:
                try:
                    self._tile_id = value
                    self.tile.set_station_id(self._station_id, self._tile_id)
                    self.logger.debug(
                        f"TpmDriver: station:{self._station_id}, tile:{self._tile_id}"
                    )
                # pylint: disable=broad-except
                except Exception as e:
                    self.logger.warning(f"TpmDriver: Tile access failed: {e}")
            else:
                self.logger.warning("Failed to acquire hardware lock")

    @property
    def station_id(self: TpmDriver) -> int:
        """
        Get the Station ID.

        :return: assigned station Id value
        """
        return self._station_id

    @station_id.setter  # type: ignore[no-redef]
    def station_id(self: TpmDriver, value: int) -> None:
        """
        Set Station ID.

        :param value: assigned station Id value
        """
        if not self._is_programmed:
            self._station_id = value
            return
        with acquire_timeout(self._hardware_lock, timeout=0.4) as acquired:
            if acquired:
                try:
                    self._station_id = value
                    self.tile.set_station_id(self._station_id, self._tile_id)
                    self.logger.debug(
                        f"TpmDriver: station:{self._station_id}, tile:{self._tile_id}"
                    )
                # pylint: disable=broad-except
                except Exception as e:
                    self.logger.warning(f"TpmDriver: Tile access failed: {e}")
            else:
                self.logger.warning("Failed to acquire hardware lock")

    @property
    def voltages(self: TpmDriver) -> dict[str, Any]:
        """
        Return a dictionary of all voltage values available in the TPM.

        :return: voltages in the TPM
        """
        self.logger.debug("TpmDriver: get all voltages available in the TPM")
        return self._tile_health_structure["voltages"]

    @property
    def temperatures(self: TpmDriver) -> dict[str, Any]:
        """
        Return a dictionary of all temperature values available in the TPM.

        :return: temperatures in the TPM
        """
        self.logger.debug("TpmDriver: get all temperatures available in the TPM")
        return self._tile_health_structure["temperatures"]

    @property
    def currents(self: TpmDriver) -> dict[str, Any]:
        """
        Return a dictionary of all current values available in the TPM.

        :return: currents in the TPM
        """
        self.logger.debug("TpmDriver: get all currents available in the TPM")
        return self._tile_health_structure["currents"]

    @property
    def timing(self: TpmDriver) -> dict[str, Any]:
        """
        Return a dictionary of the Timing Signals status available in the TPM.

        :return: timings in the TPM
        """
        self.logger.debug("TpmDriver: timing")
        return self._tile_health_structure["timing"]

    @property
    def io(self: TpmDriver) -> dict[str, Any]:
        """
        Return a dictionary of I/O Interfaces status available in the TPM.

        :return: io in the TPM
        """
        self.logger.debug("TpmDriver: get io")
        return self._tile_health_structure["io"]

    @property
    def dsp(self: TpmDriver) -> dict[str, Any]:
        """
        Return the tile beamformer and station beamformer status in the TPM.

        :return: dsp status in the TPM
        """
        self.logger.debug("TpmDriver: get dsp")
        return self._tile_health_structure["dsp"]

    @property
    def board_temperature(self: TpmDriver) -> float:
        """
        Return the temperature of the TPM.

        :return: the temperature of the TPM
        """
        self.logger.debug("TpmDriver: board_temperature")
        return self._tile_health_structure["temperatures"]["board"]

    @property
    def voltage_mon(self: TpmDriver) -> float:
        """
        Return the internal 5V supply of the TPM.

        :return: the internal 5V supply of the TPM
        """
        self.logger.debug("TpmDriver: internal 5V supply of the TPM")
        return self._tile_health_structure["voltages"]["MON_5V0"]

    @property
    def fpga1_temperature(self: TpmDriver) -> float:
        """
        Return the temperature of FPGA 1.

        :return: the temperature of FPGA 1
        """
        self.logger.debug("TpmDriver: fpga1_temperature")
        return self._tile_health_structure["temperatures"]["FPGA0"]

    @property
    def fpga2_temperature(self: TpmDriver) -> float:
        """
        Return the temperature of FPGA 2.

        :return: the temperature of FPGA 2
        """
        self.logger.debug("TpmDriver: fpga2_temperature")
        return self._tile_health_structure["temperatures"]["FPGA1"]

    @property
    def adc_rms(self: TpmDriver) -> list[float]:
        """
        Return the last measured RMS power of the TPM's analog-to-digital converter.

        :return: the RMS power of the TPM's ADC
        """
        return self._adc_rms

    @property
    def fpgas_time(self: TpmDriver) -> list[int]:
        """
        Return the FPGAs clock time.

        Useful for detecting clock skew, propagation
        delays, contamination delays, etc.

        :return: the FPGAs clock time
        :raises ConnectionError: if communication with tile failed
        """
        self.logger.debug("TpmDriver: fpgas_time")
        if not self._is_programmed:
            self.logger.info("Trying to read time from an unprogrammed FPGA")
            return [0, 0]
        failed = False
        with acquire_timeout(self._hardware_lock, timeout=0.4) as acquired:
            if acquired:
                try:
                    self._fpgas_time = [
                        self.tile.get_fpga_time(Device.FPGA_1),
                        self.tile.get_fpga_time(Device.FPGA_2),
                    ]
                # pylint: disable=broad-except
                except Exception as e:
                    self.logger.warning(f"TpmDriver: Tile access failed: {e}")
                    failed = True
            else:
                self.logger.warning("Failed to acquire hardware lock")
                failed = True
        if failed:
            raise ConnectionError("Cannot read time from FPGA")
        return self._fpgas_time

    @property
    def fpga_reference_time(self: TpmDriver) -> int:
        """
        Return the FPGA reference time.

        Required to map the FPGA timestamps, expressed in frames
        to UTC time

        :return: the FPGA_1 reference time, in Unix seconds
        """
        self.logger.debug("TpmDriver: fpga_reference_time")
        return self._fpga_reference_time

    @property
    def fpga_current_frame(self: TpmDriver) -> int:
        """
        Return the FPGA current frame counter.

        :return: the FPGA_1 current frame counter
        :raises ConnectionError: if communication with tile failed
        """
        self.logger.debug("TpmDriver: fpga_current_frame")
        if not self._is_programmed:
            self.logger.info("Trying to read frame# from an unprogrammed FPGA")
        failed = False
        with acquire_timeout(self._hardware_lock, timeout=0.4) as acquired:
            if acquired:
                try:
                    self._fpga_current_frame = self.tile.get_fpga_timestamp()
                # pylint: disable=broad-except
                except Exception as e:
                    self.logger.warning(f"TpmDriver: Tile access failed: {e}")
                    failed = True
            else:
                self.logger.warning("Failed to acquire hardware lock")
                failed = True
        if failed:
            raise ConnectionError("Cannot read time from FPGA")
        return self._fpga_current_frame

    @property
    def pps_delay(self: TpmDriver) -> float:
        """
        Return the last measured PPS delay of the TPM.

        :return: PPS delay correction in nanoseconds. Rounded to 1.25 ns units
        """
        return self._pps_delay

    @pps_delay.setter  # type: ignore[no-redef]
    def pps_delay(self: TpmDriver, value: int) -> None:
        """
        Set PPS delay.

        PPS delay correction, applied during initialisation.
        Must be set before initialise()

        :param value: PPS delay correction (nanoseconds). Rounded to 1.25 ns units
        """
        self._pps_delay = value

    @property
    def register_list(self: TpmDriver) -> list[str]:
        """
        Return a list of registers available on each device.

        :return: list of registers
        """
        return self._register_list

    def _get_register_list(self: TpmDriver) -> None:
        """Update the TPM register list."""
        assert self.tile.tpm is not None  # for the type checker
        self.logger.warning("TpmDriver: register_list too big to be transmitted")
        reglist = []
        with acquire_timeout(self._hardware_lock, timeout=0.4) as acquired:
            if acquired:
                try:
                    regmap = self.tile.tpm.find_register("")
                    for reg in regmap:
                        reglist.append(reg.name)
                # pylint: disable=broad-except
                except Exception as e:
                    self.logger.warning(f"TpmDriver: Tile access failed: {e}")
                self._register_list = reglist
            else:
                self.logger.warning("Failed to acquire hardware lock")

    def read_register(self: TpmDriver, register_name: str) -> list[int]:
        """
        Read the values in a named register.

        :param register_name: name of the register

        :return: values read from the register
        """
        assert self.tile.tpm is not None  # for the type checker
        if len(self.tile.tpm.find_register(register_name)) == 0:
            self.logger.error("Register '" + register_name + "' not present")
            return []
        with acquire_timeout(self._hardware_lock, timeout=0.4) as acquired:
            if acquired:
                try:
                    value = self.tile.read_register(register_name)
                # pylint: disable=broad-except
                except Exception as e:
                    self.logger.warning(f"TpmDriver: Tile access failed: {e}")
                    return []
            else:
                self.logger.warning("Failed to acquire hardware lock")
                return []

        if isinstance(value, list):
            lvalue = cast(list, value)
        else:
            lvalue = [value]
        # self.logger.debug(f"Read value: {value} = {hex(value)}")
        return lvalue

    def write_register(
        self: TpmDriver, register_name: str, values: list[Any] | int
    ) -> None:
        """
        Read the values in a register.

        :param register_name: name of the register
        :param values: values to write
        """
        if isinstance(values, int):
            values = [values]
        devname = ""
        regname = devname + register_name
        assert self.tile.tpm is not None  # for the type checker
        if len(self.tile.tpm.find_register(regname)) == 0:
            self.logger.error("Register '" + regname + "' not present")
        else:
            with acquire_timeout(self._hardware_lock, timeout=0.4) as acquired:
                if acquired:
                    try:
                        self.tile.write_register(register_name, values)
                    # pylint: disable=broad-except
                    except Exception as e:
                        self.logger.warning(f"TpmDriver: Tile access failed: {e}")
                else:
                    self.logger.warning("Failed to acquire hardware lock")

    def read_address(self: TpmDriver, address: int, nvalues: int) -> list[int]:
        """
        Return a list of values from a given address.

        :param address: address of start of read
        :param nvalues: number of values to read

        :return: values at the address
        """
        values = []
        current_address = int(address & 0xFFFFFFFC)
        with acquire_timeout(self._hardware_lock, timeout=0.4) as acquired:
            if acquired:
                self.logger.debug(
                    "Reading address "
                    + str(current_address)
                    + "of type "
                    + str(type(current_address))
                )
                try:
                    values = self.tile.read_address(current_address, nvalues)
                # pylint: disable=broad-except
                except Exception as e:
                    self.logger.warning(f"TpmDriver: Tile access failed: {e}")
            else:
                self.logger.warning("Failed to acquire hardware lock")

        return values

    def write_address(self: TpmDriver, address: int, values: list[int]) -> None:
        """
        Write a list of values to a given address.

        :param address: address of start of read
        :param values: values to write
        """
        current_address = int(address & 0xFFFFFFFC)
        if isinstance(values, int):
            values = [values]
        with acquire_timeout(self._hardware_lock, timeout=0.4) as acquired:
            if acquired:
                try:
                    self.tile.write_address(current_address, values)
                # pylint: disable=broad-except
                except Exception as e:
                    self.logger.warning(f"TpmDriver: Tile access failed {e}")
            else:
                self.logger.warning("Failed to acquire hardware lock")

    def configure_40g_core(
        self: TpmDriver,
        core_id: int = 0,
        arp_table_entry: int = 0,
        src_mac: Optional[int] = None,
        src_ip: Optional[str] = None,
        src_port: Optional[int] = None,
        dst_ip: Optional[str] = None,
        dst_port: Optional[int] = None,
        rx_port_filter: Optional[int] = None,
        netmask: Optional[int] = None,
        gateway_ip: Optional[int] = None,
    ) -> None:
        """
        Configure the 40G code.

        :param core_id: id of the core
        :param arp_table_entry: ARP table entry to use
        :param src_mac: MAC address of the source
        :param src_ip: IP address of the source
        :param src_port: port of the source
        :param dst_ip: IP address of the destination
        :param dst_port: port of the destination
        :param rx_port_filter: Filter for incoming packets
        :param netmask: Netmask
        :param gateway_ip: Gateway IP
        """
        self.logger.debug("TpmDriver: configure_40g_core")
        with acquire_timeout(self._hardware_lock, timeout=0.4) as acquired:
            if acquired:
                try:
                    self.tile.configure_40g_core(
                        core_id,
                        arp_table_entry,
                        src_mac,
                        src_ip,
                        src_port,
                        dst_ip,
                        dst_port,
                        rx_port_filter,
                        netmask,
                        gateway_ip,
                    )
                # pylint: disable=broad-except
                except Exception as e:
                    self.logger.warning(f"TpmDriver: Tile access failed: {e}")
            else:
                self.logger.warning("Failed to acquire hardware lock")

    def get_40g_configuration(
        self: TpmDriver, core_id: int = -1, arp_table_entry: int = 0
    ) -> list[dict]:
        """
        Return a 40G configuration.

        :param core_id: id of the core for which a configuration is to
            be return. Defaults to -1, in which case all cores
            configurations are returned
        :param arp_table_entry: ARP table entry to use

        :return: core configuration or list of core configurations
        """
        self.logger.debug(
            f"TpmDriver: get_40g_configuration: core:{core_id} entry:{arp_table_entry}"
        )
        self._forty_gb_core_list = []
        if core_id == -1 or core_id is None:
            for icore in range(2):
                for arp_table_entry_id in range(2):
                    dict_to_append = self._get_40g_core_configuration(
                        icore, arp_table_entry_id
                    )
                    if dict_to_append is not None:
                        self._forty_gb_core_list.append(dict_to_append)
        else:
            if self._get_40g_core_configuration(core_id, arp_table_entry):
                self._forty_gb_core_list = [
                    self._get_40g_core_configuration(core_id, arp_table_entry)
                ]
        # convert in more readable format
        for core in self._forty_gb_core_list:
            self.logger.debug(f"{core}")
            core["src_ip"] = int2ip(core["src_ip"])
            core["dst_ip"] = int2ip(core["dst_ip"])
        return self._forty_gb_core_list

    def _get_40g_core_configuration(
        self: TpmDriver, core_id: int, arp_table_entry: int
    ) -> dict:
        """
        Return a 40G configuration.

        :param core_id: id of the core for which a configuration is to
            be return. Defaults to -1, in which case all cores
            configurations are returned
        :param arp_table_entry: ARP table entry to use

        :return: core configuration or list of core configurations
        """
        return_value = {"core_id": core_id, "arp_table_entry": arp_table_entry}
        with acquire_timeout(self._hardware_lock, timeout=0.4) as acquired:
            if acquired:
                try:
                    return_value = self.tile.get_40g_core_configuration(
                        core_id,
                        arp_table_entry,
                    )
                # pylint: disable=broad-except
                except Exception as e:
                    self.logger.warning(f"TpmDriver: Tile access failed: {e}")
            else:
                self.logger.warning("Failed to acquire hardware lock")
        return return_value

    @property
    def arp_table(self: TpmDriver) -> dict[int, list[int]]:
        """
        Check that ARP table has been populated in for all used cores 40G interfaces.

        Use cores 0 (fpga0) and 1(fpga1) and ARP ID 0 for beamformer, 1 for LMC 10G
        interfaces use cores 0,1 (fpga0) and 4,5 (fpga1) for beamforming, and 2, 6 for
        LMC with only one ARP.

        :return: list of core id and arp table populated
        """
        self.logger.debug("TpmDriver: arp_table")
        with self._hardware_lock:
            self._arp_table = self.tile.get_arp_table()
        return self._arp_table

    def set_lmc_download(
        self: TpmDriver,
        mode: str,
        payload_length: int = 1024,
        dst_ip: Optional[str] = None,
        src_port: Optional[int] = 0xF0D0,
        dst_port: Optional[int] = 4660,
    ) -> None:
        """
        Specify whether control data will be transmitted over 1G or 40G networks.

        :param mode: "1G" or "10G"
        :param payload_length: SPEAD payload length for integrated
            channel data, defaults to 1024
        :param dst_ip: destination IP, defaults to None
        :param src_port: sourced port, defaults to 0xF0D0
        :param dst_port: destination port, defaults to 4660
        """
        self.logger.debug("TpmDriver: set_lmc_download")
        with acquire_timeout(self._hardware_lock, timeout=0.4) as acquired:
            if acquired:
                try:
                    self.tile.set_lmc_download(
                        mode, payload_length, dst_ip, src_port, dst_port
                    )
                # pylint: disable=broad-except
                except Exception as e:
                    self.logger.warning(f"TpmDriver: Tile access failed: {e}")
            else:
                self.logger.warning("Failed to acquire hardware lock")

    @property
    def channeliser_truncation(self: TpmDriver) -> list[int]:
        """
        Read the cached value for the channeliser truncation.

        :return: cached value for the channeliser truncation
        """
        return copy.deepcopy(self._channeliser_truncation)

    @channeliser_truncation.setter
    def channeliser_truncation(self: TpmDriver, truncation: int | list[int]) -> None:
        """
        Set the channeliser truncation.

        :param truncation: number of LS bits discarded after channelisation.
            Either a signle value or a list of one value per physical frequency channel
            0 means no bits discarded, up to 7. 3 is the correct value for a uniform
            white noise.
        """
        if isinstance(truncation, int):
            self._channeliser_truncation = [truncation] * 512

        elif len(truncation) == 1:
            self._channeliser_truncation = [truncation[0]] * 512
        else:
            self._channeliser_truncation = truncation
        self._set_channeliser_truncation(self._channeliser_truncation)

    def _set_channeliser_truncation(self: TpmDriver, array: list[int]) -> None:
        """
        Set the channeliser coefficients to modify the bandpass.

        :param array: list with M values, one for each of the
            frequency channels. Same truncation is applied to the corresponding
            frequency channels in all inputs.
        """
        self.logger.debug(f"TpmDriver: set_channeliser_truncation: {array[0]}")
        nb_freq = len(array)
        trunc = [0] * 512
        trunc[0:nb_freq] = array
        with acquire_timeout(self._hardware_lock, timeout=0.4) as acquired:
            if acquired:
                for chan in range(32):
                    try:
                        self.tile.set_channeliser_truncation(trunc, chan)
                    # pylint: disable=broad-except
                    except Exception as e:
                        self.logger.warning(f"TpmDriver: Tile access failed: {e}")
            else:
                self.logger.warning("Failed to acquire hardware lock")

    def _get_static_delays(self: TpmDriver) -> list[float]:
        """
        Read from hardware the static delays, in nanoseconds.

        Requires to be run inside a thread protected block
        :return: list of static delays, from the hardware, in ns
        """
        self.logger.debug("TpmDriver: get_time_delays")
        delays = []
        try:
            for i in range(16):
                delays.append(
                    (self.tile[f"fpga1.test_generator.delay_{i}"] - 128) * 1.25
                )
            for i in range(16):
                delays.append(
                    (self.tile[f"fpga2.test_generator.delay_{i}"] - 128) * 1.25
                )
        # pylint: disable=broad-except
        except Exception as e:
            self.logger.warning(f"TpmDriver: Tile access failed: {e}")
        return delays

    @property
    def static_delays(self: TpmDriver) -> list[float]:
        """
        Read the cached value for the static delays, in sample.

        :return: static delay, in samples one per TPM input
        """
        return copy.deepcopy(self._static_delays)

    @static_delays.setter  # type: ignore[no-redef, attr-defined]
    def static_delays(self: TpmDriver, delays: list[float]) -> None:
        """
        Set the static delays.

        :param delays: Delay in nanoseconds, nominal = 0, positive delay adds
            delay to the signal stream

        :param delays: Static zenith delays, one per input channel
        """
        self.logger.debug("TpmDriver: static_delays.setter")
        self._set_time_delays(delays)
        self._static_delays = delays

    def _set_time_delays(self: TpmDriver, delays: list[float]) -> None:
        """
        Set coarse zenith delay for input ADC streams.

        :param delays: the delay in input streams, specified in nanoseconds.
            A positive delay adds delay to the signal stream
        """
        self.logger.debug("TpmDriver: set_time_delays")
        # tile.set_time_delays is picky about type
        delays_float = []
        for d in delays:
            delays_float.append(float(d))
        with acquire_timeout(self._hardware_lock, timeout=0.4) as acquired:
            if acquired:
                try:
                    self.tile.set_time_delays(delays_float)
                # pylint: disable=broad-except
                except Exception as e:
                    self.logger.warning(f"TpmDriver: Tile access failed: {e}")
            else:
                self.logger.warning("Failed to acquire hardware lock")

    @property
    def csp_rounding(self: TpmDriver) -> list[int]:
        """
        Read the cached value for the final rounding in the CSP samples.

        Need to be specfied only for the last tile
        :return: Final rounding for the CSP samples. Up to 384 values
        """
        return copy.deepcopy(self._csp_rounding)

    @csp_rounding.setter
    def csp_rounding(self: TpmDriver, rounding: list[int] | int) -> None:
        """
        Set the final rounding in the CSP samples, one value per beamformer channel.

        :param rounding: Number of bits rounded in final 8 bit requantization to CSP
        """
        if isinstance(rounding, int):
            self._csp_rounding = [rounding] * 384
        elif len(rounding) == 1:
            self._csp_rounding = [rounding[0]] * 384
        else:
            self._csp_rounding = rounding
        self._set_csp_rounding(self._csp_rounding)

    def _set_csp_rounding(self: TpmDriver, rounding: list[int]) -> None:
        """
        Set output rounding for CSP.

        :param rounding: Number of bits rounded in final 8 bit requantization to CSP
        """
        self.logger.debug("TpmDriver: set_csp_rounding")
        with acquire_timeout(self._hardware_lock, timeout=0.4) as acquired:
            if acquired:
                try:
                    self.tile.set_csp_rounding(rounding[0])
                # pylint: disable=broad-except
                except Exception as e:
                    self.logger.warning(f"TpmDriver: Tile access failed: {e}")
            else:
                self.logger.warning("Failed to acquire hardware lock")

    @property
    def preadu_levels(self: TpmDriver) -> np.ndarray:
        """
        Get preadu levels in dB.

        :return: cached values of Preadu attenuation level in dB
        """
        return copy.deepcopy(self._preadu_levels)

    @preadu_levels.setter
    def preadu_levels(self: TpmDriver, levels: np.ndarray) -> None:
        """
        Set preadu levels in dB.

        :param levels: Preadu attenuation levels in dB
        """
        with acquire_timeout(self._hardware_lock, timeout=0.4) as acquired:
            if acquired:
                try:
                    self._set_preadu_levels(levels)
                    if any(self._get_preadu_levels() != levels):  # type: ignore
                        self.logger.warning("TpmDriver: Updating PreADU levels failed")
                        return
                    self._preadu_levels = levels
                # pylint: disable=broad-except
                except Exception as e:
                    self.logger.warning(f"TpmDriver: Tile access failed: {e}")
            else:
                self.logger.warning("Failed to acquire hardware lock")

    def _set_preadu_levels(self: TpmDriver, levels: np.ndarray) -> None:
        """
        Get current preadu settings.

        TODO This should be moved to pyaavs Tile
        :param levels: Preadu attenuation levels in dB
        """
        self.logger.debug("TpmDriver: set_preadu_levels")
        for preadu in self.tile.tpm.tpm_preadu:
            preadu.select_low_passband()  # unimplemented on TPM 1.6
            preadu.read_configuration()

        for channel in list(self.tile.preadu_signal_map.keys()):
            # Apply attenuation
            pid = self.tile.preadu_signal_map[channel]["preadu_id"]
            channel = self.tile.preadu_signal_map[channel]["channel"]
            attenuation = levels[channel]
            self.tile.tpm.tpm_preadu[pid].set_attenuation(attenuation, [channel])

        for preadu in self.tile.tpm.tpm_preadu:
            preadu.write_configuration()

    def _get_preadu_levels(self: TpmDriver) -> np.ndarray:
        """
        Get current preadu settings.

        :return: Preadu attenuation levels in dB
        """
        self.logger.debug("TpmDriver: get_preadu_levels")
        for preadu in self.tile.tpm.tpm_preadu:
            preadu.select_low_passband()  # unimplemented on TPM 1.6
            preadu.read_configuration()

        levels: list[float] = []
        for channel in list(self.tile.preadu_signal_map.keys()):
            pid = self.tile.preadu_signal_map[channel]["preadu_id"]
            channel = self.tile.preadu_signal_map[channel]["channel"]
            attenuation = self.tile.tpm_preadu[pid].get_attenuation()[channel]
            levels = levels + [attenuation]
        return np.array(levels)

    # TODO connect all these with real hardware probes (in poll loop)
    @property
    def pps_present(self: TpmDriver) -> bool:
        """
        Check if PPS signal is present.

        :return: True if PPS is present. Checked in poll loop, cached
        """
        return self._tile_health_structure["timing"]["pps"]["status"]

    @property
    def clock_present(self: TpmDriver) -> bool:
        """
        Check if 10 MHz clock signal is present.

        :return: True if 10 MHz clock is present. Checked in poll loop, cached
        """
        return self._clock_present

    @property
    def sysref_present(self: TpmDriver) -> bool:
        """
        Check if SYSREF signal is present.

        :return: True if SYSREF is present. Checked in poll loop, cached
        """
        return self._sysref_present

    @property
    def pll_locked(self: TpmDriver) -> bool:
        """
        Check if ADC clock PLL is locked.

        :return: True if PLL is locked. Checked in poll loop, cached
        """
        return self._pll_locked

    def _check_pll_locked(self: TpmDriver) -> bool:
        """
        Check in hardware if PLL is locked.

        Requires to be run inside a thread protected code block
        TODO To be moved in pyaavs.Tile
        :return: True if PPS is locked
        """
        pll_status = self.tile.tpm["pll", 0x508]
        pll_lock = pll_status in [0xF2, 0xE7]
        self._pll_locked = pll_lock
        return pll_lock

    def set_beamformer_regions(self: TpmDriver, regions: list[list[int]]) -> None:
        """
        Set the frequency regions to be beamformed into a single beam.

        :param regions: a list encoding up to 16 regions, with each
            region containing a start channel, the size of the region
            (which must be a multiple of 8), and a beam index (between 0 and 7)
            and a substation ID (not used)
        """
        self.logger.debug("TpmDriver: set_beamformer_regions")
        # TODO: Remove when interface with station beamformer allows multiple
        # subarrays, stations and apertures
        subarray_id = 0
        aperture_id = 0
        # substation_id = 0
        # changed = False
        if len(regions[0]) == 8:
            subarray_id = regions[0][3]
            aperture_id = regions[0][7]
        #     substation_id = regions[0][6]
        #     for region in regions[1:]:
        #         if (
        #             region[3] != subarray_id
        #             or region[6] != substation_id
        #             or region[7] != aperture_id
        #         ):
        #             changed = True
        #         region[3] = subarray_id
        #         region[6] = substation_id
        #         region[7] = aperture_id
        # if changed:
        #     self.logger.info(
        #         "Different subarrays or substations not supported. "
        #         "Using only first defined"
        #     )
        with acquire_timeout(self._hardware_lock, timeout=0.4) as acquired:
            if acquired:
                try:
                    self.tile.set_beamformer_regions(regions)
                    self._beamformer_table = self.tile.tpm.station_beamf[
                        0
                    ].get_channel_table()
                    self.tile.define_spead_header(
                        self._station_id,
                        subarray_id,
                        aperture_id,
                        self._fpga_reference_time,
                    )
                # pylint: disable=broad-except
                except Exception as e:
                    self.logger.warning(f"TpmDriver: Tile access failed: {e}")
            else:
                self.logger.warning("Failed to acquire hardware lock")

    def _reset_and_initialise_beamformer(self: TpmDriver) -> None:
        """
        Initialise the beamformer.

        Initial reset of the tile and station beamformer. Resets both
        and sets the beamformer to a default state.
        """
        self.logger.debug("TpmDriver: initialise_beamformer")
        with acquire_timeout(self._hardware_lock, timeout=0.4) as acquired:
            if acquired:
                try:
                    self.tile.initialise_beamformer(128, 8)
                    self.tile.set_first_last_tile(False, False)
                # pylint: disable=broad-except
                except Exception as e:
                    self.logger.warning(f"TpmDriver: Tile access failed: {e}")
            else:
                self.logger.warning("Failed to acquire hardware lock")

    def initialise_beamformer(
        self: TpmDriver,
        start_channel: int,
        nof_channels: int,
        is_first: bool,
        is_last: bool,
    ) -> None:
        """
        Initialise the beamformer.

        :param start_channel: the start channel
        :param nof_channels: number of channels
        :param is_first: whether this is the first (?)
        :param is_last: whether this is the last (?)
        """
        self.logger.debug("TpmDriver: initialise_beamformer")
        with acquire_timeout(self._hardware_lock, timeout=0.4) as acquired:
            if acquired:
                try:
                    self.tile.tpm.station_beamf[0].define_channel_table(
                        [[start_channel, nof_channels, 0]]
                    )
                    self.tile.tpm.station_beamf[1].define_channel_table(
                        [[start_channel, nof_channels, 0]]
                    )
                    self.tile.set_first_last_tile(is_first, is_last)
                # pylint: disable=broad-except
                except Exception as e:
                    self.logger.warning(f"TpmDriver: Tile access failed: {e}")
            else:
                self.logger.warning("Failed to acquire hardware lock")

    @property
    def beamformer_table(self: TpmDriver) -> list[list[int]]:
        """
        Fetch internal beamformer table.

        Fetch table used by the hardware beamformer to define beams and logical bands
        :return: bidimensional table, with 48 entries, one every 8 channels

        * start physical channel
        * tile hardware beam
        * subarray ID
        * subarray start logical channel
        * subarray_beam_id - (int) ID of the subarray beam
        * substation_id - (int) Substation
        * aperture_id:  ID of the aperture (station*100+substation?)
        """
        return copy.deepcopy(self._beamformer_table)

    def load_calibration_coefficients(
        self: TpmDriver, antenna: int, calibration_coefficients: list[complex]
    ) -> None:
        """
        Load calibration coefficients.

        These may include any rotation matrix (e.g. the
        parallactic angle), but do not include the geometric delay.

        :param antenna: the antenna to which the coefficients apply
        :param calibration_coefficients: a bidirectional complex array of
            coefficients, flattened into a list
        """
        self.logger.debug("TpmDriver: load_calibration_coefficients")
        with acquire_timeout(self._hardware_lock, timeout=0.4) as acquired:
            if acquired:
                try:
                    self.tile.load_calibration_coefficients(
                        antenna, calibration_coefficients
                    )
                # pylint: disable=broad-except
                except Exception as e:
                    self.logger.warning(f"TpmDriver: Tile access failed: {e}")
            else:
                self.logger.warning("Failed to acquire hardware lock")

    def apply_calibration(self: TpmDriver, switch_time: Optional[int] = 0) -> None:
        """
        Switch the calibration bank.

        (i.e. apply the calibration coefficients previously loaded by
        :py:meth:`load_calibration_coefficients`).

        :param switch_time: an optional time at which to perform the
            switch
        """
        self.logger.debug("TpmDriver: switch_calibration_bank")
        with acquire_timeout(self._hardware_lock, timeout=0.4) as acquired:
            if acquired:
                try:
                    self.tile.switch_calibration_bank(switch_time=switch_time)
                # pylint: disable=broad-except
                except Exception as e:
                    self.logger.warning(f"TpmDriver: Tile access failed: {e}")
            else:
                self.logger.warning("Failed to acquire hardware lock")

    def load_pointing_delays(
        self: TpmDriver, delay_array: list[list[float]], beam_index: int
    ) -> None:
        """
        Specify the delay in seconds and the delay rate in seconds/second.

        The delay_array specifies the delay and delay rate for each antenna. beam_index
        specifies which beam is desired (range 0-7)

        :param delay_array: delay in seconds, and delay rate in seconds/second
        :param beam_index: the beam to which the pointing delay should
            be applied
        """
        self.logger.debug("TpmDriver: set_pointing_delay")
        nof_items = len(delay_array)
        self.logger.debug(f"Beam: {beam_index} delays: {delay_array}")
        # 16 values required (16 antennas). Fill with zeros if less are specified
        if nof_items < 16:
            delay_array = delay_array + [[0.0, 0.0]] * (16 - nof_items)
        with acquire_timeout(self._hardware_lock, timeout=0.4) as acquired:
            if acquired:
                try:
                    self.tile.set_pointing_delay(delay_array, beam_index)
                # pylint: disable=broad-except
                except Exception as e:
                    self.logger.warning(f"TpmDriver: Tile access failed: {e}")
            else:
                self.logger.warning("Failed to acquire hardware lock")

    def apply_pointing_delays(self: TpmDriver, load_time: int) -> None:
        """
        Load the pointing delay at a specified time.

        :param load_time: time at which to load the pointing delay
        """
        self.logger.debug("TpmDriver: load_pointing_delay")
        with acquire_timeout(self._hardware_lock, timeout=0.4) as acquired:
            if acquired:
                try:
                    self.tile.load_pointing_delay(load_time)
                # pylint: disable=broad-except
                except Exception as e:
                    self.logger.warning(f"TpmDriver: Tile access failed: {e}")
            else:
                self.logger.warning("Failed to acquire hardware lock")

    def start_beamformer(
        self: TpmDriver,
        start_time: int = 0,
        duration: int = -1,
        subarray_beam_id: int = 1,
        scan_id: int = 0,
    ) -> None:
        """
        Start the beamformer at the specified time.

        :param start_time: time at which to start the beamformer,
            defaults to 0
        :param duration: duration for which to run the beamformer,
            defaults to -1 (run forever)
        :param subarray_beam_id: ID of the subarray beam to start. Default = -1, all
        :param scan_id: ID of the scan which is started.
        """
        self.logger.debug(
            f"TpmDriver: Start beamformeri: params {start_time}, {duration}"
        )
        if subarray_beam_id != -1:
            self.logger.warning(
                "start_beamformer: separate start for different subarrays not supported"
            )
        if scan_id != 0:
            self.logger.warning("start_beamformer: scan ID value ignored")
        with acquire_timeout(self._hardware_lock, timeout=0.4) as acquired:
            if acquired:
                try:
                    if self.tile.start_beamformer(start_time, duration):
                        self._is_beamformer_running = True
                # pylint: disable=broad-except
                except Exception as e:
                    self.logger.warning(f"TpmDriver: Tile access failed: {e}")
            else:
                self.logger.warning("Failed to acquire hardware lock")

    def stop_beamformer(self: TpmDriver) -> None:
        """Stop the beamformer."""
        self.logger.debug("TpmDriver: Stop beamformer")
        with acquire_timeout(self._hardware_lock, timeout=0.4) as acquired:
            if acquired:
                try:
                    self.tile.stop_beamformer()
                    self._is_beamformer_running = False
                # pylint: disable=broad-except
                except Exception as e:
                    self.logger.warning(f"TpmDriver: Tile access failed: {e}")
            else:
                self.logger.warning("Failed to acquire hardware lock")

    def configure_integrated_channel_data(
        self: TpmDriver,
        integration_time: float = 0.5,
        first_channel: int = 0,
        last_channel: int = 511,
    ) -> None:
        """
        Configure and start the transmission of integrated channel data.

        Configure with the
        provided integration time, first channel and last channel. Data are sent
        continuously until the StopIntegratedData command is run.

        :param integration_time: integration time in seconds, defaults to 0.5
        :param first_channel: first channel
        :param last_channel: last channel
        """
        self.logger.debug("TpmDriver: configure_integrated_channel_data")
        with acquire_timeout(self._hardware_lock, timeout=0.4) as acquired:
            if acquired:
                try:
                    self.tile.configure_integrated_channel_data(
                        integration_time, first_channel, last_channel
                    )
                # pylint: disable=broad-except
                except Exception as e:
                    self.logger.warning(f"TpmDriver: Tile access failed: {e}")
            else:
                self.logger.warning("Failed to acquire hardware lock")

    def configure_integrated_beam_data(
        self: TpmDriver,
        integration_time: float = 0.5,
        first_channel: int = 0,
        last_channel: int = 191,
    ) -> None:
        """
        Configure and start the transmission of integrated channel data.

        Configure with the
        provided integration time, first channel and last channel. Data are sent
        continuously until the StopIntegratedData command is run.

        :param integration_time: integration time in seconds, defaults to 0.5
        :param first_channel: first channel
        :param last_channel: last channel
        """
        self.logger.debug("TpmDriver: configure_integrated_beam_data")
        with acquire_timeout(self._hardware_lock, timeout=0.4) as acquired:
            if acquired:
                try:
                    self.tile.configure_integrated_beam_data(
                        integration_time, first_channel, last_channel
                    )
                # pylint: disable=broad-except
                except Exception as e:
                    self.logger.warning(f"TpmDriver: Tile access failed: {e}")
            else:
                self.logger.warning("Failed to acquire hardware lock")

    def stop_integrated_data(self: TpmDriver) -> None:
        """Stop the integrated data."""
        self.logger.debug("TpmDriver: Stop integrated data")
        with acquire_timeout(self._hardware_lock, timeout=0.4) as acquired:
            if acquired:
                try:
                    self.tile.stop_integrated_data()
                # pylint: disable=broad-except
                except Exception as e:
                    self.logger.warning(f"TpmDriver: Tile access failed: {e}")
            else:
                self.logger.warning("Failed to acquire hardware lock")

    def send_data_samples(
        self: TpmDriver,
        data_type: str = "",
        timestamp: int = 0,
        seconds: float = 0.2,
        n_samples: int = 1024,
        sync: bool = False,
        first_channel: int = 0,
        last_channel: int = 511,
        channel_id: int = 128,
        frequency: float = 150.0e6,
        round_bits: int = 3,
    ) -> None:
        """
        Front end for send_xxx_data methods.

        :param data_type: sample type. "raw", "channel", "channel_continuous",
                "narrowband", "beam"
        :param timestamp: Timestamp for start sending data. Default 0 start now
        :param seconds: Delay if timestamp is not specified. Default 0.2 seconds
        :param n_samples: number of samples to send per packet
        :param sync: (raw) send synchronised antenna samples, vs. round robin
        :param first_channel: (channel) first channel to send, default 0
        :param last_channel: (channel) last channel to send, default 511
        :param channel_id: (channel_continuous) channel to send
        :param frequency: (narrowband) Sky frequency for band centre, in Hz
        :param round_bits: (narrowband) how many bits to round

        :raises ValueError: if values wrong
        """
        # Check for type of data to be sent to LMC

        current_frame = self.fpga_current_frame
        tstamp: Optional[int] = timestamp or None
        if current_frame == 0:
            self.logger.error("Cannot send data before StartAcquisition")
            raise ValueError("Cannot send data before StartAcquisition")
        if timestamp and timestamp < (current_frame + 20):
            self.logger.error("Time is too early")
            raise ValueError("Time is too early")

        if data_type == "raw":
            self._send_raw_data(sync, tstamp, seconds)
        elif data_type == "channel":
            self._send_channelised_data(
                n_samples,
                first_channel,
                last_channel,
                timestamp=tstamp,
                seconds=seconds,
            )
        elif data_type == "channel_continuous":
            self._send_channelised_data_continuous(
                channel_id, n_samples, timestamp=tstamp, seconds=seconds
            )
        elif data_type == "narrowband":
            self._send_channelised_data_narrowband(
                frequency, round_bits, n_samples, timestamp=tstamp, seconds=seconds
            )
        elif data_type == "beam":
            self._send_beam_data(tstamp, seconds)
        else:
            self.logger.error(f"Unknown sample type: {data_type}")
            raise ValueError(f"Unknown sample type: {data_type}")

    def _send_raw_data(
        self: TpmDriver,
        sync: bool = False,
        timestamp: Optional[int] = None,
        seconds: float = 0.2,
    ) -> None:
        """
        Transmit a snapshot containing raw antenna data.

        :param sync: whether synchronised, defaults to False
        :param timestamp: when to start, defaults to now
        :param seconds: delay with respect to timestamp, defaults to 0.2
        """
        self.logger.debug("TpmDriver: send_raw_data")
        with acquire_timeout(self._hardware_lock, timeout=0.4) as acquired:
            if acquired:
                try:
                    self.tile.send_raw_data(
                        sync=sync, timestamp=timestamp, seconds=seconds
                    )
                # pylint: disable=broad-except
                except Exception as e:
                    self.logger.warning(f"TpmDriver: Tile access failed: {e}")
            else:
                self.logger.warning("Failed to acquire hardware lock")

    def _send_channelised_data(
        self: TpmDriver,
        number_of_samples: int = 1024,
        first_channel: int = 0,
        last_channel: int = 511,
        timestamp: Optional[int] = None,
        seconds: float = 0.2,
    ) -> None:
        """
        Transmit a snapshot of channelized data totalling number_of_samples spectra.

        :param number_of_samples: number of spectra to send, defaults to 1024
        :param first_channel: first channel to send, defaults to 0
        :param last_channel: last channel to send, defaults to 511
        :param timestamp: when to start(?), defaults to None
        :param seconds: when to synchronise, defaults to 0.2
        """
        self.logger.debug("TpmDriver: send_channelised_data")
        with acquire_timeout(self._hardware_lock, timeout=0.4) as acquired:
            if acquired:
                try:
                    self.tile.send_channelised_data(
                        number_of_samples=number_of_samples,
                        first_channel=first_channel,
                        last_channel=last_channel,
                        timestamp=timestamp,
                        seconds=seconds,
                    )
                # pylint: disable=broad-except
                except Exception as e:
                    self.logger.warning(f"TpmDriver: Tile access failed: {e}")
            else:
                self.logger.warning("Failed to acquire hardware lock")

    def _send_channelised_data_continuous(
        self: TpmDriver,
        channel_id: int,
        number_of_samples: int = 1024,
        wait_seconds: int = 0,
        timestamp: Optional[int] = None,
        seconds: float = 0.2,
    ) -> None:
        """
        Transmit data from a channel continuously.

        It can be stopped with stop_data_transmission.

        :param channel_id: index of channel to send
        :param number_of_samples: number of spectra to send, defaults to 1024
        :param wait_seconds: wait time before sending data
        :param timestamp: when to start(?), defaults to None
        :param seconds: when to synchronise, defaults to 0.2
        """
        self.logger.debug("TpmDriver: send_channelised_data_continuous")
        with acquire_timeout(self._hardware_lock, timeout=0.4) as acquired:
            if acquired:
                try:
                    self.tile.send_channelised_data_continuous(
                        channel_id,
                        number_of_samples=number_of_samples,
                        wait_seconds=wait_seconds,
                        timestamp=timestamp,
                        seconds=seconds,
                    )
                # pylint: disable=broad-except
                except Exception as e:
                    self.logger.warning(f"TpmDriver: Tile access failed: {e}")
            else:
                self.logger.warning("Failed to acquire hardware lock")

    def _send_channelised_data_narrowband(
        self: TpmDriver,
        frequency: float,
        round_bits: int,
        number_of_samples: int = 128,
        wait_seconds: int = 0,
        timestamp: Optional[int] = None,
        seconds: float = 0.2,
    ) -> None:
        """
        Continuously send channelised data from a single channel.

        This is a special mode used for UAV campaigns.

        :param frequency: sky frequency to transmit
        :param round_bits: which bits to round
        :param number_of_samples: number of spectra to send, defaults to 128
        :param wait_seconds: wait time before sending data, defaults to 0
        :param timestamp: when to start, defaults to None
        :param seconds: when to synchronise, defaults to 0.2
        """
        self.logger.debug("TpmDriver: send_channelised_data_narrowband")
        with acquire_timeout(self._hardware_lock, timeout=0.4) as acquired:
            if acquired:
                try:
                    self.tile.send_channelised_data_narrowband(
                        frequency,
                        round_bits,
                        number_of_samples,
                        wait_seconds,
                        timestamp,
                        seconds,
                    )
                # pylint: disable=broad-except
                except Exception as e:
                    self.logger.warning(f"TpmDriver: Tile access failed: {e}")
            else:
                self.logger.warning("Failed to acquire hardware lock")

    def _send_beam_data(
        self: TpmDriver, timestamp: Optional[int] = None, seconds: float = 0.2
    ) -> None:
        """
        Transmit a snapshot containing beamformed data.

        :param timestamp: when to start(?), defaults to None
        :param seconds: when to synchronise, defaults to 0.2
        """
        self.logger.debug("TpmDriver: send_beam_data")
        with acquire_timeout(self._hardware_lock, timeout=0.4) as acquired:
            if acquired:
                try:
                    self.tile.send_beam_data(timestamp=timestamp, seconds=seconds)
                # pylint: disable=broad-except
                except Exception as e:
                    self.logger.warning(f"TpmDriver: Tile access failed: {e}")
            else:
                self.logger.warning("Failed to acquire hardware lock")

    def stop_data_transmission(self: TpmDriver) -> None:
        """Stop data transmission for send_channelised_data_continuous."""
        self.logger.debug("TpmDriver: stop_data_transmission")
        with acquire_timeout(self._hardware_lock, timeout=0.4) as acquired:
            if acquired:
                try:
                    self.tile.stop_data_transmission()
                # pylint: disable=broad-except
                except Exception as e:
                    self.logger.warning(f"TpmDriver: Tile access failed: {e}")
            else:
                self.logger.warning("Failed to acquire hardware lock")

    def start_acquisition(
        self: TpmDriver, start_time: Optional[int] = None, delay: Optional[int] = 2
    ) -> bool:
        """
        Start data acquisition.

        This must be run as a long running command

        :param start_time: the time at which to start data acquisition, defaults to None
        :param delay: delay start, defaults to 2

        :returns: if data acquisition started correctly
        """
        started = False
        self.logger.debug(
            f"TpmDriver:Start acquisition: start time: {start_time}, delay: {delay}"
        )
        with acquire_timeout(self._hardware_lock, timeout=0.4) as acquired:
            if acquired:
                try:
                    # Check if ARP table is populated before starting
                    self.tile.reset_eth_errors()
                    self.tile.check_arp_table()
                    # Start data acquisition on board
                    self.tile.start_acquisition(start_time, delay)
                    started = True
                    self._fpga_reference_time = self.tile[
                        "fpga1.pps_manager.sync_time_val"
                    ]
                # pylint: disable=broad-except
                except Exception as e:
                    self.logger.warning(f"TpmDriver: Tile access failed: {e}")
            else:
                self.logger.warning("Failed to acquire hardware lock")

        if not started:
            return False
        self.logger.info("Waiting for start acquisition")
        max_timeout = 60  # Maximum delay, in 0.1 seconds
        started = False
        for i in range(max_timeout):
            time.sleep(0.1)
            with acquire_timeout(self._hardware_lock, timeout=0.4) as acquired:
                if acquired:
                    try:
                        started = self._check_channeliser_started()
                    # pylint: disable=broad-except
                    except Exception as e:
                        self.logger.warning(f"TpmDriver: Tile access failed: {e}")
                else:
                    self.logger.warning("Failed to acquire hardware lock")

            if started:
                self._set_tpm_status(TpmStatus.SYNCHRONISED)
                break
        if not started:
            self.logger.warning(
                f"Acquisition not started after {max_timeout*0.1} seconds"
            )
        return started

    def set_lmc_integrated_download(
        self: TpmDriver,
        mode: str,
        channel_payload_length: int,
        beam_payload_length: int,
        dst_ip: Optional[str] = None,
        src_port: int = 0xF0D0,
        dst_port: int = 4660,
    ) -> None:
        """
        Configure link and size of control data.

        :param mode: '1G' or '10G'
        :param channel_payload_length: SPEAD payload length for
            integrated channel data
        :param beam_payload_length: SPEAD payload length for integrated
            beam data
        :param dst_ip: Destination IP, defaults to None
        :param src_port: source port, defaults to 0xF0D0
        :param dst_port: destination port, defaults to 4660
        """
        self.logger.debug("TpmDriver: set_lmc_integrated_download")
        with acquire_timeout(self._hardware_lock, timeout=0.4) as acquired:
            if acquired:
                try:
                    self.tile.set_lmc_integrated_download(
                        mode,
                        channel_payload_length,
                        beam_payload_length,
                        dst_ip,
                        src_port,
                        dst_port,
                    )
                # pylint: disable=broad-except
                except Exception as e:
                    self.logger.warning(f"TpmDriver: Tile access failed: {e}")
            else:
                self.logger.warning("Failed to acquire hardware lock")

    @property
    def current_tile_beamformer_frame(self: TpmDriver) -> int:
        """
        Return current tile beamformer frame, in units of 256 ADC frames.

        :return: current tile beamformer frame
        """
        self.logger.debug("TpmDriver: current_tile_beamformer_frame")
        with acquire_timeout(self._hardware_lock, timeout=0.4) as acquired:
            if acquired:
                try:
                    self._current_tile_beamformer_frame = (
                        self.tile.current_tile_beamformer_frame()
                    )
                # pylint: disable=broad-except
                except Exception as e:
                    self.logger.warning(f"TpmDriver: Tile access failed: {e}")
            else:
                self.logger.warning("Failed to acquire hardware lock")
        return self._current_tile_beamformer_frame

    @property
    def is_beamformer_running(self: TpmDriver) -> bool:
        """
        Whether the beamformer is currently running.

        :return: whether the beamformer is currently running
        """
        return self._is_beamformer_running

    @property
    def pending_data_requests(self: TpmDriver) -> bool:
        """
        Check for pending data requests.

        :return: whether there are pending send data requests
        """
        self.logger.debug("TpmDriver: _pending_data_requests")
        return self._pending_data_requests

    #
    # The synchronisation routine for the current TPM requires that
    # the function below are accessible from the station (where station-level
    # synchronisation is performed), however I am not sure whether the routine
    # for the new TPMs will still required these
    #
    @property
    def phase_terminal_count(self: TpmDriver) -> int:
        """
        Return the phase terminal count.

        :return: the phase terminal count
        """
        self.logger.debug("TpmDriver: get_phase_terminal_count")
        self.logger.debug("TpmDriver: get_phase_terminal_count is simulated")
        return self._phase_terminal_count

    @phase_terminal_count.setter  # type: ignore[no-redef]
    def phase_terminal_count(self: TpmDriver, value: int) -> None:
        """
        Set the phase terminal count.

        :param value: the phase terminal count
        """
        self.logger.debug("TpmDriver: set_phase_terminal_count")
        self.logger.debug("TpmDriver: set_phase_terminal_count is simulated")
        self._phase_terminal_count = value

    def post_synchronisation(self: TpmDriver) -> None:
        """
        Perform post tile configuration synchronization.

        TODO Private method or must be available externally?
        """
        # with self._hardware_lock:
        #    self.tile.post_synchronisation()

    def sync_fpgas(self: TpmDriver) -> None:
        """
        Synchronise the FPGAs.

        TODO Method appears to be mostly internal (private).
        """
        self.logger.debug("TpmDriver: sync_fpgas")
        with self._hardware_lock:
            self.tile.sync_fpgas()

    @property
    def test_generator_active(self: TpmDriver) -> bool:
        """
        Check if the test generator is active.

        :return: whether the test generator is active
        """
        return self._test_generator_active

    @test_generator_active.setter  # type: ignore[no-redef]
    def test_generator_active(self: TpmDriver, active: bool) -> None:
        """
        Set the test generator active flag.

        :param active: True if the generator has been activated
        """
        self._test_generator_active = active

    def configure_test_generator(
        self: TpmDriver,
        frequency0: float,
        amplitude0: float,
        frequency1: float,
        amplitude1: float,
        amplitude_noise: float,
        pulse_code: int,
        amplitude_pulse: float,
        load_time: int = 0,
    ) -> None:
        """
        Test generator setting.

        :param frequency0: Tone frequency in Hz of DDC 0
        :param amplitude0: Tone peak amplitude, normalized to 31.875 ADC units,
            resolution 0.125 ADU
        :param frequency1: Tone frequency in Hz of DDC 1
        :param amplitude1: Tone peak amplitude, normalized to 31.875 ADC units,
            resolution 0.125 ADU
        :param amplitude_noise: Amplitude of pseudorandom noise
            normalized to 26.03 ADC units, resolution 0.102 ADU
        :param pulse_code: Code for pulse frequency.
            Range 0 to 7: 16,12,8,6,4,3,2 times frame frequency
        :param amplitude_pulse: pulse peak amplitude, normalized
            to 127.5 ADC units, resolution 0.5 ADU
        :param load_time: Time to start the generator.
        """
        self.logger.debug(
            "Test generator: set tone 0: "
            + str(frequency0)
            + " Hz"
            + ", tone 1: "
            + str(frequency1)
            + " Hz"
        )
        # If load time not specified, is "now" + 30 ms
        end_time = 0
        if load_time == 0:
            load_time = self.tile.get_fpga_timestamp() + 180
            self.logger.debug(f"tile generator uses asyncrhonous timestamp {load_time}")
        else:
            self.logger.debug(f"Test generator load time: {load_time}")

        with acquire_timeout(self._hardware_lock, timeout=0.4) as acquired:
            if acquired:
                try:
                    # Set everything at same time
                    self.tile.test_generator_set_tone(
                        0, frequency0, amplitude0, 0.0, load_time
                    )
                    self.tile.test_generator_set_tone(
                        1, frequency1, amplitude1, 0.0, load_time
                    )
                    self.tile.test_generator_set_noise(amplitude_noise, load_time)
                    self.tile.set_test_generator_pulse(pulse_code, amplitude_pulse)
                    self.tile.tpm["fpga1.test_generator.control.load_dds0"] = 1
                    self.tile.tpm["fpga2.test_generator.control.load_dds0"] = 1
                    end_time = self.tile.get_fpga_timestamp()
                # pylint: disable=broad-except
                except Exception as e:
                    self.logger.warning(f"TpmDriver: Tile access failed: {e}")
            else:
                self.logger.warning("Failed to acquire hardware lock")
        self.logger.debug(f"Time after programming: {end_time}")
        if end_time > load_time:
            self.logger.warning("Test generator failed to program before start time")

    def test_generator_input_select(self: TpmDriver, inputs: int = 0) -> None:
        """
        Specify ADC inputs which are substitute to test signal.

        Specified using a 32 bit mask, with LSB for ADC input 0.

        :param inputs: Bit mask of inputs using test signal
        """
        self.logger.debug("Test generator: set inputs " + hex(inputs))
        with acquire_timeout(self._hardware_lock, timeout=0.4) as acquired:
            if acquired:
                try:
                    self.tile.test_generator_input_select(inputs)
                # pylint: disable=broad-except
                except Exception as e:
                    self.logger.warning(f"TpmDriver: Tile access failed: {e}")
            else:
                self.logger.warning("Failed to acquire hardware lock")<|MERGE_RESOLUTION|>--- conflicted
+++ resolved
@@ -239,81 +239,6 @@
             self.logger.debug("Tile disconnected from tpm.")
             time.sleep(10.0)
 
-<<<<<<< HEAD
-=======
-    def _update_attributes(self: TpmDriver) -> None:
-        """Update key hardware attributes."""
-        current_time = time.time()
-        time_interval_1 = 5.0
-        time_interval_2 = 30.0
-        try:
-            self._is_programmed = self.tile.is_programmed()
-            if self._is_programmed:
-                self.logger.debug("Updating key hardware attributes...")
-                # slow update parameters
-                if (current_time - self._last_update_time_1) > time_interval_1:
-                    self._last_update_time_1 = current_time
-                    # self._clock_present = method_to_be_written
-                    self._pll_locked = self._check_pll_locked()
-                    self._tile_health_structure = self.tile.get_health_status()
-                    self._update_component_state(
-                        tile_health_structure=self._tile_health_structure
-                    )
-                # Commands checked only when initialised
-                # Potential crash if polled on a uninitialised board
-                if self._tpm_status in (TpmStatus.INITIALISED, TpmStatus.SYNCHRONISED):
-                    self._adc_rms = self.tile.get_adc_rms()
-                    self._update_component_state(adc_rms=self._adc_rms)
-                    self._pending_data_requests = (
-                        self.tile.check_pending_data_requests()
-                    )
-                    # very slow update parameters. Should update by set commands
-                    if (current_time - self._last_update_time_2) > time_interval_2:
-                        self._last_update_time_2 = current_time
-                        self._pps_delay = self.tile.get_pps_delay()
-                        self._is_beamformer_running = self.tile.beamformer_is_running()
-                        self._fpga_reference_time = self.tile[
-                            "fpga1.pps_manager.sync_time_val"
-                        ]
-                        self._phase_terminal_count = (
-                            self.tile.get_phase_terminal_count()
-                        )
-                        # self._channeliser_truncation = method_to_be_written
-                        # self._csp_rounding = method_to_be_written
-                        self._preadu_levels = self._get_preadu_levels()
-                        self._static_delays = self._get_static_delays()
-                        self._station_id = self.tile.get_station_id()
-                        self._tile_id = self.tile.get_tile_id()
-                        self._beamformer_table = self.tile.tpm.station_beamf[
-                            0
-                        ].get_channel_table()
-        # pylint: disable=broad-except
-        except Exception as e:
-            self.logger.debug(f"Failed to update key hardware attributes: {e}")
-
-        if not self._is_programmed:
-            self._pps_delay = 0
-            self._fpga_reference_time = 0
-            # self._beamformer_table = self.BEAMFORMER_TABLE
-            # self._channeliser_truncation = self.CHANNELISER_TRUNCATION
-            # self._csp_rounding = self.CSP_ROUNDING
-            # self._preadu_levels = [0.0] * 32
-            # self._static_delays = [0.0] * 32
-            self._is_programmed = False
-            self._is_beamformer_running = False
-            self._test_generator_active = False
-            self._pending_data_requests = False
-            self._arp_table = {}
-            self._fpgas_time = self.FPGAS_TIME
-            self._fpga_current_frame = 0
-            self._current_tile_beamformer_frame = 0
-            self._tile_health_structure["timing"]["pps"]["status"] = True
-            self._clock_present = True
-            self._sysref_present = True
-            self._pll_locked = True
-            self._register_list = self.REGISTER_LIST
-
->>>>>>> acddf77a
     def tpm_connected(self: TpmDriver) -> None:
         """Tile connected to tpm."""
         self._update_communication_state(CommunicationStatus.ESTABLISHED)
