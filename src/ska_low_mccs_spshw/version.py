# -*- coding: utf-8 -*-
#
# This file is part of the SKA Low MCCS project
#
#
# Distributed under the terms of the BSD 3-clause new license.
# See LICENSE for more info.
"""Version information for SKA MCCS SPSHW Python Package."""

version_info = {
    "name": "ska_low_mccs_spshw",
<<<<<<< HEAD
    "version": "7.5.0",
=======
    "version": "8.0.0",
>>>>>>> 67f54313
    "description": (
        "Monitoring and control of SPS hardware as part of the MCCS subsystem"
    ),
}<|MERGE_RESOLUTION|>--- conflicted
+++ resolved
@@ -9,11 +9,7 @@
 
 version_info = {
     "name": "ska_low_mccs_spshw",
-<<<<<<< HEAD
-    "version": "7.5.0",
-=======
-    "version": "8.0.0",
->>>>>>> 67f54313
+    "version": "8.0.1",
     "description": (
         "Monitoring and control of SPS hardware as part of the MCCS subsystem"
     ),
