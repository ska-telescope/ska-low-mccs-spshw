--- conflicted
+++ resolved
@@ -9,11 +9,7 @@
 
 version_info = {
     "name": "ska_low_mccs_spshw",
-<<<<<<< HEAD
-    "version": "9.0.1",
-=======
     "version": "9.1.0",
->>>>>>> d3673357
     "description": (
         "Monitoring and control of SPS hardware as part of the MCCS subsystem"
     ),
