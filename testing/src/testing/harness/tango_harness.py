# type: ignore
# -*- coding: utf-8 -*-
#
# This file is part of the SKA Low MCCS project
#
#
#
# Distributed under the terms of the GPL license.
# See LICENSE.txt for more info.

"""This module implements a MCCS test harness for Tango devices."""

from __future__ import annotations  # Allow forward refs in type hints; see PEP 563
from collections import defaultdict
import json
import logging
import socket
from types import TracebackType
import typing
import unittest.mock

import tango
from tango.test_context import MultiDeviceTestContext, get_host_ip


import ska_tango_base

from ska_low_mccs.device_proxy import MccsDeviceProxy
from testing.harness.mock import MockGroupBuilder


__all__ = [
    "MccsDeviceInfo",
    "TangoHarness",
    "BaseTangoHarness",
    "TestContextTangoHarness",
    "ClientProxyTangoHarness",
    "StartingStateTangoHarness",
    "MockingTangoHarness",
]


class MccsDeviceInfo:
    """
    Data structure class that loads and holds information about devices,
    and can provide that information in the format required by
    :py:class:`tango.test_context.MultiDeviceTestContext`.
    """

    def __init__(
        self: MccsDeviceInfo,
        path: str,
        package: str,
        devices: typing.Dict = None,
    ) -> None:
        """
        Create a new instance.

        :param path: the path to the configuration file that
            contains information about all available devices.
        :param package: name of the package from which to draw classes
        :param devices: option specification of devices. If not
            provided, then devices can be added via the
            :py:meth:`.include_device` method.
        """
        with open(path, "r") as json_file:
            self._source_data = json.load(json_file)
        self._package = package
        self._devices = {}
        self._proxies = {}

        if devices is not None:
            for device_spec in devices:
                self.include_device(**device_spec)

    def include_device(
        self: MccsDeviceInfo,
        name: str,
        proxy: MccsDeviceProxy,
        patch: ska_tango_base.SKABaseDevice = None,
    ) -> None:
        """
        Include a device in this specification.

        :param name: the name of the device to be included. The
            source data must contain configuration information for a
            device listed under this name
        :param proxy: the proxy class to use to access the device.
        :param patch: an optional device class with which to patch the
            named device

        :raises ValueError: if the named device does not exist in the
            source configuration data
        """
        for server in self._source_data["servers"]:
            if name in self._source_data["servers"][server]:
                device_spec = self._source_data["servers"][server][name]
                class_name = next(iter(device_spec))
                fqdn = next(iter(device_spec[class_name]))
                properties = device_spec[class_name][fqdn]["properties"]

                attribute_properties = device_spec[class_name][fqdn].get(
                    "attribute_properties", {}
                )
                memorized = {
                    name: value["__value"]
                    for name, value in attribute_properties.items()
                    if "__value" in value
                }

                if patch is None:
                    package = __import__(self._package, fromlist=[class_name])
                    klass = getattr(package, class_name)
                else:
                    klass = patch

                self._devices[name] = {
                    "server": server,
                    "class": klass,
                    "fqdn": fqdn,
                    "properties": properties,
                    "memorized": memorized,
                }
                self._proxies[fqdn] = proxy
                break
        else:
            raise ValueError(f"Device {name} not found in source data.")

    @property
    def fqdns(self: MccsDeviceInfo) -> typing.List[str]:
        """
        Return a list of device fqdns.

        :returns: a list of device FQDNs
        """
        return self.fqdn_map.values()

    @property
    def fqdn_map(self: MccsDeviceInfo) -> typing.Dict[str, str]:
        """
        A dictionary that maps device names onto FQDNs.

        :return: a mapping from device names to FQDNs
        """
        return {name: self._devices[name]["fqdn"] for name in self._devices}

    @property
    def proxy_map(self: MccsDeviceInfo) -> typing.Dict[str, MccsDeviceProxy]:
        """
        Return a map from FQDN to proxy type.

        :return: a map from FQDN to proxy type
        """
        return dict(self._proxies)

    def as_mdtc_device_info(self: MccsDeviceInfo) -> typing.Dict:
        """
        Return this device info in a format required by
        :py:class:`tango.test_context.MultiDeviceTestContext`.

        :return: device info in a format required by
            :py:class:`tango.test_context.MultiDeviceTestContext`.
        """
        devices_by_class = defaultdict(list)
        for device in self._devices.values():
            devices_by_class[device["class"]].append(
                {
                    "name": device["fqdn"],
                    "properties": device["properties"],
                    "memorized": device["memorized"],
                }
            )
        mdtc_device_info = [
            {"class": klass, "devices": devices}
            for klass, devices in devices_by_class.items()
        ]
        return mdtc_device_info


class TangoHarness:
    """
    Abstract base class for Tango test harnesses. This does very little, because it
    needs to support both harnesses that directly interact with Tango, and wrapper
    harnesses that add functionality to another harness.

    The one really important thing it does do, is ensure that
    :py:class:`ska_low_mccs.device_proxy.MccsDeviceProxy` uses this
    harness's ``connection factory`` to make connections.
    """

    def __init__(self: TangoHarness) -> None:
        """Initialise a new instance."""
        MccsDeviceProxy.set_default_connection_factory(self.connection_factory)

    @property
    def connection_factory(self: TangoHarness) -> None:
        """
        The connection factory to use when establishing connections to devices.

        :raises NotImplementedError: because this method is abstract
        """
        raise NotImplementedError("TangoHarness is abstract.")

    @property
    def fqdns(self: TangoHarness) -> typing.List[str]:
        """
        The FQDNs of devices in this harness.

        :raises NotImplementedError: because this method is abstract
        """
        raise NotImplementedError("TangoHarness is abstract.")

    def get_device(
        self: TangoHarness,
        fqdn: str,
    ) -> MccsDeviceProxy:
        """
        Create and return a proxy to the device at the given FQDN.

        :param fqdn: FQDN of the device for which a proxy is required

        :raises NotImplementedError: because this method is abstract
        """
        raise NotImplementedError("TangoHarness is abstract.")

    def __enter__(self: TangoHarness) -> TangoHarness:
        """
        Entry method for "with" context.

        :return: the context object
        """
        return self

    def __exit__(
        self: TangoHarness,
        exc_type: typing.Type[BaseException],
        exception: BaseException,
        trace: TracebackType,
    ) -> bool:
        """
        Exit method for "with" context.

        :param exc_type: the type of exception thrown in the with block
        :param exception: the exception thrown in the with block
        :param trace: a traceback

        :returns: whether the exception (if any) has been fully handled
            by this method and should be swallowed i.e. not re-raised
        """
        return exception is None


class BaseTangoHarness(TangoHarness):
    """
    A basic test harness for Tango devices.

    This harness doesn't stand up any device; it assumes that devices
    are already running. It is thus useful for testing against deployed
    devices.
    """

    def __init__(
        self: BaseTangoHarness, device_info: MccsDeviceInfo, logger: logging.Logger
    ) -> None:
        """
        Initialise a new instance.

        :param device_info: object that makes device info available
        :param logger: a logger for the harness
        """
        self._fqdns = [] if device_info is None else list(device_info.fqdns)
        self.logger = logger
        super().__init__()

    @property
    def connection_factory(self: BaseTangoHarness) -> typing.Type[tango.DeviceProxy]:
        """
        The connection factory to use when establishing connections to devices.

        This class uses :py:class:`tango.DeviceProxy` as its connection
        factory.

        :return: a DeviceProxy for use in establishing connections.
        """
        return tango.DeviceProxy

    @property
    def fqdns(self: BaseTangoHarness) -> typing.List[str]:
        """
        The FQDNs of devices in this harness.

        :return: a list of FQDNs of devices in this harness.
        """
        return list(self._fqdns)

    def get_device(
        self: BaseTangoHarness,
        fqdn: str,
    ) -> MccsDeviceProxy:
        """
        Create and return a proxy to the device at the given FQDN.

        :param fqdn: FQDN of the device for which a proxy is required

        :return: A proxy of the type specified by the proxy map.
        """
        return MccsDeviceProxy(fqdn, self.logger)


class ClientProxyTangoHarness(BaseTangoHarness):
    """A test harness for Tango devices that can return tailored client proxies."""

    def __init__(
        self: BaseTangoHarness,
        device_info: typing.Optional[MccsDeviceInfo],
        logger: logging.Logger,
        **kwargs: typing.Any,
    ) -> None:
        """
        Initialise a new instance.

        :param device_info: object that makes device info available
        :param logger: a logger for the harness
        :param kwargs: keyword arguments
        """
        if device_info is None:
            self._proxy_map = {}
        else:
            self._proxy_map = dict(device_info.proxy_map)
        super().__init__(device_info, logger, **kwargs)

    def get_device(
        self: BaseTangoHarness,
        fqdn: str,
    ) -> MccsDeviceProxy:
        """
        Create and return a proxy to the device at the given FQDN.

        :param fqdn: FQDN of the device for which a proxy is required

        :return: A proxy of the type specified by the proxy map.
        """
        proxy = self._proxy_map.get(fqdn, MccsDeviceProxy)
        return proxy(fqdn, self.logger)


class TestContextTangoHarness(BaseTangoHarness):
    """
    A test harness for testing MCCS Tango devices in a lightweight test context.

    It stands up a
    :py:class:`tango.test_context.MultiDeviceTestContext` with the
    specified devices.
    """

    def __init__(
        self: TestContextTangoHarness,
        device_info: typing.Optional[MccsDeviceInfo],
        logger: logging.Logger,
        process: bool = False,        
        **kwargs: typing.Any        
    ) -> None:
        """
        Initialise a new instance.

        :param device_info: object that makes device info available
        :param logger: a logger for the harness
        :param process: whether to run the test context in a separate
            process or not
        :param kwargs: keyword arguments
        """
        self._host = get_host_ip()

        def _get_open_port() -> int:
            """
            Helper function that returns an available port on the local machine.

            TODO: Note the possibility of a race condition here. By the
            time the calling method tries to make use of this port, it
            might already have been taken by another process.

            :return: An open port
            :rtype: int
            """
            with socket.socket(socket.AF_INET, socket.SOCK_STREAM) as s:
                s.bind(("", 0))
                s.listen(1)
                port = s.getsockname()[1]
            return port

        self._port = _get_open_port()

<<<<<<< HEAD
        # unittest.mock.patch("tango.Group", return_value=MockGroupBuilder)
        self._test_context = MultiDeviceTestContext(
            device_info.as_mdtc_device_info(),
            process=process,
            host=self._host,
            port=self._port,
        )
        
=======
        if device_info is None:
            self._test_context = None
        else:
            self._test_context = MultiDeviceTestContext(
                device_info.as_mdtc_device_info(),
                process=process,
                host=self._host,
                port=self._port,
            )
>>>>>>> 113f79a7
        super().__init__(device_info, logger, **kwargs)

    @property
    def connection_factory(
        self: TestContextTangoHarness,
    ) -> typing.Callable[[str, ...], tango.DeviceProxy]:
        """
        The connection factory to use when establishing connections to devices.

        This class uses :py:class:`tango.DeviceProxy` but patches it to
        use the long-form FQDN, as a workaround to an issue with
        :py:class:`tango.test_context.MultiDeviceTestContext`.

        :return: a DeviceProxy for use in establishing connections.
        """

        def connect(
            fqdn: str, *args: typing.Any, **kwargs: typing.Any
        ) -> tango.DeviceProxy:
            """
            Connect to the device.

            :param fqdn: the FQDN of the device to connect to
            :param args: positional args to pass to the underlying connection
            :param kwargs: keyword args to pass to the underlying connection

            :return: a connection to the device
            """
            return tango.DeviceProxy(
                f"tango://{self._host}:{self._port}/{fqdn}#dbase=no", *args, **kwargs
            )

        return connect

    def __enter__(self: TestContextTangoHarness) -> TestContextTangoHarness:
        """
        Entry method for "with" context.

        :return: the context object
        """
        if self._test_context is not None:
            self._test_context.__enter__()
        return super().__enter__()

    def __exit__(
        self: TestContextTangoHarness,
        exc_type: typing.Type[BaseException],
        exception: BaseException,
        trace: TracebackType,
    ) -> bool:
        """
        Exit method for "with" context.

        :param exc_type: the type of exception thrown in the with block
        :param exception: the exception thrown in the with block
        :param trace: a traceback

        :returns: whether the exception (if any) has been fully handled
            by this method and should be swallowed i.e. not re-raised
        """
        if self._test_context is not None and self._test_context.__exit__(
            exc_type, exception, trace
        ):
            return super().__exit__(None, None, None)
        else:
            return super().__exit__(exc_type, exception, trace)


class WrapperTangoHarness(TangoHarness):
    """A base class for a Tango test harness that wraps another harness."""

    def __init__(self: WrapperTangoHarness, harness: TangoHarness) -> None:
        """
        Initialise a new instance.

        :param harness: the harness to be wrapped
        """
        self._harness = harness
        super().__init__()

    def __enter__(self: WrapperTangoHarness) -> WrapperTangoHarness:
        """
        Entry method for "with" context.

        This just calls the entry method of the wrapped harness.

        :return: the context object
        """
        self._harness.__enter__()
        return self

    def __exit__(
        self: WrapperTangoHarness,
        exc_type: typing.Type[BaseException],
        exception: BaseException,
        trace: TracebackType,
    ) -> bool:
        """
        Exit method for "with" context.

        This just calls the entry method of the wrapped harness.

        :param exc_type: the type of exception thrown in the with block
        :param exception: the exception thrown in the with block
        :param trace: a traceback

        :returns: whether the exception (if any) has been fully handled
            by this method and should be swallowed i.e. not re-raised
        """
        return self._harness.__exit__(exc_type, exception, trace)

    @property
    def connection_factory(
        self: WrapperTangoHarness,
    ) -> typing.Callable[[str, ...], tango.DeviceProxy]:
        """
        The connection factory to use when establishing connections to devices.

        This just uses the connection factory of the wrapped harness.

        :return: a DeviceProxy for use in establishing connections.
        """
        return self._harness.connection_factory

    @property
    def fqdns(self: WrapperTangoHarness) -> typing.List[str]:
        """
        Return the FQDNs of devices in this harness.

        This implementation just returns FQDNs of devices in the wrapped
        harness.

        :returns: list of FQDNs of devices in this harness
        """
        return self._harness.fqdns

    def get_device(self: WrapperTangoHarness, fqdn: str) -> MccsDeviceProxy:
        """
        Return a device proxy to the device at the given FQDN.

        This implementation just gets the device from the wrapped
        harness.

        :param fqdn: the FQDN of the device

        :return: a proxy to the device
        """
        return self._harness.get_device(fqdn)


class StartingStateTangoHarness(WrapperTangoHarness):
    """
    A test harness for testing Tango devices, that provides for certain actions and
    checks that ensure that devices are in a desired initial state prior to testing.

    Specifically, it can:

    * Tell devices to bypass their attribute cache, so that written
      values can be read back immediately
    * Check that devices have completed initialisation and transitioned
      out of the INIT state
    * Set device testMode to TestMode.TEST
    """

    def __init__(
        self: StartingStateTangoHarness,
        harness: TangoHarness,
        bypass_cache: bool = True,
        check_ready: bool = True,
        set_test_mode: bool = True,
    ) -> None:
        """
        Initialise a new instance.

        :param harness: the wrapped harness
        :param bypass_cache: whether to tell each device to bypass its
            attribute cache so that written attribute values can be read
            back again immediately
        :param check_ready: whether to check whether each device has
            completed initialisation and transitioned out of INIT state
            before allowing tests to be run.
        :param set_test_mode: whether to set the device into test mode
            before allowing tests to be run.
        """
        self._bypass_cache = bypass_cache
        self._check_ready = check_ready
        self._set_test_mode = set_test_mode

        super().__init__(harness)

    def __enter__(self: StartingStateTangoHarness) -> StartingStateTangoHarness:
        """
        Entry method for "with" context.

        This is where we make sure that devices are ready to be tested.

        :return: the context object
        """
        super().__enter__()
        self._make_devices_ready()
        return self

    def _make_devices_ready(self: StartingStateTangoHarness) -> None:
        """Helper method that ensures that devices are ready to be tested."""
        if self._bypass_cache or self._check_ready or self._set_test_mode:
            for fqdn in self.fqdns:
                device = self.get_device(fqdn)
                if self._bypass_cache:
                    device.set_source(tango.DevSource.DEV)
                if self._check_ready:
                    assert device.check_initialised()
                if self._set_test_mode:
                    device.testMode = ska_tango_base.control_model.TestMode.TEST


class MockingTangoHarness(WrapperTangoHarness):
    """
    A Tango test harness that mocks out devices not under test.

    This harness wraps another harness, but only uses that harness for a
    specified set of devices under test, and mocks out all others.
    """

    def __init__(
        self: MockingTangoHarness,
        harness: TangoHarness,
        mock_factory: typing.Callable[[str], unittest.mock.Mock],
        initial_mocks: typing.Dict[str, unittest.mock.Mock],
    ) -> None:
        """
        Initialise a new instance.

        :param harness: the wrapped harness
        :param mock_factory: the factory to be used to build mocks
        :param initial_mocks: a pre-build dictionary of mocks to be used
            for particular
        """
        self._mocks = defaultdict(mock_factory, initial_mocks)
        super().__init__(harness)

    @property
    def connection_factory(
        self: MockingTangoHarness,
    ) -> typing.Callable[
        [str, ...], typing.Union[tango.DeviceProxy, unittest.mock.Mock]
    ]:
        """
        The connection factory to use when establishing connections to devices.

        This is where we check whether the requested device is on our
        list. Devices on the list are passed to the connection factory
        of the wrapped harness. Devices not on the list are intercepted
        and given a mock factory instead.

        :return: a factory that putatively provides device connections,
            but might actually provide mocks.
        """

        def connect(
            fqdn: str, *args: typing.Any, **kwargs: typing.Any
        ) -> typing.Union[tango.DeviceProxy, unittest.mock.Mock]:
            """
            Connect to the device.

            :param fqdn: the FQDN of the device to connect to
            :param args: positional args to pass to the underlying connection
            :param kwargs: keyword args to pass to the underlying connection

            :return: a connection (possibly mocked) to the device
            """
            if fqdn in self.fqdns:
                return self._harness.connection_factory(fqdn, *args, **kwargs)
            else:
                return self._mocks[fqdn]

        return connect<|MERGE_RESOLUTION|>--- conflicted
+++ resolved
@@ -390,16 +390,6 @@
 
         self._port = _get_open_port()
 
-<<<<<<< HEAD
-        # unittest.mock.patch("tango.Group", return_value=MockGroupBuilder)
-        self._test_context = MultiDeviceTestContext(
-            device_info.as_mdtc_device_info(),
-            process=process,
-            host=self._host,
-            port=self._port,
-        )
-        
-=======
         if device_info is None:
             self._test_context = None
         else:
@@ -409,7 +399,6 @@
                 host=self._host,
                 port=self._port,
             )
->>>>>>> 113f79a7
         super().__init__(device_info, logger, **kwargs)
 
     @property
