--- conflicted
+++ resolved
@@ -46,15 +46,8 @@
     }
 
 
-<<<<<<< HEAD
 class TestMccsIntegration(HelperClass):
-    """
-    Integration test cases for the Mccs device classes.
-    """
-=======
-class TestMccsIntegration:
     """Integration test cases for the Mccs device classes."""
->>>>>>> 08e53976
 
     def check_states(self, dev_states):
         """
