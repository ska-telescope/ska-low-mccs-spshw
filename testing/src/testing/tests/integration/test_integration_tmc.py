--- conflicted
+++ resolved
@@ -286,12 +286,8 @@
         }
         self.check_states(devices, dev_states)
         assert devices["subarray_01"].obsState == ObsState.EMPTY
-<<<<<<< HEAD
         assert devices["subarray_01"].State() == DevState.OFF
         assert list(devices["subarray_01"].stationFQDNs) == []
-=======
-        assert devices["subarray_01"].stationFQDNs is None
->>>>>>> 508f3136
         assert devices["station_001"].subarrayId == 0
         assert devices["station_002"].subarrayId == 0
 
@@ -415,12 +411,8 @@
         }
         self.check_states(devices, dev_states)
         assert devices["subarray_01"].obsState == ObsState.EMPTY
-<<<<<<< HEAD
         assert devices["subarray_01"].State() == DevState.OFF
         assert list(devices["subarray_01"].stationFQDNs) == []
-=======
-        assert devices["subarray_01"].stationFQDNs is None
->>>>>>> 508f3136
         assert devices["station_001"].subarrayId == 0
         assert devices["station_002"].subarrayId == 0
 
