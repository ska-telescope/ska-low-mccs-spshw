# type: ignore
"""This module contains integration tests of interactions between TMC and MCCS."""
import json
from time import sleep

import pytest
from tango import (
    DevState,
    AsynCall,
    AsynReplyNotArrived,
    CommunicationFailed,
    DevFailed,
)

from ska_tango_base.commands import ResultCode
from ska_tango_base.control_model import ObsState

from ska_low_mccs import MccsDeviceProxy

from testing.harness.tango_harness import TangoHarness
from testing.harness import HelperClass


@pytest.fixture()
def devices_to_load():
    """
    Fixture that specifies the devices to be loaded for testing.

    :return: specification of the devices to be loaded
    :rtype: dict
    """
    # TODO: Once https://github.com/tango-controls/cppTango/issues/816 is resolved, we
    # should reinstate the APIUs and antennas in these tests.
    return {
        "path": "charts/ska-low-mccs/data/configuration_without_antennas.json",
        "package": "ska_low_mccs",
        "devices": [
            {"name": "controller", "proxy": MccsDeviceProxy},
            {"name": "subarray_01", "proxy": MccsDeviceProxy},
            {"name": "subarray_02", "proxy": MccsDeviceProxy},
            {"name": "station_001", "proxy": MccsDeviceProxy},
            {"name": "station_002", "proxy": MccsDeviceProxy},
            {"name": "subrack_01", "proxy": MccsDeviceProxy},
            {"name": "tile_0001", "proxy": MccsDeviceProxy},
            {"name": "tile_0002", "proxy": MccsDeviceProxy},
            {"name": "tile_0003", "proxy": MccsDeviceProxy},
            {"name": "tile_0004", "proxy": MccsDeviceProxy},
            {"name": "subarraybeam_01", "proxy": MccsDeviceProxy},
            {"name": "subarraybeam_02", "proxy": MccsDeviceProxy},
            {"name": "subarraybeam_03", "proxy": MccsDeviceProxy},
            {"name": "subarraybeam_04", "proxy": MccsDeviceProxy},
        ],
    }


class TestMccsIntegrationTmc(HelperClass):
    """Integration test cases for interactions between TMC and MCCS device classes."""

    @pytest.fixture()
    def devices(self, tango_harness: TangoHarness):
        """
        Fixture that provides access to devices via their names.

        :todo: For now the purpose of this fixture is to isolate FQDNs
            in a single place in this module. In future this will be
            changed to extract the device FQDNs straight from the
            configuration file.

        :param tango_harness: a test harness for tango devices

        :return: a dictionary of devices keyed by their name
        :rtype: dict<string, :py:class:`tango.DeviceProxy`>
        """
        device_dict = {
            "controller": tango_harness.get_device("low-mccs/control/control"),
            "subarray_01": tango_harness.get_device("low-mccs/subarray/01"),
            "subarray_02": tango_harness.get_device("low-mccs/subarray/02"),
            "station_001": tango_harness.get_device("low-mccs/station/001"),
            "station_002": tango_harness.get_device("low-mccs/station/002"),
            "tile_0001": tango_harness.get_device("low-mccs/tile/0001"),
            "tile_0002": tango_harness.get_device("low-mccs/tile/0002"),
            "tile_0003": tango_harness.get_device("low-mccs/tile/0003"),
            "tile_0004": tango_harness.get_device("low-mccs/tile/0004"),
            # workaround for https://github.com/tango-controls/cppTango/issues/816
            # "antenna_000001": tango_harness.get_device("low-mccs/antenna/000001"),
            # "antenna_000002": tango_harness.get_device("low-mccs/antenna/000002"),
            # "antenna_000003": tango_harness.get_device("low-mccs/antenna/000003"),
            # "antenna_000004": tango_harness.get_device("low-mccs/antenna/000004"),
            "subarraybeam_01": tango_harness.get_device("low-mccs/subarraybeam/01"),
            "subarraybeam_02": tango_harness.get_device("low-mccs/subarraybeam/02"),
            "subarraybeam_03": tango_harness.get_device("low-mccs/subarraybeam/03"),
            "subarraybeam_04": tango_harness.get_device("low-mccs/subarraybeam/04"),
        }
        return device_dict

    def assert_command(
        self, device, command, argin=None, expected_result=ResultCode.OK
    ):
        """
        Method to simplify assertions on the result of TMC calls.

        :param device: The MCCS device to send command to
        :type device: :py:class:`tango.DeviceProxy`
        :param command: The command to send to the device
        :type command: str
        :param argin: Optional argument to send to the command
        :type argin: str
        :param expected_result: The expected return code from the command
        :type expected_result: :py:class:`~ska_tango_base.commands.ResultCode`
        """
        # Call the specified command asynchronously
        async_id = device.command_inout_asynch(command, argin)
        try:
            # HACK: increasing the timeout until we can make some commands synchronous
            result = device.command_inout_reply(async_id, timeout=0)
            if expected_result is None:
                assert result is None
            else:
                ((result_code,), _) = result
                assert result_code == expected_result
        except AsynReplyNotArrived as err:
            assert False, f"AsyncReplyNotArrived: {err}"
        except (AsynCall, CommunicationFailed, DevFailed) as err:
            assert False, f"Exception raised: {err}"

    def check_states(self, devices, dev_states):
        """
        Helper to check that each device is in the expected state with a timeout.

        :param devices: fixture that provides access to devices by their name
        :type devices: dict<string, :py:class:`tango.DeviceProxy`>
        :param dev_states: the devices and expected states of them
        :type dev_states: dict
        """
        for device, state in dev_states.items():
            count = 0.0
            while devices[device].State() != state and count < 3.0:
                count += 0.1
                sleep(0.1)
            assert devices[device].State() == state

    def test_controller_on(self, devices):
        """
        Test that an asynchronous call to controller:On() works correctly.

        :param devices: fixture that provides access to devices by their name
        :type devices: dict<string, :py:class:`tango.DeviceProxy`>
        """
        dev_states = {
            "controller": DevState.DISABLE,
            "subarray_01": DevState.OFF,
            "subarray_02": DevState.OFF,
            "station_001": DevState.OFF,
            "station_002": DevState.OFF,
        }
        self.check_states(devices, dev_states)

        # Call MccsController->Startup() command
        self.assert_command(
            device=devices["controller"],
            command="Startup",
            expected_result=ResultCode.QUEUED,
        )
        dev_states["controller"] = DevState.ON
        dev_states["station_001"] = DevState.ON
        dev_states["station_002"] = DevState.ON
        self.check_states(devices, dev_states)

        # Startup turns everything on, so a call to On should have no side-effects
        self.assert_command(
            device=devices["controller"],
            command="On",
            expected_result=ResultCode.QUEUED,
        )
        self.check_states(devices, dev_states)

    def test_controller_off(self, devices, mocker):
        """
        Test that an asynchronous call to controller:Off() works correctly.

        :param devices: fixture that provides access to devices by their name
        :type devices: dict<string, :py:class:`tango.DeviceProxy`>
        :param mocker: fixture that wraps unittest.Mock
        :type mocker: :py:class:`pytest_mock.mocker`
        """
        dev_states = {
            "controller": DevState.DISABLE,
            "station_001": DevState.OFF,
            "station_002": DevState.OFF,
        }
        self.check_states(devices, dev_states)
        self.assert_command(
            device=devices["controller"],
            command="Startup",
            expected_result=ResultCode.QUEUED,
        )
        dev_states = {
            "controller": DevState.ON,
            "station_001": DevState.ON,
            "station_002": DevState.ON,
        }
        self.check_states(devices, dev_states)

        self.assert_command(
            device=devices["controller"],
            command="Off",
            expected_result=ResultCode.QUEUED,
        )
        dev_states = {
            "controller": DevState.OFF,
            "station_001": DevState.OFF,
            "station_002": DevState.OFF,
        }
        self.check_states(devices, dev_states)

    def test_setup_only(self, devices, mocker):
        """
        Test that runs through the basic TMC<->MCCS interactions to setup and then tear
        down.

        :param devices: fixture that provides access to devices by their name
        :type devices: dict<string, :py:class:`tango.DeviceProxy`>
        :param mocker: fixture that wraps unittest.Mock
        :type mocker: :py:class:`pytest_mock.mocker`
        """
        # Turn on controller and stations
        self.assert_command(
            device=devices["controller"],
            command="Startup",
            expected_result=ResultCode.QUEUED,
        )
        dev_states = {
            "controller": DevState.ON,
            "subarray_01": DevState.OFF,
            "station_001": DevState.ON,
            "station_002": DevState.ON,
        }
        self.check_states(devices, dev_states)
        assert devices["subarray_01"].obsState == ObsState.EMPTY
        assert devices["station_001"].subarrayId == 0
        assert devices["station_002"].subarrayId == 0
        assert list(devices["subarray_01"].stationFQDNs) == []

        devices["subarraybeam_01"].isBeamLocked = True

<<<<<<< HEAD
        # Need to patch tango.DeviceProxy for the message queue implementation
        # as the devices are all behind MccsDeviceProxy...
        mocker.patch("tango.DeviceProxy", return_value=MccsDeviceProxy)
=======
        # When asked, pretend the subarray is already on
        devices["subarray_01"].State.return_value = DevState.ON
>>>>>>> 113f79a7

        # Allocate stations to a subarray
        parameters = {
            "subarray_id": 1,
            "station_ids": [[1, 2]],
            "channel_blocks": [2],
            "subarray_beam_ids": [1],
        }
        json_string = json.dumps(parameters)
        self.assert_command(
            device=devices["controller"],
            command="Allocate",
            argin=json_string,
            expected_result=ResultCode.QUEUED,
        )
        self.wait_for_command_to_complete(devices["controller"])

        dev_states = {
            "subarray_01": DevState.ON,
        }
        self.check_states(devices, dev_states)
        assert devices["station_001"].subarrayId == 1
        assert devices["station_002"].subarrayId == 1
        assert devices["subarray_01"].obsState == ObsState.IDLE
        assert sorted(devices["subarray_01"].stationFQDNs) == [
            "low-mccs/station/001",
            "low-mccs/station/002",
        ]

        # Release Resources
        release_config = {"subarray_id": 1, "release_all": True}
        json_string = json.dumps(release_config)
        self.assert_command(
            device=devices["controller"], command="Release", argin=json_string
        )
        dev_states = {
            "subarray_01": DevState.OFF,
        }
        self.check_states(devices, dev_states)
        assert devices["subarray_01"].obsState == ObsState.EMPTY
        assert devices["subarray_01"].State() == DevState.OFF
        assert list(devices["subarray_01"].stationFQDNs) == []
        assert devices["station_001"].subarrayId == 0
        assert devices["station_002"].subarrayId == 0

        # Turn off controller and stations
        self.assert_command(
            device=devices["controller"],
            command="Off",
            expected_result=ResultCode.QUEUED,
        )
        dev_states = {
            "controller": DevState.OFF,
            "station_001": DevState.OFF,
            "station_002": DevState.OFF,
        }
        self.check_states(devices, dev_states)
        assert devices["controller"].State() == DevState.OFF
        assert devices["station_001"].State() == DevState.OFF
        assert devices["station_002"].State() == DevState.OFF

    def test_setup_and_observation(self, devices, mocker):
        """
        Test that runs through the basic TMC<->MCCS interactions to setup and perform an
        observation (without pointing updates)

        :param devices: fixture that provides access to devices by their name
        :type devices: dict<string, :py:class:`tango.DeviceProxy`>
        :param mocker: fixture that wraps unittest.Mock
        :type mocker: :py:class:`pytest_mock.mocker`
        """
        # Turn on controller and stations
        self.assert_command(
            device=devices["controller"],
            command="Startup",
            expected_result=ResultCode.QUEUED,
        )
        dev_states = {
            "controller": DevState.ON,
            "subarray_01": DevState.OFF,
            "station_001": DevState.ON,
            "station_002": DevState.ON,
        }
        self.check_states(devices, dev_states)
        assert devices["subarray_01"].obsState == ObsState.EMPTY
        assert devices["station_001"].subarrayId == 0
        assert devices["station_002"].subarrayId == 0

        # When asked, pretend the subarray is already on
        devices["subarray_01"].State.return_value = DevState.ON

        # Allocate stations to a subarray
        parameters = {
            "subarray_id": 1,
            "station_ids": [[1, 2]],
            "channel_blocks": [2],
            "subarray_beam_ids": [1],
        }
        json_string = json.dumps(parameters)
        self.assert_command(
            device=devices["controller"],
            command="Allocate",
            argin=json_string,
            expected_result=ResultCode.QUEUED,
        )
        self.wait_for_command_to_complete(devices["controller"])

        dev_states = {
            "subarray_01": DevState.ON,
        }
        self.check_states(devices, dev_states)
        assert devices["station_001"].subarrayId == 1
        assert devices["station_002"].subarrayId == 1
        assert devices["subarray_01"].obsState == ObsState.IDLE

        # Configure the subarray
        configuration = {
            "stations": [{"station_id": 1}, {"station_id": 2}],
            "subarray_beams": [
                {
                    "subarray_beam_id": 1,
                    "station_ids": [1, 2],
                    "channels": [[0, 8, 1, 1], [8, 8, 2, 1]],
                    "update_rate": 0.0,
                    "sky_coordinates": [0.0, 180.0, 0.0, 45.0, 0.0],
                    "antenna_weights": [1.0, 1.0, 1.0],
                    "phase_centre": [0.0, 0.0],
                }
            ],
        }
        json_string = json.dumps(configuration)
        self.assert_command(
            device=devices["subarray_01"], command="Configure", argin=json_string
        )
        assert devices["subarray_01"].obsState == ObsState.READY

        # Perform a scan on the subarray
        scan_config = {"scan_id": 1, "scan_time": 4}
        json_string = json.dumps(scan_config)
        self.assert_command(
            device=devices["subarray_01"],
            command="Scan",
            argin=json_string,
            expected_result=ResultCode.STARTED,
        )
        assert devices["subarray_01"].obsState == ObsState.SCANNING

        # End a scan
        self.assert_command(device=devices["subarray_01"], command="EndScan")
        assert devices["subarray_01"].obsState == ObsState.READY

        # Prepare for and release Resources
        self.assert_command(device=devices["subarray_01"], command="End")
        assert devices["subarray_01"].obsState == ObsState.IDLE
        release_config = {"subarray_id": 1, "release_all": True}
        json_string = json.dumps(release_config)
        self.assert_command(
            device=devices["controller"], command="Release", argin=json_string
        )
        dev_states = {
            "subarray_01": DevState.OFF,
        }
        self.check_states(devices, dev_states)
        assert devices["subarray_01"].obsState == ObsState.EMPTY
        assert devices["subarray_01"].State() == DevState.OFF
        assert list(devices["subarray_01"].stationFQDNs) == []
        assert devices["station_001"].subarrayId == 0
        assert devices["station_002"].subarrayId == 0

        # Turn off controller and stations
        self.assert_command(
            device=devices["controller"],
            command="Off",
            expected_result=ResultCode.QUEUED,
        )
        dev_states = {
            "controller": DevState.OFF,
            "station_001": DevState.OFF,
            "station_002": DevState.OFF,
        }
        self.check_states(devices, dev_states)<|MERGE_RESOLUTION|>--- conflicted
+++ resolved
@@ -243,14 +243,8 @@
 
         devices["subarraybeam_01"].isBeamLocked = True
 
-<<<<<<< HEAD
-        # Need to patch tango.DeviceProxy for the message queue implementation
-        # as the devices are all behind MccsDeviceProxy...
-        mocker.patch("tango.DeviceProxy", return_value=MccsDeviceProxy)
-=======
         # When asked, pretend the subarray is already on
         devices["subarray_01"].State.return_value = DevState.ON
->>>>>>> 113f79a7
 
         # Allocate stations to a subarray
         parameters = {
