--- conflicted
+++ resolved
@@ -292,15 +292,12 @@
             argin=json_string,
             expected_result=ResultCode.QUEUED,
         )
-<<<<<<< HEAD
         self.wait_for_command_to_complete(devices["controller"])
 
-=======
         dev_states = {
             "subarray_01": DevState.ON,
         }
         self.check_states(devices, dev_states)
->>>>>>> 339958f3
         assert devices["station_001"].subarrayId == 1
         assert devices["station_002"].subarrayId == 1
         assert devices["subarray_01"].obsState == ObsState.IDLE
@@ -382,15 +379,12 @@
             argin=json_string,
             expected_result=ResultCode.QUEUED,
         )
-<<<<<<< HEAD
         self.wait_for_command_to_complete(devices["controller"])
 
-=======
         dev_states = {
             "subarray_01": DevState.ON,
         }
         self.check_states(devices, dev_states)
->>>>>>> 339958f3
         assert devices["station_001"].subarrayId == 1
         assert devices["station_002"].subarrayId == 1
         assert devices["subarray_01"].obsState == ObsState.IDLE
