"""
This module contains pytest fixtures other test setups.

These are common to all ska-low-mccs tests: unit, integration and
functional (BDD).
"""
from __future__ import annotations

import functools
import logging
from typing import Any, Callable, Generator, Set, cast
import pytest
import tango
import unittest
import yaml

from ska_low_mccs.testing.mock import MockChangeEventCallback, MockDeviceBuilder
from ska_low_mccs.testing.tango_harness import (
    ClientProxyTangoHarness,
    DevicesToLoadType,
    MccsDeviceInfo,
    MockingTangoHarness,
    StartingStateTangoHarness,
    TangoHarness,
    TestContextTangoHarness,
)


def pytest_sessionstart(session: pytest.Session) -> None:
    """
    Pytest hook; prints info about tango version.

    :param session: a pytest Session object
    """
    print(tango.utils.info())


with open("testing/testbeds.yaml", "r") as stream:
    _testbeds: dict[str, set[str]] = yaml.safe_load(stream)


# TODO: pytest is partially typehinted but does not yet export Config
def pytest_configure(config: pytest.Config) -> None:  # type: ignore[name-defined]
    """
    Register custom markers to avoid pytest warnings.

    :param config: the pytest config object
    """
    all_tags: Set[str] = cast(Set[str], set()).union(*_testbeds.values())
    for tag in all_tags:
        config.addinivalue_line("markers", f"needs_{tag}")


# TODO: pytest is partially typehinted but does not yet export ArgumentParser
def pytest_addoption(
    parser: pytest.config.ArgumentParser,  # type: ignore[name-defined]
) -> None:
    """
    Implement the add the `--testbed` option.

    Used to specify the context in which the test is running.
    This could be used, for example, to skip tests that
    have requirements not met by the context.

    :param parser: the command line options parser
    """
    parser.addoption(
        "--testbed",
        choices=_testbeds.keys(),
        default="test",
        help="Specify the testbed on which the tests are running.",
    )


# TODO: pytest is partially typehinted but does not yet export Config
def pytest_collection_modifyitems(
    config: pytest.Config, items: list[pytest.Item]  # type: ignore[name-defined]
) -> None:
    """
    Modify the list of tests to be run, after pytest has collected them.

    This hook implementation skips tests that are marked as needing some
    tag that is not provided by the current test context, as specified
    by the "--testbed" option.

    For example, if we have a hardware test that requires the presence
    of a real TPM, we can tag it with "@needs_tpm". When we run in a
    "test" context (that is, with "--testbed test" option), the test
    will be skipped because the "test" context does not provide a TPM.
    But when we run in "pss" context, the test will be run because the
    "pss" context provides a TPM.

    :param config: the pytest config object
    :param items: list of tests collected by pytest
    """
    testbed = config.getoption("--testbed")
    available_tags = _testbeds.get(testbed, set())

    prefix = "needs_"
    for item in items:
        needs_tags = set(
            tag[len(prefix) :] for tag in item.keywords if tag.startswith(prefix)
        )
        unmet_tags = list(needs_tags - available_tags)
        if unmet_tags:
            item.add_marker(
                pytest.mark.skip(
                    reason=(
                        f"Testbed '{testbed}' does not meet test needs: "
                        f"{unmet_tags}."
                    )
                )
            )


@pytest.fixture()
def initial_mocks() -> dict[str, unittest.mock.Mock]:
    """
    Fixture that registers device proxy mocks prior to patching.

    By default no initial mocks are registered, but this fixture can be
    overridden by test modules/classes that need to register initial
    mocks.

    :return: an empty dictionary
    """
    return {}


@pytest.fixture()
def mock_factory() -> Callable[[], unittest.mock.Mock]:
    """
    Fixture that provides a mock factory for device proxy mocks.

    This default factory
    provides vanilla mocks, but this fixture can be overridden by test modules/classes
    to provide mocks with specified behaviours.

    :return: a factory for device proxy mocks
    """
    return MockDeviceBuilder()


@pytest.fixture(scope="session")
def tango_harness_factory(
    request: pytest.FixtureRequest, logger: logging.Logger
) -> Callable[
    [
        dict[str, Any],
        DevicesToLoadType,
        Callable[[], unittest.mock.Mock],
        dict[str, unittest.mock.Mock],
    ],
    TangoHarness,
]:
    """
    Return a factory for creating a test harness for testing Tango devices.

    The Tango context used depends upon the context in which the tests are being run, as specified
    by the `--testbed` option.

    If the context is "test", then this harness deploys the specified
    devices into a
    :py:class:`tango.test_context.MultiDeviceTestContext`.

    Otherwise, this harness assumes that devices are already running;
    that is, we are testing a deployed system.

    This fixture is implemented as a factory so that the actual
    `tango_harness` fixture can vary in scope: unit tests require test
    isolation, so will want to build a new harness every time. But
    functional tests assume a single harness that maintains state
    across multiple tests, so they will want to instantiate the harness
    once and then use it for multiple tests.

    :param request: A pytest object giving access to the requesting test
        context.
    :param logger: the logger to be used by this object.

    :return: a tango harness factory
    """

    class _CPTCTangoHarness(ClientProxyTangoHarness, TestContextTangoHarness):
        """
        A Tango test harness.

        With the client proxy functionality of
        :py:class:`~ska_low_mccs.testing.tango_harness.ClientProxyTangoHarness`
        within the lightweight test context provided by
        :py:class:`~ska_low_mccs.testing.tango_harness.TestContextTangoHarness`.
        """

        pass

    testbed = request.config.getoption("--testbed")

    def build_harness(
        tango_config: dict[str, Any],
        devices_to_load: DevicesToLoadType,
        mock_factory: Callable[[], unittest.mock.Mock],
        initial_mocks: dict[str, unittest.mock.Mock],
    ) -> TangoHarness:
        """
        Build the Tango test harness.

        :param tango_config: basic configuration information for a tango
            test harness
        :param devices_to_load: fixture that provides a specification of the
            devices that are to be included in the devices_info dictionary
        :param mock_factory: the factory to be used to build mocks
        :param initial_mocks: a pre-build dictionary of mocks to be used
            for particular

        :return: a tango test harness
        """
        if devices_to_load is None:
            device_info = None
        else:
            device_info = MccsDeviceInfo(**devices_to_load)

        tango_harness: TangoHarness  # type hint only
        if testbed == "test":
            tango_harness = _CPTCTangoHarness(device_info, logger, **tango_config)
        else:
            tango_harness = ClientProxyTangoHarness(device_info, logger)

        starting_state_harness = StartingStateTangoHarness(tango_harness)

        mocking_harness = MockingTangoHarness(
            starting_state_harness, mock_factory, initial_mocks
        )

        return mocking_harness

    return build_harness


@pytest.fixture()
def tango_config() -> dict[str, Any]:
    """
    Fixture that returns basic configuration information for a Tango test harness.

    For example whether or not to run in a separate process.

    :return: a dictionary of configuration key-value pairs
    """
    return {"process": False}


@pytest.fixture()
def tango_harness(
    tango_harness_factory: Callable[
        [
            dict[str, Any],
            DevicesToLoadType,
            Callable[[], unittest.mock.Mock],
            dict[str, unittest.mock.Mock],
        ],
        TangoHarness,
    ],
    tango_config: dict[str, str],
    devices_to_load: DevicesToLoadType,
    mock_factory: Callable[[], unittest.mock.Mock],
    initial_mocks: dict[str, unittest.mock.Mock],
) -> Generator[TangoHarness, None, None]:
    """
    Create a test harness for testing Tango devices.

    :param tango_harness_factory: a factory that provides a test harness
        for testing tango devices
    :param tango_config: basic configuration information for a tango
        test harness
    :param devices_to_load: fixture that provides a specification of the
        devices that are to be included in the devices_info dictionary
    :param mock_factory: the factory to be used to build mocks
    :param initial_mocks: a pre-build dictionary of mocks to be used
        for particular

    :yields: a tango test harness
    """
    with tango_harness_factory(
        tango_config, devices_to_load, mock_factory, initial_mocks
    ) as harness:
        yield harness


@pytest.fixture(scope="session")
def logger() -> logging.Logger:
    """
    Fixture that returns a default logger.

    :return: a logger
    """
    return logging.getLogger()


@pytest.fixture()
def mock_callback_called_timeout() -> float:
    """
    Return the time to wait for a mock callback to be called when a call is expected.

    This is a high value because calls will usually arrive much much
    sooner, but we should be prepared to wait plenty of time before
    giving up and failing a test.

    :return: the time to wait for a mock callback to be called when a
        call is asserted.
    """
    return 7.5


@pytest.fixture()
def mock_callback_not_called_timeout() -> float:
    """
    Return the time to wait for a mock callback to be called when a call is unexpected.

    An assertion that a callback has not been called can only be passed
    once we have waited the full timeout period without a call being
    received. Thus, having a high value for this timeout will make such
    assertions very slow. It is better to keep this value fairly low,
    and accept the risk of an assertion passing prematurely.

    :return: the time to wait for a mock callback to be called when a
        call is unexpected.
    """
    return 0.5


@pytest.fixture()
def mock_change_event_callback_factory(
    mock_callback_called_timeout: float,
    mock_callback_not_called_timeout: float,
) -> Callable[[str], MockChangeEventCallback]:
    """
    Return a factory that returns a new mock change event callback each call.

    :param mock_callback_called_timeout: the time to wait for a mock
        callback to be called when a call is expected
    :param mock_callback_not_called_timeout: the time to wait for a mock
        callback to be called when a call is unexpected

    :return: a factory that returns a new mock change event callback
        each time it is called with the name of a device attribute.
    """
<<<<<<< HEAD
    return MockChangeEventCallback


@pytest.fixture()
def lrc_result_changed_callback_factory(
    mock_change_event_callback_factory: Callable[[str], MockChangeEventCallback],
) -> Callable[[], MockChangeEventCallback]:
    """
    Return a mock change event callback factory for device LRC result change.

    :param mock_change_event_callback_factory: fixture that provides a
        mock change event callback factory (i.e. an object that returns
        mock callbacks when called).

    :return: a mock change event callback factory to be registered with
        a device via a change event subscription, so that it gets called
        when the device LRC in queue changes.
    """

    def _factory() -> MockChangeEventCallback:
        return mock_change_event_callback_factory("longRunningCommandResult")

    return _factory


@pytest.fixture()
def lrc_result_changed_callback(
    lrc_result_changed_callback_factory: Callable[[], MockChangeEventCallback],
) -> MockChangeEventCallback:
    """
    Return a mock change event callback for a device LRC result change.

    :param lrc_result_changed_callback_factory: fixture that provides a mock
        change event callback factory for LRC result change events.

    :return: a mock change event callback to be registered with the
        device via a change event subscription, so that it
        gets called when the device state changes.
    """
    return lrc_result_changed_callback_factory()
=======
    return functools.partial(
        MockChangeEventCallback,
        called_timeout=mock_callback_called_timeout,
        not_called_timeout=mock_callback_not_called_timeout,
    )
>>>>>>> 381a7ede
<|MERGE_RESOLUTION|>--- conflicted
+++ resolved
@@ -342,51 +342,47 @@
     :return: a factory that returns a new mock change event callback
         each time it is called with the name of a device attribute.
     """
-<<<<<<< HEAD
-    return MockChangeEventCallback
-
-
-@pytest.fixture()
-def lrc_result_changed_callback_factory(
-    mock_change_event_callback_factory: Callable[[str], MockChangeEventCallback],
-) -> Callable[[], MockChangeEventCallback]:
-    """
-    Return a mock change event callback factory for device LRC result change.
-
-    :param mock_change_event_callback_factory: fixture that provides a
-        mock change event callback factory (i.e. an object that returns
-        mock callbacks when called).
-
-    :return: a mock change event callback factory to be registered with
-        a device via a change event subscription, so that it gets called
-        when the device LRC in queue changes.
-    """
-
-    def _factory() -> MockChangeEventCallback:
-        return mock_change_event_callback_factory("longRunningCommandResult")
-
-    return _factory
-
-
-@pytest.fixture()
-def lrc_result_changed_callback(
-    lrc_result_changed_callback_factory: Callable[[], MockChangeEventCallback],
-) -> MockChangeEventCallback:
-    """
-    Return a mock change event callback for a device LRC result change.
-
-    :param lrc_result_changed_callback_factory: fixture that provides a mock
-        change event callback factory for LRC result change events.
-
-    :return: a mock change event callback to be registered with the
-        device via a change event subscription, so that it
-        gets called when the device state changes.
-    """
-    return lrc_result_changed_callback_factory()
-=======
     return functools.partial(
         MockChangeEventCallback,
         called_timeout=mock_callback_called_timeout,
         not_called_timeout=mock_callback_not_called_timeout,
     )
->>>>>>> 381a7ede
+
+
+@pytest.fixture()
+def lrc_result_changed_callback_factory(
+    mock_change_event_callback_factory: Callable[[str], MockChangeEventCallback],
+) -> Callable[[], MockChangeEventCallback]:
+    """
+    Return a mock change event callback factory for device LRC result change.
+
+    :param mock_change_event_callback_factory: fixture that provides a
+        mock change event callback factory (i.e. an object that returns
+        mock callbacks when called).
+
+    :return: a mock change event callback factory to be registered with
+        a device via a change event subscription, so that it gets called
+        when the device LRC in queue changes.
+    """
+
+    def _factory() -> MockChangeEventCallback:
+        return mock_change_event_callback_factory("longRunningCommandResult")
+
+    return _factory
+
+
+@pytest.fixture()
+def lrc_result_changed_callback(
+    lrc_result_changed_callback_factory: Callable[[], MockChangeEventCallback],
+) -> MockChangeEventCallback:
+    """
+    Return a mock change event callback for a device LRC result change.
+
+    :param lrc_result_changed_callback_factory: fixture that provides a mock
+        change event callback factory for LRC result change events.
+
+    :return: a mock change event callback to be registered with the
+        device via a change event subscription, so that it
+        gets called when the device state changes.
+    """
+    return lrc_result_changed_callback_factory()