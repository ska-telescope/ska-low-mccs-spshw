###############################################################################
# -*- coding: utf-8 -*-
#
# This file is part of the SKA Low MCCS project
#
#
#
# Distributed under the terms of the GPL license.
# See LICENSE.txt for more info.
###############################################################################
"""This module contains integration tests of MCCS power management functionality."""
from __future__ import annotations

import time
from typing import Any, Callable
import unittest.mock

import pytest
from ska_tango_base.commands import ResultCode
import tango

from ska_tango_base.control_model import AdminMode, HealthState

from ska_low_mccs import MccsDeviceProxy

from ska_low_mccs.testing.mock import MockChangeEventCallback, MockDeviceBuilder
from ska_low_mccs.testing.tango_harness import TangoHarness


@pytest.fixture()
def devices_to_load() -> dict[str, Any]:
    """
    Fixture that specifies the devices to be loaded for testing.

    :return: specification of the devices to be loaded
    """
    return {
        "path": "charts/ska-low-mccs/data/configuration.json",
        "package": "ska_low_mccs",
        "devices": [
            {"name": "controller", "proxy": MccsDeviceProxy},
            {"name": "station_001", "proxy": MccsDeviceProxy},
            {"name": "station_002", "proxy": MccsDeviceProxy},
            {"name": "subrack_01", "proxy": MccsDeviceProxy},
            {"name": "tile_0001", "proxy": MccsDeviceProxy},
            {"name": "tile_0002", "proxy": MccsDeviceProxy},
            {"name": "tile_0003", "proxy": MccsDeviceProxy},
            {"name": "tile_0004", "proxy": MccsDeviceProxy},
            {"name": "apiu_001", "proxy": MccsDeviceProxy},
            {"name": "apiu_002", "proxy": MccsDeviceProxy},
            {"name": "antenna_000001", "proxy": MccsDeviceProxy},
            {"name": "antenna_000002", "proxy": MccsDeviceProxy},
            {"name": "antenna_000003", "proxy": MccsDeviceProxy},
            {"name": "antenna_000004", "proxy": MccsDeviceProxy},
            {"name": "antenna_000005", "proxy": MccsDeviceProxy},
            {"name": "antenna_000006", "proxy": MccsDeviceProxy},
            {"name": "antenna_000007", "proxy": MccsDeviceProxy},
            {"name": "antenna_000008", "proxy": MccsDeviceProxy},
        ],
    }


@pytest.fixture()
def mock_subarray_factory() -> Callable[[], unittest.mock.Mock]:
    """
    Fixture that provides a factory for mock subarrays.

    :return: a factory for mock subarray
    """
    builder = MockDeviceBuilder()
    builder.set_state(tango.DevState.ON)
    builder.add_attribute("adminMode", AdminMode.ONLINE)
    builder.add_attribute("healthState", HealthState.OK)
    return builder


@pytest.fixture()
def mock_subarray_beam_factory() -> Callable[[], unittest.mock.Mock]:
    """
    Return a factory that returns mock subarray beam devices for use in testing.

    :return: a factory that returns mock subarray beam devices for use
        in testing
    """
    builder = MockDeviceBuilder()
    builder.set_state(tango.DevState.ON)
    builder.add_attribute("adminMode", AdminMode.ONLINE)
    builder.add_attribute("healthState", HealthState.OK)
    return builder


@pytest.fixture()
def initial_mocks(
    mock_subarray_factory: Callable[[], unittest.mock.Mock],
    mock_subarray_beam_factory: Callable[[], unittest.mock.Mock],
) -> dict[str, unittest.mock.Mock]:
    """
    Return a specification of the mock devices to be set up in the Tango test harness.

    This is a pytest fixture that can be used to inject pre-build mock
    devices into the Tango test harness at specified FQDNs.

    :param mock_subarray_factory: a factory that returns a mock subarray
        device each time it is called
    :param mock_subarray_beam_factory: a factory that returns a mock
        subarray beam device each time it is called

    :return: specification of the mock devices to be set up in the Tango
        test harness.
    """
    return {
        "low-mccs/subarray/01": mock_subarray_factory(),
        "low-mccs/subarray/02": mock_subarray_factory(),
        "low-mccs/subarraybeam/01": mock_subarray_beam_factory(),
        "low-mccs/subarraybeam/02": mock_subarray_beam_factory(),
        "low-mccs/subarraybeam/03": mock_subarray_beam_factory(),
        "low-mccs/subarraybeam/04": mock_subarray_beam_factory(),
    }


class TestPowerManagement:
    """
    Integration test cases for MCCS subsystem's power management.

    These tests focus on the path from the controller down to the tiles
    and antennas.

    :todo: Due to https://github.com/tango-controls/cppTango/issues/816,
        a device test context cannot contain more than six device
        classes. The subarray beam devices are therefore mocked out in
        these tests. Once the above bug is fixed, we should update these
        tests to use real subarray beam devices.
    """

    def _check_states(
        self: TestPowerManagement,
        devices: list[MccsDeviceProxy],
        expected_state: tango.DevState,
    ) -> None:
        """
        Check each of the devices has the expected state.

        :param devices: a list of MccsDeviceProxy devices
        :param expected_state: the expected state of each of the devices
        """
        for device in devices:
            assert device.state() == expected_state, f"device = {device.name}"

    def test_controller_state_rollup(
        self: TestPowerManagement, tango_harness: TangoHarness
    ) -> None:
        """
        Test rollup.

        Test that changes to admin mode in subservient devices result in state changes
        which roll up to the controller.

        :param tango_harness: A tango context of some sort; possibly a
            :py:class:`tango.test_context.MultiDeviceTestContext`, possibly
            the real thing. The only requirement is that it provide a
            ``get_device(fqdn)`` method that returns a
            :py:class:`tango.DeviceProxy`.
        """
        controller = tango_harness.get_device("low-mccs/control/control")
        station_1 = tango_harness.get_device("low-mccs/station/001")
        station_2 = tango_harness.get_device("low-mccs/station/002")
        subrack = tango_harness.get_device("low-mccs/subrack/01")
        tile_1 = tango_harness.get_device("low-mccs/tile/0001")
        tile_2 = tango_harness.get_device("low-mccs/tile/0002")
        tile_3 = tango_harness.get_device("low-mccs/tile/0003")
        tile_4 = tango_harness.get_device("low-mccs/tile/0004")
        apiu_1 = tango_harness.get_device("low-mccs/apiu/001")
        apiu_2 = tango_harness.get_device("low-mccs/apiu/002")
        antenna_1 = tango_harness.get_device("low-mccs/antenna/000001")
        antenna_2 = tango_harness.get_device("low-mccs/antenna/000002")
        antenna_3 = tango_harness.get_device("low-mccs/antenna/000003")
        antenna_4 = tango_harness.get_device("low-mccs/antenna/000004")
        antenna_5 = tango_harness.get_device("low-mccs/antenna/000005")
        antenna_6 = tango_harness.get_device("low-mccs/antenna/000006")
        antenna_7 = tango_harness.get_device("low-mccs/antenna/000007")
        antenna_8 = tango_harness.get_device("low-mccs/antenna/000008")

        # putting controller online makes it transition to UNKNOWN because it doesn't
        # yet know the state of its stations and subracks
        assert controller.adminMode == AdminMode.OFFLINE
        assert controller.state() == tango.DevState.DISABLE
        controller.adminMode = AdminMode.ONLINE
        time.sleep(0.1)
        assert controller.state() == tango.DevState.UNKNOWN

        # putting a station online makes it transition to UNKNOWN because it doesn't yet
        # know the state of its apiu, antennas and tiles.
        stations = [station_1, station_2]
        for station in stations:
            assert station.adminMode == AdminMode.OFFLINE
            assert station.state() == tango.DevState.DISABLE
            station.adminMode = AdminMode.ONLINE
        time.sleep(0.1)
        self._check_states(stations + [controller], tango.DevState.UNKNOWN)

        # putting an antenna online makes it transition to UNKNOWN because it needs its
        # APIU and tile to be online in order to determine its state
        antennas = [
            antenna_1,
            antenna_2,
            antenna_3,
            antenna_4,
            antenna_5,
            antenna_6,
            antenna_7,
            antenna_8,
        ]
        for antenna in antennas:
            assert antenna.adminMode == AdminMode.OFFLINE
            assert antenna.state() == tango.DevState.DISABLE
            antenna.adminMode = AdminMode.ONLINE
        time.sleep(0.1)
        self._check_states(antennas + stations + [controller], tango.DevState.UNKNOWN)

        # putting the APIU online makes it transition to OFF because it knows it is off.
        # And the antennas transition to OFF too, because they infer from the APIU being
        # off that they must be off too.
        apius = [apiu_1, apiu_2]
        for apiu in apius:
            assert apiu.adminMode == AdminMode.OFFLINE
            assert apiu.state() == tango.DevState.DISABLE
            apiu.adminMode = AdminMode.ONLINE
        time.sleep(0.1)
        self._check_states(apius + antennas, tango.DevState.OFF)
        self._check_states(stations + [controller], tango.DevState.UNKNOWN)

        # putting a tile online makes it transition to UNKNOWN because it needs the
        # subrack to be on in order to determine its state
        tiles = [tile_1, tile_2, tile_3, tile_4]
        for tile in tiles:
            assert tile.adminMode == AdminMode.OFFLINE
            assert tile.state() == tango.DevState.DISABLE
            tile.adminMode = AdminMode.ONLINE
        time.sleep(0.1)
        self._check_states(tiles + stations + [controller], tango.DevState.UNKNOWN)

        # putting the subrack online will make it transition to OFF (having detected
        # that the subrack hardware is turned off. Tile infers that its TPM is off, so
        # transitions to OFF. Station has all it neds to infer that it is OFF. Finally,
        # controller infers that it is OFF.
        assert subrack.adminMode == AdminMode.OFFLINE
        assert subrack.state() == tango.DevState.DISABLE
        subrack.adminMode = AdminMode.ONLINE
        time.sleep(0.1)
        self._check_states(
            tiles + stations + [controller] + [subrack], tango.DevState.OFF
        )

<<<<<<< HEAD
    def test_power_on(
=======
    @pytest.mark.timeout(19)
    def test_power_on_off(
>>>>>>> 381a7ede
        self: TestPowerManagement,
        tango_harness: TangoHarness,
        lrc_result_changed_callback: MockChangeEventCallback,
        controller_device_state_changed_callback: MockChangeEventCallback,
    ) -> None:
        """
        Test that a MccsController device can enable an MccsSubarray device.

        :param tango_harness: a test harness for tango devices
        :param lrc_result_changed_callback: a callback to
            be used to subscribe to device LRC result changes
        :param controller_device_state_changed_callback: a callback to
            be used to subscribe to controller state change
        """
        controller = tango_harness.get_device("low-mccs/control/control")
        subrack = tango_harness.get_device("low-mccs/subrack/01")
        station_1 = tango_harness.get_device("low-mccs/station/001")
        station_2 = tango_harness.get_device("low-mccs/station/002")
        tile_1 = tango_harness.get_device("low-mccs/tile/0001")
        tile_2 = tango_harness.get_device("low-mccs/tile/0002")
        tile_3 = tango_harness.get_device("low-mccs/tile/0003")
        tile_4 = tango_harness.get_device("low-mccs/tile/0004")
        apiu_1 = tango_harness.get_device("low-mccs/apiu/001")
        apiu_2 = tango_harness.get_device("low-mccs/apiu/002")
        antenna_1 = tango_harness.get_device("low-mccs/antenna/000001")
        antenna_2 = tango_harness.get_device("low-mccs/antenna/000002")
        antenna_3 = tango_harness.get_device("low-mccs/antenna/000003")
        antenna_4 = tango_harness.get_device("low-mccs/antenna/000004")
        antenna_5 = tango_harness.get_device("low-mccs/antenna/000005")
        antenna_6 = tango_harness.get_device("low-mccs/antenna/000006")
        antenna_7 = tango_harness.get_device("low-mccs/antenna/000007")
        antenna_8 = tango_harness.get_device("low-mccs/antenna/000008")

        controller.add_change_event_callback(
            "state",
            controller_device_state_changed_callback,
        )
        assert "state" in controller._change_event_subscription_ids
        controller_device_state_changed_callback.assert_next_change_event(
            tango.DevState.DISABLE
        )

        devices = [
            apiu_1,
            apiu_2,
            subrack,
            tile_1,
            tile_2,
            tile_3,
            tile_4,
            antenna_1,
            antenna_2,
            antenna_3,
            antenna_4,
            antenna_5,
            antenna_6,
            antenna_7,
            antenna_8,
            station_1,
            station_2,
            controller,
        ]

        for device in devices:
            device.adminMode = AdminMode.ONLINE
            # TODO: Understand and fix why this small delay improves test stability
            time.sleep(0.1)

        controller_device_state_changed_callback.assert_next_change_event(
            tango.DevState.UNKNOWN
        )
        controller_device_state_changed_callback.assert_last_change_event(
            tango.DevState.OFF
        )

        for device in devices:
            assert device.state() == tango.DevState.OFF

        # Subscribe to controller's LRC result attribute
        controller.add_change_event_callback(
            "longRunningCommandResult",
            lrc_result_changed_callback,
        )
        assert (
            "longRunningCommandResult".casefold()
            in controller._change_event_subscription_ids
        )
        time.sleep(0.1)  # allow event system time to run
        initial_lrc_result = ("", "", "")
        assert controller.longRunningCommandResult == initial_lrc_result
        lrc_result_changed_callback.assert_next_change_event(initial_lrc_result)

        # Message queue length is non-zero so command is queued
        ([result_code], [unique_id]) = controller.On()
        assert result_code == ResultCode.QUEUED
        assert "OnCommand" in unique_id

        lrc_result = (
            unique_id,
            str(ResultCode.OK.value),
            "Controller On command completed OK",
        )
        lrc_result_changed_callback.assert_last_change_event(lrc_result, do_assert=True)

        self._show_state_of_devices(devices)

        # Double check that the controller fired a state change event
        controller_device_state_changed_callback.assert_last_change_event(
            tango.DevState.ON
        )

        for device in devices:
            assert device.state() == tango.DevState.ON

    def _show_state_of_devices(
        self: TestPowerManagement,
        devices: list[MccsDeviceProxy],
    ) -> None:
        """
        Show the state of the requested devices.

        :param devices: list of MCCS device proxies
        """
        for device in devices:
            print(f"Device: {device.name} = {device.state()}")<|MERGE_RESOLUTION|>--- conflicted
+++ resolved
@@ -251,12 +251,8 @@
             tiles + stations + [controller] + [subrack], tango.DevState.OFF
         )
 
-<<<<<<< HEAD
+    @pytest.mark.timeout(19)
     def test_power_on(
-=======
-    @pytest.mark.timeout(19)
-    def test_power_on_off(
->>>>>>> 381a7ede
         self: TestPowerManagement,
         tango_harness: TangoHarness,
         lrc_result_changed_callback: MockChangeEventCallback,
