###############################################################################
# -*- coding: utf-8 -*-
#
# This file is part of the SKA Low MCCS project
#
#
#
# Distributed under the terms of the GPL license.
# See LICENSE.txt for more info.
###############################################################################
"""This module contains integration tests of tile-subrack interactions in MCCS."""
from __future__ import annotations

import pytest
import tango

from ska_tango_base.control_model import AdminMode
from ska_tango_base.commands import ResultCode

from ska_low_mccs import MccsDeviceProxy
from ska_low_mccs.component import ExtendedPowerMode

from ska_low_mccs.testing.mock import MockChangeEventCallback
from ska_low_mccs.testing.tango_harness import DevicesToLoadType, TangoHarness


@pytest.fixture()
def devices_to_load() -> DevicesToLoadType:
    """
    Fixture that specifies the devices to be loaded for testing.

    :return: specification of the devices to be loaded
    """
    return {
        "path": "charts/ska-low-mccs/data/configuration.json",
        "package": "ska_low_mccs",
        "devices": [
            {"name": "subrack_01", "proxy": MccsDeviceProxy},
            {"name": "tile_0001", "proxy": MccsDeviceProxy},
            {"name": "tile_0002", "proxy": MccsDeviceProxy},
            {"name": "tile_0003", "proxy": MccsDeviceProxy},
            {"name": "tile_0004", "proxy": MccsDeviceProxy},
        ],
    }


class TestSubrackTileIntegration:
    """Integration test cases for interactions between subrack and tile."""

    def test_subrack_tile_integration(
        self: TestSubrackTileIntegration,
        tango_harness: TangoHarness,
        subrack_device_admin_mode_changed_callback: MockChangeEventCallback,
        subrack_device_state_changed_callback: MockChangeEventCallback,
        tile_device_admin_mode_changed_callback: MockChangeEventCallback,
<<<<<<< HEAD
        lrc_result_changed_callback: MockChangeEventCallback,
=======
        tile_device_state_changed_callback: MockChangeEventCallback,
>>>>>>> c352a97b
    ) -> None:
        """
        Test the integration of tile within subrack.

        Test that:

        * when MccsTile is turned on, the subrack supplies power to the
          TPM
        * when MccsTile is turned off, the subrack denies power to the
          TPM

        :param tango_harness: a test harness for tango devices
        :param subrack_device_admin_mode_changed_callback: a callback
            that we can use to subscribe to admin mode changes on the
            subrack device
        :param subrack_device_state_changed_callback: a callback that we
            can use to subscribe to state changes on the subrack device.
        :param tile_device_admin_mode_changed_callback: a callback that
            we can use to subscribe to admin mode changes on the tile
            device
<<<<<<< HEAD
        :param lrc_result_changed_callback: a callback to
            be used to subscribe to device LRC result changes
=======
        :param tile_device_state_changed_callback: a callback that we
            can use to subscribe to state changes on the tile device.
>>>>>>> c352a97b
        """
        tile_device = tango_harness.get_device("low-mccs/tile/0001")
        subrack_device = tango_harness.get_device("low-mccs/subrack/01")

        tile_device.add_change_event_callback(
            "adminMode",
            tile_device_admin_mode_changed_callback,
        )
        tile_device_admin_mode_changed_callback.assert_next_change_event(
            AdminMode.OFFLINE
        )

        tile_device.add_change_event_callback(
            "state",
            tile_device_state_changed_callback,
        )
        tile_device_state_changed_callback.assert_next_change_event(
            tango.DevState.DISABLE
        )

        subrack_device.add_change_event_callback(
            "adminMode",
            subrack_device_admin_mode_changed_callback,
        )
        subrack_device_admin_mode_changed_callback.assert_next_change_event(
            AdminMode.OFFLINE
        )

        subrack_device.add_change_event_callback(
            "state",
            subrack_device_state_changed_callback,
        )
        subrack_device_state_changed_callback.assert_next_change_event(
            tango.DevState.DISABLE
        )

        assert subrack_device.tpm1PowerMode == ExtendedPowerMode.UNKNOWN

        # Subscribe to subrack's LRC result attribute
        subrack_device.add_change_event_callback(
            "longRunningCommandResult",
            lrc_result_changed_callback,
        )
        assert (
            "longRunningCommandResult".casefold()
            in subrack_device._change_event_subscription_ids
        )
        initial_lrc_result = ("", "", "")
        assert subrack_device.longRunningCommandResult == initial_lrc_result
        lrc_result_changed_callback.assert_next_change_event(initial_lrc_result)

        tile_device.adminMode = AdminMode.ONLINE

        tile_device_admin_mode_changed_callback.assert_next_change_event(
            AdminMode.ONLINE
        )

        # Before the tile device tries to connect with its TPM, it need to find out from
        # its subrack whether the TPM is event turned on. So it subscribes to change
        # events on the state of its subrack Tango device. The subrack device advises it
        # that it is OFFLINE. Therefore tile remains in UNKNOWN state.
        tile_device_state_changed_callback.assert_next_change_event(
            tango.DevState.UNKNOWN
        )
        assert tile_device.state() == tango.DevState.UNKNOWN

        subrack_device.adminMode = AdminMode.ONLINE
        subrack_device_admin_mode_changed_callback.assert_next_change_event(
            AdminMode.ONLINE
        )

        # The subrack device tries to establish a connection to its upstream power
        # supply device. Until this connection is established, it is in UNKNOWN state.
        subrack_device_state_changed_callback.assert_next_change_event(
            tango.DevState.UNKNOWN
        )

        # The subrack device connects to its upstream power supply device and finds that
        # the subrack is turned off, so it transitions to OFF state
        subrack_device_state_changed_callback.assert_next_change_event(
            tango.DevState.OFF
        )
        assert subrack_device.tpm1PowerMode == ExtendedPowerMode.NO_SUPPLY

        # The tile device receives a change event. Since the event indicates that the
        # subrack hardware is OFF, the tile has established that its TPM is not powered,
        # so it transitions to OFF state.
        tile_device_state_changed_callback.assert_next_change_event(tango.DevState.OFF)
        assert tile_device.state() == tango.DevState.OFF

        subrack_device.On()
        # The subrack device tells the upstream power supply to power the subrack on.
        # Once the upstream power supply has powered the subrack on, the subrack device
        # tries to establish a connection to the subrack. Until that connection is
        # established, it is in UNKNOWN state.
        subrack_device_state_changed_callback.assert_next_change_event(
            tango.DevState.UNKNOWN
        )

        # Once the subrack device is connected to its subrack, it transitions to ON
        # state.
        subrack_device_state_changed_callback.assert_last_change_event(
            tango.DevState.ON
        )
        assert subrack_device.tpm1PowerMode == ExtendedPowerMode.OFF

        # The tile device is notified that its subrack is on. It now has communication
        # with its TPM. The first thing it does is subscribe to change events on the
        # power mode of its TPM. It is informed that the TPM is turned off, so it
        # remains in OFF state
        tile_device_state_changed_callback.assert_not_called()
        assert tile_device.state() == tango.DevState.OFF

        tile_device.On()
        # The tile device tells the subrack device to tell its subrack to power on its
        # TPM. This is done. The subrack device detects that the TPM is now on.

        tile_device_state_changed_callback.assert_last_change_event(tango.DevState.ON)
        assert tile_device.state() == tango.DevState.ON
        assert subrack_device.tpm1PowerMode == ExtendedPowerMode.ON

        tpm_id = 1
        [[result_code], [unique_id]] = subrack_device.PowerOffTpm(tpm_id)
        assert result_code == ResultCode.QUEUED
        assert "_PowerOffTpmCommand" in unique_id
        lrc_result_changed_callback.assert_long_running_command_result_change_event(
            unique_id=unique_id,
            expected_result_code=ResultCode.OK,
            expected_message=f"Subrack TPM {tpm_id} power-off successful",
        )

        # A third party has told the subrack device to turn the TPM off. The subrack
        # device tells the subrack to turn the TPM off. The subrack device detects that
        # the TPM is off.
        assert subrack_device.tpm1PowerMode == ExtendedPowerMode.OFF

        tile_device_state_changed_callback.assert_last_change_event(tango.DevState.OFF)
        assert tile_device.state() == tango.DevState.OFF<|MERGE_RESOLUTION|>--- conflicted
+++ resolved
@@ -53,11 +53,8 @@
         subrack_device_admin_mode_changed_callback: MockChangeEventCallback,
         subrack_device_state_changed_callback: MockChangeEventCallback,
         tile_device_admin_mode_changed_callback: MockChangeEventCallback,
-<<<<<<< HEAD
         lrc_result_changed_callback: MockChangeEventCallback,
-=======
         tile_device_state_changed_callback: MockChangeEventCallback,
->>>>>>> c352a97b
     ) -> None:
         """
         Test the integration of tile within subrack.
@@ -78,13 +75,10 @@
         :param tile_device_admin_mode_changed_callback: a callback that
             we can use to subscribe to admin mode changes on the tile
             device
-<<<<<<< HEAD
         :param lrc_result_changed_callback: a callback to
             be used to subscribe to device LRC result changes
-=======
         :param tile_device_state_changed_callback: a callback that we
             can use to subscribe to state changes on the tile device.
->>>>>>> c352a97b
         """
         tile_device = tango_harness.get_device("low-mccs/tile/0001")
         subrack_device = tango_harness.get_device("low-mccs/subrack/01")
