--- conflicted
+++ resolved
@@ -290,11 +290,7 @@
 
     This has no tile-specific functionality at present.
 
-<<<<<<< HEAD
     :return: a mock Mccs device.
-=======
-    :return: a mock MccsAPIU device.
->>>>>>> ef7569a2
     """
     builder = MockDeviceBuilder()
     return builder()
