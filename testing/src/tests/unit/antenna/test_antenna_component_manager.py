--- conflicted
+++ resolved
@@ -362,14 +362,10 @@
         communication_state_changed_callback.assert_next_call(
             CommunicationStatus.NOT_ESTABLISHED
         )
-<<<<<<< HEAD
         # communication_status_changed_callback.assert_next_call(
         #     CommunicationStatus.ESTABLISHED
         # )
         communication_status_changed_callback.assert_in_deque(
-=======
-        communication_state_changed_callback.assert_next_call(
->>>>>>> 72216aa5
             CommunicationStatus.ESTABLISHED
         )
 
