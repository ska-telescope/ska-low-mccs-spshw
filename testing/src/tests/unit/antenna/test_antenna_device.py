#########################################################################
# !/usr/bin/env python
# -*- coding: utf-8 -*-
#
# This file is part of the SKA Low MCCS project
#
#
#
# Distributed under the terms of the GPL license.
# See LICENSE.txt for more info.
#########################################################################
"""This module contains the tests for the MccsAntenna."""
from __future__ import annotations

import pytest
import time

import tango

from ska_tango_base.commands import ResultCode
from ska_tango_base.control_model import (
    AdminMode,
    ControlMode,
    LoggingLevel,
    HealthState,
    SimulationMode,
)

from ska_low_mccs import MccsAntenna, MccsDeviceProxy

from ska_low_mccs.testing.mock import MockChangeEventCallback
from ska_low_mccs.testing.tango_harness import DeviceToLoadType, TangoHarness


@pytest.fixture()
def device_to_load(patched_antenna_device_class: MccsAntenna) -> DeviceToLoadType:
    """
    Fixture that specifies the device to be loaded for testing.

    :param patched_antenna_device_class: the antenna device class to
        patch in, in place of MccsAntenna.

    :return: specification of the device to be loaded
    """
    return {
        "path": "charts/ska-low-mccs/data/configuration.json",
        "package": "ska_low_mccs",
        "device": "antenna_000001",
        "patch": patched_antenna_device_class,
        "proxy": MccsDeviceProxy,
    }


class TestMccsAntenna:
    """Test class for MccsAntenna tests."""

    @pytest.fixture()
    def device_under_test(
        self: TestMccsAntenna,
        tango_harness: TangoHarness,
    ) -> MccsDeviceProxy:
        """
        Fixture that returns the device under test.

        :param tango_harness: a test harness for Tango devices

        :return: the device under test
        """
        return tango_harness.get_device("low-mccs/antenna/000001")

    def test_Reset(
        self: TestMccsAntenna,
        device_under_test: MccsDeviceProxy,
    ) -> None:
        """
        Test for Reset.

        Expected to fail as can't reset in the Off state.

        :param device_under_test: fixture that provides a
            :py:class:`tango.DeviceProxy` to the device under test, in a
            :py:class:`tango.test_context.DeviceTestContext`.
        """
        with pytest.raises(tango.DevFailed):
            device_under_test.Reset()

    def test_antennaId(
        self: TestMccsAntenna,
        device_under_test: MccsDeviceProxy,
    ) -> None:
        """
        Test for antennaId.

        :param device_under_test: fixture that provides a
            :py:class:`tango.DeviceProxy` to the device under test, in a
            :py:class:`tango.test_context.DeviceTestContext`.
        """
        assert device_under_test.antennaId == 0

    def test_gain(
        self: TestMccsAntenna,
        device_under_test: MccsDeviceProxy,
    ) -> None:
        """
        Test for gain.

        :param device_under_test: fixture that provides a
            :py:class:`tango.DeviceProxy` to the device under test, in a
            :py:class:`tango.test_context.DeviceTestContext`.
        """
        assert device_under_test.gain == 0.0

    def test_rms(
        self: TestMccsAntenna,
        device_under_test: MccsDeviceProxy,
    ) -> None:
        """
        Test for rms.

        :param device_under_test: fixture that provides a
            :py:class:`tango.DeviceProxy` to the device under test, in a
            :py:class:`tango.test_context.DeviceTestContext`.
        """
        assert device_under_test.rms == 0.0

    @pytest.mark.parametrize("voltage", [19.0])
    def test_voltage(
        self: TestMccsAntenna,
        tango_harness: TangoHarness,
        device_under_test: MccsDeviceProxy,
        device_admin_mode_changed_callback: MockChangeEventCallback,
        device_state_changed_callback: MockChangeEventCallback,
        voltage: float,
    ) -> None:
        """
        Test for voltage.

        :param tango_harness: a test harness for tango devices
        :param device_under_test: fixture that provides a
            :py:class:`tango.DeviceProxy` to the device under test, in a
            :py:class:`tango.test_context.DeviceTestContext`.
        :param device_admin_mode_changed_callback: a callback that
            we can use to subscribe to admin mode changes on the device
        :param device_state_changed_callback: a callback that we can use
            to subscribe to state changes on the tile device
        :param voltage: a voltage value to use for testing
        """
        mock_apiu = tango_harness.get_device("low-mccs/apiu/001")
        mock_apiu.get_antenna_voltage.return_value = voltage

        device_under_test.add_change_event_callback(
            "adminMode",
            device_admin_mode_changed_callback,
        )
        device_admin_mode_changed_callback.assert_next_change_event(AdminMode.OFFLINE)
        assert device_under_test.adminMode == AdminMode.OFFLINE

<<<<<<< HEAD
        device_under_test.add_change_event_callback(
            "state",
            device_state_changed_callback,
        )
        device_state_changed_callback.assert_next_change_event(tango.DevState.DISABLE)
        assert device_under_test.state() == tango.DevState.DISABLE

        with pytest.raises(tango.DevFailed, match="Not connected"):
=======
        with pytest.raises(
            tango.DevFailed, match="Communication with component is not established"
        ):
>>>>>>> d8b81b8c
            _ = device_under_test.voltage

        device_under_test.adminMode = AdminMode.ONLINE
        device_admin_mode_changed_callback.assert_next_change_event(AdminMode.ONLINE)
        assert device_under_test.adminMode == AdminMode.ONLINE
        device_state_changed_callback.assert_last_change_event(tango.DevState.OFF)

        device_under_test.MockApiuOn()

        time.sleep(0.1)
        # TODO How do we check that the component_manager decorators are satisfied here?
        # Decorators "check_communicating" & "check_on" need to be verified in this test first.

        assert device_under_test.voltage == voltage
        assert mock_apiu.get_antenna_voltage.called_once_with(1)

    @pytest.mark.parametrize("current", [4.5])
    def test_current(
        self: TestMccsAntenna,
        tango_harness: TangoHarness,
        device_under_test: MccsDeviceProxy,
        device_admin_mode_changed_callback: MockChangeEventCallback,
        device_state_changed_callback: MockChangeEventCallback,
        current: float,
    ) -> None:
        """
        Test for current.

        :param tango_harness: a test harness for tango devices
        :param device_under_test: fixture that provides a
            :py:class:`tango.DeviceProxy` to the device under test, in a
            :py:class:`tango.test_context.DeviceTestContext`.
        :param device_admin_mode_changed_callback: a callback that
            we can use to subscribe to admin mode changes on the device
        :param device_state_changed_callback: a callback that we can use
            to subscribe to state changes on the tile device
        :param current: a current value to use for testing
        """
        mock_apiu = tango_harness.get_device("low-mccs/apiu/001")
        mock_apiu.get_antenna_current.return_value = current

        device_under_test.add_change_event_callback(
            "adminMode",
            device_admin_mode_changed_callback,
        )
        device_admin_mode_changed_callback.assert_next_change_event(AdminMode.OFFLINE)
        assert device_under_test.adminMode == AdminMode.OFFLINE

<<<<<<< HEAD
        device_under_test.add_change_event_callback(
            "state",
            device_state_changed_callback,
        )
        device_state_changed_callback.assert_next_change_event(tango.DevState.DISABLE)
        assert device_under_test.state() == tango.DevState.DISABLE

        with pytest.raises(tango.DevFailed, match="Not connected"):
=======
        with pytest.raises(
            tango.DevFailed, match="Communication with component is not established"
        ):
>>>>>>> d8b81b8c
            _ = device_under_test.current

        device_under_test.adminMode = AdminMode.ONLINE
        device_admin_mode_changed_callback.assert_next_change_event(AdminMode.ONLINE)
        assert device_under_test.adminMode == AdminMode.ONLINE
        device_state_changed_callback.assert_last_change_event(tango.DevState.OFF)

        device_under_test.MockApiuOn()

        time.sleep(0.1)
        # TODO How do we check that the component_manager decorators are satisfied here?
        # Decorators "check_communicating" & "check_on" need to be verified in this test first.

        assert device_under_test.current == current
        assert mock_apiu.get_antenna_current.called_once_with(1)

    @pytest.mark.parametrize("temperature", [37.4])
    def test_temperature(
        self: TestMccsAntenna,
        tango_harness: TangoHarness,
        device_under_test: MccsDeviceProxy,
        device_admin_mode_changed_callback: MockChangeEventCallback,
        device_state_changed_callback: MockChangeEventCallback,
        temperature: float,
    ) -> None:
        """
        Test for temperature.

        :param tango_harness: a test harness for tango devices
        :param device_under_test: fixture that provides a
            :py:class:`tango.DeviceProxy` to the device under test, in a
            :py:class:`tango.test_context.DeviceTestContext`.
        :param device_admin_mode_changed_callback: a callback that
            we can use to subscribe to admin mode changes on the device
        :param device_state_changed_callback: a callback that we can use
            to subscribe to state changes on the tile device
        :param temperature: a temperature value to use for testing
        """
        mock_apiu = tango_harness.get_device("low-mccs/apiu/001")
        mock_apiu.get_antenna_temperature.return_value = temperature

        device_under_test.add_change_event_callback(
            "adminMode",
            device_admin_mode_changed_callback,
        )
        device_admin_mode_changed_callback.assert_next_change_event(AdminMode.OFFLINE)
        assert device_under_test.adminMode == AdminMode.OFFLINE

<<<<<<< HEAD
        device_under_test.add_change_event_callback(
            "state",
            device_state_changed_callback,
        )
        device_state_changed_callback.assert_next_change_event(tango.DevState.DISABLE)
        assert device_under_test.state() == tango.DevState.DISABLE

        with pytest.raises(tango.DevFailed, match="Not connected"):
=======
        with pytest.raises(
            tango.DevFailed, match="Communication with component is not established"
        ):
>>>>>>> d8b81b8c
            _ = device_under_test.temperature

        device_under_test.adminMode = AdminMode.ONLINE
        device_admin_mode_changed_callback.assert_next_change_event(AdminMode.ONLINE)
        assert device_under_test.adminMode == AdminMode.ONLINE
        device_state_changed_callback.assert_last_change_event(tango.DevState.OFF)

        device_under_test.MockApiuOn()

        time.sleep(0.1)
        # TODO How do we check that the component_manager decorators are satisfied here?
        # Decorators "check_communicating" & "check_on" need to be verified in this test first.

        assert device_under_test.temperature == temperature
        assert mock_apiu.get_antenna_temperature.called_once_with(1)

    def test_xPolarisationFaulty(
        self: TestMccsAntenna,
        device_under_test: MccsDeviceProxy,
    ) -> None:
        """
        Test for xPolarisationFaulty.

        :param device_under_test: fixture that provides a
            :py:class:`tango.DeviceProxy` to the device under test, in a
            :py:class:`tango.test_context.DeviceTestContext`.
        """
        assert device_under_test.xPolarisationFaulty is False

    def test_yPolarisationFaulty(
        self: TestMccsAntenna,
        device_under_test: MccsDeviceProxy,
    ) -> None:
        """
        Test for yPolarisationFaulty.

        :param device_under_test: fixture that provides a
            :py:class:`tango.DeviceProxy` to the device under test, in a
            :py:class:`tango.test_context.DeviceTestContext`.
        """
        assert device_under_test.yPolarisationFaulty is False

    def test_xDisplacement(
        self: TestMccsAntenna,
        device_under_test: MccsDeviceProxy,
    ) -> None:
        """
        Test for xDisplacement.

        :param device_under_test: fixture that provides a
            :py:class:`tango.DeviceProxy` to the device under test, in a
            :py:class:`tango.test_context.DeviceTestContext`.
        """
        assert device_under_test.xDisplacement == 0.0

    def test_yDisplacement(
        self: TestMccsAntenna,
        device_under_test: MccsDeviceProxy,
    ) -> None:
        """
        Test for yDisplacement.

        :param device_under_test: fixture that provides a
            :py:class:`tango.DeviceProxy` to the device under test, in a
            :py:class:`tango.test_context.DeviceTestContext`.
        """
        assert device_under_test.yDisplacement == 0.0

    def test_zDisplacement(
        self: TestMccsAntenna,
        device_under_test: MccsDeviceProxy,
    ) -> None:
        """
        Test for zDisplacement.

        :param device_under_test: fixture that provides a
            :py:class:`tango.DeviceProxy` to the device under test, in a
            :py:class:`tango.test_context.DeviceTestContext`.
        """
        assert device_under_test.zDisplacement == 0.0

    def test_timestampOfLastSpectrum(
        self: TestMccsAntenna,
        device_under_test: MccsDeviceProxy,
    ) -> None:
        """
        Test for timestampOfLastSpectrum.

        :param device_under_test: fixture that provides a
            :py:class:`tango.DeviceProxy` to the device under test, in a
            :py:class:`tango.test_context.DeviceTestContext`.
        """
        assert device_under_test.timestampOfLastSpectrum == ""

    def test_loggingLevel(
        self: TestMccsAntenna,
        device_under_test: MccsDeviceProxy,
    ) -> None:
        """
        Test for loggingLevel.

        :param device_under_test: fixture that provides a
            :py:class:`tango.DeviceProxy` to the device under test, in a
            :py:class:`tango.test_context.DeviceTestContext`.
        """
        assert device_under_test.loggingLevel == LoggingLevel.WARNING

    def test_healthState(
        self: TestMccsAntenna,
        device_under_test: MccsDeviceProxy,
        device_health_state_changed_callback: MockChangeEventCallback,
    ) -> None:
        """
        Test for healthState.

        :param device_under_test: fixture that provides a
            :py:class:`tango.DeviceProxy` to the device under test, in a
            :py:class:`tango.test_context.DeviceTestContext`.
        :param device_health_state_changed_callback: a callback that we
            can use to subscribe to health state changes on the device
        """
        device_under_test.add_change_event_callback(
            "healthState",
            device_health_state_changed_callback,
        )
        device_health_state_changed_callback.assert_next_change_event(
            HealthState.UNKNOWN
        )
        assert device_under_test.healthState == HealthState.UNKNOWN

    def test_controlMode(
        self: TestMccsAntenna,
        device_under_test: MccsDeviceProxy,
    ) -> None:
        """
        Test for controlMode.

        :param device_under_test: fixture that provides a
            :py:class:`tango.DeviceProxy` to the device under test, in a
            :py:class:`tango.test_context.DeviceTestContext`.
        """
        assert device_under_test.controlMode == ControlMode.REMOTE

    def test_simulationMode(
        self: TestMccsAntenna,
        device_under_test: MccsDeviceProxy,
    ) -> None:
        """
        Test for simulationMode.

        :param device_under_test: fixture that provides a
            :py:class:`tango.DeviceProxy` to the device under test, in a
            :py:class:`tango.test_context.DeviceTestContext`.
        """
        assert device_under_test.simulationMode == SimulationMode.FALSE
        with pytest.raises(
            tango.DevFailed,
            match="MccsAntenna cannot be put into simulation mode.",
        ):
            device_under_test.simulationMode = SimulationMode.TRUE

    def test_logicalAntennaId(
        self: TestMccsAntenna,
        device_under_test: MccsDeviceProxy,
    ) -> None:
        """
        Test for logicalAntennaId.

        :param device_under_test: fixture that provides a
            :py:class:`tango.DeviceProxy` to the device under test, in a
            :py:class:`tango.test_context.DeviceTestContext`.
        """
        assert device_under_test.logicalAntennaId == 0

    def test_xPolarisationScalingFactor(
        self: TestMccsAntenna,
        device_under_test: MccsDeviceProxy,
    ) -> None:
        """
        Test for xPolarisationScalingFactor.

        :param device_under_test: fixture that provides a
            :py:class:`tango.DeviceProxy` to the device under test, in a
            :py:class:`tango.test_context.DeviceTestContext`.
        """
        assert list(device_under_test.xPolarisationScalingFactor) == [0]

    def test_yPolarisationScalingFactor(
        self: TestMccsAntenna,
        device_under_test: MccsDeviceProxy,
    ) -> None:
        """
        Test for yPolarisationScalingFactor.

        :param device_under_test: fixture that provides a
            :py:class:`tango.DeviceProxy` to the device under test, in a
            :py:class:`tango.test_context.DeviceTestContext`.
        """
        assert list(device_under_test.yPolarisationScalingFactor) == [0]

    def test_calibrationCoefficient(
        self: TestMccsAntenna,
        device_under_test: MccsDeviceProxy,
    ) -> None:
        """
        Test for calibrationCoefficient.

        :param device_under_test: fixture that provides a
            :py:class:`tango.DeviceProxy` to the device under test, in a
            :py:class:`tango.test_context.DeviceTestContext`.
        """
        assert list(device_under_test.calibrationCoefficient) == [0.0]

    def test_pointingCoefficient(
        self: TestMccsAntenna,
        device_under_test: MccsDeviceProxy,
    ) -> None:
        """
        Test for pointingCoefficient.

        :param device_under_test: fixture that provides a
            :py:class:`tango.DeviceProxy` to the device under test, in a
            :py:class:`tango.test_context.DeviceTestContext`.
        """
        assert list(device_under_test.pointingCoefficient) == [0.0]

    def test_spectrumX(
        self: TestMccsAntenna,
        device_under_test: MccsDeviceProxy,
    ) -> None:
        """
        Test for spectrumX.

        :param device_under_test: fixture that provides a
            :py:class:`tango.DeviceProxy` to the device under test, in a
            :py:class:`tango.test_context.DeviceTestContext`.
        """
        assert list(device_under_test.spectrumX) == [0.0]

    def test_spectrumY(
        self: TestMccsAntenna,
        device_under_test: MccsDeviceProxy,
    ) -> None:
        """
        Test for spectrumY.

        :param device_under_test: fixture that provides a
            :py:class:`tango.DeviceProxy` to the device under test, in a
            :py:class:`tango.test_context.DeviceTestContext`.
        """
        assert list(device_under_test.spectrumY) == [0.0]

    def test_position(
        self: TestMccsAntenna,
        device_under_test: MccsDeviceProxy,
    ) -> None:
        """
        Test for position.

        :param device_under_test: fixture that provides a
            :py:class:`tango.DeviceProxy` to the device under test, in a
            :py:class:`tango.test_context.DeviceTestContext`.
        """
        assert list(device_under_test.position) == [0.0]

    def test_loggingTargets(
        self: TestMccsAntenna,
        device_under_test: MccsDeviceProxy,
    ) -> None:
        """
        Test for loggingTargets.

        :param device_under_test: fixture that provides a
            :py:class:`tango.DeviceProxy` to the device under test, in a
            :py:class:`tango.test_context.DeviceTestContext`.
        """
        assert device_under_test.loggingTargets == ("tango::logger",)

    def test_delays(
        self: TestMccsAntenna,
        device_under_test: MccsDeviceProxy,
    ) -> None:
        """
        Test for delays.

        :param device_under_test: fixture that provides a
            :py:class:`tango.DeviceProxy` to the device under test, in a
            :py:class:`tango.test_context.DeviceTestContext`.
        """
        assert list(device_under_test.delays) == [0.0]

    def test_delayRates(
        self: TestMccsAntenna,
        device_under_test: MccsDeviceProxy,
    ) -> None:
        """
        Test for delayRates.

        :param device_under_test: fixture that provides a
            :py:class:`tango.DeviceProxy` to the device under test, in a
            :py:class:`tango.test_context.DeviceTestContext`.
        """
        assert list(device_under_test.delayRates) == [0.0]

    def test_bandpassCoefficient(
        self: TestMccsAntenna,
        device_under_test: MccsDeviceProxy,
    ) -> None:
        """
        Test for bandpassCoefficient.

        :param device_under_test: fixture that provides a
            :py:class:`tango.DeviceProxy` to the device under test, in a
            :py:class:`tango.test_context.DeviceTestContext`.
        """
        assert list(device_under_test.bandpassCoefficient) == [0.0]

    def test_On(
        self: TestMccsAntenna,
        device_under_test: MccsDeviceProxy,
        device_admin_mode_changed_callback: MockChangeEventCallback,
        mock_apiu_device_proxy: MccsDeviceProxy,
        apiu_antenna_id: int,
    ) -> None:
        """
        Test for On.

        :param device_under_test: fixture that provides a
            :py:class:`tango.DeviceProxy` to the device under test, in a
            :py:class:`tango.test_context.DeviceTestContext`.
        :param device_admin_mode_changed_callback: a callback that
            we can use to subscribe to admin mode changes on the tile
            device
        :param mock_apiu_device_proxy: a proxy to the APIU device for
            the APIU of the antenna under test.
        :param apiu_antenna_id: the position of the antenna in its APIU
        """
        device_under_test.add_change_event_callback(
            "adminMode",
            device_admin_mode_changed_callback,
        )
        device_admin_mode_changed_callback.assert_next_change_event(AdminMode.OFFLINE)
        assert device_under_test.adminMode == AdminMode.OFFLINE

        assert device_under_test.state() == tango.DevState.DISABLE
        with pytest.raises(
            tango.DevFailed,
            match="Command On not allowed when the device is in DISABLE state",
        ):
            _ = device_under_test.On()

        device_under_test.adminMode = AdminMode.ONLINE
        device_admin_mode_changed_callback.assert_next_change_event(AdminMode.ONLINE)
        assert device_under_test.adminMode == AdminMode.ONLINE
        time.sleep(0.1)

        device_under_test.MockApiuOn()
        time.sleep(0.1)

        [[result_code], [message]] = device_under_test.On()
        assert result_code == ResultCode.QUEUED
        assert "_OnCommand" in message

        mock_apiu_device_proxy.PowerUpAntenna.assert_next_call(apiu_antenna_id)
        # At this point the APIU should turn the antenna on, then fire a change event.
        # so let's fake that.
        device_under_test.MockAntennaPoweredOn()
        assert device_under_test.state() == tango.DevState.ON<|MERGE_RESOLUTION|>--- conflicted
+++ resolved
@@ -155,7 +155,6 @@
         device_admin_mode_changed_callback.assert_next_change_event(AdminMode.OFFLINE)
         assert device_under_test.adminMode == AdminMode.OFFLINE
 
-<<<<<<< HEAD
         device_under_test.add_change_event_callback(
             "state",
             device_state_changed_callback,
@@ -163,12 +162,9 @@
         device_state_changed_callback.assert_next_change_event(tango.DevState.DISABLE)
         assert device_under_test.state() == tango.DevState.DISABLE
 
-        with pytest.raises(tango.DevFailed, match="Not connected"):
-=======
         with pytest.raises(
             tango.DevFailed, match="Communication with component is not established"
         ):
->>>>>>> d8b81b8c
             _ = device_under_test.voltage
 
         device_under_test.adminMode = AdminMode.ONLINE
@@ -217,7 +213,6 @@
         device_admin_mode_changed_callback.assert_next_change_event(AdminMode.OFFLINE)
         assert device_under_test.adminMode == AdminMode.OFFLINE
 
-<<<<<<< HEAD
         device_under_test.add_change_event_callback(
             "state",
             device_state_changed_callback,
@@ -225,12 +220,9 @@
         device_state_changed_callback.assert_next_change_event(tango.DevState.DISABLE)
         assert device_under_test.state() == tango.DevState.DISABLE
 
-        with pytest.raises(tango.DevFailed, match="Not connected"):
-=======
         with pytest.raises(
             tango.DevFailed, match="Communication with component is not established"
         ):
->>>>>>> d8b81b8c
             _ = device_under_test.current
 
         device_under_test.adminMode = AdminMode.ONLINE
@@ -279,7 +271,6 @@
         device_admin_mode_changed_callback.assert_next_change_event(AdminMode.OFFLINE)
         assert device_under_test.adminMode == AdminMode.OFFLINE
 
-<<<<<<< HEAD
         device_under_test.add_change_event_callback(
             "state",
             device_state_changed_callback,
@@ -287,12 +278,9 @@
         device_state_changed_callback.assert_next_change_event(tango.DevState.DISABLE)
         assert device_under_test.state() == tango.DevState.DISABLE
 
-        with pytest.raises(tango.DevFailed, match="Not connected"):
-=======
         with pytest.raises(
             tango.DevFailed, match="Communication with component is not established"
         ):
->>>>>>> d8b81b8c
             _ = device_under_test.temperature
 
         device_under_test.adminMode = AdminMode.ONLINE
