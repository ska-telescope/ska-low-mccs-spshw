--- conflicted
+++ resolved
@@ -10,13 +10,10 @@
 
 import json
 import time
-<<<<<<< HEAD
 from typing import Any
-=======
+
+import pytest
 import tango
->>>>>>> 0d6ff8c5
-
-import pytest
 from ska_tango_base.commands import ResultCode
 from ska_tango_base.control_model import AdminMode, HealthState
 from tango import DevFailed
@@ -332,11 +329,9 @@
             in device_under_test._change_event_subscription_ids
         )
 
-<<<<<<< HEAD
-        # lrc_status_changed_callback.assert_next_change_event(initial_lrc_result)
-=======
-        lrc_status_changed_callback.assert_next_change_event(None, tango._tango.AttrQuality.ATTR_VALID)
->>>>>>> 0d6ff8c5
+        lrc_status_changed_callback.assert_next_change_event(
+            None, tango._tango.AttrQuality.ATTR_VALID
+        )
 
         ([result_code], [message]) = device_under_test.StartJob(
             next(iter(ClusterSimulator.OPEN_JOBS))
@@ -344,7 +339,7 @@
         # Even when comms are not ESTABLISHED we can still queue the command.
         assert result_code == ResultCode.QUEUED
         assert "StartJob" in message.split("/")[-1]
-        #time.sleep(0.1)
+        # time.sleep(0.1)
 
         # lrc_status[0][1] contains the status and ID of all commands submitted.
         # So we expect a "QUEUED" event...
@@ -357,18 +352,6 @@
         lrc_status = lrc_status_changed_callback.get_next_call()
         assert message, "FAILED" in lrc_status[0][1]
 
-<<<<<<< HEAD
-        # But we expect it to have failed when a worker thread picks it up.
-        lrc_id, lrc_status = device_under_test.longRunningCommandStatus
-        print(lrc_id, lrc_status)
-        assert lrc_id == message
-        assert lrc_status == "FAILED"
-
-        # assert result_code == ResultCode.FAILED
-        # assert "Communication with component is not established" in message
-=======
->>>>>>> 0d6ff8c5
-
         device_under_test.adminMode = AdminMode.ONLINE
 
         for (job_id, status) in list(ClusterSimulator.OPEN_JOBS.items()):
@@ -428,18 +411,21 @@
         print(lrc_status_changed_callback.get_next_call())
         print(lrc_status_changed_callback.get_next_call())
         lrc_status = lrc_status_changed_callback.get_next_call()
-        assert 'FAILED' in lrc_status[0][1]
+        assert "FAILED" in lrc_status[0][1]
         print(f"LRC result: {lrc_result_changed_callback.get_next_call()}")
-            
+
         lrc_result = lrc_result_changed_callback.get_next_call()
-        assert '"Exception: Cannot execute \'ClusterSimulatorComponentManager._get_from_component\'. Communication with component is not established."' in lrc_result[0][1]
+        assert (
+            "\"Exception: Cannot execute 'ClusterSimulatorComponentManager._get_from_component'. Communication with component is not established.\""
+            in lrc_result[0][1]
+        )
 
         device_under_test.adminMode = AdminMode.ONLINE
 
         for job_id in list(ClusterSimulator.OPEN_JOBS):
 
-        # job_id = device_under_test.SubmitJob(job_config)
-        # assert device_under_test.GetJobStatus(job_id) == JobStatus.STAGING
+            # job_id = device_under_test.SubmitJob(job_config)
+            # assert device_under_test.GetJobStatus(job_id) == JobStatus.STAGING
             ([result_code], [message]) = device_under_test.StopJob(job_id)
             assert result_code == ResultCode.QUEUED
             assert message.split("_")[-1] == "StopJob"
@@ -456,7 +442,7 @@
             print(f"LRC status: {lrc_status_changed_callback.get_next_call()}")
             print(f"LRC status: {lrc_status_changed_callback.get_next_call()}")
             print(f"LRC status: {lrc_status_changed_callback.get_next_call()}")
-            
+
         # device_under_test.adminMode = AdminMode.ONLINE
 
         # for job_id in list(ClusterSimulator.OPEN_JOBS):
@@ -499,11 +485,14 @@
         print(lrc_status_changed_callback.get_next_call())
         print(lrc_status_changed_callback.get_next_call())
         lrc_status = lrc_status_changed_callback.get_next_call()
-        assert 'FAILED' in lrc_status[0][1]
+        assert "FAILED" in lrc_status[0][1]
         print(f"LRC result: {lrc_result_changed_callback.get_next_call()}")
-            
+
         lrc_result = lrc_result_changed_callback.get_next_call()
-        assert '"Exception: Cannot execute \'ClusterSimulatorComponentManager._get_from_component\'. Communication with component is not established."' in lrc_result[0][1]
+        assert (
+            "\"Exception: Cannot execute 'ClusterSimulatorComponentManager._get_from_component'. Communication with component is not established.\""
+            in lrc_result[0][1]
+        )
 
         device_under_test.adminMode = AdminMode.ONLINE
         # job_id = device_under_test.SubmitJob(job_config)
@@ -513,8 +502,7 @@
         lrc_result = lrc_result_changed_callback.get_next_call()
         assert '"The submit job task has completed"' in lrc_result[0][1]
 
-        #TODO: need to assert JobStatus is JobStatus.STAGING
-
+        # TODO: need to assert JobStatus is JobStatus.STAGING
 
     def test_GetJobStatus(
         self: TestMccsClusterManagerDevice,
@@ -538,7 +526,9 @@
             lrc_result_changed_callback,
         )
 
-        ([result_code], [message]) = device_under_test.GetJobStatus(next(iter(ClusterSimulator.OPEN_JOBS)))
+        ([result_code], [message]) = device_under_test.GetJobStatus(
+            next(iter(ClusterSimulator.OPEN_JOBS))
+        )
         assert result_code == ResultCode.QUEUED
         assert message.split("_")[-1] == "GetJobStatus"
 
@@ -546,11 +536,14 @@
         print(f"LRC status: {lrc_status_changed_callback.get_next_call()}")
         print(f"LRC status: {lrc_status_changed_callback.get_next_call()}")
         lrc_status = lrc_status_changed_callback.get_next_call()
-        assert 'FAILED' in lrc_status[0][1]
+        assert "FAILED" in lrc_status[0][1]
         print(f"!!LRC result: {lrc_result_changed_callback.get_next_call()}")
-            
+
         lrc_result = lrc_result_changed_callback.get_next_call()
-        assert '"Exception: Cannot execute \'ClusterSimulatorComponentManager._get_from_component\'. Communication with component is not established."' in lrc_result[0][1]
+        assert (
+            "\"Exception: Cannot execute 'ClusterSimulatorComponentManager._get_from_component'. Communication with component is not established.\""
+            in lrc_result[0][1]
+        )
 
         device_under_test.adminMode = AdminMode.ONLINE
 
@@ -561,7 +554,6 @@
             assert '"The get job status task has completed"' in lrc_result[0][1]
 
             ##TODO: how do we check the status is correct now??
-
 
     def test_ClearJobStats(
         self: TestMccsClusterManagerDevice,
@@ -604,8 +596,10 @@
         # print(f"LRC result: {lrc_result_changed_callback.get_next_call()}")
         # device_under_test.adminMode = AdminMode.ONLINE
         lrc_result = lrc_result_changed_callback.get_next_call()
-        assert lrc_result.contains("Exception: Cannot execute 'ClusterSimulatorComponentManager._get_from_component'. Communication with component is not established.")
-        
+        assert lrc_result.contains(
+            "Exception: Cannot execute 'ClusterSimulatorComponentManager._get_from_component'. Communication with component is not established."
+        )
+
         device_under_test.adminMode = AdminMode.ONLINE
 
         ([result_code], [message]) = device_under_test.ClearJobStats()
@@ -619,7 +613,7 @@
         # print(f"LRC status: {lrc_status_changed_callback.get_next_call()}")
         # print(f"LRC result: {lrc_result_changed_callback.get_next_call()}")
         lrc_status = lrc_status_changed_callback.get_next_call()
-        assert 'COMPLETED' in lrc_status[0][1]
+        assert "COMPLETED" in lrc_status[0][1]
 
         lrc_result = lrc_result_changed_callback.get_next_call()
         assert '"The clear job stats task has completed"' in lrc_result[0][1]
@@ -693,4 +687,7 @@
         # assert lrc_status == "FAILED"
 
         lrc_result = lrc_result_changed_callback.get_next_call()
-        assert '"Exception: ClusterSimulator.ping_master_pool has not been implemented"' in lrc_result[0][1]
+        assert (
+            '"Exception: ClusterSimulator.ping_master_pool has not been implemented"'
+            in lrc_result[0][1]
+        )