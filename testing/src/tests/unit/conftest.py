--- conflicted
+++ resolved
@@ -11,12 +11,7 @@
 
 import pytest
 
-<<<<<<< HEAD
 from ska_low_mccs.testing.mock import MockCallable, MockChangeEventCallback, MockCallableDeque
-=======
-from ska_low_mccs.testing.mock import MockCallable, MockChangeEventCallback
-from ska_low_mccs.testing.mock.mock_callable import MockCallableDeque
->>>>>>> ca88bdc6
 from ska_low_mccs.testing.tango_harness import DevicesToLoadType, DeviceToLoadType
 
 
@@ -104,12 +99,7 @@
     mock_callback_not_called_timeout: float,
 ) -> Callable[[], MockCallableDeque]:
     """
-<<<<<<< HEAD
-    Return a factory that returns a new mock callback using a deque each time it is
-    called.
-=======
     Return a factory that returns a new mock callback using a deque each time it is called.
->>>>>>> ca88bdc6
 
     Use this fixture in tests that need more than one mock_callback. If
     your tests only needs a single mock callback, it is simpler to use
