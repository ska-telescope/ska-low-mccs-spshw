--- conflicted
+++ resolved
@@ -132,12 +132,8 @@
     mock_callback_not_called_timeout: float,
 ) -> Callable[[], MockCallableDeque]:
     """
-<<<<<<< HEAD
-    Return a factory that returns a new mock callback each call, using a deque.
-=======
     Return a factory that returns a new mock callback using a deque each time it is
     called.
->>>>>>> 73c21998
 
     Use this fixture in tests that need more than one mock_callback. If
     your tests only needs a single mock callback, it is simpler to use
