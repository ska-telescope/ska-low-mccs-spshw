#########################################################################
# !/usr/bin/env python
# -*- coding: utf-8 -*-
#
# This file is part of the SKA Low MCCS project
#
#
#
# Distributed under the terms of the GPL license.
# See LICENSE.txt for more info.
#########################################################################
"""This module defines a pytest harness for testing the MCCS controller module."""
from __future__ import annotations

import logging
<<<<<<< HEAD
from typing import Callable, Iterable, Tuple
=======
from typing import Callable, Iterable, Optional
>>>>>>> d8b81b8c
import unittest

import pytest
import pytest_mock

from ska_tango_base.commands import ResultCode
from ska_tango_base.control_model import PowerMode

from ska_low_mccs import MccsDeviceProxy
from ska_low_mccs.component import CommunicationStatus
from ska_low_mccs.controller import (
    ControllerComponentManager,
    ControllerResourceManager,
    MccsController,
)

from ska_low_mccs.testing import TangoHarness
from ska_low_mccs.testing.mock import (
    MockCallable,
    MockDeviceBuilder,
    MockSubarrayBuilder,
    MockChangeEventCallback,
)


@pytest.fixture()
def subarray_fqdns() -> list[str]:
    """
    Return the FQDNs of subarrays managed by the controller.

    :return: the FQDNs of subarrays managed by the controller.
    """
    # TODO: This must match the MccsSubarrays property of the
    # controller. We should refactor the harness so that we can pull it
    # straight from the device configuration.
    return ["low-mccs/subarray/01", "low-mccs/subarray/02"]


@pytest.fixture()
def subrack_fqdns() -> list[str]:
    """
    Return the FQDNs of subracks managed by the controller.

    :return: the FQDNs of subracks managed by the controller.
    """
    # TODO: This must match the MccsSubracks property of the
    # controller. We should refactor the harness so that we can pull it
    # straight from the device configuration.
    return ["low-mccs/subrack/01"]


@pytest.fixture()
def station_fqdns() -> list[str]:
    """
    Return the FQDNs of stations managed by the controller.

    :return: the FQDNs of stations managed by the controller.
    """
    # TODO: This must match the MccsStations property of the
    # controller. We should refactor the harness so that we can pull it
    # straight from the device configuration.
    return ["low-mccs/station/001", "low-mccs/station/002"]


@pytest.fixture()
def subarray_beam_fqdns() -> list[str]:
    """
    Return the FQDNs of subarray_beams managed by the controller.

    :return: the FQDNs of subarray_beams managed by the controller.
    """
    # TODO: This must match the MccsSubarrayBeams property of the
    # controller. We should refactor the harness so that we can pull it
    # straight from the device configuration.
    return [
        "low-mccs/subarraybeam/01",
        "low-mccs/subarraybeam/02",
        "low-mccs/subarraybeam/03",
        "low-mccs/subarraybeam/04",
    ]


@pytest.fixture()
def station_beam_fqdns() -> list[str]:
    """
    Return the FQDNs of station_beams managed by the controller.

    :return: the FQDNs of station_beams managed by the controller.
    """
    # TODO: This must match the MccsStationBeams property of the
    # controller. We should refactor the harness so that we can pull it
    # straight from the device configuration.
    return [
        "low-mccs/beam/01",
        "low-mccs/beam/02",
        "low-mccs/beam/03",
        "low-mccs/beam/04",
    ]


@pytest.fixture()
def channel_blocks() -> list[int]:
    """
    Return the channel blocks controlled by this controller.

    :return: the channel blocks controller by this controller.
    """
    return list(range(1, 49))  # TODO: Should this be "range(9, 57)"?


@pytest.fixture()
def controller_resource_manager(
    subarray_fqdns: Iterable[str],
    subrack_fqdns: Iterable[str],
    subarray_beam_fqdns: Iterable[str],
    station_beam_fqdns: Iterable[str],
    channel_blocks: Iterable[int],
) -> ControllerResourceManager:
    """
    Return a controller resource manager for testing.

    :param subarray_fqdns: FQDNS of all subarray devices
    :param subrack_fqdns: FQDNS of all subrack devices
    :param subarray_beam_fqdns: FQDNS of all subarray beam devices
    :param station_beam_fqdns: FQDNS of all subarray beam devices
    :param channel_blocks: ordinal numbers of all channel blocks

    :return: a controller resource manager for testing
    """
    return ControllerResourceManager(
        subarray_fqdns,
        subrack_fqdns,
        subarray_beam_fqdns,
        station_beam_fqdns,
        channel_blocks,
    )


@pytest.fixture()
def subrack_health_changed_callback(
    mock_callback_factory: Callable[[], unittest.mock.Mock],
) -> unittest.mock.Mock:
    """
    Return a mock callback for a change in the health of a subrack.

    :param mock_callback_factory: fixture that provides a mock callback
        factory (i.e. an object that returns mock callbacks when
        called).

    :return: a mock callback to be called when the component manager
        detects that health of a subrack has changed.
    """
    return mock_callback_factory()


@pytest.fixture()
def station_health_changed_callback(
    mock_callback_factory: Callable[[], unittest.mock.Mock],
) -> unittest.mock.Mock:
    """
    Return a mock callback for a change in the health of a station.

    :param mock_callback_factory: fixture that provides a mock callback
        factory (i.e. an object that returns mock callbacks when
        called).

    :return: a mock callback to be called when the component manager
        detects that health of a station has changed.
    """
    return mock_callback_factory()


@pytest.fixture()
def subarray_beam_health_changed_callback(
    mock_callback_factory: Callable[[], unittest.mock.Mock],
) -> unittest.mock.Mock:
    """
    Return a mock callback for a change in the health of a subarray beam.

    :param mock_callback_factory: fixture that provides a mock callback
        factory (i.e. an object that returns mock callbacks when
        called).

    :return: a mock callback to be called when the component manager
        detects that health of a subarray beam has changed.
    """
    return mock_callback_factory()


@pytest.fixture()
def station_beam_health_changed_callback(
    mock_callback_factory: Callable[[], unittest.mock.Mock],
) -> unittest.mock.Mock:
    """
    Return a mock callback for a change in the health of a station beam.

    :param mock_callback_factory: fixture that provides a mock callback
        factory (i.e. an object that returns mock callbacks when
        called).

    :return: a mock callback to be called when the component manager
        detects that health of a station beam has changed.
    """
    return mock_callback_factory()


@pytest.fixture()
def controller_component_manager(
    tango_harness: TangoHarness,
    subarray_fqdns: Iterable[str],
    subrack_fqdns: Iterable[str],
    station_fqdns: Iterable[str],
    subarray_beam_fqdns: Iterable[str],
    station_beam_fqdns: Iterable[str],
    logger: logging.Logger,
    lrc_result_changed_callback: MockChangeEventCallback,
    communication_status_changed_callback: MockCallable,
    component_power_mode_changed_callback: MockCallable,
    subrack_health_changed_callback: MockCallable,
    station_health_changed_callback: MockCallable,
    subarray_beam_health_changed_callback: MockCallable,
    station_beam_health_changed_callback: MockCallable,
) -> ControllerComponentManager:
    """
    Return a controller component manager in simulation mode.

    :param tango_harness: a test harness for Tango devices
    :param subarray_fqdns: FQDNS of all subarray devices
    :param subrack_fqdns: FQDNS of all subrack devices
    :param station_fqdns: FQDNS of all station devices
    :param subarray_beam_fqdns: FQDNS of all subarray beam devices
    :param station_beam_fqdns: FQDNS of all station beam devices
    :param logger: the logger to be used by this object.
    :param lrc_result_changed_callback: a callback to
        be used to subscribe to device LRC result changes
    :param communication_status_changed_callback: callback to be called
        when the status of the communications channel between the
        component manager and its component changes
    :param component_power_mode_changed_callback: callback to be called
        when the component power mode changes
    :param subrack_health_changed_callback: callback to be called when
        the health of a subrack changes
    :param station_health_changed_callback: callback to be called when
        the health of a station changes
    :param subarray_beam_health_changed_callback: callback to be called
        when the health of a subarray beam changes
    :param station_beam_health_changed_callback: callback to be called
        when the health of a station beam changes

    :return: a component manager for the MCCS controller device
    """
    return ControllerComponentManager(
        subarray_fqdns,
        subrack_fqdns,
        station_fqdns,
        subarray_beam_fqdns,
        station_beam_fqdns,
        logger,
        lrc_result_changed_callback,
        communication_status_changed_callback,
        component_power_mode_changed_callback,
        subrack_health_changed_callback,
        station_health_changed_callback,
        subarray_beam_health_changed_callback,
        station_beam_health_changed_callback,
    )


@pytest.fixture()
def mock_subarray_factory() -> MockSubarrayBuilder:
    """
    Fixture that provides a factory for mock subarrays.

    :return: a factory for mock subarray
    """
    return MockSubarrayBuilder()


@pytest.fixture()
def mock_station_factory() -> MockDeviceBuilder:
    """
    Fixture that provides a factory for mock stations.

    The only special behaviour of these mocks is they return a
    (result_code, message) tuple in response to the SetPointingDelay
    call.

    :return: a factory for device proxy mocks
    """
    builder = MockDeviceBuilder()
    builder.add_result_command("Off", result_code=ResultCode.OK)
    builder.add_result_command("On", result_code=ResultCode.OK)
    return builder


@pytest.fixture()
def mock_subrack_factory() -> MockDeviceBuilder:
    """
    Fixture that provides a factory for mock subracks.

    The only special behaviour of these mocks is they return a
    (result_code, message) tuple in response to the SetPointingDelay
    call.

    :return: a factory for device proxy mocks
    """
    builder = MockDeviceBuilder()
    builder.add_result_command("Off", result_code=ResultCode.OK)
    builder.add_result_command("On", result_code=ResultCode.OK)
    return builder


@pytest.fixture()
def initial_mocks(
    subarray_fqdns: list[str],
    mock_subarray_factory: Callable[[], unittest.mock.Mock],
    station_fqdns: list[str],
    mock_station_factory: Callable[[], unittest.mock.Mock],
    subrack_fqdns: list[str],
    mock_subrack_factory: Callable[[], unittest.mock.Mock],
) -> dict[str, unittest.mock.Mock]:
    """
    Return a specification of the mock devices to be set up in the Tango test harness.

    This is a pytest fixture that can be used to inject pre-build mock
    devices into the Tango test harness at specified FQDNs.

    :param subarray_fqdns: FQDNs of the subarrays for which mocks are to
        be set up
    :param mock_subarray_factory: a factory for mock subarray devices to
        be injected into the Tango test harness
    :param station_fqdns: FQDNs of the stations for which mocks are to
        be set up
    :param mock_station_factory: a factory for mock station devices to
        be injected into the Tango test harness
    :param subrack_fqdns: FQDNs of the subracks for which mocks are to
        be set up
    :param mock_subrack_factory: a factory for mock subrack devices to
        be injected into the Tango test harness

    :return: specification of the mock devices to be set up in the Tango
        test harness.
    """
    initial_mocks = {
        subarray_fqdn: mock_subarray_factory() for subarray_fqdn in subarray_fqdns
    }
    initial_mocks.update(
        {station_fqdn: mock_station_factory() for station_fqdn in station_fqdns}
    )
    initial_mocks.update(
        {subrack_fqdn: mock_subrack_factory() for subrack_fqdn in subrack_fqdns}
    )
    return initial_mocks


@pytest.fixture()
def subarray_proxies(
    subarray_fqdns: Iterable[str], logger: logging.Logger
) -> dict[str, MccsDeviceProxy]:
    """
    Return a dictioanry of proxies to subarray devices.

    :param subarray_fqdns: FQDNs of subarray in the MCCS subsystem.
    :param logger: the logger to be used by the proxies

    :return: a list of proxies to subarray devices
    """
    return {fqdn: MccsDeviceProxy(fqdn, logger) for fqdn in subarray_fqdns}


@pytest.fixture()
def station_proxies(
    station_fqdns: Iterable[str], logger: logging.Logger
) -> list[MccsDeviceProxy]:
    """
    Return a list of proxies to station devices.

    :param station_fqdns: FQDNs of stations in the MCCS subsystem.
    :param logger: the logger to be used by the proxies

    :return: a list of proxies to station devices
    """
    return [MccsDeviceProxy(fqdn, logger) for fqdn in station_fqdns]


@pytest.fixture()
def subrack_proxies(
    subrack_fqdns: Iterable[str], logger: logging.Logger
) -> list[MccsDeviceProxy]:
    """
    Return a list of proxies to subrack devices.

    :param subrack_fqdns: FQDNs of subracks in the MCCS subsystem.
    :param logger: the logger to be used by the proxies

    :return: a list of proxies to subrack devices
    """
    return [MccsDeviceProxy(fqdn, logger) for fqdn in subrack_fqdns]


@pytest.fixture
def unique_id() -> str:
    """
    Return a unique ID used to test Tango layer infrastructure.

    :return: a unique ID
    """
    return "a unique id"


@pytest.fixture()
def mock_component_manager(
    mocker: pytest_mock.mocker,
    unique_id: str,
) -> unittest.mock.Mock:
    """
    Return a mock component manager.

    The mock component manager is a simple mock except for one bit of
    extra functionality: when we call start_communicating() on it, it
    makes calls to callbacks signaling that communication is established
    and the component is off.

    :param mocker: pytest wrapper for unittest.mock
    :param unique_id: a unique id used to check Tango layer functionality

    :return: a mock component manager
    """
    mock = mocker.Mock()
    mock.is_communicating = False

    def _start_communicating(mock: unittest.mock.Mock) -> None:
        mock.is_communicating = True
        mock._communication_status_changed_callback(CommunicationStatus.NOT_ESTABLISHED)
        mock._communication_status_changed_callback(CommunicationStatus.ESTABLISHED)
        mock._component_power_mode_changed_callback(PowerMode.OFF)

    mock.start_communicating.side_effect = lambda: _start_communicating(mock)

    def _enqueue(mock: unittest.mock.Mock, handle: Callable) -> Tuple[str, ResultCode]:
        """
        Side-effect method to assist in testing.

        :param mock: a mock used to store the passed in handle
        :param handle: handle (command) to be enqueued

        :return: unique_id, result code
        """
        mock.handle = handle
        return unique_id, ResultCode.QUEUED

    mock.enqueue.side_effect = lambda handle: _enqueue(mock, handle)

    return mock


@pytest.fixture()
def patched_controller_device_class(
    mock_component_manager: unittest.mock.Mock,
) -> type[MccsController]:
    """
    Return a controller device that is patched with a mock component manager.

    :param mock_component_manager: the mock component manager with
        which to patch the device

    :return: a controller device that is patched with a mock component
        manager.
    """

    class PatchedMccsController(MccsController):
        """A controller device patched with a mock component manager."""

        def create_component_manager(
            self: PatchedMccsController,
        ) -> unittest.mock.Mock:
            """
            Return a mock component manager instead of the usual one.

            :return: a mock component manager
            """
            self._communication_status: Optional[CommunicationStatus] = None
            self._component_power_mode: Optional[PowerMode] = None

            mock_component_manager._communication_status_changed_callback = (
                self._communication_status_changed
            )
            mock_component_manager._component_power_mode_changed_callback = (
                self._component_power_mode_changed
            )
            mock_component_manager._subrack_health_changed_callback = (
                self._health_model.subrack_health_changed
            )
            mock_component_manager._station_health_changed_changed_callback = (
                self._health_model.station_health_changed
            )
            mock_component_manager._subarray_beam_health_changed_callback = (
                self._health_model.subarray_beam_health_changed
            )
            mock_component_manager._station_beam_health_changed_callback = (
                self._health_model.station_beam_health_changed
            )
            return mock_component_manager

    return PatchedMccsController<|MERGE_RESOLUTION|>--- conflicted
+++ resolved
@@ -13,11 +13,7 @@
 from __future__ import annotations
 
 import logging
-<<<<<<< HEAD
-from typing import Callable, Iterable, Tuple
-=======
-from typing import Callable, Iterable, Optional
->>>>>>> d8b81b8c
+from typing import Callable, Iterable, Tuple, Optional
 import unittest
 
 import pytest
