# -*- coding: utf-8 -*-
#
# This file is part of the SKA Low MCCS project
#
#
# Distributed under the terms of the BSD 3-clause new license.
# See LICENSE for more info.
"""This module defines a pytest harness for testing the MCCS controller module."""
from __future__ import annotations

import logging
import unittest
from typing import Callable, Iterable, Optional

import pytest
import pytest_mock
from ska_tango_base.commands import ResultCode
from ska_tango_base.control_model import CommunicationStatus, PowerState

from ska_low_mccs import MccsDeviceProxy
from ska_low_mccs.controller import (
    ControllerComponentManager,
    ControllerResourceManager,
    MccsController,
)
from ska_low_mccs.testing import TangoHarness
from ska_low_mccs.testing.mock import (  # MockChangeEventCallback,
    MockCallable,
    MockDeviceBuilder,
    MockSubarrayBuilder,
)


@pytest.fixture()
def subarray_fqdns() -> list[str]:
    """
    Return the FQDNs of subarrays managed by the controller.

    :return: the FQDNs of subarrays managed by the controller.
    """
    # TODO: This must match the MccsSubarrays property of the
    # controller. We should refactor the harness so that we can pull it
    # straight from the device configuration.
    return ["low-mccs/subarray/01", "low-mccs/subarray/02"]


@pytest.fixture()
def subrack_fqdns() -> list[str]:
    """
    Return the FQDNs of subracks managed by the controller.

    :return: the FQDNs of subracks managed by the controller.
    """
    # TODO: This must match the MccsSubracks property of the
    # controller. We should refactor the harness so that we can pull it
    # straight from the device configuration.
    return ["low-mccs/subrack/01"]


@pytest.fixture()
def station_fqdns() -> list[str]:
    """
    Return the FQDNs of stations managed by the controller.

    :return: the FQDNs of stations managed by the controller.
    """
    # TODO: This must match the MccsStations property of the
    # controller. We should refactor the harness so that we can pull it
    # straight from the device configuration.
    return ["low-mccs/station/001", "low-mccs/station/002"]


@pytest.fixture()
def subarray_beam_fqdns() -> list[str]:
    """
    Return the FQDNs of subarray_beams managed by the controller.

    :return: the FQDNs of subarray_beams managed by the controller.
    """
    # TODO: This must match the MccsSubarrayBeams property of the
    # controller. We should refactor the harness so that we can pull it
    # straight from the device configuration.
    return [
        "low-mccs/subarraybeam/01",
        "low-mccs/subarraybeam/02",
        "low-mccs/subarraybeam/03",
        "low-mccs/subarraybeam/04",
    ]


@pytest.fixture()
def station_beam_fqdns() -> list[str]:
    """
    Return the FQDNs of station_beams managed by the controller.

    :return: the FQDNs of station_beams managed by the controller.
    """
    # TODO: This must match the MccsStationBeams property of the
    # controller. We should refactor the harness so that we can pull it
    # straight from the device configuration.
    return [
        "low-mccs/beam/01",
        "low-mccs/beam/02",
        "low-mccs/beam/03",
        "low-mccs/beam/04",
    ]


@pytest.fixture()
def channel_blocks() -> list[int]:
    """
    Return the channel blocks controlled by this controller.

    :return: the channel blocks controller by this controller.
    """
    return list(range(1, 49))  # TODO: Should this be "range(9, 57)"?


@pytest.fixture()
def controller_resource_manager(
    subarray_fqdns: Iterable[str],
    subrack_fqdns: Iterable[str],
    subarray_beam_fqdns: Iterable[str],
    station_beam_fqdns: Iterable[str],
    channel_blocks: Iterable[int],
) -> ControllerResourceManager:
    """
    Return a controller resource manager for testing.

    :param subarray_fqdns: FQDNS of all subarray devices
    :param subrack_fqdns: FQDNS of all subrack devices
    :param subarray_beam_fqdns: FQDNS of all subarray beam devices
    :param station_beam_fqdns: FQDNS of all subarray beam devices
    :param channel_blocks: ordinal numbers of all channel blocks

    :return: a controller resource manager for testing
    """
    return ControllerResourceManager(
        subarray_fqdns,
        subrack_fqdns,
        subarray_beam_fqdns,
        station_beam_fqdns,
        channel_blocks,
    )


@pytest.fixture()
def subrack_health_changed_callback(
    mock_callback_factory: Callable[[], unittest.mock.Mock],
) -> unittest.mock.Mock:
    """
    Return a mock callback for a change in the health of a subrack.

    :param mock_callback_factory: fixture that provides a mock callback
        factory (i.e. an object that returns mock callbacks when
        called).

    :return: a mock callback to be called when the component manager
        detects that health of a subrack has changed.
    """
    return mock_callback_factory()


@pytest.fixture()
def station_health_changed_callback(
    mock_callback_factory: Callable[[], unittest.mock.Mock],
) -> unittest.mock.Mock:
    """
    Return a mock callback for a change in the health of a station.

    :param mock_callback_factory: fixture that provides a mock callback
        factory (i.e. an object that returns mock callbacks when
        called).

    :return: a mock callback to be called when the component manager
        detects that health of a station has changed.
    """
    return mock_callback_factory()


@pytest.fixture()
def subarray_beam_health_changed_callback(
    mock_callback_factory: Callable[[], unittest.mock.Mock],
) -> unittest.mock.Mock:
    """
    Return a mock callback for a change in the health of a subarray beam.

    :param mock_callback_factory: fixture that provides a mock callback
        factory (i.e. an object that returns mock callbacks when
        called).

    :return: a mock callback to be called when the component manager
        detects that health of a subarray beam has changed.
    """
    return mock_callback_factory()


@pytest.fixture()
def station_beam_health_changed_callback(
    mock_callback_factory: Callable[[], unittest.mock.Mock],
) -> unittest.mock.Mock:
    """
    Return a mock callback for a change in the health of a station beam.

    :param mock_callback_factory: fixture that provides a mock callback
        factory (i.e. an object that returns mock callbacks when
        called).

    :return: a mock callback to be called when the component manager
        detects that health of a station beam has changed.
    """
    return mock_callback_factory()


<<<<<<< HEAD
=======
# @pytest.fixture()
# def communication_state_changed_callback(
#     mock_component_state_changed_callback_factory: Callable[[], unittest.mock.Mock],
# ) -> unittest.mock.Mock:
#     """
#     Return a mock callback for communication change.
#
#     :param mock_callback_deque_factory: fixture that provides a mock callback
#         factory (i.e. an object that returns mock callbacks when
#         called).
#
#     :return: a mock callback to be called when the communication status
#         of a component manager changed.
#     """
#     return mock_component_state_changed_callback_factory()


>>>>>>> 87746059
@pytest.fixture()
def component_state_changed_callback(
    mock_callback_deque_factory: Callable[[], unittest.mock.Mock],
) -> unittest.mock.Mock:
    """
    Return a mock callback for a change in state.

    :param mock_component_state_changed_callback_factory: fixture that provides a mock callback
        factory (i.e. an object that returns mock callbacks when
        called).

    :return: a mock callback to be called when the component manager
        detects that state has changed.
    """
    return mock_callback_deque_factory()


@pytest.fixture()
def max_workers() -> int:
    """
    Return the number of MockCallableworker threads.

    (This is a pytest fixture.)

    :return: the number of worker threads
    """
    return 1


@pytest.fixture()
def controller_component_manager(
    tango_harness: TangoHarness,
    subarray_fqdns: Iterable[str],
    subrack_fqdns: Iterable[str],
    station_fqdns: Iterable[str],
    subarray_beam_fqdns: Iterable[str],
    station_beam_fqdns: Iterable[str],
    logger: logging.Logger,
    max_workers: int,
    communication_state_changed_callback: MockCallable,
    component_state_changed_callback: MockCallableDeque,
) -> ControllerComponentManager:
    """
    Return a controller component manager in simulation mode.

    :param tango_harness: a test harness for Tango devices
    :param subarray_fqdns: FQDNS of all subarray devices
    :param subrack_fqdns: FQDNS of all subrack devices
    :param station_fqdns: FQDNS of all station devices
    :param subarray_beam_fqdns: FQDNS of all subarray beam devices
    :param station_beam_fqdns: FQDNS of all station beam devices
    :param logger: the logger to be used by this object.
    :param max_workers: nos of threads
    :param communication_state_changed_callback: callback to be called
        when the status of the communications channel between the
        component manager and its component changes
    :param component_state_changed_callback: callback to be called
        when the component state changes

    :return: a component manager for the MCCS controller device
    """
    return ControllerComponentManager(
        subarray_fqdns,
        subrack_fqdns,
        station_fqdns,
        subarray_beam_fqdns,
        station_beam_fqdns,
        logger,
        max_workers,
        communication_state_changed_callback,
        component_state_changed_callback,
    )


@pytest.fixture()
def mock_subarray_factory() -> MockSubarrayBuilder:
    """
    Fixture that provides a factory for mock subarrays.

    :return: a factory for mock subarray
    """
    return MockSubarrayBuilder()


@pytest.fixture()
def mock_station_factory() -> MockDeviceBuilder:
    """
    Fixture that provides a factory for mock stations.

    The only special behaviour of these mocks is they return a
    (result_code, message) tuple in response to the SetPointingDelay
    call.

    :return: a factory for device proxy mocks
    """
    builder = MockDeviceBuilder()
    builder.add_result_command("Off", result_code=ResultCode.QUEUED)
    builder.add_result_command("On", result_code=ResultCode.QUEUED)
    return builder


@pytest.fixture()
def mock_subrack_factory() -> MockDeviceBuilder:
    """
    Fixture that provides a factory for mock subracks.

    The only special behaviour of these mocks is they return a
    (result_code, message) tuple in response to the SetPointingDelay
    call.

    :return: a factory for device proxy mocks
    """
    builder = MockDeviceBuilder()
    builder.add_result_command("Off", result_code=ResultCode.QUEUED)
    builder.add_result_command("On", result_code=ResultCode.QUEUED)
    return builder


@pytest.fixture()
def initial_mocks(
    subarray_fqdns: list[str],
    mock_subarray_factory: Callable[[], unittest.mock.Mock],
    station_fqdns: list[str],
    mock_station_factory: Callable[[], unittest.mock.Mock],
    subrack_fqdns: list[str],
    mock_subrack_factory: Callable[[], unittest.mock.Mock],
) -> dict[str, unittest.mock.Mock]:
    """
    Return a specification of the mock devices to be set up in the Tango test harness.

    This is a pytest fixture that can be used to inject pre-build mock
    devices into the Tango test harness at specified FQDNs.

    :param subarray_fqdns: FQDNs of the subarrays for which mocks are to
        be set up
    :param mock_subarray_factory: a factory for mock subarray devices to
        be injected into the Tango test harness
    :param station_fqdns: FQDNs of the stations for which mocks are to
        be set up
    :param mock_station_factory: a factory for mock station devices to
        be injected into the Tango test harness
    :param subrack_fqdns: FQDNs of the subracks for which mocks are to
        be set up
    :param mock_subrack_factory: a factory for mock subrack devices to
        be injected into the Tango test harness

    :return: specification of the mock devices to be set up in the Tango
        test harness.
    """
    initial_mocks = {
        subarray_fqdn: mock_subarray_factory() for subarray_fqdn in subarray_fqdns
    }
    initial_mocks.update(
        {station_fqdn: mock_station_factory() for station_fqdn in station_fqdns}
    )
    initial_mocks.update(
        {subrack_fqdn: mock_subrack_factory() for subrack_fqdn in subrack_fqdns}
    )
    return initial_mocks


@pytest.fixture()
def subarray_proxies(
    subarray_fqdns: Iterable[str], logger: logging.Logger
) -> dict[str, MccsDeviceProxy]:
    """
    Return a dictioanry of proxies to subarray devices.

    :param subarray_fqdns: FQDNs of subarray in the MCCS subsystem.
    :param logger: the logger to be used by the proxies

    :return: a list of proxies to subarray devices
    """
    return {fqdn: MccsDeviceProxy(fqdn, logger) for fqdn in subarray_fqdns}


@pytest.fixture()
def station_proxies(
    station_fqdns: Iterable[str], logger: logging.Logger
) -> list[MccsDeviceProxy]:
    """
    Return a list of proxies to station devices.

    :param station_fqdns: FQDNs of stations in the MCCS subsystem.
    :param logger: the logger to be used by the proxies

    :return: a list of proxies to station devices
    """
    return [MccsDeviceProxy(fqdn, logger) for fqdn in station_fqdns]


@pytest.fixture()
def subrack_proxies(
    subrack_fqdns: Iterable[str], logger: logging.Logger
) -> list[MccsDeviceProxy]:
    """
    Return a list of proxies to subrack devices.

    :param subrack_fqdns: FQDNs of subracks in the MCCS subsystem.
    :param logger: the logger to be used by the proxies

    :return: a list of proxies to subrack devices
    """
    return [MccsDeviceProxy(fqdn, logger) for fqdn in subrack_fqdns]


@pytest.fixture
def unique_id() -> str:
    """
    Return a unique ID used to test Tango layer infrastructure.

    :return: a unique ID
    """
    return "a unique id"


@pytest.fixture()
def mock_component_manager(
    mocker: pytest_mock.mocker,  # type: ignore[valid-type]
    unique_id: str,
) -> unittest.mock.Mock:
    """
    Return a mock component manager.

    The mock component manager is a simple mock except for one bit of
    extra functionality: when we call start_communicating() on it, it
    makes calls to callbacks signaling that communication is established
    and the component is off.

    :param mocker: pytest wrapper for unittest.mock
    :param unique_id: a unique id used to check Tango layer functionality

    :return: a mock component manager
    """
    mock = mocker.Mock()  # type: ignore[attr-defined]
    mock.is_communicating = False

    def _start_communicating(mock: unittest.mock.Mock) -> None:
        mock.is_communicating = True
        mock._communication_state_changed_callback(CommunicationStatus.NOT_ESTABLISHED)
        mock._communication_state_changed_callback(CommunicationStatus.ESTABLISHED)
        mock._component_state_changed_callback({"power_state": PowerState.OFF})

    mock.start_communicating.side_effect = lambda: _start_communicating(mock)

    mock.return_value = unique_id, ResultCode.QUEUED

    return mock


@pytest.fixture()
def patched_controller_device_class(
    mock_component_manager: unittest.mock.Mock,
) -> type[MccsController]:
    """
    Return a controller device that is patched with a mock component manager.

    :param mock_component_manager: the mock component manager with
        which to patch the device

    :return: a controller device that is patched with a mock component
        manager.
    """

    class PatchedMccsController(MccsController):
        """A controller device patched with a mock component manager."""

        def create_component_manager(
            self: PatchedMccsController,
        ) -> unittest.mock.Mock:
            """
            Return a mock component manager instead of the usual one.

            :return: a mock component manager
            """
            self._communication_state: Optional[CommunicationStatus] = None
            #             self._component_power_state: Optional[PowerState] = None

            mock_component_manager._communication_state_changed_callback = (
                self._communication_state_changed_callback
            )
            mock_component_manager._component_state_changed_callback = (
                self._component_state_changed_callback
            )
            return mock_component_manager

    return PatchedMccsController<|MERGE_RESOLUTION|>--- conflicted
+++ resolved
@@ -212,26 +212,6 @@
     return mock_callback_factory()
 
 
-<<<<<<< HEAD
-=======
-# @pytest.fixture()
-# def communication_state_changed_callback(
-#     mock_component_state_changed_callback_factory: Callable[[], unittest.mock.Mock],
-# ) -> unittest.mock.Mock:
-#     """
-#     Return a mock callback for communication change.
-#
-#     :param mock_callback_deque_factory: fixture that provides a mock callback
-#         factory (i.e. an object that returns mock callbacks when
-#         called).
-#
-#     :return: a mock callback to be called when the communication status
-#         of a component manager changed.
-#     """
-#     return mock_component_state_changed_callback_factory()
-
-
->>>>>>> 87746059
 @pytest.fixture()
 def component_state_changed_callback(
     mock_callback_deque_factory: Callable[[], unittest.mock.Mock],
