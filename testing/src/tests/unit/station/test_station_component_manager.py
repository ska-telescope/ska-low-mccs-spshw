# -*- coding: utf-8 -*-
#
# This file is part of the SKA Low MCCS project
#
#
# Distributed under the terms of the BSD 3-clause new license.
# See LICENSE for more info.
"""This module contains the tests of the station component manager."""
from __future__ import annotations

import logging
import time
import unittest.mock

import pytest
import tango
from ska_tango_base.commands import ResultCode
from ska_tango_base.control_model import CommunicationStatus, PowerState

from ska_low_mccs import MccsDeviceProxy
from ska_low_mccs.station import StationComponentManager
from ska_low_mccs.testing.mock import MockCallable
from ska_low_mccs.testing.mock.mock_callable import MockCallableDeque


class TestStationComponentManager:
    """Tests of the station component manager."""

    def test_communication(
        self: TestStationComponentManager,
        station_component_manager: StationComponentManager,
<<<<<<< HEAD
        communication_status_changed_callback: MockCallable,
        component_state_changed_callback: MockCallableDeque,
=======
        communication_state_changed_callback: MockCallable,
        is_configured_changed_callback: MockCallable,
>>>>>>> 72216aa5
    ) -> None:
        """
        Test the station component manager's management of communication.

        :param station_component_manager: the station component manager
            under test.
        :param communication_state_changed_callback: callback to be
            called when the status of the communications channel between
            the component manager and its component changes
        :param is_configured_changed_callback: callback to be called
            when whether the station is configured changes
        """
        assert (
            station_component_manager.communication_state
            == CommunicationStatus.DISABLED
        )

        station_component_manager.start_communicating()
<<<<<<< HEAD

        # allow some time for device communication to start before testing
        time.sleep(0.1) 
        communication_status_changed_callback.assert_next_call(
=======
        communication_state_changed_callback.assert_next_call(
>>>>>>> 72216aa5
            CommunicationStatus.NOT_ESTABLISHED
        )
        communication_state_changed_callback.assert_next_call(
            CommunicationStatus.ESTABLISHED
        )
        assert (
            station_component_manager.communication_state
            == CommunicationStatus.ESTABLISHED
        )

        component_state_changed_callback.assert_next_call_with_keys({'is_configured': False})

        station_component_manager.stop_communicating()
        communication_state_changed_callback.assert_next_call(
            CommunicationStatus.DISABLED
        )
        assert (
            station_component_manager.communication_state
            == CommunicationStatus.DISABLED
        )

    def test_power_commands(
        self: TestStationComponentManager,
        station_component_manager: StationComponentManager,
        communication_state_changed_callback: MockCallable,
        apiu_proxy: unittest.mock.Mock,
        tile_fqdns: list[str],
        tile_proxies: list[unittest.mock.Mock],
        antenna_fqdns: list[str],
        antenna_proxies: list[unittest.mock.Mock],
    ) -> None:
        """
        Test that the power commands work as expected.

        :param station_component_manager: the station component manager
            under test.
        :param communication_state_changed_callback: callback to be
            called when the status of the communications channel between
            the component manager and its component changes
        :param apiu_proxy: proxy to this station's APIU device
        :param tile_fqdns: FQDNs of tile devices
        :param tile_proxies: list of proxies to this station's tile
            devices
        :param antenna_fqdns: FQDNs of antenna devices
        :param antenna_proxies: list of proxies to this station's
            antenna devices
        """
        station_component_manager.start_communicating()
        communication_state_changed_callback.assert_next_call(
            CommunicationStatus.NOT_ESTABLISHED
        )
        communication_state_changed_callback.assert_last_call(
            CommunicationStatus.ESTABLISHED
        )
        station_component_manager.on()

        apiu_proxy.On.assert_next_call()

        # pretend to receive APIU power mode changed event
        station_component_manager._apiu_power_state_changed(PowerState.ON)

        for tile_proxy in tile_proxies:
            tile_proxy.On.assert_next_call()
        for antenna_proxy in antenna_proxies:
            antenna_proxy.On.assert_next_call()

        # pretend to receive tile and antenna events
        for fqdn in tile_fqdns:
            station_component_manager._tile_power_state_changed(fqdn, PowerState.ON)
        for fqdn in antenna_fqdns:
            station_component_manager._antenna_power_state_changed(fqdn, PowerState.ON)

        assert station_component_manager.power_state == PowerState.ON

        station_component_manager.off()
        for proxy in [apiu_proxy] + tile_proxies:
            proxy.Off.assert_next_call()

    def test_power_events(
        self: TestStationComponentManager,
        station_component_manager: StationComponentManager,
        component_state_changed_callback: MockCallableDeque,
        #component_power_state_changed_callback: MockCallable,
    ) -> None:
        """
        Test the station component manager's management of power mode.

        :param station_component_manager: the station component manager
            under test.
        :param component_power_state_changed_callback: callback to be
            called when the component power mode changes
        """
        print("apiu power mode = ", station_component_manager._apiu_proxy._power_state)
        station_component_manager.start_communicating()
        time.sleep(1) # wait for events to come through
        print("now apiu power mode = ", station_component_manager._apiu_proxy._power_state)
        print(component_state_changed_callback.get_next_call())
        print(component_state_changed_callback.get_next_call())
        print(component_state_changed_callback.get_next_call())
        print(component_state_changed_callback.get_next_call())
        print(component_state_changed_callback.get_next_call())
        print(component_state_changed_callback.get_next_call())
        print(component_state_changed_callback.get_next_call())
        #component_power_state_changed_callback.assert_next_call(PowerState.UNKNOWN)
        component_state_changed_callback.assert_next_call_with_keys({"power_state": PowerState.UNKNOWN})
        assert station_component_manager.power_state == PowerState.UNKNOWN

        time.sleep(0.1)  # to let the UNKNOWN events subside

        for antenna_proxy in station_component_manager._antenna_proxies:
            antenna_proxy._device_state_changed(
                "state", tango.DevState.OFF, tango.AttrQuality.ATTR_VALID
            )
            assert station_component_manager.power_state == PowerState.UNKNOWN
            #component_power_state_changed_callback.assert_not_called()
            component_state_changed_callback.assert_not_called()
        for tile_proxy in station_component_manager._tile_proxies:
            tile_proxy._device_state_changed(
                "state", tango.DevState.OFF, tango.AttrQuality.ATTR_VALID
            )
            assert station_component_manager.power_state == PowerState.UNKNOWN
            #component_power_state_changed_callback.assert_not_called()
            component_state_changed_callback.assert_not_called()
        station_component_manager._apiu_proxy._device_state_changed(
            "state", tango.DevState.OFF, tango.AttrQuality.ATTR_VALID
        )
        #component_power_state_changed_callback.assert_next_call(PowerState.OFF)
        component_state_changed_callback.assert_next_call_with_keys([{"power_state": PowerState.UNKNOWN}])
        assert station_component_manager.power_state == PowerState.OFF

    def test_tile_setup(
        self: TestStationComponentManager,
        station_component_manager: StationComponentManager,
        station_id: int,
        tile_fqdns: list[str],
        logger: logging.Logger,
        communication_state_changed_callback: MockCallable,
    ) -> None:
        """
        Test tile attribute assignment.

        Specifically, test that when the station component manager
        established communication with its tiles, it write its station
        id and a unique logical tile id to each one.

        :param station_component_manager: the station component manager
            under test.
        :param station_id: the id of the station
        :param tile_fqdns: FQDNs of the Tango devices that manage this
            station's tiles.
        :param logger: a logger
        :param communication_state_changed_callback: callback to be
            called when the status of the communications channel between
            the component manager and its component changes
        """
        station_component_manager.start_communicating()
        communication_state_changed_callback.assert_next_call(
            CommunicationStatus.NOT_ESTABLISHED
        )
        communication_state_changed_callback.assert_next_call(
            CommunicationStatus.ESTABLISHED
        )

        # receive notification that the tile is on
        for tile_proxy in station_component_manager._tile_proxies:
            tile_proxy._device_state_changed(
                "state", tango.DevState.ON, tango.AttrQuality.ATTR_VALID
            )
        time.sleep(0.1)

        for logical_tile_id, tile_fqdn in enumerate(tile_fqdns):
            tile_device_proxy = MccsDeviceProxy(tile_fqdn, logger)
            assert tile_device_proxy.stationId == station_id
            assert tile_device_proxy.logicalTileId == logical_tile_id

    def test_apply_pointing(
        self: TestStationComponentManager,
        station_component_manager: StationComponentManager,
        tile_fqdns: list[str],
        logger: logging.Logger,
        pointing_delays: unittest.mock.Mock,
<<<<<<< HEAD
        communication_status_changed_callback: MockCallable,
        component_power_state_changed_callback: MockCallable,
=======
        communication_state_changed_callback: MockCallable,
        component_power_mode_changed_callback: MockCallable,
>>>>>>> 72216aa5
    ) -> None:
        """
        Test tile attribute assignment.

        Specifically, test that when the station component manager
        established communication with its tiles, it write its station
        id and a unique logical tile id to each one.

        :param station_component_manager: the station component manager
            under test.
        :param tile_fqdns: FQDNs of the Tango devices that manage this
            station's tiles.
        :param logger: a logger
        :param pointing_delays: some mock pointing delays
        :param communication_state_changed_callback: callback to be
            called when the status of the communications channel between
            the component manager and its component changes
        :param component_power_state_changed_callback: callback to be
            called when the component power mode changes
        """
        station_component_manager.start_communicating()

        communication_state_changed_callback.assert_next_call(
            CommunicationStatus.NOT_ESTABLISHED
        )
        communication_state_changed_callback.assert_next_call(
            CommunicationStatus.ESTABLISHED
        )

        # TODO: Using "last" instead of "next" here is a sneaky way of forcing a delay
        # so that we don't start faking receipt of events below until the real events
        # have all been received.
        component_power_state_changed_callback.assert_last_call(PowerState.UNKNOWN)
        assert station_component_manager.power_state == PowerState.UNKNOWN

        # Tell this station each of its components is on, so that it thinks it is on
        station_component_manager._apiu_proxy._device_state_changed(
            "state", tango.DevState.ON, tango.AttrQuality.ATTR_VALID
        )
        for tile_proxy in station_component_manager._tile_proxies:
            tile_proxy._device_state_changed(
                "state", tango.DevState.ON, tango.AttrQuality.ATTR_VALID
            )
        for antenna_proxy in station_component_manager._antenna_proxies:
            antenna_proxy._device_state_changed(
                "state", tango.DevState.ON, tango.AttrQuality.ATTR_VALID
            )

        component_power_state_changed_callback.assert_last_call(PowerState.ON)
        assert station_component_manager.power_state == PowerState.ON

        station_component_manager.apply_pointing(pointing_delays)
        for tile_fqdn in tile_fqdns:
            tile_device_proxy = MccsDeviceProxy(tile_fqdn, logger)
            tile_device_proxy.SetPointingDelay.assert_next_call(pointing_delays)

    def test_configure(
        self: TestStationComponentManager,
        station_component_manager: StationComponentManager,
        communication_state_changed_callback: MockCallable,
        is_configured_changed_callback: MockCallable,
        station_id: int,
    ) -> None:
        """
        Test tile attribute assignment.

        Specifically, test that when the station component manager
        established communication with its tiles, it write its station
        id and a unique logical tile id to each one.

        :param station_component_manager: the station component manager
            under test.
        :param communication_state_changed_callback: callback to be
            called when the status of the communications channel between
            the component manager and its component changes
        :param is_configured_changed_callback: callback to be called
            when whether the station is configured changes
        :param station_id: the id of the station
        """
        station_component_manager.start_communicating()
        communication_state_changed_callback.assert_next_call(
            CommunicationStatus.NOT_ESTABLISHED
        )
        communication_state_changed_callback.assert_next_call(
            CommunicationStatus.ESTABLISHED
        )

        is_configured_changed_callback.assert_next_call(False)
        assert not station_component_manager.is_configured

        with pytest.raises(ValueError, match="Wrong station id"):
            station_component_manager.configure(station_id + 1)

        is_configured_changed_callback.assert_not_called()
        assert not station_component_manager.is_configured

        result = station_component_manager.configure(station_id)

        assert result == ResultCode.OK
        is_configured_changed_callback.assert_next_call(True)
        assert station_component_manager.is_configured<|MERGE_RESOLUTION|>--- conflicted
+++ resolved
@@ -29,13 +29,8 @@
     def test_communication(
         self: TestStationComponentManager,
         station_component_manager: StationComponentManager,
-<<<<<<< HEAD
         communication_status_changed_callback: MockCallable,
         component_state_changed_callback: MockCallableDeque,
-=======
-        communication_state_changed_callback: MockCallable,
-        is_configured_changed_callback: MockCallable,
->>>>>>> 72216aa5
     ) -> None:
         """
         Test the station component manager's management of communication.
@@ -54,14 +49,10 @@
         )
 
         station_component_manager.start_communicating()
-<<<<<<< HEAD
 
         # allow some time for device communication to start before testing
         time.sleep(0.1) 
         communication_status_changed_callback.assert_next_call(
-=======
-        communication_state_changed_callback.assert_next_call(
->>>>>>> 72216aa5
             CommunicationStatus.NOT_ESTABLISHED
         )
         communication_state_changed_callback.assert_next_call(
@@ -243,13 +234,8 @@
         tile_fqdns: list[str],
         logger: logging.Logger,
         pointing_delays: unittest.mock.Mock,
-<<<<<<< HEAD
         communication_status_changed_callback: MockCallable,
         component_power_state_changed_callback: MockCallable,
-=======
-        communication_state_changed_callback: MockCallable,
-        component_power_mode_changed_callback: MockCallable,
->>>>>>> 72216aa5
     ) -> None:
         """
         Test tile attribute assignment.
