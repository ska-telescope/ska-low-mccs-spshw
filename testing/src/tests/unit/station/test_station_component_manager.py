--- conflicted
+++ resolved
@@ -52,13 +52,8 @@
         station_component_manager.start_communicating()
 
         # allow some time for device communication to start before testing
-<<<<<<< HEAD
         time.sleep(0.1) 
         communication_state_changed_callback.assert_next_call(
-=======
-        time.sleep(0.1)
-        communication_status_changed_callback.assert_next_call(
->>>>>>> 0a52b2b2
             CommunicationStatus.NOT_ESTABLISHED
         )
         communication_state_changed_callback.assert_next_call(
@@ -143,13 +138,9 @@
         self: TestStationComponentManager,
         station_component_manager: StationComponentManager,
         component_state_changed_callback: MockCallableDeque,
-<<<<<<< HEAD
         antenna_fqdns: list[str],
         tile_fqdns: list[str],
         apiu_fqdn: str,
-=======
-        # component_power_state_changed_callback: MockCallable,
->>>>>>> 0a52b2b2
     ) -> None:
         """
         Test the station component manager's management of power mode.
@@ -164,55 +155,11 @@
         # Therefore this test is very thin, and only checks that change events from the
         # tile, antenna and apiu devices are being received.
         station_component_manager.start_communicating()
-<<<<<<< HEAD
         time.sleep(0.1) # wait for events to come through
         expected_calls = [({'power_state': PowerState.UNKNOWN}, fqdn) for fqdn in antenna_fqdns] + \
             [({'power_state': PowerState.UNKNOWN}, fqdn) for fqdn in tile_fqdns] + \
             [({'power_state': PowerState.UNKNOWN}, apiu_fqdn)]
         component_state_changed_callback.assert_next_calls_with_keys(expected_calls)
-=======
-        time.sleep(1)  # wait for events to come through
-        print(
-            "now apiu power mode = ", station_component_manager._apiu_proxy._power_state
-        )
-        print(component_state_changed_callback.get_next_call())
-        print(component_state_changed_callback.get_next_call())
-        print(component_state_changed_callback.get_next_call())
-        print(component_state_changed_callback.get_next_call())
-        print(component_state_changed_callback.get_next_call())
-        print(component_state_changed_callback.get_next_call())
-        print(component_state_changed_callback.get_next_call())
-        # component_power_state_changed_callback.assert_next_call(PowerState.UNKNOWN)
-        component_state_changed_callback.assert_next_call_with_keys(
-            {"power_state": PowerState.UNKNOWN}
-        )
-        assert station_component_manager.power_state == PowerState.UNKNOWN
-
-        time.sleep(0.1)  # to let the UNKNOWN events subside
-
-        for antenna_proxy in station_component_manager._antenna_proxies:
-            antenna_proxy._device_state_changed(
-                "state", tango.DevState.OFF, tango.AttrQuality.ATTR_VALID
-            )
-            assert station_component_manager.power_state == PowerState.UNKNOWN
-            # component_power_state_changed_callback.assert_not_called()
-            component_state_changed_callback.assert_not_called()
-        for tile_proxy in station_component_manager._tile_proxies:
-            tile_proxy._device_state_changed(
-                "state", tango.DevState.OFF, tango.AttrQuality.ATTR_VALID
-            )
-            assert station_component_manager.power_state == PowerState.UNKNOWN
-            # component_power_state_changed_callback.assert_not_called()
-            component_state_changed_callback.assert_not_called()
-        station_component_manager._apiu_proxy._device_state_changed(
-            "state", tango.DevState.OFF, tango.AttrQuality.ATTR_VALID
-        )
-        # component_power_state_changed_callback.assert_next_call(PowerState.OFF)
-        component_state_changed_callback.assert_next_call_with_keys(
-            [{"power_state": PowerState.UNKNOWN}]
-        )
-        assert station_component_manager.power_state == PowerState.OFF
->>>>>>> 0a52b2b2
 
     def test_tile_setup(
         self: TestStationComponentManager,
