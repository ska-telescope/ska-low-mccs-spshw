--- conflicted
+++ resolved
@@ -12,11 +12,7 @@
 import logging
 import time
 import unittest.mock
-<<<<<<< HEAD
-from typing import Any
-=======
 from typing import Type
->>>>>>> d4ab8079
 
 import pytest
 import tango
@@ -91,11 +87,7 @@
 
 @pytest.fixture()
 def device_to_load(
-<<<<<<< HEAD
-    patched_station_device_class: PatchedStationDevice,
-=======
     patched_station_device_class: Type[MccsStation],
->>>>>>> d4ab8079
 ) -> DeviceToLoadType:
     """
     Fixture that specifies the device to be loaded for testing.
@@ -136,9 +128,6 @@
         device_under_test: MccsDeviceProxy,
         mock_station_component_manager: StationComponentManager,
     ):
-<<<<<<< HEAD
-        """Test the station component manager's management of power mode."""
-=======
         """
         Test the station component manager's management of power mode.
 
@@ -151,7 +140,6 @@
             replaced with a real component_state_changed_callback from the stood-up
             Tango device.
         """
->>>>>>> d4ab8079
         mock_station_component_manager.power_state = None
         mock_station_component_manager.start_communicating()
         time.sleep(0.1)  # wait for events to come through
@@ -186,11 +174,7 @@
         assert mock_station_component_manager.power_state == PowerState.OFF
 
     def test_apply_pointing(
-<<<<<<< HEAD
-        self: TestStationComponentManager,
-=======
         self: TestStationComponentStateChangedCallback,
->>>>>>> d4ab8079
         # station_component_manager: StationComponentManager,
         tile_fqdns: list[str],
         logger: logging.Logger,
