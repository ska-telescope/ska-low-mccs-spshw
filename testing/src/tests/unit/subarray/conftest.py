# -*- coding: utf-8 -*-
#
# This file is part of the SKA Low MCCS project
#
#
# Distributed under the terms of the BSD 3-clause new license.
# See LICENSE for more info.
"""This module defined a pytest harness for testing the MCCS subarray module."""
from __future__ import annotations

import logging
import unittest.mock
from typing import Any, Callable

import pytest
import tango
from ska_tango_base.commands import ResultCode

from ska_low_mccs.subarray import SubarrayComponentManager
from ska_low_mccs.testing import TangoHarness
<<<<<<< HEAD
from ska_low_mccs.testing.mock import (
    MockCallable,
    MockChangeEventCallback,
    MockDeviceBuilder,
)
from ska_tango_base.control_model import PowerState
=======
from ska_low_mccs.testing.mock import MockCallable, MockDeviceBuilder, MockCallableDeque

>>>>>>> ca88bdc6

@pytest.fixture()
def component_state_changed_callback(
    mock_callback_deque_factory: Callable[[dict[str, Any]], unittest.mock.Mock],
) -> unittest.mock.Mock:
    """
    Return a mock callback.

    To be called when the subarray's state changes.

    :param mock_callback_factory: fixture that provides a mock callback
        factory (i.e. an object that returns mock callbacks when
        called).

    :return: a mock callback to be called when the subarray's state changes.
    """
    return mock_callback_deque_factory()


# TODO: Delete fixtures from here to.....
@pytest.fixture()
def assign_completed_callback(
    mock_callback_factory: Callable[[], unittest.mock.Mock],
) -> unittest.mock.Mock:
    """
    Return a mock callback.

    To be called when the subarray completes a resource assignment.

    :param mock_callback_factory: fixture that provides a mock callback
        factory (i.e. an object that returns mock callbacks when
        called).

    :return: a mock callback to be called when the subarray completes a
        resource assignment
    """
    return mock_callback_factory()


@pytest.fixture()
def release_completed_callback(
    mock_callback_factory: Callable[[], unittest.mock.Mock],
) -> unittest.mock.Mock:
    """
    Return a mock callback to be called when the subarray completes a resource release.

    :param mock_callback_factory: fixture that provides a mock callback
        factory (i.e. an object that returns mock callbacks when
        called).

    :return: a mock callback to be called when the subarray completes a
        resource release
    """
    return mock_callback_factory()


@pytest.fixture()
def configure_completed_callback(
    mock_callback_factory: Callable[[], unittest.mock.Mock],
) -> unittest.mock.Mock:
    """
    Return a mock callback to be called when the subarray completes a configuration.

    :param mock_callback_factory: fixture that provides a mock callback
        factory (i.e. an object that returns mock callbacks when
        called).

    :return: a mock callback to be called when the subarray completes a
        configuration
    """
    return mock_callback_factory()


@pytest.fixture()
def abort_completed_callback(
    mock_callback_factory: Callable[[], unittest.mock.Mock],
) -> unittest.mock.Mock:
    """
    Return a mock callback to be called when the subarray completes an abort.

    :param mock_callback_factory: fixture that provides a mock callback
        factory (i.e. an object that returns mock callbacks when
        called).

    :return: a mock callback to be called when the subarray completes an
        abort
    """
    return mock_callback_factory()


@pytest.fixture()
def obsreset_completed_callback(
    mock_callback_factory: Callable[[], unittest.mock.Mock],
) -> unittest.mock.Mock:
    """
    Return a mock callback.

    To be called when the subarray completes an observation
    reset.

    :param mock_callback_factory: fixture that provides a mock callback
        factory (i.e. an object that returns mock callbacks when
        called).

    :return: a mock callback to be called when the subarray completes an
        observation reset.
    """
    return mock_callback_factory()


@pytest.fixture()
def restart_completed_callback(
    mock_callback_factory: Callable[[], unittest.mock.Mock],
) -> unittest.mock.Mock:
    """
    Return a mock callback to be called when the subarray completes a restart.

    :param mock_callback_factory: fixture that provides a mock callback
        factory (i.e. an object that returns mock callbacks when
        called).

    :return: a mock callback to be called when the subarray completes a
        restart.
    """
    return mock_callback_factory()


@pytest.fixture()
def resources_changed_callback(
    mock_callback_factory: Callable[[], unittest.mock.Mock],
) -> unittest.mock.Mock:
    """
    Return a mock callback to be called when the subarray's resources change.

    :param mock_callback_factory: fixture that provides a mock callback
        factory (i.e. an object that returns mock callbacks when
        called).

    :return: a mock callback to be called when the subarray's resources
        change
    """
    return mock_callback_factory()


@pytest.fixture()
def configured_changed_callback(
    mock_callback_factory: Callable[[], unittest.mock.Mock],
) -> unittest.mock.Mock:
    """
    Return a mock callback to be called when whether the subarray is configured changes.

    :param mock_callback_factory: fixture that provides a mock callback
        factory (i.e. an object that returns mock callbacks when
        called).

    :return: a mock callback to be called when whether the subarray is
        configured changes
    """
    return mock_callback_factory()


@pytest.fixture()
def scanning_changed_callback(
    mock_callback_factory: Callable[[], unittest.mock.Mock],
) -> unittest.mock.Mock:
    """
    Return a mock callback to be called when whether the subarray is scanning changes.

    :param mock_callback_factory: fixture that provides a mock callback
        factory (i.e. an object that returns mock callbacks when
        called).

    :return: a mock callback to be called when whether the subarray is
        scanning changes
    """
    return mock_callback_factory()


@pytest.fixture()
def obs_fault_callback(
    mock_callback_factory: Callable[[], unittest.mock.Mock],
) -> unittest.mock.Mock:
    """
    Return a mock callback to be called when an observation fault occurs or stops.

    :param mock_callback_factory: fixture that provides a mock callback
        factory (i.e. an object that returns mock callbacks when
        called).

    :return: a mock callback to be called when whether the subarray is
        experiencing an observation fault changes
    """
    return mock_callback_factory()


@pytest.fixture()
def station_health_changed_callback(
    mock_callback_factory: Callable[[], unittest.mock.Mock],
) -> unittest.mock.Mock:
    """
    Return a mock callback for a change in the health of one of the subarray's stations.

    :param mock_callback_factory: fixture that provides a mock callback
        factory (i.e. an object that returns mock callbacks when
        called).

    :return: a mock callback to be called when the component manager
        detects that one of its stations has changed health.
    """
    return mock_callback_factory()


@pytest.fixture()
def subarray_beam_health_changed_callback(
    mock_callback_factory: Callable[[], unittest.mock.Mock],
) -> unittest.mock.Mock:
    """
    Return a mock callback for a change in the health of one of the subarray's beams.

    :param mock_callback_factory: fixture that provides a mock callback
        factory (i.e. an object that returns mock callbacks when
        called).

    :return: a mock callback to be called when the component manager
        detects that one of its subarray beams has changed health.
    """
    return mock_callback_factory()


@pytest.fixture()
def station_beam_health_changed_callback(
    mock_callback_factory: Callable[[], unittest.mock.Mock],
) -> unittest.mock.Mock:
    """
    Return a mock callback for a change in the health of one of the subarray's beams.

    :param mock_callback_factory: fixture that provides a mock callback
        factory (i.e. an object that returns mock callbacks when
        called).

    :return: a mock callback to be called when the component manager
        detects that one of its station beams has changed health.
    """
    return mock_callback_factory()


# TODO: ... to here.


@pytest.fixture()
def subarray_component_manager(
    tango_harness: TangoHarness,
    logger: logging.Logger,
    max_workers: int,
    communication_status_changed_callback: MockCallable,
    component_state_changed_callback: MockCallable,
) -> SubarrayComponentManager:
    """
    Return a subarray component manager.

    :param tango_harness: a test harness for MCCS tango devices
    :param logger: the logger to be used by this object.
    :param max_workers: Maximum number of workers in the thread pool.
    :param communication_status_changed_callback: callback to be
        called when the status of the communications channel between
        the component manager and its component changes
    :param component_state_changed_callback: callback to be called when the
        component's state changes.

    :return: a subarray component manager
    """
    return SubarrayComponentManager(
        logger,
        max_workers,
        communication_status_changed_callback,
        component_state_changed_callback,
    )


@pytest.fixture()
def station_off_id() -> int:
    """
    Return the id of a mock station that is powered off.

    :return: the id of a mock station that is powered off.
    """
    return 1


@pytest.fixture()
def station_on_id() -> int:
    """
    Return the id of a mock station that is powered on.

    :return: the id of a mock station that is powered on.
    """
    return 2


@pytest.fixture()
def station_off_fqdn(station_off_id: int) -> str:
    """
    Return the FQDN of a mock station that is powered off.

    :param station_off_id: the ID number of a station that is powered
        off.

    :return: the FQDN for a mock station that is powered off.
    """
    return f"low-mccs/station/{station_off_id:03d}"


@pytest.fixture()
def station_on_fqdn(station_on_id: int) -> str:
    """
    Return the FQDN of a mock station that is powered on.

    :param station_on_id: the ID number of a station that is powered on.

    :return: the FQDN for a mock station that is powered on.
    """
    return f"low-mccs/station/{station_on_id:03d}"


@pytest.fixture()
def subarray_beam_off_id() -> int:
    """
    Return the id of a mock subarray beam that is powered off.

    :return: the id of a mock subarray beam that is powered off.
    """
    return 2


@pytest.fixture()
def subarray_beam_on_id() -> int:
    """
    Return the id of a mock subarray beam that is powered on.

    :return: the id of a mock subarray beam that is powered on.
    """
    return 3


@pytest.fixture()
def subarray_beam_off_fqdn(subarray_beam_off_id: int) -> str:
    """
    Fixture that provides the FQDN for a mock subarray beam that is powered off.

    :param subarray_beam_off_id: the id number of a subarray beam that
        is powered off.

    :return: the FQDN for a mock subarray beam that is powered off.
    """
    return f"low-mccs/subarraybeam/{subarray_beam_off_id:02d}"


@pytest.fixture()
def subarray_beam_on_fqdn(subarray_beam_on_id: int) -> str:
    """
    Fixture that provides the FQDN for a mock subarray beam that is powered on.

    :param subarray_beam_on_id: the id number of a subarray beam that is
        powered on

    :return: the FQDN for a mock subarray beam that is powered on.
    """
    return f"low-mccs/subarraybeam/{subarray_beam_on_id:02d}"


@pytest.fixture()
def station_beam_off_id() -> int:
    """
    Return the id of a mock station beam that is powered off.

    :return: the id of a mock station beam that is powered off.
    """
    return 2


@pytest.fixture()
def station_beam_on_id() -> int:
    """
    Return the id of a mock station beam that is powered on.

    :return: the id of a mock station beam that is powered on.
    """
    return 3


@pytest.fixture()
def station_beam_off_fqdn(station_beam_off_id: int) -> str:
    """
    Fixture that provides the FQDN for a mock station beam that is powered off.

    :param station_beam_off_id: the id number of a station beam that
        is powered off.

    :return: the FQDN for a mock station beam that is powered off.
    """
    return f"low-mccs/beam/{station_beam_off_id:02d}"


@pytest.fixture()
def station_beam_on_fqdn(station_beam_on_id: int) -> str:
    """
    Fixture that provides the FQDN for a mock station beam that is powered on.

    :param station_beam_on_id: the id number of a station beam that is
        powered on

    :return: the FQDN for a mock station beam that is powered on.
    """
    return f"low-mccs/beam/{station_beam_on_id:02d}"


@pytest.fixture()
def channel_blocks() -> list[int]:
    """
    Return a list of channel blocks.

    :return: a list of channel blocks.
    """
    return [1]


@pytest.fixture()
def mock_station_off() -> unittest.mock.Mock:
    """
    Return a mock station device that is powered off.

    :return: a mock station device that is powered off
    """
    builder = MockDeviceBuilder()
    builder.set_state(tango.DevState.OFF)
    builder.add_result_command("Configure", result_code=ResultCode.QUEUED)
    return builder()


@pytest.fixture()
def mock_station_on() -> unittest.mock.Mock:
    """
    Return a mock station device that is powered on.

    :return: a mock station device that is powered on
    """
    builder = MockDeviceBuilder()
    builder.set_state(tango.DevState.ON)
    builder.add_result_command("Configure", result_code=ResultCode.QUEUED)
    return builder()


@pytest.fixture()
def mock_subarray_beam_off() -> unittest.mock.Mock:
    """
    Return a mock subarray beam device that is powered off.

    :return: a mock subarray beam device that is powered off.
    """
    builder = MockDeviceBuilder()
    builder.set_state(tango.DevState.OFF)
    builder.add_result_command("Configure", result_code=ResultCode.QUEUED)
    return builder()


@pytest.fixture()
def mock_subarray_beam_on() -> unittest.mock.Mock:
    """
    Return a mock subarray beam device that is powered on.

    :return: a mock subarray beam device that is powered on.
    """
    builder = MockDeviceBuilder()
    builder.set_state(tango.DevState.ON)
    builder.add_result_command("Configure", result_code=ResultCode.QUEUED)
    builder.add_result_command("Scan", result_code=ResultCode.QUEUED)
    return builder()


@pytest.fixture()
def mock_station_beam_off() -> unittest.mock.Mock:
    """
    Return a mock station beam device that is powered off.

    :return: a mock station beam device that is powered off.
    """
    builder = MockDeviceBuilder()
    builder.set_state(tango.DevState.OFF)
    builder.add_result_command("Configure", result_code=ResultCode.QUEUED)
    return builder()


@pytest.fixture()
def mock_station_beam_on() -> unittest.mock.Mock:
    """
    Return a mock station beam device that is powered on.

    :return: a mock station beam device that is powered on.
    """
    builder = MockDeviceBuilder()
    builder.set_state(tango.DevState.ON)
    builder.add_result_command("Configure", result_code=ResultCode.QUEUED)
    return builder()


@pytest.fixture()
def initial_mocks(
    station_off_fqdn: str,
    mock_station_off: unittest.mock.Mock,
    station_on_fqdn: str,
    mock_station_on: unittest.mock.Mock,
    subarray_beam_off_fqdn: str,
    mock_subarray_beam_off: unittest.mock.Mock,
    subarray_beam_on_fqdn: str,
    mock_subarray_beam_on: unittest.mock.Mock,
    station_beam_off_fqdn: str,
    mock_station_beam_off: unittest.mock.Mock,
    station_beam_on_fqdn: str,
    mock_station_beam_on: unittest.mock.Mock,
) -> dict[str, unittest.mock.Mock]:
    """
    Return a dictionary of device proxy mocks to pre-register.

    The default fixture is overridden here to provide mock stations and
    subarray beams in both off and on states. That way, instead of
    turning the subarray on and off, we can drive it into the desired
    state by assigning the corresponding resources.

    :param station_off_fqdn: the FQDN of a station that is powered off.
    :param mock_station_off: a mock station that is powered off.
    :param station_on_fqdn: the FQDN of a station that is powered on.
    :param mock_station_on: a mock station that is powered on.
    :param subarray_beam_off_fqdn: the FQDN of a subarray beam that is
        powered off.
    :param mock_subarray_beam_off: a mock subarray beam that is powered
        off.
    :param subarray_beam_on_fqdn: the FQDN of a subarray beam that is
        powered on.
    :param mock_subarray_beam_on: a mock subarray beam that is powered
        on.
    :param station_beam_off_fqdn: the FQDN of a station beam that is
        powered off.
    :param mock_station_beam_off: a mock station beam that is powered
        off.
    :param station_beam_on_fqdn: the FQDN of a station beam that is
        powered on.
    :param mock_station_beam_on: a mock station beam that is powered
        on.

    :return: a dictionary of device proxy mocks to pre-register.
    """
    return {
        station_off_fqdn: mock_station_off,
        station_on_fqdn: mock_station_on,
        subarray_beam_off_fqdn: mock_subarray_beam_off,
        subarray_beam_on_fqdn: mock_subarray_beam_on,
        station_beam_off_fqdn: mock_station_beam_off,
        station_beam_on_fqdn: mock_station_beam_on,
    }


@pytest.fixture()
def scan_id() -> int:
    """
    Return a scan id for use in testing.

    :return: a scan id for use in testing.
    """
    return 1


@pytest.fixture()
def start_time() -> float:
    """
    Return a scan start time for use in testing.

    :return: a scan start time for use in testing.
    """
    return 0.0


@pytest.fixture()
def max_workers() -> int:
    """
    Return a value for max_workers for use in testing.

    :return: maximum number of workers in thread pool for use in testing.
    """
    return 2<|MERGE_RESOLUTION|>--- conflicted
+++ resolved
@@ -18,17 +18,8 @@
 
 from ska_low_mccs.subarray import SubarrayComponentManager
 from ska_low_mccs.testing import TangoHarness
-<<<<<<< HEAD
-from ska_low_mccs.testing.mock import (
-    MockCallable,
-    MockChangeEventCallback,
-    MockDeviceBuilder,
-)
-from ska_tango_base.control_model import PowerState
-=======
 from ska_low_mccs.testing.mock import MockCallable, MockDeviceBuilder, MockCallableDeque
 
->>>>>>> ca88bdc6
 
 @pytest.fixture()
 def component_state_changed_callback(
