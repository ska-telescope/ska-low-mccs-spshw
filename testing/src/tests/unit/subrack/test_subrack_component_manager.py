# -*- coding: utf-8 -*-
#
# This file is part of the SKA Low MCCS project
#
#
# Distributed under the terms of the BSD 3-clause new license.
# See LICENSE for more info.
"""This module contains the tests of the subrack component manager."""
from __future__ import annotations

import time
import unittest
from typing import Any, Union

import pytest
from _pytest.fixtures import SubRequest
from ska_tango_base.commands import ResultCode
from ska_tango_base.control_model import CommunicationStatus, PowerState, SimulationMode

from ska_low_mccs.subrack import (
    SubrackComponentManager,
    SubrackData,
    SubrackDriver,
    SubrackSimulator,
    SubrackSimulatorComponentManager,
    SwitchingSubrackComponentManager,
)
from ska_low_mccs.testing.mock import MockCallable


class TestSubrackSimulatorCommon:
    """
    This class contains tests common to several subrack component manager classes.

    Because the subrack component manager is designed to pass commands
    through to the subrack simulator or driver, many commands are common
    to:

    * the SubrackSimulator,
    * the SubrackSimulatorComponentManager,
    * the SwitchingSubrackComponentManager (when in simulation mode)
    * the SubrackComponentManager (when in simulation mode and turned on)

    Therefore this class contains common tests, parametrised to test
    against each class.
    """

    @pytest.fixture(
        params=[
            "switching_subrack_component_manager",
            "subrack_component_manager",
        ]
    )
    def subrack(
        self: TestSubrackSimulatorCommon,
        switching_subrack_component_manager: SwitchingSubrackComponentManager,
        subrack_component_manager: SubrackComponentManager,
        request: SubRequest,
    ) -> Union[SwitchingSubrackComponentManager, SubrackComponentManager]:
        """
        Return the subrack class under test.

        This is parametrised to return:

        * a subrack simulator,

        * a subrack simulator component manager,

        * a component manager that switches between subrack driver and
          simulator (in simulation mode), and

        * a subrack component manager (in simulation mode and turned on)

        So any test that relies on this fixture will be run four times:
        once for each of the above classes.

        :param switching_subrack_component_manager:
            a component manager that switches between subrack simulator
            and driver (in simulation mode)
        :param subrack_component_manager: the subrack component manager
            to return (in simulation mode and powered on)
        :param request: A pytest object giving access to the requesting
            test context.

        :raises ValueError: if parametrized with an unrecognised option

        :return: the subrack class object under test
        """
        if request.param == "switching_subrack_component_manager":
            switching_subrack_component_manager.start_communicating()
            return switching_subrack_component_manager
        elif request.param == "subrack_component_manager":
            subrack_component_manager.start_communicating()
            subrack_component_manager.on()
            time.sleep(0.1)
            return subrack_component_manager
        raise ValueError("subrack fixture parametrized with unrecognised option")

    @pytest.mark.parametrize(
        ("attribute_name", "expected_value"),
        (
            (
                "backplane_temperatures",
                SubrackSimulator.DEFAULT_BACKPLANE_TEMPERATURES,
            ),
            (
                "board_temperatures",
                SubrackSimulator.DEFAULT_BOARD_TEMPERATURES,
            ),
            ("board_current", SubrackSimulator.DEFAULT_BOARD_CURRENT),
            (
                "subrack_fan_speeds",
                SubrackSimulator.DEFAULT_SUBRACK_FAN_SPEEDS,
            ),
            (
                "subrack_fan_speeds_percent",
                [
                    speed * 100.0 / SubrackData.MAX_SUBRACK_FAN_SPEED
                    for speed in SubrackSimulator.DEFAULT_SUBRACK_FAN_SPEEDS
                ],
            ),
            ("subrack_fan_modes", SubrackSimulator.DEFAULT_SUBRACK_FAN_MODES),
            ("tpm_count", SubrackData.TPM_BAY_COUNT),
            (
                "tpm_temperatures",
                [SubrackSimulator.DEFAULT_TPM_TEMPERATURE] * SubrackData.TPM_BAY_COUNT,
            ),
            (
                "tpm_powers",
                [
                    SubrackSimulator.DEFAULT_TPM_VOLTAGE
                    * SubrackSimulator.DEFAULT_TPM_CURRENT
                ]
                * SubrackData.TPM_BAY_COUNT,
            ),
            (
                "tpm_voltages",
                [SubrackSimulator.DEFAULT_TPM_VOLTAGE] * SubrackData.TPM_BAY_COUNT,
            ),
            (
                "power_supply_fan_speeds",
                SubrackSimulator.DEFAULT_POWER_SUPPLY_FAN_SPEEDS,
            ),
            (
                "power_supply_currents",
                SubrackSimulator.DEFAULT_POWER_SUPPLY_CURRENTS,
            ),
            (
                "power_supply_powers",
                SubrackSimulator.DEFAULT_POWER_SUPPLY_POWERS,
            ),
            (
                "power_supply_voltages",
                SubrackSimulator.DEFAULT_POWER_SUPPLY_VOLTAGES,
            ),
            ("tpm_present", SubrackSimulator.DEFAULT_TPM_PRESENT),
            (
                "tpm_currents",
                [SubrackSimulator.DEFAULT_TPM_CURRENT] * SubrackData.TPM_BAY_COUNT,
            ),
        ),
    )
    @pytest.mark.skip(reason="needs fixing for base class version 0.12.0")
    def test_read_attribute(
        self: TestSubrackSimulatorCommon,
        subrack: Union[
            SubrackSimulator,
            SubrackSimulatorComponentManager,
            SwitchingSubrackComponentManager,
            SubrackComponentManager,
        ],
        attribute_name: str,
        expected_value: Any,
    ) -> None:
        """
        Tests that read-only attributes take certain known initial values.

        This is a
        weak test; over time we should find ways to more thoroughly test each of these
        independently.

        :param subrack: the subrack class object under test.
        :param attribute_name: the name of the attribute under test
        :param expected_value: the expected value of the attribute. This
            can be any type, but the test of the attribute is a single
            "==" equality test.
        """
        subrack.turn_on_tpms()
        assert getattr(subrack, attribute_name) == expected_value

    @pytest.mark.parametrize(
        "command_name",
        (
            "turn_on_tpms",
            "turn_off_tpms",
        ),
    )
    @pytest.mark.skip(reason="needs fixing for base class version 0.12.0")
    def test_command(
        self: TestSubrackSimulatorCommon,
        subrack: Union[
            SubrackSimulator,
            SubrackSimulatorComponentManager,
            SwitchingSubrackComponentManager,
            SubrackComponentManager,
        ],
        command_name: str,
    ) -> None:
        """
        Test of commands that require no parameters.

        These tests don't really do anything, they simply check that the
        command can be called.

        :param subrack: the subrack class object under test.
        :param command_name: the name of the command under test
        """
        _ = getattr(subrack, command_name)()

    @pytest.mark.parametrize(
        ("command_name", "num_args"),
        (
            ("is_tpm_on", 1),
            ("turn_on_tpm", 1),
            ("turn_off_tpm", 1),
            ("set_subrack_fan_speed", 2),
            ("set_subrack_fan_modes", 2),
            ("set_power_supply_fan_speed", 2),
        ),
    )
    @pytest.mark.skip(reason="needs fixing for base class version 0.12.0")
    def test_command_numeric(
        self: TestSubrackSimulatorCommon,
        subrack: Union[
            SubrackSimulator,
            SubrackSimulatorComponentManager,
            SwitchingSubrackComponentManager,
            SubrackComponentManager,
        ],
        command_name: str,
        num_args: int,
    ) -> None:
        """
        Test of commands that require numeric parameters.

        These tests don't really do anything, they simply check that the
        command can be called.

        :param subrack: the subrack class object under test.
        :param command_name: the name of the command under test
        :param num_args: the number of args the command takes
        """
        if num_args == 1:
            _ = getattr(subrack, command_name)(1)
        elif num_args == 2:
            _ = getattr(subrack, command_name)(1, 1)

    @pytest.mark.parametrize(
        ("command_name", "args"),
        (
            ("simulate_power_supply_voltages", [0.1, 0.2]),
            ("simulate_backplane_temperatures", [0.3, 0.4]),
            ("simulate_board_temperatures", [0.5, 0.6]),
            ("simulate_board_current", [0.7, 0.8]),
            ("simulate_subrack_fan_speeds", [0.9, 1.0]),
            (
                "simulate_tpm_temperatures",
                [1.1, 1.2, 1.3, 1.4, 1.5, 1.6, 1.7, 1.8],
            ),
            (
                "simulate_tpm_currents",
                [2.1, 2.2, 2.3, 2.4, 2.5, 2.6, 2.7, 2.8],
            ),
            ("simulate_tpm_powers", [3.1, 3.2, 3.3, 3.4, 3.5, 3.6, 3.7, 3.8]),
            (
                "simulate_tpm_voltages",
                [4.1, 4.2, 4.3, 4.4, 4.5, 4.6, 4.7, 4.8],
            ),
            ("simulate_power_supply_fan_speeds", [1.7, 1.8]),
            ("simulate_power_supply_currents", [1.9, 2.0]),
            ("simulate_power_supply_powers", [2.1, 2.2]),
        ),
    )
    def test_commands_with_lists(
        self: TestSubrackSimulatorCommon,
        subrack: Union[
            SubrackSimulator,
            SubrackSimulatorComponentManager,
            SwitchingSubrackComponentManager,
            SubrackComponentManager,
        ],
        command_name: str,
        args: Any,
    ) -> None:
        """
        Test of commands that require list parameters.

        These tests don't really do anything, they simply check that the
        command can be called.

        :param subrack: the subrack class object under test.
        :param command_name: the name of the command under test
        :param args: the args the command takes
        """
        _ = getattr(subrack, command_name)(args)


class TestSubrackDriverCommon:
    """
    This class contains tests common to several subrack component manager classes.

    Because the subrack component manager is designed to pass commands
    through to the subrack simulator or driver, many commands are common
    to:

    * the SubrackDriver,
    * the SwitchingSubrackComponentManager (when in driver mode)
    * the SubrackComponentManager (when in driver mode and turned on)

    Therefore this class contains common tests, parametrised to test
    against each class.
    """

    @pytest.fixture(
        params=[
            "subrack_driver",
            "switching_subrack_component_manager",
            "subrack_component_manager",
        ]
    )
    def subrack(
        self: TestSubrackDriverCommon,
        subrack_driver: SubrackDriver,
        switching_subrack_component_manager: SwitchingSubrackComponentManager,
        subrack_component_manager: SubrackComponentManager,
        request: SubRequest,
    ) -> Union[
        SubrackDriver,
        SwitchingSubrackComponentManager,
        SubrackComponentManager,
    ]:
        """
        Return the subrack class under test.

        This is parametrised to return:

        * a subrack driver,

        * a component manager that switches between subrack driver and
          simulator (in driver mode), and

        * a subrack component manager (in driver mode and turned on)

        So any test that relies on this fixture will be run three times:
        once for each of the above classes.

        :param subrack_driver: the subrack driver to return
        :param switching_subrack_component_manager:
            a component manager that switches between subrack simulators
            and driver (in driver mode)
        :param subrack_component_manager: the subrack component manager
            to return (in driver mode and powered on)
        :param request: A pytest object giving access to the requesting
            test context.

        :raises ValueError: if parametrized with an unrecognised option

        :return: the subrack class object under test
        """
        if request.param == "subrack_driver":
            return subrack_driver
        elif request.param == "switching_subrack_component_manager":
            switching_subrack_component_manager.simulation_mode = SimulationMode.FALSE
            switching_subrack_component_manager.start_communicating()
            return switching_subrack_component_manager
        elif request.param == "subrack_component_manager":
            subrack_component_manager.simulation_mode = SimulationMode.FALSE
            subrack_component_manager.start_communicating()
            subrack_component_manager.on()
            time.sleep(0.2)
            return subrack_component_manager
        raise ValueError("subrack fixture parametrized with unrecognised option")

    @pytest.fixture()
    def web_hardware_client_mock(
        self: TestSubrackDriverCommon,
    ) -> unittest.mock.Mock:
        """
        Provide a mock for the web hardware client.

        :return: A web hardware client mock
        """
        return unittest.mock.Mock()

    def test_communication(
        self: TestSubrackDriverCommon,
        subrack_driver: SubrackDriver,
        web_hardware_client_mock: unittest.mock.Mock,
    ) -> None:
        """
        Create the subrack driver and start communication with the component.

        :param subrack_driver: the subrack driver under test.
        :param web_hardware_client_mock: a mock provided for the
            web hardare client member of the subrack driver.
        """
        setattr(subrack_driver, "_client", web_hardware_client_mock)
        web_hardware_client_mock.connect.return_value = True
        assert subrack_driver.communication_status == CommunicationStatus.DISABLED
        subrack_driver.start_communicating()
        assert (
            subrack_driver.communication_status == CommunicationStatus.NOT_ESTABLISHED
        )

        # Wait for the message to execute
        time.sleep(0.1)
        web_hardware_client_mock.connect.assert_called_once()
        # assert "_ConnectToSubrack" in subrack_driver._queue_manager._task_result[0]
        # assert subrack_driver._queue_manager._task_result[1] == str(ResultCode.OK.value)
        # assert "Connected to " in subrack_driver._queue_manager._task_result[2]
        assert subrack_driver.communication_status == CommunicationStatus.ESTABLISHED

    def test_communication_fails(
        self: TestSubrackDriverCommon,
        subrack_driver: SubrackDriver,
        web_hardware_client_mock: unittest.mock.Mock,
    ) -> None:
        """
        Create the subrack driver and start communication with the component.

        Failure to communicate with the underlying client must be handled correctly.

        :param subrack_driver: the subrack driver under test.
        :param web_hardware_client_mock: a mock provided for the
            web hardare client member of the subrack driver.
        """
        setattr(subrack_driver, "_client", web_hardware_client_mock)
        web_hardware_client_mock.connect.return_value = False
        assert subrack_driver.communication_status == CommunicationStatus.DISABLED
        subrack_driver.start_communicating()
        assert (
            subrack_driver.communication_status == CommunicationStatus.NOT_ESTABLISHED
        )

        # Wait for the message to execute
        time.sleep(0.1)
        web_hardware_client_mock.connect.assert_called_once()
        # assert "_ConnectToSubrack" in subrack_driver._queue_manager._task_result[0]
        # assert subrack_driver._queue_manager._task_result[1] == str(
        #    ResultCode.FAILED.value
        # )
        # assert "Failed to connect to " in subrack_driver._queue_manager._task_result[2]
        assert (
            subrack_driver.communication_status == CommunicationStatus.NOT_ESTABLISHED
        )

    @pytest.mark.parametrize(
        ("attribute_name", "expected_value"),
        (
            (
                "backplane_temperatures",
                SubrackSimulator.DEFAULT_BACKPLANE_TEMPERATURES,
            ),
            (
                "board_temperatures",
                SubrackSimulator.DEFAULT_BOARD_TEMPERATURES,
            ),
            ("board_current", SubrackSimulator.DEFAULT_BOARD_CURRENT),
            (
                "subrack_fan_speeds",
                SubrackSimulator.DEFAULT_SUBRACK_FAN_SPEEDS,
            ),
            (
                "subrack_fan_speeds_percent",
                [
                    speed * 100.0 / SubrackData.MAX_SUBRACK_FAN_SPEED
                    for speed in SubrackSimulator.DEFAULT_SUBRACK_FAN_SPEEDS
                ],
            ),
            ("subrack_fan_modes", SubrackSimulator.DEFAULT_SUBRACK_FAN_MODES),
            ("tpm_count", SubrackData.TPM_BAY_COUNT),
            ("tpm_temperatures", [0.0] * SubrackData.TPM_BAY_COUNT),
            (
                "tpm_powers",
                [
                    SubrackSimulator.DEFAULT_TPM_VOLTAGE
                    * SubrackSimulator.DEFAULT_TPM_CURRENT
                ]
                * SubrackData.TPM_BAY_COUNT,
            ),
            (
                "tpm_voltages",
                [SubrackSimulator.DEFAULT_TPM_VOLTAGE] * SubrackData.TPM_BAY_COUNT,
            ),
            (
                "power_supply_fan_speeds",
                SubrackSimulator.DEFAULT_POWER_SUPPLY_FAN_SPEEDS,
            ),
            (
                "power_supply_currents",
                SubrackSimulator.DEFAULT_POWER_SUPPLY_CURRENTS,
            ),
            (
                "power_supply_powers",
                SubrackSimulator.DEFAULT_POWER_SUPPLY_POWERS,
            ),
            (
                "power_supply_voltages",
                SubrackSimulator.DEFAULT_POWER_SUPPLY_VOLTAGES,
            ),
            ("tpm_present", SubrackSimulator.DEFAULT_TPM_PRESENT),
            (
                "tpm_currents",
                [SubrackSimulator.DEFAULT_TPM_CURRENT] * SubrackData.TPM_BAY_COUNT,
            ),
        ),
    )
    @pytest.mark.skip(reason="needs fixing for base class version 0.12.0")
    def test_read_attribute(
        self: TestSubrackDriverCommon,
        subrack: Union[
            SubrackDriver,
            SwitchingSubrackComponentManager,
            SubrackComponentManager,
        ],
        attribute_name: str,
        expected_value: Any,
    ) -> None:
        """
        Tests that read-only attributes take certain known initial values.

        This is a
        weak test; over time we should find ways to more thoroughly test each of these
        independently.

        :param subrack: the subrack class object under test.
        :param attribute_name: the name of the attribute under test
        :param expected_value: the expected value of the attribute. This
            can be any type, but the test of the attribute is a single
            "==" equality test.
        """
        subrack.turn_on_tpms()
        assert getattr(subrack, attribute_name) == expected_value

    @pytest.mark.parametrize(
        "command_name",
        (
            "turn_on_tpms",
            "turn_off_tpms",
        ),
    )
    @pytest.mark.skip(reason="needs fixing for base class version 0.12.0")
    def test_command(
        self: TestSubrackDriverCommon,
        subrack: Union[
            SubrackDriver,
            SwitchingSubrackComponentManager,
            SubrackComponentManager,
        ],
        command_name: str,
    ) -> None:
        """
        Test of commands that require no parameters.

        These tests don't really do anything, they simply check that the
        command can be called.

        :param subrack: the subrack class object under test.
        :param command_name: the name of the command under test
        """
        _ = getattr(subrack, command_name)()

    @pytest.mark.parametrize(
        ("command_name", "num_args"),
        (
            ("is_tpm_on", 1),
            ("turn_on_tpm", 1),
            ("turn_off_tpm", 1),
            ("set_subrack_fan_speed", 2),
            ("set_subrack_fan_modes", 2),
            ("set_power_supply_fan_speed", 2),
        ),
    )
    @pytest.mark.skip(reason="needs fixing for base class version 0.12.0")
    def test_command_numeric(
        self: TestSubrackDriverCommon,
        subrack: Union[
            SubrackDriver,
            SwitchingSubrackComponentManager,
            SubrackComponentManager,
        ],
        command_name: str,
        num_args: int,
    ) -> None:
        """
        Test of commands that require numeric parameters.

        These tests don't really do anything, they simply check that the
        command can be called.

        :param subrack: the subrack class object under test.
        :param command_name: the name of the command under test
        :param num_args: the number of args the command takes
        """
        if num_args == 1:
            _ = getattr(subrack, command_name)(1)
        elif num_args == 2:
            _ = getattr(subrack, command_name)(1, 1)


class TestSubrackComponentManager:
    """Tests of the subrack component manager."""

    @pytest.mark.parametrize("tpm_id", [1, 2])
    def test_tpm_power_states(
        self: TestSubrackComponentManager,
        subrack_component_manager: SubrackComponentManager,
        component_state_changed_callback: MockCallable,
        tpm_id: int,
    ) -> None:
        """
<<<<<<< HEAD
        Test that the callback is called when we change the power mode of an tpm. (i.e.
        turn it on or off).
=======
        Test that the callback is called when we change the power mode of an tpm.

        (i.e. turn it on or off).
>>>>>>> ff3983ef

        :param subrack_component_manager: the subrack component manager under
            test
        :param component_state_changed_callback: callback to be
            called when the component power mode changes
        :param tpm_id: the number of the tpm to use in the test
        """
        expected_tpm_power_states = [PowerState.UNKNOWN] * SubrackData.TPM_BAY_COUNT
        component_state_changed_callback.assert_next_call(
            {"tpm_power_states": expected_tpm_power_states}
        )

        component_state_changed_callback.assert_not_called()

        subrack_component_manager.start_communicating()

        component_state_changed_callback.assert_next_call(
            {"power_state": PowerState.OFF}
        )
        assert subrack_component_manager.power_state == PowerState.OFF

        expected_tpm_power_states = [PowerState.NO_SUPPLY] * SubrackData.TPM_BAY_COUNT
        component_state_changed_callback.assert_next_call(
            {"tpm_power_states": expected_tpm_power_states}
        )

        component_state_changed_callback.assert_not_called()

        subrack_component_manager.on()

        component_state_changed_callback.assert_next_call(
            {"power_state": PowerState.ON}
        )
        assert subrack_component_manager.power_state == PowerState.ON

        expected_tpm_power_states = [PowerState.OFF] * SubrackData.TPM_BAY_COUNT
        component_state_changed_callback.assert_next_call(expected_tpm_power_states)

        assert subrack_component_manager.tpm_power_states == expected_tpm_power_states
        component_state_changed_callback.assert_not_called()

        assert subrack_component_manager.turn_on_tpm(tpm_id)
        expected_tpm_power_states[tpm_id - 1] = PowerState.ON
        component_state_changed_callback.assert_next_call(expected_tpm_power_states)
        assert subrack_component_manager.tpm_power_states == expected_tpm_power_states

        assert subrack_component_manager.turn_on_tpm(tpm_id) is None
        component_state_changed_callback.assert_not_called()

        assert subrack_component_manager.turn_off_tpm(tpm_id) is True
        expected_tpm_power_states[tpm_id - 1] = PowerState.OFF
        component_state_changed_callback.assert_next_call(expected_tpm_power_states)
        assert subrack_component_manager.tpm_power_states == expected_tpm_power_states

        assert subrack_component_manager.turn_off_tpm(tpm_id) is None
        component_state_changed_callback.assert_not_called()

        assert subrack_component_manager.off() == ResultCode.OK
        component_state_changed_callback.assert_next_call(
            {"power_state": PowerState.OFF}
        )
        assert subrack_component_manager.power_state == PowerState.OFF

        expected_tpm_power_states = [PowerState.NO_SUPPLY] * SubrackData.TPM_BAY_COUNT
        component_state_changed_callback.assert_next_call(
            {"tpm_power_states": expected_tpm_power_states}
        )
        expected_tpm_power_states = [PowerState.UNKNOWN] * SubrackData.TPM_BAY_COUNT
        subrack_component_manager.stop_communicating()
        component_state_changed_callback.assert_next_call(
            {"tpm_power_states": expected_tpm_power_states}
        )

    def test_component_progress_changed_callback(
        self: TestSubrackComponentManager,
        subrack_component_manager: SubrackComponentManager,
        component_progress_changed_callback: MockCallable,
    ) -> None:
        """
        Test that the callback is called when we change the progress.

        Reported by the subrack simulator when using the 'turn_on_tpm' method.

        :param subrack_component_manager: the subrack component manager under
            test
        :param component_progress_changed_callback: callback to be
            called when the progress value of a tpm command changes
        """
        subrack_component_manager.start_communicating()
        subrack_component_manager.on()

        time.sleep(0.1)

        subrack_component_manager.turn_on_tpm(1)
        component_progress_changed_callback.assert_next_call(0)
        component_progress_changed_callback.assert_next_call(100)<|MERGE_RESOLUTION|>--- conflicted
+++ resolved
@@ -619,14 +619,9 @@
         tpm_id: int,
     ) -> None:
         """
-<<<<<<< HEAD
-        Test that the callback is called when we change the power mode of an tpm. (i.e.
-        turn it on or off).
-=======
         Test that the callback is called when we change the power mode of an tpm.
 
         (i.e. turn it on or off).
->>>>>>> ff3983ef
 
         :param subrack_component_manager: the subrack component manager under
             test
