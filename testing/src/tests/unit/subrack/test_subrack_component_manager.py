--- conflicted
+++ resolved
@@ -666,19 +666,12 @@
         component_state_changed_callback.assert_next_call_with_keys(
             {"tpm_power_states": expected_tpm_power_states}
         )
-<<<<<<< HEAD
-        # component_state_changed_callback.assert_not_called()
-
-        subrack_component_manager.on()
-        component_state_changed_callback.assert_in_deque({"power_state": PowerState.ON})
-=======
         time.sleep(0.2)
 
         subrack_component_manager._on()
         component_state_changed_callback.assert_next_call_with_keys(
             {"power_state": PowerState.ON}
         )
->>>>>>> 72216aa5
         subrack_component_manager.power_state = PowerState.ON
         assert subrack_component_manager.power_state == PowerState.ON
         
@@ -688,18 +681,8 @@
         )
         subrack_component_manager._tpm_power_states = expected_tpm_power_states
         assert subrack_component_manager.tpm_power_states == expected_tpm_power_states
-<<<<<<< HEAD
-        #  component_state_changed_callback.assert_not_called()
 
         assert subrack_component_manager.turn_on_tpm(tpm_id)
-        expected_tpm_power_states[tpm_id - 1] = PowerState.ON
-        component_state_changed_callback.assert_next_call_with_keys(
-            {"tpm_power_states": expected_tpm_power_states}
-        )
-=======
-
-        assert subrack_component_manager.turn_on_tpm(tpm_id)
->>>>>>> 72216aa5
         time.sleep(0.2)
         expected_tpm_power_states[tpm_id - 1] = PowerState.ON
         component_state_changed_callback.assert_in_deque({"tpm_power_states": expected_tpm_power_states})
@@ -708,25 +691,11 @@
         assert subrack_component_manager.turn_off_tpm(tpm_id)
         time.sleep(0.2)
         expected_tpm_power_states[tpm_id - 1] = PowerState.OFF
-<<<<<<< HEAD
-        component_state_changed_callback.assert_next_call_with_keys(
-            {"tpm_power_states": expected_tpm_power_states}
-        )
-        time.sleep(0.2)
-        # subrack_component_manager._tpm_power_states = expected_tpm_power_states
-        assert subrack_component_manager.tpm_power_states == expected_tpm_power_states
-
-        # assert subrack_component_manager.turn_off_tpm(tpm_id) is None
-        # component_state_changed_callback.assert_not_called()
-        # assert subrack_component_manager.off() == ResultCode.OK
-        assert subrack_component_manager.off()
-=======
         component_state_changed_callback.assert_next_call_with_keys({"tpm_power_states": expected_tpm_power_states})
         assert subrack_component_manager.tpm_power_states == expected_tpm_power_states
 
         subrack_component_manager._off()
         time.sleep(0.2)
->>>>>>> 72216aa5
         component_state_changed_callback.assert_next_call_with_keys(
             {"power_state": PowerState.OFF}
         )
