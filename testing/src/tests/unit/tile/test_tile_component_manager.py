# -*- coding: utf-8 -*-
#
# This file is part of the SKA Low MCCS project
#
#
#
# Distributed under the terms of the GPL license.
# See LICENSE.txt for more info.
#########################################################################
"""This module contains the tests of the tile component manage."""
from __future__ import annotations

import time
from typing import Any, Union
import unittest.mock

import pytest
import pytest_mock
from _pytest.fixtures import SubRequest

from ska_tango_base.commands import ResultCode
from ska_tango_base.control_model import SimulationMode, TestMode

from ska_low_mccs.component import CommunicationStatus, ExtendedPowerMode
from ska_low_mccs.tile import (
    DynamicTpmSimulator,
    StaticTpmSimulator,
    TpmDriver,
    DynamicTpmSimulatorComponentManager,
    StaticTpmSimulatorComponentManager,
    SwitchingTpmComponentManager,
    TileComponentManager,
)

from ska_low_mccs.testing.mock import MockCallable


class TestTileComponentManager:
    """
    Class for testing the tile component manager.

    Many of its methods and properties map to the underlying TPM
    simulator or driver, and these are tested in the class below. Here,
    we just perform tests of functionality in the tile component manager
    itself.
    """

    @pytest.mark.parametrize("power_mode", list(ExtendedPowerMode))
    def test_communication(
        self: TestTileComponentManager,
        tile_component_manager: TileComponentManager,
        communication_status_changed_callback: MockCallable,
        power_mode: ExtendedPowerMode,
    ) -> None:
        """
        Test communication between the tile component manager and its tile.

        :param tile_component_manager: the tile component manager
            under test
        :param communication_status_changed_callback: callback to be
            called when the status of the communications channel between
            the component manager and its component changes
        :param power_mode: the power mode of the TPM when we break off
            comms
        """
        assert (
            tile_component_manager.communication_status == CommunicationStatus.DISABLED
        )

        tile_component_manager.start_communicating()

        communication_status_changed_callback.assert_next_call(
            CommunicationStatus.NOT_ESTABLISHED
        )
        communication_status_changed_callback.assert_next_call(
            CommunicationStatus.ESTABLISHED
        )

        assert (
            tile_component_manager.communication_status
            == CommunicationStatus.ESTABLISHED
        )

        if power_mode == ExtendedPowerMode.UNKNOWN:
            tile_component_manager._tpm_power_mode_changed(ExtendedPowerMode.UNKNOWN)
        elif power_mode == ExtendedPowerMode.NO_SUPPLY:
            tile_component_manager._tpm_power_mode_changed(ExtendedPowerMode.NO_SUPPLY)
        elif power_mode == ExtendedPowerMode.OFF:
            pass  # test harness starts with TPM off
        elif power_mode == ExtendedPowerMode.ON:
            tile_component_manager._tpm_power_mode_changed(ExtendedPowerMode.ON)
            communication_status_changed_callback.assert_next_call(
                CommunicationStatus.NOT_ESTABLISHED
            )
            communication_status_changed_callback.assert_next_call(
                CommunicationStatus.ESTABLISHED
            )

        tile_component_manager.stop_communicating()

        communication_status_changed_callback.assert_next_call(
            CommunicationStatus.DISABLED
        )
        assert (
            tile_component_manager.communication_status == CommunicationStatus.DISABLED
        )

    # TODO: find out if TPM has standby mode, and if so add this case
    @pytest.mark.parametrize(
        "second_power_mode",
        [
            ExtendedPowerMode.UNKNOWN,
            ExtendedPowerMode.NO_SUPPLY,
            ExtendedPowerMode.OFF,
            ExtendedPowerMode.ON,
        ],
    )
    @pytest.mark.parametrize(
        "first_power_mode",
        [
            ExtendedPowerMode.UNKNOWN,
            ExtendedPowerMode.NO_SUPPLY,
            ExtendedPowerMode.OFF,
            ExtendedPowerMode.ON,
        ],
    )
    def test_power_mode_changes(
        self: TestTileComponentManager,
        tile_component_manager: TileComponentManager,
        communication_status_changed_callback: MockCallable,
        first_power_mode: ExtendedPowerMode,
        second_power_mode: ExtendedPowerMode,
    ) -> None:
        """
        Test handling of notifications of TPM power mode changes from the subrack.

        :param tile_component_manager: the tile component manager
            under test
        :param communication_status_changed_callback: callback to be
            called when the status of the communications channel between
            the component manager and its component changes
        :param first_power_mode: the power mode of the initial event
        :param second_power_mode: the power mode of the subsequent event
        """
<<<<<<< HEAD
        with pytest.raises(
            ConnectionError,
            match="Not connected",
        ):
            tile_subrack_proxy.on()

        assert tile_subrack_proxy.power_mode is None

        tile_subrack_proxy.start_communicating()
        time.sleep(0.1)
        # communication_status is ESTABLISHED because MccsSubrack's
        # state is OFF, from which it can be inferred that the tile
        # itself is powered off.
        assert tile_subrack_proxy.power_mode == PowerMode.OFF
        assert tile_subrack_proxy.supplied_power_mode == PowerMode.OFF

        assert tile_subrack_proxy.on() == ResultCode.QUEUED
        mock_subrack_device_proxy.On.assert_next_call()

        # Fake an event that tells this proxy that the subrack has been turned on.
        tile_subrack_proxy._device_state_changed(
            "state", tango.DevState.ON, tango.AttrQuality.ATTR_VALID
        )
        assert tile_subrack_proxy.power_mode == PowerMode.ON
        assert tile_subrack_proxy.supplied_power_mode == PowerMode.OFF

        time.sleep(0.1)
        assert tile_subrack_proxy.power_on() == ResultCode.OK
        mock_subrack_device_proxy.PowerOnTpm.assert_next_call(subrack_tpm_id)
=======
        assert (
            tile_component_manager.communication_status == CommunicationStatus.DISABLED
        )
>>>>>>> 381a7ede

        tile_component_manager.start_communicating()

        communication_status_changed_callback.assert_next_call(
            CommunicationStatus.NOT_ESTABLISHED
        )
        communication_status_changed_callback.assert_next_call(
            CommunicationStatus.ESTABLISHED
        )
<<<<<<< HEAD
        assert tile_subrack_proxy.supplied_power_mode == PowerMode.ON

        assert tile_subrack_proxy.power_on() is None
        mock_subrack_device_proxy.PowerOnTpm.assert_not_called()
        assert tile_subrack_proxy.supplied_power_mode == PowerMode.ON

        assert tile_subrack_proxy.power_off() == ResultCode.OK
        mock_subrack_device_proxy.PowerOffTpm.assert_next_call(subrack_tpm_id)

        # The power mode won't update until an event confirms that the tile is on.
        assert tile_subrack_proxy.supplied_power_mode == PowerMode.ON
=======
>>>>>>> 381a7ede

        assert (
            tile_component_manager.communication_status
            == CommunicationStatus.ESTABLISHED
        )

        tile_component_manager._tpm_power_mode_changed(first_power_mode)

        if first_power_mode == ExtendedPowerMode.ON:
            communication_status_changed_callback.assert_next_call(
                CommunicationStatus.NOT_ESTABLISHED
            )
            communication_status_changed_callback.assert_next_call(
                CommunicationStatus.ESTABLISHED
            )
        else:
            communication_status_changed_callback.assert_not_called()

        tile_component_manager._tpm_power_mode_changed(second_power_mode)

        if (
            first_power_mode != ExtendedPowerMode.ON
            and second_power_mode == ExtendedPowerMode.ON
        ):
            communication_status_changed_callback.assert_next_call(
                CommunicationStatus.NOT_ESTABLISHED
            )
            communication_status_changed_callback.assert_next_call(
                CommunicationStatus.ESTABLISHED
            )
        else:
            communication_status_changed_callback.assert_not_called()

    def test_off_on(
        self: TestTileComponentManager,
        tile_component_manager: TileComponentManager,
        communication_status_changed_callback: MockCallable,
        subrack_tpm_id: int,
        mock_subrack_device_proxy: unittest.mock.Mock,
    ) -> None:
        """
        Test that we can turn the TPM on and off when the subrack is on.

        :param tile_component_manager: the tile component manager
            under test
        :param communication_status_changed_callback: callback to be
            called when the status of the communications channel between
            the component manager and its component changes
        :param subrack_tpm_id: This tile's position in its subrack
        :param mock_subrack_device_proxy: a mock device proxy to a
            subrack device.
        """
        tile_component_manager.start_communicating()

        communication_status_changed_callback.assert_next_call(
            CommunicationStatus.NOT_ESTABLISHED
        )
        communication_status_changed_callback.assert_next_call(
            CommunicationStatus.ESTABLISHED
        )

        tile_component_manager._tpm_power_mode_changed(ExtendedPowerMode.OFF)

        tile_component_manager.on()
        mock_subrack_device_proxy.PowerOnTpm.assert_next_call(subrack_tpm_id)
        tile_component_manager._tpm_power_mode_changed(ExtendedPowerMode.ON)

        tile_component_manager.off()
        mock_subrack_device_proxy.PowerOffTpm.assert_next_call(subrack_tpm_id)
        tile_component_manager._tpm_power_mode_changed(ExtendedPowerMode.OFF)

    def test_eventual_consistency_of_on_command(
        self: TestTileComponentManager,
        tile_component_manager: TileComponentManager,
        communication_status_changed_callback: MockCallable,
        subrack_tpm_id: int,
        mock_subrack_device_proxy: unittest.mock.Mock,
    ) -> None:
        """
        Test that eventual consistency semantics of the on command.

        This test tells the tile component manager to turn on, in
        circumstances in which it cannot possibly do so (the subrack is
        turned off). Instead of failing, it waits to the subrack to turn
        on, and then executes the on command.

        :param tile_component_manager: the tile component manager
            under test
        :param communication_status_changed_callback: callback to be
            called when the status of the communications channel between
            the component manager and its component changes
        :param subrack_tpm_id: This tile's position in its subrack
        :param mock_subrack_device_proxy: a mock device proxy to a
            subrack device.
        """
        with pytest.raises(ConnectionError, match="Not connected"):
            tile_component_manager.on()

        tile_component_manager.start_communicating()

        communication_status_changed_callback.assert_next_call(
            CommunicationStatus.NOT_ESTABLISHED
        )
        communication_status_changed_callback.assert_next_call(
            CommunicationStatus.ESTABLISHED
        )

        # mock an event from subrack announcing it to be turned off
        tile_component_manager._tpm_power_mode_changed(ExtendedPowerMode.NO_SUPPLY)

        assert tile_component_manager.on() == ResultCode.QUEUED

        # no action taken initialially because the subrack is switched off
        mock_subrack_device_proxy.PowerOnTpm.assert_not_called()

        # mock an event from subrack announcing it to be turned on
        tile_component_manager._tpm_power_mode_changed(ExtendedPowerMode.OFF)

        # now that the tile has been notified that the subrack is on,
        # it tells it to turn on its TPM
        mock_subrack_device_proxy.PowerOnTpm.assert_next_call(subrack_tpm_id)


class TestStaticSimulatorCommon:
    """
    Class for testing commands common to several component manager layers.

    Because the TileComponentManager is designed to pass commands
    through to the TPM simulator or driver that it is driving, many
    commands are common to multiple classes. Here we test the flow of
    commands to the simulator. Tests in this class are tested against:

    * the StaticTpmSimulator
    * the StaticTpmSimulatorComponentManager,
    * the SwitchingTpmComponentManager (in simulation and test mode)
    * the TileComponentManager (in simulation and test mode and turned
      on)
    """

    @pytest.fixture()
    def initial_tpm_power_mode(self: TestStaticSimulatorCommon) -> ExtendedPowerMode:
        """
        Return the initial power mode of the TPM.

        Overridden here to put the TPM into ON state, so that we don't
        have to fiddle around with state change events to get the tile
        component manager communicating with its tile.

        :return: the initial power mode of the TPM.
        """
        return ExtendedPowerMode.ON

    @pytest.fixture(
        params=[
            "static_tpm_simulator",
            "static_tpm_simulator_component_manager",
            "switching_tpm_component_manager",
            "tile_component_manager",
        ]
    )
    def tile(
        self: TestStaticSimulatorCommon,
        static_tpm_simulator: StaticTpmSimulator,
        static_tpm_simulator_component_manager: StaticTpmSimulatorComponentManager,
        switching_tpm_component_manager: SwitchingTpmComponentManager,
        tile_component_manager: TileComponentManager,
        communication_status_changed_callback: MockCallable,
        request: SubRequest,
    ) -> Union[
        StaticTpmSimulator,
        StaticTpmSimulatorComponentManager,
        SwitchingTpmComponentManager,
        TileComponentManager,
    ]:
        """
        Return the tile component under test.

        This is parametrised to return

        * a static TPM simulator,

        * a static TPM simulator component manager,

        * a component manager that can switch between TPM driver and
          simulators.

        * a Tile component manager (in simulation and test mode and
          turned on)

        So any test that relies on this fixture will be run four times:
        once for each of the above classes.

        :param static_tpm_simulator: the static TPM simulator to return
        :param static_tpm_simulator_component_manager: the static TPM
            simulator component manager to return
        :param switching_tpm_component_manager: the component manager
            that switches between TPM simulator and TPM driver to return
        :param tile_component_manager: the tile component manager (in
            simulation mode) to return
        :param communication_status_changed_callback: callback to be
            called when the status of the communications channel between
            the component manager and its component changes
        :param request: A pytest object giving access to the requesting test
            context.

        :raises ValueError:if fixture is parametrized with unrecognised
            option

        :return: the tile class object under test
        """
        if request.param == "static_tpm_simulator":
            return static_tpm_simulator
        elif request.param == "static_tpm_simulator_component_manager":
            static_tpm_simulator_component_manager.start_communicating()
            return static_tpm_simulator_component_manager
        elif request.param == "switching_tpm_component_manager":
            switching_tpm_component_manager.start_communicating()
            return switching_tpm_component_manager
        elif request.param == "tile_component_manager":
            tile_component_manager.start_communicating()
            communication_status_changed_callback.assert_next_call(
                CommunicationStatus.NOT_ESTABLISHED
            )
            communication_status_changed_callback.assert_next_call(
                CommunicationStatus.ESTABLISHED
            )
            time.sleep(0.1)
            return tile_component_manager
        raise ValueError("Tile fixture parametrized with unrecognised option")

    @pytest.mark.parametrize(
        ("attribute_name", "expected_value"),
        (("current", StaticTpmSimulator.CURRENT),),
    )
    def test_read_attribute(
        self: TestStaticSimulatorCommon,
        tile: Union[
            StaticTpmSimulator,
            StaticTpmSimulatorComponentManager,
            SwitchingTpmComponentManager,
            TileComponentManager,
        ],
        attribute_name: str,
        expected_value: Any,
    ) -> None:
        """
        Tests that read-only attributes take certain known initial values.

        This is a weak test; over time we should find ways to more thoroughly
        test each of these independently.

        :param tile: the tile class object under test.
        :param attribute_name: the name of the attribute under test
        :param expected_value: the expected value of the attribute. This
            can be any type, but the test of the attribute is a single
            "==" equality test.
        """
        # For the TileComponentManager we need to satisfy the decorators
        if type(tile) == TileComponentManager:
            tile.start_communicating()
            tile.update_component_power_mode(PowerMode.ON)
        assert getattr(tile, attribute_name) == expected_value

    @pytest.mark.parametrize(
        ("attribute_name", "initial_value", "values_to_write"),
        (("phase_terminal_count", StaticTpmSimulator.PHASE_TERMINAL_COUNT, [1, 2]),),
    )
    def test_write_attribute(
        self: TestStaticSimulatorCommon,
        tile: Union[
            StaticTpmSimulator,
            StaticTpmSimulatorComponentManager,
            SwitchingTpmComponentManager,
            TileComponentManager,
        ],
        attribute_name: str,
        initial_value: Any,
        values_to_write: list,
    ) -> None:
        """
        Test read-write attributes.

        Take certain known initial values, and that
        their values can be updated.

        This is a weak test; over time we should find ways to more
        thoroughly test each of these independently.

        :param tile: the tile class object under test.
        :param attribute_name: the name of the attribute under test
        :param initial_value: the expected initial value of the
            attribute. This can be any type, but the test of the
            attribute is a simple "==" equality test.
        :param values_to_write: a sequence of values to write, in order
            to check that the writes are sticking. The values can be of
            any type, but the test of the attribute is a simple "=="
            equality test.
        """
        # For the TileComponentManager we need to satisfy the decorators
        if type(tile) == TileComponentManager:
            tile.start_communicating()
            tile.update_component_power_mode(PowerMode.ON)
        assert getattr(tile, attribute_name) == initial_value

        for value in values_to_write:
            setattr(tile, attribute_name, value)
            assert getattr(tile, attribute_name) == value

    @pytest.mark.parametrize(
        ("command_name", "num_args"),
        (
            ("cpld_flash_write", 1),
            ("set_channeliser_truncation", 1),
            ("set_beamformer_regions", 1),
            ("initialise_beamformer", 4),
            ("set_lmc_download", 1),
            ("switch_calibration_bank", 0),
            ("load_beam_angle", 1),
            ("load_calibration_coefficients", 2),
            ("load_calibration_curve", 3),
            ("load_antenna_tapering", 2),
            ("load_pointing_delay", 1),
            ("set_pointing_delay", 2),
            ("configure_integrated_channel_data", 3),
            ("configure_integrated_beam_data", 3),
            ("stop_integrated_data", 0),
            ("send_raw_data", 0),
            ("send_channelised_data", 0),
            ("send_channelised_data", 1),
            ("send_beam_data", 0),
            ("stop_data_transmission", 0),
            ("compute_calibration_coefficients", 0),
            ("start_acquisition", 0),
            ("set_time_delays", 1),
            ("set_csp_rounding", 1),
            ("set_lmc_integrated_download", 3),
            ("send_channelised_data_narrowband", 2),
            ("tweak_transceivers", 0),
            ("post_synchronisation", 0),
            ("sync_fpgas", 0),
            ("check_pending_data_requests", 0),
        ),
    )
    def test_command(
        self: TestStaticSimulatorCommon,
        tile: Union[
            StaticTpmSimulator,
            StaticTpmSimulatorComponentManager,
            SwitchingTpmComponentManager,
            TileComponentManager,
        ],
        mocker: pytest_mock.mocker,
        command_name: str,
        num_args: int,
    ) -> None:
        """
        Test of commands that aren't implemented yet.

        Since the commands don't really do
        anything, these tests simply check that the command can be called.

        :param mocker: fixture that wraps unittest.mock
        :param tile: the tile class object under test.
        :param command_name: the name of the command under test
        :param num_args: the number of args the command takes
        """
        # For the TileComponentManager we need to satisfy the decorators
        if type(tile) == TileComponentManager:
            tile.start_communicating()
            tile.update_component_power_mode(PowerMode.ON)
        args = [mocker.Mock()] * num_args
        with pytest.raises(NotImplementedError):
            getattr(tile, command_name)(*args)

    def test_initialise(
        self: TestStaticSimulatorCommon,
        tile: Union[
            StaticTpmSimulator,
            StaticTpmSimulatorComponentManager,
            SwitchingTpmComponentManager,
            TileComponentManager,
        ],
    ) -> None:
        """
        Test of the initialise command, which programs the TPM.

        :param tile: the tile class object under test.
        """
        # For the TileComponentManager we need to satisfy the decorators
        if type(tile) == TileComponentManager:
            tile.start_communicating()
            tile.update_component_power_mode(PowerMode.ON)
        assert not tile.is_programmed
        tile.initialise()
        assert tile.is_programmed
        assert tile.firmware_name == "itpm_v1_6.bit"

    def test_download_firmware(
        self: TestStaticSimulatorCommon,
        tile: Union[
            StaticTpmSimulator,
            StaticTpmSimulatorComponentManager,
            SwitchingTpmComponentManager,
            TileComponentManager,
        ],
        mocker: pytest_mock.mocker,
    ) -> None:
        """
        Test.

        Tests that:
        * the download_firmware command.
        * the is_programmed attribute

        :param tile: the tile class object under test.
        :param mocker: fixture that wraps unittest.mock
        """
        # For the TileComponentManager we need to satisfy the decorators
        if type(tile) == TileComponentManager:
            tile.start_communicating()
            tile.update_component_power_mode(PowerMode.ON)
        assert not tile.is_programmed
        mock_bitfile = mocker.Mock()
        tile.download_firmware(mock_bitfile)
        assert tile.is_programmed

    @pytest.mark.skip(reason="Overparametrized; takes forever for little benefit")
    @pytest.mark.parametrize("device", (0, 1))
    @pytest.mark.parametrize("register", [f"test-reg{i}" for i in (1, 4)])
    @pytest.mark.parametrize("read_offset", (0, 2))
    @pytest.mark.parametrize("read_length", (0, 4))
    @pytest.mark.parametrize("write_offset", (0, 3))
    @pytest.mark.parametrize("write_values", ([], [1], [2, 2]), ids=(0, 1, 2))
    def test_read_and_write_register(
        self: TestStaticSimulatorCommon,
        tile: Union[
            StaticTpmSimulator,
            StaticTpmSimulatorComponentManager,
            SwitchingTpmComponentManager,
            TileComponentManager,
        ],
        device: int,
        register: str,
        read_offset: int,
        read_length: int,
        write_offset: int,
        write_values: list[int],
    ) -> None:
        """
        Test read and write registers.

        Test the:
        * read_register command
        * write_register command

        :param tile: the tile class object under test.
        :param device: which FPGA is being addressed
        :param register: which register is being addressed
        :param read_offset: offset to start read at
        :param read_length: length of read
        :param write_offset: offset to start write at
        :param write_values: values to write to the register
        """
        buffer_size = max(read_offset + read_length, write_offset + len(write_values))
        buffer = [0] * buffer_size
        for (index, value) in enumerate(write_values):
            buffer[write_offset + index] = value
        expected_read = buffer[read_offset : (read_offset + read_length)]
        tile.write_register(register, write_values, write_offset, device)
        assert (
            tile.read_register(register, read_length, read_offset, device)
            == expected_read
        )

    @pytest.mark.skip(reason="Overparametrized; takes forever for little benefit")
    @pytest.mark.parametrize("write_address", [9, 11])
    @pytest.mark.parametrize("write_values", [[], [1], [2, 2]], ids=(0, 1, 2))
    @pytest.mark.parametrize("read_address", [10])
    @pytest.mark.parametrize("read_length", [0, 4])
    def test_read_and_write_address(
        self: TestStaticSimulatorCommon,
        tile: Union[
            StaticTpmSimulator,
            StaticTpmSimulatorComponentManager,
            SwitchingTpmComponentManager,
            TileComponentManager,
        ],
        write_address: int,
        write_values: list[int],
        read_address: int,
        read_length: int,
    ) -> None:
        """
        Test read and write address registers.

        Test the:
        * read_address command
        * write_address command

        :param tile: the tile class object under test.
        :param write_address: address to write to
        :param write_values: values to write
        :param read_address: address to read from
        :param read_length: length to read
        """
        min_address = min(read_address, write_address)
        max_address = max(read_address + read_length, write_address + len(write_values))
        buffer = [0] * (max_address - min_address)

        def buffer_slice(address: int, length: int) -> slice:
            """
            Return a slice that tells you where to read from or write to the buffer.

            :param address: the start address being read from or written
                to
            :param length: the size of the write or read

            :return: a buffer slice defining where in the buffer the
                read or write should be applied
            """
            return slice(address - min_address, address - min_address + length)

        buffer[buffer_slice(write_address, len(write_values))] = write_values
        expected_read = list(buffer[buffer_slice(read_address, read_length)])

        tile.write_address(write_address, write_values)
        assert tile.read_address(read_address, read_length) == expected_read

    def test_start_stop_beamformer(
        self: TestStaticSimulatorCommon,
        tile: Union[
            StaticTpmSimulator,
            StaticTpmSimulatorComponentManager,
            SwitchingTpmComponentManager,
            TileComponentManager,
        ],
    ) -> None:
        """
        Test start and stop beamformer.

        Test that:
        * the start_beamformer command.
        * the stop_beamformer command.
        * the is_beamformer_running attribute

        :param tile: the tile class object under test.
        """
        # For the TileComponentManager we need to satisfy the decorators
        if type(tile) == TileComponentManager:
            tile.start_communicating()
            tile.update_component_power_mode(PowerMode.ON)
        assert not tile.is_beamformer_running
        tile.start_beamformer()
        assert tile.is_beamformer_running
        tile.stop_beamformer()
        assert not tile.is_beamformer_running

    def test_40g_configuration(
        self: TestStaticSimulatorCommon,
        tile: Union[
            StaticTpmSimulator,
            StaticTpmSimulatorComponentManager,
            SwitchingTpmComponentManager,
            TileComponentManager,
        ],
    ) -> None:
        """
        Test 40G configuration.

        Test that:
        * the configure_40g_core command
        * the get_40g_configuration command

        :param tile: the tile class object under test.
        """
        # For the TileComponentManager we need to satisfy the decorators
        if type(tile) == TileComponentManager:
            tile.start_communicating()
            tile.update_component_power_mode(PowerMode.ON)

        assert tile.get_40g_configuration(-1, 0) == []
        assert tile.get_40g_configuration(9) is None

        tile.configure_40g_core(
            2,
            1,
            "mock_src_mac",
            "mock_src_ip",
            8888,
            "mock_dst_ip",
            3333,
        )

        expected = {
            "CoreID": 2,
            "ArpTableEntry": 1,
            "SrcMac": "mock_src_mac",
            "SrcIP": "mock_src_ip",
            "SrcPort": 8888,
            "DstIP": "mock_dst_ip",
            "DstPort": 3333,
        }

        assert tile.get_40g_configuration(-1, 0) == [expected]
        assert tile.get_40g_configuration(2) == expected
        assert tile.get_40g_configuration(10) is None


class TestDynamicSimulatorCommon:
    """
    Class for testing commands common to several component manager layers.

    Because the TileComponentManager is designed to pass commands
    through to the TPM simulator or driver that it is driving, many
    commands are common to multiple classes. Here we test the flow of
    commands to the dynamic TPM simulator. Tests in this class are
    tested against:

    * the DynamicTpmSimulator
    * the DynamicTpmSimulatorComponentManager,
    * the SwitchingTpmComponentManager (in simulation mode, test mode off)
    * the TileComponentManager (in simulation mode, test mode off, and
      turned on)
    """

    @pytest.fixture()
    def test_mode(self: TestDynamicSimulatorCommon) -> TestMode:
        """
        Return the test mode to be used when initialising the tile class object.

        :return: the test mode to be used when initialising the tile
            class object.
        """
        return TestMode.NONE

    @pytest.fixture()
    def initial_tpm_power_mode(self: TestDynamicSimulatorCommon) -> ExtendedPowerMode:
        """
        Return the initial power mode of the TPM.

        Overridden here to put the TPM into ON state, so that we don't
        have to fiddle around with state change events to get the tile
        component manager communicating with its tile.

        :return: the initial power mode of the TPM.
        """
        return ExtendedPowerMode.ON

    @pytest.fixture(
        params=[
            "dynamic_tpm_simulator_component_manager",
            "switching_tpm_component_manager",
            "tile_component_manager",
        ]
    )
    def tile(
        self: TestDynamicSimulatorCommon,
        dynamic_tpm_simulator_component_manager: DynamicTpmSimulatorComponentManager,
        switching_tpm_component_manager: SwitchingTpmComponentManager,
        tile_component_manager: TileComponentManager,
        request: SubRequest,
    ) -> Union[
        DynamicTpmSimulatorComponentManager,
        SwitchingTpmComponentManager,
        TileComponentManager,
    ]:
        """
        Return the tile component under test.

        This is parametrised to return

        * a dynamic TPM simulator component manager,

        * a component manager that can switch between TPM driver and
          simulators.

        * a Tile component manager (in simulation and test mode and
          turned on)

        So any test that relies on this fixture will be run three times:
        once for each of the above classes.

        :param dynamic_tpm_simulator_component_manager: the dynamic TPM
            simulator component manager to return
        :param switching_tpm_component_manager: the component manager
            that switches between TPM simulator and TPM driver to return
        :param tile_component_manager: the tile component manager (in
            simulation mode) to return
        :param request: A pytest object giving access to the requesting test
            context.

        :raises ValueError: if parametrized with an unrecognised option

        :return: the tile class object under test
        """
        if request.param == "dynamic_tpm_simulator_component_manager":
            dynamic_tpm_simulator_component_manager.start_communicating()
            return dynamic_tpm_simulator_component_manager
        elif request.param == "switching_tpm_component_manager":
            switching_tpm_component_manager.start_communicating()
            return switching_tpm_component_manager
        elif request.param == "tile_component_manager":
            tile_component_manager.start_communicating()
            time.sleep(0.1)
            return tile_component_manager
        raise ValueError("Tile fixture parametrized with unrecognised option")

    @pytest.mark.parametrize(
        "attribute_name",
        (
            "current",
            "voltage",
            "board_temperature",
            "fpga1_temperature",
            "fpga2_temperature",
        ),
    )
    def test_dynamic_attribute(
        self: TestDynamicSimulatorCommon,
        tile: Union[
            DynamicTpmSimulatorComponentManager,
            SwitchingTpmComponentManager,
            TileComponentManager,
        ],
        attribute_name: str,
    ) -> None:
        """
        Tests that dynamic attributes can be read.

        Check that they are NOT equal to the
        static value assigned in the static dynamic simulator.

        :param tile: the tile class object under test.
        :param attribute_name: the name of the attribute under test
        """
        # For the TileComponentManager we need to satisfy the decorators
        if type(tile) == TileComponentManager:
            tile.start_communicating()
            tile.update_component_power_mode(PowerMode.ON)
        attribute_value = getattr(tile, attribute_name)
        assert attribute_value is not None
        time.sleep(1.1)
        new_attribute_value = getattr(tile, attribute_name)
        assert new_attribute_value is not None
        assert new_attribute_value != attribute_value

    @pytest.mark.parametrize(
        ("attribute_name", "expected_value"),
        (
            ("adc_rms", DynamicTpmSimulator.ADC_RMS),
            ("fpgas_time", DynamicTpmSimulator.FPGAS_TIME),
            (
                "current_tile_beamformer_frame",
                DynamicTpmSimulator.CURRENT_TILE_BEAMFORMER_FRAME,
            ),
            ("pps_delay", DynamicTpmSimulator.PPS_DELAY),
            ("firmware_available", DynamicTpmSimulator.FIRMWARE_AVAILABLE),
            ("arp_table", DynamicTpmSimulator.ARP_TABLE),
            ("register_list", list(DynamicTpmSimulator.REGISTER_MAP[0].keys())),
        ),
    )
    def test_read_static_attribute(
        self: TestDynamicSimulatorCommon,
        tile: Union[
            DynamicTpmSimulatorComponentManager,
            SwitchingTpmComponentManager,
            TileComponentManager,
        ],
        attribute_name: str,
        expected_value: Any,
    ) -> None:
        """
        Tests that read-only attributes take certain known initial values.

        This test covers attributes that have not been made dynamic yet.

        :param tile: the tile class object under test.
        :param attribute_name: the name of the attribute under test
        :param expected_value: the expected value of the attribute. This
            can be any type, but the test of the attribute is a single
            "==" equality test.
        """
        # For the TileComponentManager we need to satisfy the decorators
        if type(tile) == TileComponentManager:
            tile.start_communicating()
            tile.update_component_power_mode(PowerMode.ON)
        assert getattr(tile, attribute_name) == expected_value


class TestDriverCommon:
    """
    Class for testing commands common to several component manager layers.

    Because the TileComponentManager is designed to pass commands
    through to the TpmSimulator or TpmDriver that it is driving, many
    commands are common to multiple classes. Here we test the flow of
    commands to the driver. Tests in this class are deployed to:

    * the TpmDriver,
    * the SwitchingTpmComponentManager (in driver mode)
    * the TileComponentManager (in driver mode)
    """

    @pytest.fixture()
    def simulation_mode(self: TestDriverCommon) -> SimulationMode:
        """
        Return the simulation mode.

        To be used when initialising the tile class object
        under test.

        :return: the simulation mode to be used when initialising the
            tile class object under test.
        """
        return SimulationMode.FALSE

    @pytest.fixture(
        params=[
            "tpm_driver",
            "switching_tpm_component_manager",
        ]
    )
    def tile(
        self: TestDriverCommon,
        tpm_driver: TpmDriver,
        switching_tpm_component_manager: SwitchingTpmComponentManager,
        request: SubRequest,
    ) -> Union[TpmDriver, SwitchingTpmComponentManager]:
        """
        Return the tile component under test.

        This is parametrised to return

        * a TPM driver,

        * a component manager that can switch between TPM simulator and
          TPM driver.

        So any test that relies on this fixture will be run twice.

        :param tpm_driver: the TPM driver
        :param switching_tpm_component_manager: the component manager
            that switches between TPM simulator and TPM driver to return
        :param request: A pytest object giving access to the requesting test
            context.

        :raises ValueError: if parametrized with an unrecognised option

        :return: the tile class object under test
        """
        if request.param == "tpm_driver":
            return tpm_driver
        elif request.param == "switching_tpm_component_manager":
            return switching_tpm_component_manager
        raise ValueError("Tile fixture parametrized with unrecognised option")

    def test_communication_fails(
        self: TestDriverCommon, tile: Union[TpmDriver, SwitchingTpmComponentManager]
    ) -> None:
        """
        Test was can create the driver but not start communication with the component.

        We can create the tile class object under test, but will not be
        able to use it to establish communication with the component
        (which is a hardware TPM that does not exist in this test
        harness).

        :param tile: the tile class object under test.
        """
        assert tile.communication_status == CommunicationStatus.DISABLED
        tile.start_communicating()
        assert tile.communication_status == CommunicationStatus.NOT_ESTABLISHED
        time.sleep(0.1)
        assert tile.communication_status == CommunicationStatus.NOT_ESTABLISHED<|MERGE_RESOLUTION|>--- conflicted
+++ resolved
@@ -142,41 +142,9 @@
         :param first_power_mode: the power mode of the initial event
         :param second_power_mode: the power mode of the subsequent event
         """
-<<<<<<< HEAD
-        with pytest.raises(
-            ConnectionError,
-            match="Not connected",
-        ):
-            tile_subrack_proxy.on()
-
-        assert tile_subrack_proxy.power_mode is None
-
-        tile_subrack_proxy.start_communicating()
-        time.sleep(0.1)
-        # communication_status is ESTABLISHED because MccsSubrack's
-        # state is OFF, from which it can be inferred that the tile
-        # itself is powered off.
-        assert tile_subrack_proxy.power_mode == PowerMode.OFF
-        assert tile_subrack_proxy.supplied_power_mode == PowerMode.OFF
-
-        assert tile_subrack_proxy.on() == ResultCode.QUEUED
-        mock_subrack_device_proxy.On.assert_next_call()
-
-        # Fake an event that tells this proxy that the subrack has been turned on.
-        tile_subrack_proxy._device_state_changed(
-            "state", tango.DevState.ON, tango.AttrQuality.ATTR_VALID
-        )
-        assert tile_subrack_proxy.power_mode == PowerMode.ON
-        assert tile_subrack_proxy.supplied_power_mode == PowerMode.OFF
-
-        time.sleep(0.1)
-        assert tile_subrack_proxy.power_on() == ResultCode.OK
-        mock_subrack_device_proxy.PowerOnTpm.assert_next_call(subrack_tpm_id)
-=======
         assert (
             tile_component_manager.communication_status == CommunicationStatus.DISABLED
         )
->>>>>>> 381a7ede
 
         tile_component_manager.start_communicating()
 
@@ -186,20 +154,6 @@
         communication_status_changed_callback.assert_next_call(
             CommunicationStatus.ESTABLISHED
         )
-<<<<<<< HEAD
-        assert tile_subrack_proxy.supplied_power_mode == PowerMode.ON
-
-        assert tile_subrack_proxy.power_on() is None
-        mock_subrack_device_proxy.PowerOnTpm.assert_not_called()
-        assert tile_subrack_proxy.supplied_power_mode == PowerMode.ON
-
-        assert tile_subrack_proxy.power_off() == ResultCode.OK
-        mock_subrack_device_proxy.PowerOffTpm.assert_next_call(subrack_tpm_id)
-
-        # The power mode won't update until an event confirms that the tile is on.
-        assert tile_subrack_proxy.supplied_power_mode == PowerMode.ON
-=======
->>>>>>> 381a7ede
 
         assert (
             tile_component_manager.communication_status
