# -*- coding: utf-8 -*-
#
# This file is part of the SKA Low MCCS project
#
#
# Distributed under the terms of the BSD 3-clause new license.
# See LICENSE for more info.
"""This module contains the tests of the tile component manage."""
from __future__ import annotations

import time
from typing import Any, Union, Optional, Callable
import logging

import unittest.mock

import pytest
import pytest_mock
from _pytest.fixtures import SubRequest

from ska_tango_base.commands import ResultCode
from ska_tango_base.control_model import SimulationMode, TestMode

from ska_low_mccs.component import CommunicationStatus, ExtendedPowerMode
from ska_low_mccs.tile import (
    DynamicTpmSimulator,
    StaticTpmSimulator,
    TpmDriver,
    DynamicTpmSimulatorComponentManager,
    StaticTpmSimulatorComponentManager,
    SwitchingTpmComponentManager,
    TileComponentManager,
)

from ska_low_mccs.testing.mock import MockCallable, MockChangeEventCallback


class TestTileComponentManager:
    """
    Class for testing the tile component manager.

    Many of its methods and properties map to the underlying TPM
    simulator or driver, and these are tested in the class below. Here,
    we just perform tests of functionality in the tile component manager
    itself.
    """

    @pytest.mark.parametrize("power_mode", list(ExtendedPowerMode))
    def test_communication(
        self: TestTileComponentManager,
        tile_component_manager: TileComponentManager,
        communication_status_changed_callback: MockCallable,
        power_mode: ExtendedPowerMode,
    ) -> None:
        """
        Test communication between the tile component manager and its tile.

        :param tile_component_manager: the tile component manager
            under test
        :param communication_status_changed_callback: callback to be
            called when the status of the communications channel between
            the component manager and its component changes
        :param power_mode: the power mode of the TPM when we break off
            comms
        """
        assert (
            tile_component_manager.communication_status == CommunicationStatus.DISABLED
        )

        # takes the component out of DISABLED. Connects with subrack (NOT with TPM)
        tile_component_manager.start_communicating()

        communication_status_changed_callback.assert_next_call(
            CommunicationStatus.NOT_ESTABLISHED
        )

        if power_mode == ExtendedPowerMode.UNKNOWN:
            tile_component_manager._tpm_power_mode_changed(ExtendedPowerMode.UNKNOWN)
        elif power_mode == ExtendedPowerMode.NO_SUPPLY:
            tile_component_manager._tpm_power_mode_changed(ExtendedPowerMode.NO_SUPPLY)
        elif power_mode == ExtendedPowerMode.OFF:
            pass  # test harness starts with TPM off
        elif power_mode == ExtendedPowerMode.ON:
            tile_component_manager._tpm_power_mode_changed(ExtendedPowerMode.ON)
            communication_status_changed_callback.assert_next_call(
                CommunicationStatus.ESTABLISHED
            )

        tile_component_manager.stop_communicating()

        communication_status_changed_callback.assert_next_call(
            CommunicationStatus.DISABLED
        )
        assert (
            tile_component_manager.communication_status == CommunicationStatus.DISABLED
        )

    # TODO: find out if TPM has standby mode, and if so add this case
    @pytest.mark.parametrize(
        "second_power_mode",
        [
            ExtendedPowerMode.UNKNOWN,
            ExtendedPowerMode.NO_SUPPLY,
            ExtendedPowerMode.OFF,
            ExtendedPowerMode.ON,
        ],
    )
    @pytest.mark.parametrize(
        "first_power_mode",
        [
            ExtendedPowerMode.UNKNOWN,
            ExtendedPowerMode.NO_SUPPLY,
            ExtendedPowerMode.OFF,
            ExtendedPowerMode.ON,
        ],
    )
    def test_power_mode_changes(
        self: TestTileComponentManager,
        tile_component_manager: TileComponentManager,
        communication_status_changed_callback: MockCallable,
        first_power_mode: ExtendedPowerMode,
        second_power_mode: ExtendedPowerMode,
    ) -> None:
        """
        Test handling of notifications of TPM power mode changes from the subrack.

        :param tile_component_manager: the tile component manager
            under test
        :param communication_status_changed_callback: callback to be
            called when the status of the communications channel between
            the component manager and its component changes
        :param first_power_mode: the power mode of the initial event
        :param second_power_mode: the power mode of the subsequent event
        """
        assert (
            tile_component_manager.communication_status == CommunicationStatus.DISABLED
        )

        tile_component_manager.start_communicating()

        communication_status_changed_callback.assert_next_call(
            CommunicationStatus.NOT_ESTABLISHED
        )

        assert (
            tile_component_manager.communication_status
            == CommunicationStatus.NOT_ESTABLISHED
        )

        tile_component_manager._tpm_power_mode_changed(first_power_mode)

        if first_power_mode == ExtendedPowerMode.ON:
            communication_status_changed_callback.assert_next_call(
                CommunicationStatus.ESTABLISHED
            )
        else:
            communication_status_changed_callback.assert_not_called()

        tile_component_manager._tpm_power_mode_changed(second_power_mode)

        if (
            first_power_mode != ExtendedPowerMode.ON
            and second_power_mode == ExtendedPowerMode.ON
        ):
            communication_status_changed_callback.assert_next_call(
                CommunicationStatus.ESTABLISHED
            )
        else:
            communication_status_changed_callback.assert_not_called()

    def test_off_on(
        self: TestTileComponentManager,
        tile_component_manager: TileComponentManager,
        communication_status_changed_callback: MockCallable,
        subrack_tpm_id: int,
        mock_subrack_device_proxy: unittest.mock.Mock,
    ) -> None:
        """
        Test that we can turn the TPM on and off when the subrack is on.

        :param tile_component_manager: the tile component manager
            under test
        :param communication_status_changed_callback: callback to be
            called when the status of the communications channel between
            the component manager and its component changes
        :param subrack_tpm_id: This tile's position in its subrack
        :param mock_subrack_device_proxy: a mock device proxy to a
            subrack device.
        """
        tile_component_manager.start_communicating()

        communication_status_changed_callback.assert_next_call(
            CommunicationStatus.NOT_ESTABLISHED
        )

        tile_component_manager._tpm_power_mode_changed(ExtendedPowerMode.OFF)

        tile_component_manager.on()
        mock_subrack_device_proxy.PowerOnTpm.assert_next_call(subrack_tpm_id)
        tile_component_manager._tpm_power_mode_changed(ExtendedPowerMode.ON)

        tile_component_manager.off()
        mock_subrack_device_proxy.PowerOffTpm.assert_next_call(subrack_tpm_id)
        tile_component_manager._tpm_power_mode_changed(ExtendedPowerMode.OFF)

    def test_eventual_consistency_of_on_command(
        self: TestTileComponentManager,
        tile_component_manager: TileComponentManager,
        communication_status_changed_callback: MockCallable,
        subrack_tpm_id: int,
        mock_subrack_device_proxy: unittest.mock.Mock,
    ) -> None:
        """
        Test that eventual consistency semantics of the on command.

        This test tells the tile component manager to turn on, in
        circumstances in which it cannot possibly do so (the subrack is
        turned off). Instead of failing, it waits to the subrack to turn
        on, and then executes the on command.

        :param tile_component_manager: the tile component manager
            under test
        :param communication_status_changed_callback: callback to be
            called when the status of the communications channel between
            the component manager and its component changes
        :param subrack_tpm_id: This tile's position in its subrack
        :param mock_subrack_device_proxy: a mock device proxy to a
            subrack device.
        """
        with pytest.raises(
            ConnectionError, match="TPM cannot be turned off / on when not online."
        ):
            tile_component_manager.on()

        tile_component_manager.start_communicating()

        communication_status_changed_callback.assert_next_call(
            CommunicationStatus.NOT_ESTABLISHED
        )

        # mock an event from subrack announcing it to be turned off
        tile_component_manager._tpm_power_mode_changed(ExtendedPowerMode.NO_SUPPLY)

        assert tile_component_manager.on() == ResultCode.QUEUED

        # no action taken initialially because the subrack is switched off
        mock_subrack_device_proxy.PowerOnTpm.assert_not_called()

        # mock an event from subrack announcing it to be turned on
        tile_component_manager._tpm_power_mode_changed(ExtendedPowerMode.OFF)

        # now that the tile has been notified that the subrack is on,
        # it tells it to turn on its TPM
        mock_subrack_device_proxy.PowerOnTpm.assert_next_call(subrack_tpm_id)


class TestStaticSimulatorCommon:
    """
    Class for testing commands common to several component manager layers.

    Because the TileComponentManager is designed to pass commands
    through to the TPM simulator or driver that it is driving, many
    commands are common to multiple classes. Here we test the flow of
    commands to the simulator. Tests in this class are tested against:

    * the StaticTpmSimulator
    * the StaticTpmSimulatorComponentManager,
    * the SwitchingTpmComponentManager (in simulation and test mode)
    * the TileComponentManager (in simulation and test mode and turned
      on)
    """

    @pytest.fixture()
    def initial_tpm_power_mode(self: TestStaticSimulatorCommon) -> ExtendedPowerMode:
        """
        Return the initial power mode of the TPM.

        Overridden here to put the TPM into ON state, so that we don't
        have to fiddle around with state change events to get the tile
        component manager communicating with its tile.

        :return: the initial power mode of the TPM.
        """
        return ExtendedPowerMode.ON

    @pytest.fixture(
        params=[
            "static_tpm_simulator",
            "static_tpm_simulator_component_manager",
            "switching_tpm_component_manager",
            "tile_component_manager",
        ]
    )
    def tile(
        self: TestStaticSimulatorCommon,
        static_tpm_simulator: StaticTpmSimulator,
        static_tpm_simulator_component_manager: StaticTpmSimulatorComponentManager,
        switching_tpm_component_manager: SwitchingTpmComponentManager,
        tile_component_manager: TileComponentManager,
        communication_status_changed_callback: MockCallable,
        request: SubRequest,
    ) -> Union[
        StaticTpmSimulator,
        StaticTpmSimulatorComponentManager,
        SwitchingTpmComponentManager,
        TileComponentManager,
    ]:
        """
        Return the tile component under test.

        This is parametrised to return

        * a static TPM simulator,

        * a static TPM simulator component manager,

        * a component manager that can switch between TPM driver and
          simulators.

        * a Tile component manager (in simulation and test mode and
          turned on)

        So any test that relies on this fixture will be run four times:
        once for each of the above classes.

        :param static_tpm_simulator: the static TPM simulator to return
        :param static_tpm_simulator_component_manager: the static TPM
            simulator component manager to return
        :param switching_tpm_component_manager: the component manager
            that switches between TPM simulator and TPM driver to return
        :param tile_component_manager: the tile component manager (in
            simulation mode) to return
        :param communication_status_changed_callback: callback to be
            called when the status of the communications channel between
            the component manager and its component changes
        :param request: A pytest object giving access to the requesting test
            context.

        :raises ValueError:if fixture is parametrized with unrecognised
            option

        :return: the tile class object under test
        """
        if request.param == "static_tpm_simulator":
            return static_tpm_simulator
        elif request.param == "static_tpm_simulator_component_manager":
            static_tpm_simulator_component_manager.start_communicating()
            return static_tpm_simulator_component_manager
        elif request.param == "switching_tpm_component_manager":
            switching_tpm_component_manager.start_communicating()
            return switching_tpm_component_manager
        elif request.param == "tile_component_manager":
            tile_component_manager.start_communicating()
            communication_status_changed_callback.assert_next_call(
                CommunicationStatus.NOT_ESTABLISHED
            )
            time.sleep(0.1)
            return tile_component_manager
        raise ValueError("Tile fixture parametrized with unrecognised option")

    @pytest.mark.parametrize(
        ("attribute_name", "expected_value"),
        (
            ("current", StaticTpmSimulator.CURRENT),
            ("voltage", StaticTpmSimulator.VOLTAGE),
            ("board_temperature", StaticTpmSimulator.BOARD_TEMPERATURE),
            ("fpga1_temperature", StaticTpmSimulator.FPGA1_TEMPERATURE),
            ("fpga2_temperature", StaticTpmSimulator.FPGA2_TEMPERATURE),
            ("adc_rms", StaticTpmSimulator.ADC_RMS),
            ("fpgas_time", StaticTpmSimulator.FPGAS_TIME),
            (
                "current_tile_beamformer_frame",
                StaticTpmSimulator.CURRENT_TILE_BEAMFORMER_FRAME,
            ),
            ("pps_delay", StaticTpmSimulator.PPS_DELAY),
            ("firmware_available", StaticTpmSimulator.FIRMWARE_AVAILABLE),
            ("arp_table", StaticTpmSimulator.ARP_TABLE),
            ("register_list", list(StaticTpmSimulator.REGISTER_MAP[0].keys())),
        ),
    )
    def test_read_attribute(
        self: TestStaticSimulatorCommon,
        tile: Union[
            StaticTpmSimulator,
            StaticTpmSimulatorComponentManager,
            SwitchingTpmComponentManager,
            TileComponentManager,
        ],
        attribute_name: str,
        expected_value: Any,
    ) -> None:
        """
        Tests that read-only attributes take certain known initial values.

        This is a weak test; over time we should find ways to more thoroughly
        test each of these independently.

        :param tile: the tile class object under test.
        :param attribute_name: the name of the attribute under test
        :param expected_value: the expected value of the attribute. This
            can be any type, but the test of the attribute is a single
            "==" equality test.
        """
        assert getattr(tile, attribute_name) == expected_value

    @pytest.mark.parametrize(
        ("attribute_name", "initial_value", "values_to_write"),
        (("phase_terminal_count", StaticTpmSimulator.PHASE_TERMINAL_COUNT, [1, 2]),),
    )
    def test_write_attribute(
        self: TestStaticSimulatorCommon,
        tile: Union[
            StaticTpmSimulator,
            StaticTpmSimulatorComponentManager,
            SwitchingTpmComponentManager,
            TileComponentManager,
        ],
        attribute_name: str,
        initial_value: Any,
        values_to_write: list,
    ) -> None:
        """
        Test read-write attributes.

        Take certain known initial values, and that
        their values can be updated.

        This is a weak test; over time we should find ways to more
        thoroughly test each of these independently.

        :param tile: the tile class object under test.
        :param attribute_name: the name of the attribute under test
        :param initial_value: the expected initial value of the
            attribute. This can be any type, but the test of the
            attribute is a simple "==" equality test.
        :param values_to_write: a sequence of values to write, in order
            to check that the writes are sticking. The values can be of
            any type, but the test of the attribute is a simple "=="
            equality test.
        """
        assert getattr(tile, attribute_name) == initial_value

        for value in values_to_write:
            setattr(tile, attribute_name, value)
            assert getattr(tile, attribute_name) == value

    @pytest.mark.parametrize(
        ("command_name", "num_args"),
        (
            ("cpld_flash_write", 1),
            ("set_channeliser_truncation", 1),
            ("set_beamformer_regions", 1),
            ("initialise_beamformer", 4),
            ("set_lmc_download", 1),
            ("switch_calibration_bank", 0),
            ("load_beam_angle", 1),
            ("load_calibration_coefficients", 2),
            ("load_calibration_curve", 3),
            ("load_antenna_tapering", 2),
            ("load_pointing_delay", 1),
            ("set_pointing_delay", 2),
            ("configure_integrated_channel_data", 3),
            ("configure_integrated_beam_data", 3),
            ("stop_integrated_data", 0),
            ("send_raw_data", 0),
            ("send_channelised_data", 0),
            ("send_channelised_data", 1),
            ("send_beam_data", 0),
            ("stop_data_transmission", 0),
            ("compute_calibration_coefficients", 0),
            ("start_acquisition", 0),
            ("set_time_delays", 1),
            ("set_csp_rounding", 1),
            ("set_lmc_integrated_download", 3),
            ("send_channelised_data_narrowband", 2),
            ("tweak_transceivers", 0),
            ("post_synchronisation", 0),
            ("sync_fpgas", 0),
            ("check_pending_data_requests", 0),
        ),
    )
    def test_command(
        self: TestStaticSimulatorCommon,
        tile: Union[
            StaticTpmSimulator,
            StaticTpmSimulatorComponentManager,
            SwitchingTpmComponentManager,
            TileComponentManager,
        ],
        mocker: pytest_mock.mocker,
        command_name: str,
        num_args: int,
    ) -> None:
        """
        Test of commands that aren't implemented yet.

        Since the commands don't really do
        anything, these tests simply check that the command can be called.

        :param mocker: fixture that wraps unittest.mock
        :param tile: the tile class object under test.
        :param command_name: the name of the command under test
        :param num_args: the number of args the command takes
        """
        args = [mocker.Mock()] * num_args
        with pytest.raises(NotImplementedError):
            getattr(tile, command_name)(*args)

    def test_initialise(
        self: TestStaticSimulatorCommon,
        tile: Union[
            StaticTpmSimulator,
            StaticTpmSimulatorComponentManager,
            SwitchingTpmComponentManager,
            TileComponentManager,
        ],
    ) -> None:
        """
        Test of the initialise command, which programs the TPM.

        :param tile: the tile class object under test.
        """
        tile.erase_fpga()
        assert not tile.is_programmed
        tile.initialise()
        assert tile.is_programmed
        assert tile.firmware_name == "itpm_v1_6.bit"

    def test_download_firmware(
        self: TestStaticSimulatorCommon,
        tile: Union[
            StaticTpmSimulator,
            StaticTpmSimulatorComponentManager,
            SwitchingTpmComponentManager,
            TileComponentManager,
        ],
        mocker: pytest_mock.mocker,
    ) -> None:
        """
        Test.

        Tests that:
        * the download_firmware command.
        * the is_programmed attribute

        :param tile: the tile class object under test.
        :param mocker: fixture that wraps unittest.mock
        """
        tile.erase_fpga()
        assert not tile.is_programmed
        mock_bitfile = mocker.Mock()
        tile.download_firmware(mock_bitfile)
        assert tile.is_programmed

    @pytest.mark.parametrize("device", (1,))
    @pytest.mark.parametrize("register", [f"test-reg{i}" for i in (1, 4)])
    @pytest.mark.parametrize("read_offset", (2,))
    @pytest.mark.parametrize("read_length", (4,))
    @pytest.mark.parametrize("write_offset", (3,))
    @pytest.mark.parametrize("write_values", ([], [1], [2, 2]), ids=(0, 1, 2))
    def test_read_and_write_register(
        self: TestStaticSimulatorCommon,
        tile: Union[
            StaticTpmSimulator,
            StaticTpmSimulatorComponentManager,
            SwitchingTpmComponentManager,
            TileComponentManager,
        ],
        device: int,
        register: str,
        read_offset: int,
        read_length: int,
        write_offset: int,
        write_values: list[int],
    ) -> None:
        """
        Test read and write registers.

        Test the:
        * read_register command
        * write_register command

        :param tile: the tile class object under test.
        :param device: which FPGA is being addressed
        :param register: which register is being addressed
        :param read_offset: offset to start read at
        :param read_length: length of read
        :param write_offset: offset to start write at
        :param write_values: values to write to the register
        """
        buffer_size = max(read_offset + read_length, write_offset + len(write_values))
        buffer = [0] * buffer_size
        for (index, value) in enumerate(write_values):
            buffer[write_offset + index] = value
        expected_read = buffer[read_offset : (read_offset + read_length)]
        tile.write_register(register, write_values, write_offset, device)
        assert (
            tile.read_register(register, read_length, read_offset, device)
            == expected_read
        )

    @pytest.mark.parametrize(
        "write_address",
        [
            9,
        ],
    )
    @pytest.mark.parametrize("write_values", [[], [1], [2, 2]], ids=(0, 1, 2))
    @pytest.mark.parametrize("read_address", [10])
    @pytest.mark.parametrize("read_length", [0, 4])
    def test_read_and_write_address(
        self: TestStaticSimulatorCommon,
        tile: Union[
            StaticTpmSimulator,
            StaticTpmSimulatorComponentManager,
            SwitchingTpmComponentManager,
            TileComponentManager,
        ],
        write_address: int,
        write_values: list[int],
        read_address: int,
        read_length: int,
    ) -> None:
        """
        Test read and write address registers.

        Test the:
        * read_address command
        * write_address command

        :param tile: the tile class object under test.
        :param write_address: address to write to
        :param write_values: values to write
        :param read_address: address to read from
        :param read_length: length to read
        """
        min_address = min(read_address, write_address)
        max_address = max(read_address + read_length, write_address + len(write_values))
        buffer = [0] * (max_address - min_address)

        def buffer_slice(address: int, length: int) -> slice:
            """
            Return a slice that tells you where to read from or write to the buffer.

            :param address: the start address being read from or written
                to
            :param length: the size of the write or read

            :return: a buffer slice defining where in the buffer the
                read or write should be applied
            """
            return slice(address - min_address, address - min_address + length)

        buffer[buffer_slice(write_address, len(write_values))] = write_values
        expected_read = list(buffer[buffer_slice(read_address, read_length)])

        tile.write_address(write_address, write_values)
        assert tile.read_address(read_address, read_length) == expected_read

    def test_start_stop_beamformer(
        self: TestStaticSimulatorCommon,
        tile: Union[
            StaticTpmSimulator,
            StaticTpmSimulatorComponentManager,
            SwitchingTpmComponentManager,
            TileComponentManager,
        ],
    ) -> None:
        """
        Test start and stop beamformer.

        Test that:
        * the start_beamformer command.
        * the stop_beamformer command.
        * the is_beamformer_running attribute

        :param tile: the tile class object under test.
        """
        assert not tile.is_beamformer_running
        tile.start_beamformer()
        assert tile.is_beamformer_running
        tile.stop_beamformer()
        assert not tile.is_beamformer_running

    def test_40g_configuration(
        self: TestStaticSimulatorCommon,
        tile: Union[
            StaticTpmSimulator,
            StaticTpmSimulatorComponentManager,
            SwitchingTpmComponentManager,
            TileComponentManager,
        ],
    ) -> None:
        """
        Test 40G configuration.

        Test that:
        * the configure_40g_core command
        * the get_40g_configuration command

        :param tile: the tile class object under test.
        """
        assert tile.get_40g_configuration(-1, 0) == []
        assert tile.get_40g_configuration(9) is None

        tile.configure_40g_core(
            2,
            1,
            "mock_src_mac",
            "mock_src_ip",
            8888,
            "mock_dst_ip",
            3333,
        )

        expected = {
            "core_id": 2,
            "arp_table_entry": 1,
            "src_mac": "mock_src_mac",
            "src_ip": "mock_src_ip",
            "src_port": 8888,
            "dst_ip": "mock_dst_ip",
            "dst_port": 3333,
        }

        assert tile.get_40g_configuration(-1, 0) == [expected]
        assert tile.get_40g_configuration(2) == expected
        assert tile.get_40g_configuration(10) is None


class TestDynamicSimulatorCommon:
    """
    Class for testing commands common to several component manager layers.

    Because the TileComponentManager is designed to pass commands
    through to the TPM simulator or driver that it is driving, many
    commands are common to multiple classes. Here we test the flow of
    commands to the dynamic TPM simulator. Tests in this class are
    tested against:

    * the DynamicTpmSimulator
    * the DynamicTpmSimulatorComponentManager,
    * the SwitchingTpmComponentManager (in simulation mode, test mode off)
    * the TileComponentManager (in simulation mode, test mode off, and
      turned on)
    """

    @pytest.fixture()
    def test_mode(self: TestDynamicSimulatorCommon) -> TestMode:
        """
        Return the test mode to be used when initialising the tile class object.

        :return: the test mode to be used when initialising the tile
            class object.
        """
        return TestMode.NONE

    @pytest.fixture()
    def initial_tpm_power_mode(self: TestDynamicSimulatorCommon) -> ExtendedPowerMode:
        """
        Return the initial power mode of the TPM.

        Overridden here to put the TPM into ON state, so that we don't
        have to fiddle around with state change events to get the tile
        component manager communicating with its tile.

        :return: the initial power mode of the TPM.
        """
        return ExtendedPowerMode.ON

    @pytest.fixture(
        params=[
            "dynamic_tpm_simulator_component_manager",
            "switching_tpm_component_manager",
            "tile_component_manager",
        ]
    )
    def tile(
        self: TestDynamicSimulatorCommon,
        dynamic_tpm_simulator_component_manager: DynamicTpmSimulatorComponentManager,
        switching_tpm_component_manager: SwitchingTpmComponentManager,
        tile_component_manager: TileComponentManager,
        request: SubRequest,
    ) -> Union[
        DynamicTpmSimulatorComponentManager,
        SwitchingTpmComponentManager,
        TileComponentManager,
    ]:
        """
        Return the tile component under test.

        This is parametrised to return

        * a dynamic TPM simulator component manager,

        * a component manager that can switch between TPM driver and
          simulators.

        * a Tile component manager (in simulation and test mode and
          turned on)

        So any test that relies on this fixture will be run three times:
        once for each of the above classes.

        :param dynamic_tpm_simulator_component_manager: the dynamic TPM
            simulator component manager to return
        :param switching_tpm_component_manager: the component manager
            that switches between TPM simulator and TPM driver to return
        :param tile_component_manager: the tile component manager (in
            simulation mode) to return
        :param request: A pytest object giving access to the requesting test
            context.

        :raises ValueError: if parametrized with an unrecognised option

        :return: the tile class object under test
        """
        if request.param == "dynamic_tpm_simulator_component_manager":
            dynamic_tpm_simulator_component_manager.start_communicating()
            return dynamic_tpm_simulator_component_manager
        elif request.param == "switching_tpm_component_manager":
            switching_tpm_component_manager.start_communicating()
            return switching_tpm_component_manager
        elif request.param == "tile_component_manager":
            tile_component_manager.start_communicating()
            time.sleep(0.1)
            return tile_component_manager
        raise ValueError("Tile fixture parametrized with unrecognised option")

    @pytest.mark.parametrize(
        "attribute_name",
        (
            "current",
            "voltage",
            "board_temperature",
            "fpga1_temperature",
            "fpga2_temperature",
        ),
    )
    def test_dynamic_attribute(
        self: TestDynamicSimulatorCommon,
        tile: Union[
            DynamicTpmSimulatorComponentManager,
            SwitchingTpmComponentManager,
            TileComponentManager,
        ],
        attribute_name: str,
    ) -> None:
        """
        Tests that dynamic attributes can be read.

        Check that they are NOT equal to the
        static value assigned in the static dynamic simulator.

        :param tile: the tile class object under test.
        :param attribute_name: the name of the attribute under test
        """
        attribute_value = getattr(tile, attribute_name)
        assert attribute_value is not None
        time.sleep(1.1)
        new_attribute_value = getattr(tile, attribute_name)
        assert new_attribute_value is not None
        assert new_attribute_value != attribute_value

    @pytest.mark.parametrize(
        ("attribute_name", "expected_value"),
        (
            ("adc_rms", DynamicTpmSimulator.ADC_RMS),
            ("fpgas_time", DynamicTpmSimulator.FPGAS_TIME),
            (
                "current_tile_beamformer_frame",
                DynamicTpmSimulator.CURRENT_TILE_BEAMFORMER_FRAME,
            ),
            ("pps_delay", DynamicTpmSimulator.PPS_DELAY),
            ("firmware_available", DynamicTpmSimulator.FIRMWARE_AVAILABLE),
            ("arp_table", DynamicTpmSimulator.ARP_TABLE),
            ("register_list", list(DynamicTpmSimulator.REGISTER_MAP[0].keys())),
        ),
    )
    def test_read_static_attribute(
        self: TestDynamicSimulatorCommon,
        tile: Union[
            DynamicTpmSimulatorComponentManager,
            SwitchingTpmComponentManager,
            TileComponentManager,
        ],
        attribute_name: str,
        expected_value: Any,
    ) -> None:
        """
        Tests that read-only attributes take certain known initial values.

        This test covers attributes that have not been made dynamic yet.

        :param tile: the tile class object under test.
        :param attribute_name: the name of the attribute under test
        :param expected_value: the expected value of the attribute. This
            can be any type, but the test of the attribute is a single
            "==" equality test.
        """
        assert getattr(tile, attribute_name) == expected_value


class TestDriverCommon:
    """
    Class for testing commands common to several component manager layers.

    Because the TileComponentManager is designed to pass commands
    through to the TpmSimulator or TpmDriver that it is driving, many
    commands are common to multiple classes. Here we test the flow of
    commands to the driver. Tests in this class are deployed to:

    * the TpmDriver,
    * the SwitchingTpmComponentManager (in driver mode)
    * the TileComponentManager (in driver mode)
    """

    @pytest.fixture()
    def simulation_mode(self: TestDriverCommon) -> SimulationMode:
        """
        Return the simulation mode.

        To be used when initialising the tile class object
        under test.

        :return: the simulation mode to be used when initialising the
            tile class object under test.
        """
        return SimulationMode.FALSE

    @pytest.fixture()
    def hardware_tile_mock(self: TestDriverCommon) -> unittest.mock.Mock:
        """
        Provide a mock for the hardware tile.

        :return: An hardware tile mock
        """
        return unittest.mock.Mock()

    class PatchedTpmDriver(TpmDriver):
        """Patched TpmDriver class."""

        def __init__(
            self: TestDriverCommon.PatchedTpmDriver,
            logger: logging.Logger,
            push_change_event: Optional[Callable],
            ip: str,
            port: int,
            tpm_version: str,
            communication_status_changed_callback: Callable[
                [CommunicationStatus], None
            ],
            component_fault_callback: Callable[[bool], None],
            aavs_tile: unittest.mock.Mock,
        ) -> None:
            """
            Initialise a new patched TPM driver instance.

            :param logger: a logger for this simulator to use
            :param push_change_event: method to call when the base classes
                want to send an event
            :param ip: IP address for hardware tile
            :param port: IP address for hardware tile control
            :param tpm_version: TPM version: "tpm_v1_2" or "tpm_v1_6"
            :param communication_status_changed_callback: callback to be
                called when the status of the communications channel between
                the component manager and its component changes
            :param component_fault_callback: callback to be called when the
                component faults (or stops faulting)
            :param aavs_tile: a mock of the hardware tile
            """
            super().__init__(
                logger,
                push_change_event,
                1,  # default tile_id
                ip,
                port,
                tpm_version,
                communication_status_changed_callback,
                component_fault_callback,
            )
            self.tile = aavs_tile

    @pytest.fixture()
    def patched_tpm_driver(
        self: TestDriverCommon,
        logger: logging.Logger,
        lrc_result_changed_callback: MockChangeEventCallback,
        tpm_ip: str,
        tpm_cpld_port: int,
        tpm_version: str,
        communication_status_changed_callback: MockCallable,
        component_fault_callback: MockCallable,
        hardware_tile_mock: unittest.mock.Mock,
    ) -> PatchedTpmDriver:
        """
        Return a patched TPM driver.

        :param logger: the logger to be used by this object.
        :param lrc_result_changed_callback: a callback to
            be used to subscribe to device LRC result changes
        :param tpm_ip: the IP address of the tile
        :param tpm_cpld_port: the port at which the tile is accessed for control
        :param tpm_version: TPM version: "tpm_v1_2" or "tpm_v1_6"
        :param communication_status_changed_callback: callback to be
            called when the status of the communications channel between
            the component manager and its component changes
        :param component_fault_callback: callback to be called when the
            component faults (or stops faulting)
        :param hardware_tile_mock: a mock of the hardware tile

        :return: a patched TPM driver
        """
        return self.PatchedTpmDriver(
            logger,
            lrc_result_changed_callback,
            tpm_ip,
            tpm_cpld_port,
            tpm_version,
            communication_status_changed_callback,
            component_fault_callback,
            hardware_tile_mock,
        )

    def test_communication_fails(
        self: TestDriverCommon,
        patched_tpm_driver: PatchedTpmDriver,
        hardware_tile_mock: unittest.mock.Mock,
    ) -> None:
        """
        Test we can create the driver but not start communication with the component.

        We can create the tile class object under test, but will not be
        able to use it to establish communication with the component
        (which is a hardware TPM that does not exist in this test
        harness).

        :param patched_tpm_driver: the patched tpm driver under test.
        :param hardware_tile_mock: An hardware tile mock
        """
        hardware_tile_mock.tpm = None
        assert patched_tpm_driver.communication_status == CommunicationStatus.DISABLED
        patched_tpm_driver.start_communicating()
        assert (
            patched_tpm_driver.communication_status
            == CommunicationStatus.NOT_ESTABLISHED
        )
        # Wait for the message to execute
        # then check that the connect has been called
        # but the component is still unconnected
        time.sleep(3.1)
        hardware_tile_mock.connect.assert_called_with()
<<<<<<< HEAD
        # assert "_ConnectToTile" in patched_tpm_driver._queue_manager._task_result[0]
        # assert patched_tpm_driver._queue_manager._task_result[1] == str(
        #     ResultCode.FAILED.value
        # )
        # assert (
        #     patched_tpm_driver._queue_manager._task_result[2]
        #     == "Could not connect to Tile"
        # )
=======
>>>>>>> 7d023e02
        assert (
            patched_tpm_driver.communication_status
            == CommunicationStatus.NOT_ESTABLISHED
        )

    def test_communication(
        self: TestDriverCommon,
        patched_tpm_driver: PatchedTpmDriver,
        hardware_tile_mock: unittest.mock.Mock,
    ) -> None:
        """
        Test we can create the driver and start communication with the component.

        We can create the tile class object under test, and we will mock
        the underlying component (which is a hardware TPM that does not exist
        in this test harness).

        :param patched_tpm_driver: the patched tpm driver under test.
        :param hardware_tile_mock: An hardware tile mock
        """
        hardware_tile_mock.tpm = True
        assert patched_tpm_driver.communication_status == CommunicationStatus.DISABLED
        patched_tpm_driver.start_communicating()
        assert (
            patched_tpm_driver.communication_status
            == CommunicationStatus.NOT_ESTABLISHED
        )

        # Wait for the message to execute
        time.sleep(1)
        hardware_tile_mock.connect.assert_called_once()
        # assert "_ConnectToTile" in patched_tpm_driver._queue_manager._task_result[0]
        # assert patched_tpm_driver._queue_manager._task_result[1] == str(
        #    ResultCode.OK.value
        # )

        # assert patched_tpm_driver._queue_manager._task_result[2] == "Connected to Tile"
        assert (
            patched_tpm_driver.communication_status == CommunicationStatus.ESTABLISHED
        )<|MERGE_RESOLUTION|>--- conflicted
+++ resolved
@@ -1050,17 +1050,6 @@
         # but the component is still unconnected
         time.sleep(3.1)
         hardware_tile_mock.connect.assert_called_with()
-<<<<<<< HEAD
-        # assert "_ConnectToTile" in patched_tpm_driver._queue_manager._task_result[0]
-        # assert patched_tpm_driver._queue_manager._task_result[1] == str(
-        #     ResultCode.FAILED.value
-        # )
-        # assert (
-        #     patched_tpm_driver._queue_manager._task_result[2]
-        #     == "Could not connect to Tile"
-        # )
-=======
->>>>>>> 7d023e02
         assert (
             patched_tpm_driver.communication_status
             == CommunicationStatus.NOT_ESTABLISHED
