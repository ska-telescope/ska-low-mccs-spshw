# -*- coding: utf-8 -*-
#
# This file is part of the SKA Low MCCS project
#
#
# Distributed under the terms of the BSD 3-clause new license.
# See LICENSE for more info.
"""This module contains the tests for MccsTile."""
from __future__ import annotations

import itertools
import json
import time
import unittest
from typing import Any, Optional

import pytest
from tango import DevState, DevFailed
from ska_tango_base.commands import ResultCode
from ska_tango_base.control_model import AdminMode, HealthState, TestMode

from ska_low_mccs import MccsDeviceProxy, MccsTile
from ska_low_mccs.testing.mock import MockChangeEventCallback
from ska_low_mccs.testing.tango_harness import DeviceToLoadType, TangoHarness
from ska_low_mccs.tile import StaticTpmSimulator, TileComponentManager


@pytest.fixture()
def device_to_load(
    patched_tile_device_class: type[MccsTile],
) -> DeviceToLoadType:
    """
    Fixture that specifies the device to be loaded for testing.

    :param patched_tile_device_class: a device class for the tile device
        under test, patched with extra methods for testing.

    :return: specification of the device to be loaded
    """
    return {
        "path": "charts/ska-low-mccs/data/configuration.json",
        "package": "ska_low_mccs",
        "device": "tile_0001",
        "patch": patched_tile_device_class,
        "proxy": MccsDeviceProxy,
    }


@pytest.fixture()
def tile_device(tango_harness: TangoHarness) -> MccsDeviceProxy:
    """
    Fixture that returns the tile device under test.

    :param tango_harness: a test harness for Tango devices

    :return: the tile device under test
    """
    return tango_harness.get_device("low-mccs/tile/0001")


class TestMccsTile:
    """
    Test class for MccsTile tests.

    The Tile device represents the TANGO interface to a Tile (TPM) unit.
    """

    def test_healthState(
        self: TestMccsTile,
        tile_device: MccsDeviceProxy,
        mock_component_manager: unittest.mock.Mock,
        device_admin_mode_changed_callback: MockChangeEventCallback,
        device_health_state_changed_callback: MockChangeEventCallback,
    ) -> None:
        """
        Test for healthState.

        :param tile_device: fixture that provides a
            :py:class:`tango.DeviceProxy` to the device under test, in a
            :py:class:`tango.test_context.DeviceTestContext`.
        :param device_admin_mode_changed_callback: a callback that
            we can use to subscribe to admin mode changes on the device
        :param device_health_state_changed_callback: a callback that we
            can use to subscribe to health state changes on the device
        :param mock_component_manager: A mock component manager.
        """
        tile_device.add_change_event_callback(
            "adminMode",
            device_admin_mode_changed_callback,
        )
        device_admin_mode_changed_callback.assert_next_change_event(AdminMode.OFFLINE)
        assert tile_device.adminMode == AdminMode.OFFLINE

        tile_device.add_change_event_callback(
            "healthState",
            device_health_state_changed_callback,
        )
        device_health_state_changed_callback.assert_next_change_event(
            HealthState.UNKNOWN
        )
        assert tile_device.healthState == HealthState.UNKNOWN

        tile_device.adminMode = AdminMode.ONLINE
        device_admin_mode_changed_callback.assert_last_change_event(AdminMode.ONLINE)
        assert tile_device.adminMode == AdminMode.ONLINE

        mock_component_manager.component_state_changed_callback(
            {"health_state": HealthState.OK}
        )
        device_health_state_changed_callback.assert_next_change_event(HealthState.OK)
        assert tile_device.healthState == HealthState.OK

    @pytest.mark.parametrize(
        ("attribute", "initial_value", "write_value"),
        [
            ("logicalTileId", 0, 7),
            ("stationId", 0, 5),
            ("voltage", 4.7, None),
            ("boardTemperature", StaticTpmSimulator.BOARD_TEMPERATURE, None),
            ("current", StaticTpmSimulator.CURRENT, None),
            ("fpga1Temperature", StaticTpmSimulator.FPGA1_TEMPERATURE, None),
            ("fpga2Temperature", StaticTpmSimulator.FPGA2_TEMPERATURE, None),
            ("fpgasUnixTime", pytest.approx(StaticTpmSimulator.FPGAS_TIME), None),
            (
                "currentTileBeamformerFrame",
                StaticTpmSimulator.CURRENT_TILE_BEAMFORMER_FRAME,
                None,
            ),
            (
                "phaseTerminalCount",
                StaticTpmSimulator.PHASE_TERMINAL_COUNT,
                45,
            ),
            (
                "adcPower",
                pytest.approx(tuple(float(i) for i in range(32))),
                None,
            ),
            ("ppsDelay", 12, None),
        ],
    )

    def test_component_attribute(
        self: TestMccsTile,
        tile_device: MccsDeviceProxy,
        device_admin_mode_changed_callback: MockChangeEventCallback,
        device_state_changed_callback: MockChangeEventCallback,
        attribute: str,
        initial_value: Any,
        write_value: Any,
    ) -> None:
        """
        Test device attributes that map through to the component.

        Thus require the component to be connected and turned on before
        a read / write can be effected.

        :param tile_device: fixture that provides a
            :py:class:`tango.DeviceProxy` to the device under test, in a
            :py:class:`tango.test_context.DeviceTestContext`.
        :param device_state_changed_callback: a callback that we can use
            to subscribe to state changes on the tile device
        :param device_admin_mode_changed_callback: a callback that
            we can use to subscribe to admin mode changes on the tile
            device
        :param attribute: name of the attribute under test
        :param initial_value: expected initial value of the attribute
        :param write_value: value to be written as part of the test.
        """
        # with pytest.raises(
        #     DevFailed,
        #     match="Communication with component is not established",
        # ):
        #     _ = getattr(tile_device, attribute)

        tile_device.testMode = TestMode.TEST
        tile_device.add_change_event_callback(
            "adminMode",
            device_admin_mode_changed_callback,
        )
        tile_device.add_change_event_callback(
            "state",
            device_state_changed_callback,
        )
<<<<<<< HEAD
=======
        device_state_changed_callback.assert_last_change_event(tango.DevState.DISABLE)
>>>>>>> 72253d59

        device_state_changed_callback.assert_next_change_event(DevState.UNKNOWN)
        device_state_changed_callback.assert_next_change_event(DevState.INIT)

        device_admin_mode_changed_callback.assert_next_change_event(AdminMode.OFFLINE)
        assert tile_device.adminMode == AdminMode.OFFLINE
        device_state_changed_callback.assert_next_change_event(DevState.DISABLE)
        assert tile_device.state() == DevState.DISABLE

        tile_device.adminMode = AdminMode.ONLINE
        device_admin_mode_changed_callback.assert_last_change_event(AdminMode.ONLINE)
        assert tile_device.adminMode == AdminMode.ONLINE
        time.sleep(0.2)
        device_state_changed_callback.assert_next_change_event(DevState.OFF)

        tile_device.MockTpmOn()
        time.sleep(0.1)
        device_state_changed_callback.assert_last_change_event(DevState.ON)

        assert getattr(tile_device, attribute) == initial_value

        if write_value is not None:
            tile_device.write_attribute(attribute, write_value)
            assert getattr(tile_device, attribute) == write_value

    def test_cspDestinationIp(
        self: TestMccsTile,
        tile_device: MccsDeviceProxy,
    ) -> None:
        """
        Test for the cspDestinationIp attribute.

        :param tile_device: fixture that provides a
            :py:class:`tango.DeviceProxy` to the device under test, in a
            :py:class:`tango.test_context.DeviceTestContext`.
        """
        assert tile_device.cspDestinationIp == ""
        tile_device.cspDestinationIp = "10.0.23.56"
        assert tile_device.cspDestinationIp == "10.0.23.56"

    def test_cspDestinationMac(
        self: TestMccsTile,
        tile_device: MccsDeviceProxy,
    ) -> None:
        """
        Test for the cspDestinationMac attribute.

        :param tile_device: fixture that provides a
            :py:class:`tango.DeviceProxy` to the device under test, in a
            :py:class:`tango.test_context.DeviceTestContext`.
        """
        assert tile_device.cspDestinationMac == ""
        tile_device.cspDestinationMac = "10:fe:fa:06:0b:99"
        assert tile_device.cspDestinationMac == "10:fe:fa:06:0b:99"

    def test_cspDestinationPort(
        self: TestMccsTile,
        tile_device: MccsDeviceProxy,
    ) -> None:
        """
        Test for the cspDestinationPort attribute.

        :param tile_device: fixture that provides a
            :py:class:`tango.DeviceProxy` to the device under test, in a
            :py:class:`tango.test_context.DeviceTestContext`.
        """
        assert tile_device.cspDestinationPort == 0
        tile_device.cspDestinationPort = 4567
        assert tile_device.cspDestinationPort == 4567

    def test_antennaIds(
        self: TestMccsTile,
        tile_device: MccsDeviceProxy,
    ) -> None:
        """
        Test for the antennaIds attribute.

        :param tile_device: fixture that provides a
            :py:class:`tango.DeviceProxy` to the device under test, in a
            :py:class:`tango.test_context.DeviceTestContext`.
        """
        assert tuple(tile_device.antennaIds) == tuple()
        new_ids = tuple(range(8))
        tile_device.antennaIds = new_ids
        assert tuple(tile_device.antennaIds) == new_ids


class TestMccsTileCommands:
    """Tests of MccsTile device commands."""

    @pytest.mark.parametrize(
        ("device_command", "arg"),
        [
            (
                "SetLmcDownload",
                json.dumps({"Mode": "1G", "PayloadLength": 4, "DstIP": "10.0.1.23"}),
            ),
            ("SetBeamFormerRegions", (2, 8, 5, 0, 0)),
            (
                "ConfigureStationBeamformer",
                json.dumps(
                    {
                        "StartChannel": 2,
                        "NumTiles": 4,
                        "IsFirst": True,
                        "IsLast": False,
                    }
                ),
            ),
            ("LoadBeamAngle", tuple(float(i) for i in range(16))),
            ("LoadAntennaTapering", tuple(float(i) for i in range(17))),
            ("SetPointingDelay", [3] * 5),  # 2 * antennas_per_tile + 1
            (
                "ConfigureIntegratedChannelData",
                json.dumps(
                    {
                        "Integration Time": 6.284,
                        "First channel": 0,
                        "Last Channel": 511,
                    }
                ),
            ),
            (
                "ConfigureIntegratedBeamData",
                json.dumps(
                    {
                        "Integration Time": 3.142,
                        "First channel": 0,
                        "Last Channel": 191,
                    }
                ),
            ),
            ("SendRawData", json.dumps({"Sync": True, "Seconds": 6.7})),
            (
                "SendChannelisedData",
                json.dumps({"NSamples": 4, "FirstChannel": 7, "LastChannel": 234}),
            ),
            (
                "SendChannelisedDataContinuous",
                json.dumps({"ChannelID": 2, "NSamples": 4, "WaitSeconds": 3.5}),
            ),
            ("SendBeamData", json.dumps({"Seconds": 0.5})),
            ("StartAcquisition", json.dumps({"StartTime": 5})),
            ("CheckPendingDataRequests", None),
            ("SetTimeDelays", tuple(float(i) for i in range(32))),
            (
                "SetLmcIntegratedDownload",
                json.dumps(
                    {
                        "Mode": "1G",
                        "ChannelPayloadLength": 4,
                        "BeamPayloadLength": 6,
                        "DstIP": "10.0.1.23",
                    }
                ),
            ),
            (
                "SendRawDataSynchronised",
                json.dumps({"Seconds": 0.5}),
            ),
            (
                "SendChannelisedDataNarrowband",
                json.dumps(
                    {
                        "Frequency": 4000,
                        "RoundBits": 256,
                        "NSamples": 48,
                        "WaitSeconds": 10,
                        "Seconds": 0.5,
                    }
                ),
            ),
            (
                "CalculateDelay",
                json.dumps(
                    {
                        "CurrentDelay": 5.0,
                        "CurrentTC": 2,
                        "RefLo": 3.0,
                        "RefHi": 78.0,
                    }
                ),
            ),
            (
                "ConfigureTestGenerator",
                json.dumps(
                    {
                        "ToneFrequency": 150e6,
                        "ToneAmplitude": 0.1,
                        "NoiseAmplitude": 0.9,
                        "PulseFrequency": 7,
                        "SetTime": 0,
                    }
                ),
            ),
            ("ProgramCPLD", "test_bitload_cpld"),
            ("SwitchCalibrationBank", 19),
            ("LoadPointingDelay", 0.5),
            ("StopDataTransmission", None),
            ("StopIntegratedData", None),
            ("ComputeCalibrationCoefficients", None),
            ("SetCspRounding", 6.284),
            ("TweakTransceivers", None),
            ("PostSynchronisation", None),
            ("SyncFpgas", None),
        ],
    )
    def test_command_not_implemented(
        self: TestMccsTileCommands,
        tile_device: MccsDeviceProxy,
        device_admin_mode_changed_callback: MockChangeEventCallback,
        device_command: str,
        arg: Any,
    ) -> None:
        """
        A very weak test for commands that are not implemented yet.

        :param tile_device: fixture that provides a
            :py:class:`tango.DeviceProxy` to the device under test, in a
            :py:class:`tango.test_context.DeviceTestContext`.
        :param device_admin_mode_changed_callback: a callback that
            we can use to subscribe to admin mode changes on the tile
            device
        :param device_command: the name of the device command under test
        :param arg: argument to the command (optional)
        """
        tile_device.add_change_event_callback(
            "adminMode",
            device_admin_mode_changed_callback,
        )
        device_admin_mode_changed_callback.assert_next_change_event(AdminMode.OFFLINE)
        assert tile_device.adminMode == AdminMode.OFFLINE

        args = [] if arg is None else [arg]
        with pytest.raises(
            DevFailed,
            match="Communication with component is not established",
        ):
            _ = getattr(tile_device, device_command)(*args)

        tile_device.adminMode = AdminMode.ONLINE
        device_admin_mode_changed_callback.assert_last_change_event(AdminMode.ONLINE)
        assert tile_device.adminMode == AdminMode.ONLINE

        tile_device.MockTpmOff()
        time.sleep(0.1)

        tile_device.MockTpmOn()
        time.sleep(0.1)

        with pytest.raises(DevFailed, match="NotImplementedError"):
            _ = getattr(tile_device, device_command)(*args)

    def test_SyncFpgas(
        self: TestMccsTileCommands,
        tile_device: MccsDeviceProxy,
        device_state_changed_callback: MockChangeEventCallback,
        device_admin_mode_changed_callback: MockChangeEventCallback,
    ) -> None:
        """
        Test for On.

        :param tile_device: fixture that provides a
            :py:class:`tango.DeviceProxy` to the device under test, in a
            :py:class:`tango.test_context.DeviceTestContext`.
        :param device_admin_mode_changed_callback: a callback that
            we can use to subscribe to admin mode changes on the tile
            device
        :param mock_subrack_device_proxy: a proxy to this subrack device
            for the subrack of the TPM under test.
        :param subrack_tpm_id: the position of the TPM in its subrack
        """
        tile_device.testMode = TestMode.TEST
        tile_device.add_change_event_callback(
            "adminMode",
            device_admin_mode_changed_callback,
        )
        tile_device.add_change_event_callback(
            "state",
            device_state_changed_callback,
        )

        device_state_changed_callback.assert_next_change_event(DevState.UNKNOWN)
        device_state_changed_callback.assert_next_change_event(DevState.INIT)

        device_admin_mode_changed_callback.assert_next_change_event(AdminMode.OFFLINE)
        assert tile_device.adminMode == AdminMode.OFFLINE
        device_state_changed_callback.assert_next_change_event(DevState.DISABLE)
        assert tile_device.state() == DevState.DISABLE

        tile_device.adminMode = AdminMode.ONLINE
        device_admin_mode_changed_callback.assert_last_change_event(AdminMode.ONLINE)
        assert tile_device.adminMode == AdminMode.ONLINE
        time.sleep(0.2)
        # with pytest.raises(
        #     DevFailed,
        #     match="Command On not allowed when the device is in DISABLE state",
        # ):
        #     _ = tile_device.On()
        tile_device.MockTpmOff()
        time.sleep(0.1)

        tile_device.MockTpmOn()

        [[result_code], [message]] = tile_device.SyncFpgas()
        assert result_code == ResultCode.OK
        assert message == MccsTile.InitialiseCommand.SUCCEEDED_MESSAGE

    def test_On(
        self: TestMccsTileCommands,
        tile_device: MccsDeviceProxy,
        device_state_changed_callback: MockChangeEventCallback,
        device_admin_mode_changed_callback: MockChangeEventCallback,
        mock_subrack_device_proxy: MccsDeviceProxy,
        subrack_tpm_id: int,
    ) -> None:
        """
        Test for On.

        :param tile_device: fixture that provides a
            :py:class:`tango.DeviceProxy` to the device under test, in a
            :py:class:`tango.test_context.DeviceTestContext`.
        :param device_admin_mode_changed_callback: a callback that
            we can use to subscribe to admin mode changes on the tile
            device
        :param mock_subrack_device_proxy: a proxy to this subrack device
            for the subrack of the TPM under test.
        :param subrack_tpm_id: the position of the TPM in its subrack
        """
        tile_device.add_change_event_callback(
            "adminMode",
            device_admin_mode_changed_callback,
        )
        tile_device.add_change_event_callback(
            "state",
            device_state_changed_callback,
        )
        device_admin_mode_changed_callback.assert_next_change_event(AdminMode.OFFLINE)
        assert tile_device.adminMode == AdminMode.OFFLINE

        device_state_changed_callback.assert_next_change_event(DevState.DISABLE)
        assert tile_device.state() == DevState.DISABLE
        with pytest.raises(
            DevFailed,
            match="Command On not allowed when the device is in DISABLE state",
        ):
            _ = tile_device.On()

        tile_device.adminMode = AdminMode.ONLINE
        device_admin_mode_changed_callback.assert_next_change_event(AdminMode.ONLINE)
        assert tile_device.adminMode == AdminMode.ONLINE

        time.sleep(0.1)

        tile_device.MockTpmOff()
        time.sleep(0.1)

        [[result_code], [message]] = tile_device.On()
        assert result_code == ResultCode.QUEUED
        assert "_OnCommand" in message

        mock_subrack_device_proxy.PowerOnTpm.assert_next_call(subrack_tpm_id)
        # At this point the subrack should turn the TPM on, then fire a change event.
        # so let's fake that.
        tile_device.MockTpmOn()
        assert tile_device.state() == DevState.ON

    def test_Initialise(
        self: TestMccsTileCommands,
        tile_device: MccsDeviceProxy,
        device_admin_mode_changed_callback: MockChangeEventCallback,
    ) -> None:
        """
        Test for Initialise.

        :param tile_device: fixture that provides a
            :py:class:`tango.DeviceProxy` to the device under test, in a
            :py:class:`tango.test_context.DeviceTestContext`.
        :param device_admin_mode_changed_callback: a callback that
            we can use to subscribe to admin mode changes on the tile
            device
        """
        tile_device.add_change_event_callback(
            "adminMode",
            device_admin_mode_changed_callback,
        )
        device_admin_mode_changed_callback.assert_next_change_event(AdminMode.OFFLINE)
        assert tile_device.adminMode == AdminMode.OFFLINE

        with pytest.raises(
            DevFailed,
            match="Communication with component is not established",
        ):
            _ = tile_device.Initialise()

        tile_device.adminMode = AdminMode.ONLINE
        device_admin_mode_changed_callback.assert_last_change_event(AdminMode.ONLINE)
        assert tile_device.adminMode == AdminMode.ONLINE

        time.sleep(0.1)

        tile_device.MockTpmOff()
        time.sleep(0.1)

        with pytest.raises(
            DevFailed,
            match="Communication with component is not established",
        ):
            _ = tile_device.Initialise()

        tile_device.MockTpmOn()

        [[result_code], [message]] = tile_device.Initialise()
        assert result_code == ResultCode.QUEUED
        assert "Initialise" in message.split("_")[-1]

    def test_GetFirmwareAvailable(
        self: TestMccsTileCommands,
        tile_device: MccsDeviceProxy,
        device_admin_mode_changed_callback: MockChangeEventCallback,
        device_state_changed_callback: MockChangeEventCallback,
    ) -> None:
        """
        Test if firmware available.

        Test for:
        * GetFirmwareAvailable command
        * firmwareName attribute
        * firmwareVersion attribute

        :param tile_device: fixture that provides a
            :py:class:`tango.DeviceProxy` to the device under test, in a
            :py:class:`tango.test_context.DeviceTestContext`.
        :param device_admin_mode_changed_callback: a callback that
            we can use to subscribe to admin mode changes on the tile
            device
        :param device_state_changed_callback: a callback that we can use
            to subscribe to state changes on the tile device
        """
        tile_device.add_change_event_callback(
            "adminMode",
            device_admin_mode_changed_callback,
        )
        device_admin_mode_changed_callback.assert_next_change_event(AdminMode.OFFLINE)
        assert tile_device.adminMode == AdminMode.OFFLINE

        tile_device.add_change_event_callback(
            "state",
            device_state_changed_callback,
        )
<<<<<<< HEAD
        device_state_changed_callback.assert_last_change_event(DevState.DISABLE)
        assert tile_device.state() == DevState.DISABLE
=======
        device_state_changed_callback.assert_last_change_event(tango.DevState.DISABLE)
        assert tile_device.state() == tango.DevState.DISABLE
>>>>>>> 72253d59

        with pytest.raises(
            DevFailed,
            match="Communication with component is not established",
        ):
            _ = tile_device.GetFirmwareAvailable()

        tile_device.adminMode = AdminMode.ONLINE
        device_admin_mode_changed_callback.assert_last_change_event(AdminMode.ONLINE)
        assert tile_device.adminMode == AdminMode.ONLINE
<<<<<<< HEAD
        device_state_changed_callback.assert_last_change_event(DevState.OFF)
=======

        
        device_state_changed_callback.assert_last_change_event(tango.DevState.OFF)
>>>>>>> 72253d59

        # At this point, the component should be unconnected, as not turned on
        with pytest.raises(
            DevFailed,
            match="Communication with component is not established",
        ):
            _ = tile_device.GetFirmwareAvailable()

        tile_device.MockTpmOn()
        device_state_changed_callback.assert_last_change_event(DevState.ON)

        firmware_available_str = tile_device.GetFirmwareAvailable()
        firmware_available = json.loads(firmware_available_str)
        assert firmware_available == StaticTpmSimulator.FIRMWARE_AVAILABLE

        firmware_name = tile_device.firmwareName
        assert firmware_name == StaticTpmSimulator.FIRMWARE_NAME

        major = firmware_available[firmware_name]["major"]
        minor = firmware_available[firmware_name]["minor"]
        assert tile_device.firmwareVersion == f"{major}.{minor}"

    def test_DownloadFirmware(
        self: TestMccsTileCommands,
        tile_device: MccsDeviceProxy,
        device_admin_mode_changed_callback: MockChangeEventCallback,
    ) -> None:
        """
        Test for DownloadFirmware.

        Also functions as the test for the isProgrammed and
        the firmwareName properties.

        :param tile_device: fixture that provides a
            :py:class:`tango.DeviceProxy` to the device under test, in a
            :py:class:`tango.test_context.DeviceTestContext`.
        :param device_admin_mode_changed_callback: a callback that
            we can use to subscribe to admin mode changes on the tile
            device
        """
        tile_device.add_change_event_callback(
            "adminMode",
            device_admin_mode_changed_callback,
        )
        device_admin_mode_changed_callback.assert_next_change_event(AdminMode.OFFLINE)
        assert tile_device.adminMode == AdminMode.OFFLINE

        tile_device.adminMode = AdminMode.ONLINE
        device_admin_mode_changed_callback.assert_next_change_event(AdminMode.ONLINE)
        assert tile_device.adminMode == AdminMode.ONLINE

        time.sleep(0.1)

        tile_device.MockTpmOff()
        time.sleep(0.1)
        tile_device.MockTpmOn()

        bitfile = "testing/data/Vivado_test_firmware_bitfile.bit"
        [[result_code], [message]] = tile_device.DownloadFirmware(bitfile)
        assert result_code == ResultCode.OK
        assert message == MccsTile.DownloadFirmwareCommand.SUCCEEDED_MESSAGE
        assert tile_device.isProgrammed
        assert tile_device.firmwareName == bitfile

    def test_MissingDownloadFirmwareFile(
        self: TestMccsTileCommands,
        tile_device: MccsDeviceProxy,
        device_admin_mode_changed_callback: MockChangeEventCallback,
    ) -> None:
        """
        Test for a missing firmware download.

        Also functions as the test for the
        isProgrammed and the firmwareName properties.

        :param tile_device: fixture that provides a
            :py:class:`tango.DeviceProxy` to the device under test, in a
            :py:class:`tango.test_context.DeviceTestContext`.
        :param device_admin_mode_changed_callback: a callback that
            we can use to subscribe to admin mode changes on the tile
            device
        """
        tile_device.add_change_event_callback(
            "adminMode",
            device_admin_mode_changed_callback,
        )
        device_admin_mode_changed_callback.assert_next_change_event(AdminMode.OFFLINE)
        assert tile_device.adminMode == AdminMode.OFFLINE

        tile_device.adminMode = AdminMode.ONLINE
        device_admin_mode_changed_callback.assert_next_change_event(AdminMode.ONLINE)
        assert tile_device.adminMode == AdminMode.ONLINE

        time.sleep(0.1)

        tile_device.MockTpmOff()
        time.sleep(0.1)
        tile_device.MockTpmOn()

        assert tile_device.isProgrammed
        invalid_bitfile_path = "this/folder/and/file/doesnt/exist.bit"
        existing_firmware_name = tile_device.firmwareName
        [[result_code], [message]] = tile_device.DownloadFirmware(invalid_bitfile_path)
        assert result_code == ResultCode.FAILED
        assert message != MccsTile.DownloadFirmwareCommand.SUCCEEDED_MESSAGE
        assert tile_device.firmwareName == existing_firmware_name

    def test_GetRegisterList(
        self: TestMccsTileCommands,
        tile_device: MccsDeviceProxy,
        device_admin_mode_changed_callback: MockChangeEventCallback,
    ) -> None:
        """
        Test for GetRegisterList.

        :param tile_device: fixture that provides a
            :py:class:`tango.DeviceProxy` to the device under test, in a
            :py:class:`tango.test_context.DeviceTestContext`.
        :param device_admin_mode_changed_callback: a callback that
            we can use to subscribe to admin mode changes on the tile
            device
        """
        tile_device.add_change_event_callback(
            "adminMode",
            device_admin_mode_changed_callback,
        )
        device_admin_mode_changed_callback.assert_next_change_event(AdminMode.OFFLINE)
        assert tile_device.adminMode == AdminMode.OFFLINE

        tile_device.adminMode = AdminMode.ONLINE
        device_admin_mode_changed_callback.assert_next_change_event(AdminMode.ONLINE)
        assert tile_device.adminMode == AdminMode.ONLINE

        time.sleep(0.1)

        tile_device.MockTpmOff()
        time.sleep(0.1)
        tile_device.MockTpmOn()

        assert tile_device.GetRegisterList() == list(
            StaticTpmSimulator.REGISTER_MAP[0].keys()
        )

    def test_ReadRegister(
        self: TestMccsTileCommands,
        tile_device: MccsDeviceProxy,
        device_admin_mode_changed_callback: MockChangeEventCallback,
    ) -> None:
        """
        Test for ReadRegister.

        :param tile_device: fixture that provides a
            :py:class:`tango.DeviceProxy` to the device under test, in a
            :py:class:`tango.test_context.DeviceTestContext`.
        :param device_admin_mode_changed_callback: a callback that
            we can use to subscribe to admin mode changes on the tile
            device
        """
        tile_device.add_change_event_callback(
            "adminMode",
            device_admin_mode_changed_callback,
        )
        device_admin_mode_changed_callback.assert_next_change_event(AdminMode.OFFLINE)
        assert tile_device.adminMode == AdminMode.OFFLINE

        tile_device.adminMode = AdminMode.ONLINE
        device_admin_mode_changed_callback.assert_next_change_event(AdminMode.ONLINE)
        assert tile_device.adminMode == AdminMode.ONLINE

        time.sleep(0.1)

        tile_device.MockTpmOff()
        time.sleep(0.1)
        tile_device.MockTpmOn()

        num_values = 4
        arg = {
            "RegisterName": "test-reg1",
            "NbRead": num_values,
            "Offset": 1,
            "Device": 1,
        }
        json_arg = json.dumps(arg)
        values = tile_device.ReadRegister(json_arg)
        assert list(values) == [0] * num_values

        for exclude_key in arg.keys():
            bad_arg = {key: value for key, value in arg.items() if key != exclude_key}
            bad_json_arg = json.dumps(bad_arg)
            with pytest.raises(
                DevFailed,
                match=f"{exclude_key} is a mandatory parameter",
            ):
                _ = tile_device.ReadRegister(bad_json_arg)

    def test_WriteRegister(
        self: TestMccsTileCommands,
        tile_device: MccsDeviceProxy,
        device_admin_mode_changed_callback: MockChangeEventCallback,
    ) -> None:
        """
        Test for WriteRegister.

        :param tile_device: fixture that provides a
            :py:class:`tango.DeviceProxy` to the device under test, in a
            :py:class:`tango.test_context.DeviceTestContext`.
        :param device_admin_mode_changed_callback: a callback that
            we can use to subscribe to admin mode changes on the tile
            device
        """
        tile_device.add_change_event_callback(
            "adminMode",
            device_admin_mode_changed_callback,
        )
        device_admin_mode_changed_callback.assert_next_change_event(AdminMode.OFFLINE)
        assert tile_device.adminMode == AdminMode.OFFLINE

        tile_device.adminMode = AdminMode.ONLINE
        device_admin_mode_changed_callback.assert_next_change_event(AdminMode.ONLINE)
        assert tile_device.adminMode == AdminMode.ONLINE

        time.sleep(0.1)

        tile_device.MockTpmOff()
        time.sleep(0.1)
        tile_device.MockTpmOn()

        arg = {
            "RegisterName": "test-reg1",
            "Values": [0, 1, 2, 3],
            "Offset": 1,
            "Device": 1,
        }
        json_arg = json.dumps(arg)

        [[result_code], [message]] = tile_device.WriteRegister(json_arg)
        assert result_code == ResultCode.OK
        assert message == MccsTile.WriteRegisterCommand.SUCCEEDED_MESSAGE

        for exclude_key in arg.keys():
            bad_arg = {key: value for key, value in arg.items() if key != exclude_key}
            bad_json_arg = json.dumps(bad_arg)
            with pytest.raises(
                DevFailed,
                match=f"{exclude_key} is a mandatory parameter",
            ):
                _ = tile_device.WriteRegister(bad_json_arg)

    def test_ReadAddress(
        self: TestMccsTileCommands,
        tile_device: MccsDeviceProxy,
        device_admin_mode_changed_callback: MockChangeEventCallback,
    ) -> None:
        """
        Test for ReadAddress.

        :param tile_device: fixture that provides a
            :py:class:`tango.DeviceProxy` to the device under test, in a
            :py:class:`tango.test_context.DeviceTestContext`.
        :param device_admin_mode_changed_callback: a callback that
            we can use to subscribe to admin mode changes on the tile
            device
        """
        tile_device.add_change_event_callback(
            "adminMode",
            device_admin_mode_changed_callback,
        )
        device_admin_mode_changed_callback.assert_next_change_event(AdminMode.OFFLINE)
        assert tile_device.adminMode == AdminMode.OFFLINE

        tile_device.adminMode = AdminMode.ONLINE
        device_admin_mode_changed_callback.assert_next_change_event(AdminMode.ONLINE)
        assert tile_device.adminMode == AdminMode.ONLINE

        time.sleep(0.1)

        tile_device.MockTpmOff()
        time.sleep(0.1)
        tile_device.MockTpmOn()

        address = 0xF
        nvalues = 10
        expected = (0,) * nvalues
        assert tuple(tile_device.ReadAddress([address, nvalues])) == expected

        with pytest.raises(DevFailed):
            _ = tile_device.ReadAddress([address])

    def test_WriteAddress(
        self: TestMccsTileCommands,
        tile_device: MccsDeviceProxy,
        device_admin_mode_changed_callback: MockChangeEventCallback,
    ) -> None:
        """
        Test for WriteAddress.

        This is a very weak test but the
        :py:class:`~ska_low_mccs.tile.tile_hardware.TileHardwareManager`'s
        :py:meth:`~ska_low_mccs.tile.tile_hardware.TileHardwareManager.write_address`
        method is well tested.

        :param tile_device: fixture that provides a
            :py:class:`tango.DeviceProxy` to the device under test, in a
            :py:class:`tango.test_context.DeviceTestContext`.
        :param device_admin_mode_changed_callback: a callback that
            we can use to subscribe to admin mode changes on the tile
            device
        """
        tile_device.add_change_event_callback(
            "adminMode",
            device_admin_mode_changed_callback,
        )
        device_admin_mode_changed_callback.assert_next_change_event(AdminMode.OFFLINE)
        assert tile_device.adminMode == AdminMode.OFFLINE

        tile_device.adminMode = AdminMode.ONLINE
        device_admin_mode_changed_callback.assert_next_change_event(AdminMode.ONLINE)
        assert tile_device.adminMode == AdminMode.ONLINE

        time.sleep(0.1)

        tile_device.MockTpmOff()
        time.sleep(0.1)
        tile_device.MockTpmOn()

        [[result_code], [message]] = tile_device.WriteAddress([20, 1, 2, 3])
        assert result_code == ResultCode.OK
        assert message == MccsTile.WriteAddressCommand.SUCCEEDED_MESSAGE

    def test_Configure40GCore(
        self: TestMccsTileCommands,
        tile_device: MccsDeviceProxy,
        device_admin_mode_changed_callback: MockChangeEventCallback,
    ) -> None:
        """
        Test for.

        * Configure40GCore command
        * fortyGBDestinationIps attribute
        * fortyGBDestinationPorts attribute

        :param tile_device: fixture that provides a
            :py:class:`tango.DeviceProxy` to the device under test, in a
            :py:class:`tango.test_context.DeviceTestContext`.
        :param device_admin_mode_changed_callback: a callback that
            we can use to subscribe to admin mode changes on the tile
            device
        :param device_admin_mode_changed_callback: a callback that
            we can use to subscribe to admin mode changes on the tile
            device
        """
        tile_device.add_change_event_callback(
            "adminMode",
            device_admin_mode_changed_callback,
        )
        device_admin_mode_changed_callback.assert_next_change_event(AdminMode.OFFLINE)
        assert tile_device.adminMode == AdminMode.OFFLINE

        tile_device.adminMode = AdminMode.ONLINE
        time.sleep(0.1)  # Just a settle time require so become ONLINE
        device_admin_mode_changed_callback.assert_next_change_event(AdminMode.ONLINE)
        assert tile_device.adminMode == AdminMode.ONLINE

        time.sleep(0.1)

        tile_device.MockTpmOff()
        time.sleep(0.1)
        tile_device.MockTpmOn()

        config_1 = {
            "CoreID": 1,
            "ArpTableEntry": 0,
            "SrcMac": "10:fe:ed:08:0a:58",
            "SrcIP": "10.0.99.3",
            "SrcPort": 4000,
            "DstIP": "10.0.98.3",
            "DstPort": 5000,
        }
        tile_device.Configure40GCore(json.dumps(config_1))

        config_2 = {
            "CoreID": 2,
            "ArpTableEntry": 1,
            "SrcMac": "10:fe:ed:08:0a:56",
            "SrcIP": "10.0.99.4",
            "SrcPort": 4001,
            "DstIP": "10.0.98.4",
            "DstPort": 5001,
        }
        tile_device.Configure40GCore(json.dumps(config_2))

        assert tuple(tile_device.fortyGbDestinationIps) == (
            "10.0.98.3",
            "10.0.98.4",
        )
        assert tuple(tile_device.fortyGbDestinationPorts) == (5000, 5001)

        arg = {
            "CoreID": 1,
            "ArpTableEntry": 0,
        }
        json_arg = json.dumps(arg)
        result_str = tile_device.Get40GCoreConfiguration(json_arg)
        result = json.loads(result_str)
        assert result["CoreID"] == config_1.pop("CoreID")

        arg = {
            "CoreID": 3,
            "ArpTableEntry": 0,
        }
        json_arg = json.dumps(arg)
        with pytest.raises(
            DevFailed, match="Invalid core id or arp table id specified"
        ):
            _ = tile_device.Get40GCoreConfiguration(json_arg)

    @pytest.mark.parametrize("channels", (2, 3))
    @pytest.mark.parametrize("frequencies", (1, 2, 3))
    def test_SetChanneliserTruncation(
        self: TestMccsTileCommands,
        tile_device: MccsDeviceProxy,
        device_admin_mode_changed_callback: MockChangeEventCallback,
        channels: int,
        frequencies: int,
    ) -> None:
        """
        Test for SetChanneliserTruncation.

        :param tile_device: fixture that provides a
            :py:class:`tango.DeviceProxy` to the device under test, in a
            :py:class:`tango.test_context.DeviceTestContext`.
        :param device_admin_mode_changed_callback: a callback that
            we can use to subscribe to admin mode changes on the tile
            device
        :param channels: number of channels to set
        :param frequencies: number of frequencies to set
        """
        tile_device.add_change_event_callback(
            "adminMode",
            device_admin_mode_changed_callback,
        )
        device_admin_mode_changed_callback.assert_next_change_event(AdminMode.OFFLINE)
        assert tile_device.adminMode == AdminMode.OFFLINE

        tile_device.adminMode = AdminMode.ONLINE
        device_admin_mode_changed_callback.assert_next_change_event(AdminMode.ONLINE)
        assert tile_device.adminMode == AdminMode.ONLINE

        time.sleep(0.1)

        tile_device.MockTpmOff()
        time.sleep(0.1)
        tile_device.MockTpmOn()

        array: list[float] = (
            [float(channels)] + [float(frequencies)] + [1.0] * (channels * frequencies)
        )

        with pytest.raises(DevFailed, match="NotImplementedError"):
            _ = tile_device.SetChanneliserTruncation(array)
        with pytest.raises(DevFailed, match="ValueError: cannot reshape array"):
            _ = tile_device.SetChanneliserTruncation(array[:-1])
        with pytest.raises(DevFailed, match="ValueError: cannot reshape array"):
            _ = tile_device.SetChanneliserTruncation(array + [1.0])

    def test_LoadCalibrationCoefficients(
        self: TestMccsTileCommands,
        tile_device: MccsDeviceProxy,
        device_admin_mode_changed_callback: MockChangeEventCallback,
    ) -> None:
        """
        Test for LoadCalibrationCoefficients.

        :param tile_device: fixture that provides a
            :py:class:`tango.DeviceProxy` to the device under test, in a
            :py:class:`tango.test_context.DeviceTestContext`.
        :param device_admin_mode_changed_callback: a callback that
            we can use to subscribe to admin mode changes on the tile
            device
        """
        tile_device.add_change_event_callback(
            "adminMode",
            device_admin_mode_changed_callback,
        )
        device_admin_mode_changed_callback.assert_next_change_event(AdminMode.OFFLINE)
        assert tile_device.adminMode == AdminMode.OFFLINE

        tile_device.adminMode = AdminMode.ONLINE
        device_admin_mode_changed_callback.assert_next_change_event(AdminMode.ONLINE)
        assert tile_device.adminMode == AdminMode.ONLINE

        time.sleep(0.1)

        tile_device.MockTpmOff()
        time.sleep(0.1)
        tile_device.MockTpmOn()

        antenna = float(2)
        complex_coefficients = [
            [
                complex(3.4, 1.2),
                complex(2.3, 4.1),
                complex(4.6, 8.2),
                complex(6.8, 2.4),
            ]
        ] * 5
        inp = list(itertools.chain.from_iterable(complex_coefficients))
        out = [[v.real, v.imag] for v in inp]
        coefficients = [antenna] + list(itertools.chain.from_iterable(out))

        with pytest.raises(DevFailed, match="NotImplementedError"):
            _ = tile_device.LoadCalibrationCoefficients(coefficients)

        with pytest.raises(DevFailed, match="ValueError"):
            _ = tile_device.LoadCalibrationCoefficients(coefficients[0:8])

        with pytest.raises(DevFailed, match="ValueError"):
            _ = tile_device.LoadCalibrationCoefficients(coefficients[0:16])

    def test_LoadCalibrationCurve(
        self: TestMccsTileCommands,
        tile_device: MccsDeviceProxy,
        device_admin_mode_changed_callback: MockChangeEventCallback,
    ) -> None:
        """
        Test for LoadCalibrationCurve.

        :param tile_device: fixture that provides a
            :py:class:`tango.DeviceProxy` to the device under test, in a
            :py:class:`tango.test_context.DeviceTestContext`.
        :param device_admin_mode_changed_callback: a callback that
            we can use to subscribe to admin mode changes on the tile
            device
        """
        tile_device.add_change_event_callback(
            "adminMode",
            device_admin_mode_changed_callback,
        )
        device_admin_mode_changed_callback.assert_next_change_event(AdminMode.OFFLINE)
        assert tile_device.adminMode == AdminMode.OFFLINE

        tile_device.adminMode = AdminMode.ONLINE
        device_admin_mode_changed_callback.assert_next_change_event(AdminMode.ONLINE)
        assert tile_device.adminMode == AdminMode.ONLINE

        time.sleep(0.1)

        tile_device.MockTpmOff()
        time.sleep(0.1)
        tile_device.MockTpmOn()

        antenna = 2
        beam = 0
        complex_coefficients = [
            [
                complex(3.4, 1.2),
                complex(2.3, 4.1),
                complex(4.6, 8.2),
                complex(6.8, 2.4),
            ]
        ] * 5
        inp = list(itertools.chain.from_iterable(complex_coefficients))
        out = [[v.real, v.imag] for v in inp]
        coefficients: list[float] = (
            [float(antenna)] + [float(beam)] + list(itertools.chain.from_iterable(out))
        )

        with pytest.raises(DevFailed, match="NotImplementedError"):
            _ = tile_device.LoadCalibrationCurve(coefficients)

        with pytest.raises(DevFailed, match="ValueError"):
            _ = tile_device.LoadCalibrationCurve(coefficients[0:9])

        with pytest.raises(DevFailed, match="ValueError"):
            _ = tile_device.LoadCalibrationCurve(coefficients[0:17])

    @pytest.mark.parametrize("start_time", (None, 0))
    @pytest.mark.parametrize("duration", (None, -1))
    def test_start_and_stop_beamformer(
        self: TestMccsTileCommands,
        tile_device: MccsDeviceProxy,
        device_admin_mode_changed_callback: MockChangeEventCallback,
        start_time: Optional[int],
        duration: Optional[int],
    ) -> None:
        """
        Test for.

        * StartBeamformer command
        * StopBeamformer command
        * isBeamformerRunning attribute

        :param tile_device: fixture that provides a
            :py:class:`tango.DeviceProxy` to the device under test, in a
            :py:class:`tango.test_context.DeviceTestContext`.
        :param device_admin_mode_changed_callback: a callback that
            we can use to subscribe to admin mode changes on the tile
            device
        :param start_time: time to state the beamformer
        :param duration: duration of time that the beamformer should run
        """
        tile_device.add_change_event_callback(
            "adminMode",
            device_admin_mode_changed_callback,
        )
        device_admin_mode_changed_callback.assert_next_change_event(AdminMode.OFFLINE)
        assert tile_device.adminMode == AdminMode.OFFLINE

        tile_device.adminMode = AdminMode.ONLINE
        device_admin_mode_changed_callback.assert_next_change_event(AdminMode.ONLINE)
        assert tile_device.adminMode == AdminMode.ONLINE

        time.sleep(0.1)

        tile_device.MockTpmOff()
        time.sleep(0.1)
        tile_device.MockTpmOn()

        assert not tile_device.isBeamformerRunning
        args = {"StartTime": start_time, "Duration": duration}
        tile_device.StartBeamformer(json.dumps(args))
        assert tile_device.isBeamformerRunning
        tile_device.StopBeamformer()
        assert not tile_device.isBeamformerRunning<|MERGE_RESOLUTION|>--- conflicted
+++ resolved
@@ -182,10 +182,6 @@
             "state",
             device_state_changed_callback,
         )
-<<<<<<< HEAD
-=======
-        device_state_changed_callback.assert_last_change_event(tango.DevState.DISABLE)
->>>>>>> 72253d59
 
         device_state_changed_callback.assert_next_change_event(DevState.UNKNOWN)
         device_state_changed_callback.assert_next_change_event(DevState.INIT)
@@ -636,13 +632,9 @@
             "state",
             device_state_changed_callback,
         )
-<<<<<<< HEAD
+
         device_state_changed_callback.assert_last_change_event(DevState.DISABLE)
         assert tile_device.state() == DevState.DISABLE
-=======
-        device_state_changed_callback.assert_last_change_event(tango.DevState.DISABLE)
-        assert tile_device.state() == tango.DevState.DISABLE
->>>>>>> 72253d59
 
         with pytest.raises(
             DevFailed,
@@ -653,13 +645,7 @@
         tile_device.adminMode = AdminMode.ONLINE
         device_admin_mode_changed_callback.assert_last_change_event(AdminMode.ONLINE)
         assert tile_device.adminMode == AdminMode.ONLINE
-<<<<<<< HEAD
         device_state_changed_callback.assert_last_change_event(DevState.OFF)
-=======
-
-        
-        device_state_changed_callback.assert_last_change_event(tango.DevState.OFF)
->>>>>>> 72253d59
 
         # At this point, the component should be unconnected, as not turned on
         with pytest.raises(
