#########################################################################
# -*- coding: utf-8 -*-
#
# This file is part of the SKA Low MCCS project
#
#
#
# Distributed under the terms of the GPL license.
# See LICENSE.txt for more info.
#########################################################################
"""This module contains the tests for MccsTile."""
from __future__ import annotations

import json
import itertools
import time
from typing import Any, Optional

import pytest
import tango

from ska_tango_base.commands import ResultCode
from ska_tango_base.control_model import (
    AdminMode,
    HealthState,
)
from ska_low_mccs import MccsDeviceProxy, MccsTile
from ska_low_mccs.testing.mock import MockChangeEventCallback
from ska_low_mccs.testing.tango_harness import DeviceToLoadType, TangoHarness
from ska_low_mccs.tile import StaticTpmSimulator


@pytest.fixture()
def device_to_load(patched_tile_device_class: type[MccsTile]) -> DeviceToLoadType:
    """
    Fixture that specifies the device to be loaded for testing.

    :param patched_tile_device_class: a device class for the tile device
        under test, patched with extra methods for testing.

    :return: specification of the device to be loaded
    """
    return {
        "path": "charts/ska-low-mccs/data/configuration.json",
        "package": "ska_low_mccs",
        "device": "tile_0001",
        "patch": patched_tile_device_class,
        "proxy": MccsDeviceProxy,
    }


@pytest.fixture()
def tile_device(tango_harness: TangoHarness) -> MccsDeviceProxy:
    """
    Fixture that returns the tile device under test.

    :param tango_harness: a test harness for Tango devices

    :return: the tile device under test
    """
    return tango_harness.get_device("low-mccs/tile/0001")


class TestMccsTile:
    """
    Test class for MccsTile tests.

    The Tile device represents the TANGO interface to a Tile (TPM) unit.
    """

    def test_healthState(
        self: TestMccsTile,
        tile_device: MccsDeviceProxy,
        device_admin_mode_changed_callback: MockChangeEventCallback,
        device_health_state_changed_callback: MockChangeEventCallback,
    ) -> None:
        """
        Test for healthState.

        :param tile_device: fixture that provides a
            :py:class:`tango.DeviceProxy` to the device under test, in a
            :py:class:`tango.test_context.DeviceTestContext`.
        :param device_admin_mode_changed_callback: a callback that
            we can use to subscribe to admin mode changes on the device
        :param device_health_state_changed_callback: a callback that we
            can use to subscribe to health state changes on the device
        """
        tile_device.add_change_event_callback(
            "adminMode",
            device_admin_mode_changed_callback,
        )
        device_admin_mode_changed_callback.assert_next_change_event(AdminMode.OFFLINE)
        assert tile_device.adminMode == AdminMode.OFFLINE

        tile_device.add_change_event_callback(
            "healthState",
            device_health_state_changed_callback,
        )
        device_health_state_changed_callback.assert_next_change_event(
            HealthState.UNKNOWN
        )
        assert tile_device.healthState == HealthState.UNKNOWN

        tile_device.adminMode = AdminMode.ONLINE

        device_admin_mode_changed_callback.assert_next_change_event(AdminMode.ONLINE)
        assert tile_device.adminMode == AdminMode.ONLINE

        device_health_state_changed_callback.assert_next_change_event(HealthState.OK)
        assert tile_device.healthState == HealthState.OK

    @pytest.mark.parametrize(
        ("attribute", "initial_value", "write_value"),
        [
            ("logicalTileId", 0, 7),
            ("stationId", 0, 5),
            ("voltage", StaticTpmSimulator.VOLTAGE, None),
            ("boardTemperature", StaticTpmSimulator.BOARD_TEMPERATURE, None),
            ("current", StaticTpmSimulator.CURRENT, None),
            ("fpga1Temperature", StaticTpmSimulator.FPGA1_TEMPERATURE, None),
            ("fpga2Temperature", StaticTpmSimulator.FPGA2_TEMPERATURE, None),
            ("fpgasTime", pytest.approx(StaticTpmSimulator.FPGAS_TIME), None),
            (
                "currentTileBeamformerFrame",
                StaticTpmSimulator.CURRENT_TILE_BEAMFORMER_FRAME,
                None,
            ),
            ("phaseTerminalCount", StaticTpmSimulator.PHASE_TERMINAL_COUNT, 45),
            ("adcPower", pytest.approx(tuple(float(i) for i in range(32))), None),
            ("ppsDelay", 12, None),
        ],
    )
    def test_component_attribute(
        self: TestMccsTile,
        tile_device: MccsDeviceProxy,
        device_state_changed_callback: MockChangeEventCallback,
        device_admin_mode_changed_callback: MockChangeEventCallback,
        attribute: str,
        initial_value: Any,
        write_value: Any,
    ) -> None:
        """
        Test device attributes that map through to the component.

        Thus require the component to be connected and turned on before
        a read / write can be effected.

        :param tile_device: fixture that provides a
            :py:class:`tango.DeviceProxy` to the device under test, in a
            :py:class:`tango.test_context.DeviceTestContext`.
        :param device_state_changed_callback: a callback that we can use
            to subscribe to state changes on the tile device
        :param device_admin_mode_changed_callback: a callback that
            we can use to subscribe to admin mode changes on the tile
            device
        :param attribute: name of the attribute under test
        :param initial_value: expected initial value of the attribute
        :param write_value: value to be written as part of the test.
        """
        tile_device.add_change_event_callback(
            "adminMode",
            device_admin_mode_changed_callback,
        )
        device_admin_mode_changed_callback.assert_next_change_event(AdminMode.OFFLINE)
        assert tile_device.adminMode == AdminMode.OFFLINE

        tile_device.add_change_event_callback(
            "state",
            device_state_changed_callback,
        )
        device_state_changed_callback.assert_next_change_event(tango.DevState.DISABLE)

        with pytest.raises(
            tango.DevFailed, match="Communication with component is not established"
        ):
            _ = getattr(tile_device, attribute)

        tile_device.adminMode = AdminMode.ONLINE
        device_admin_mode_changed_callback.assert_next_change_event(AdminMode.ONLINE)
        device_state_changed_callback.assert_next_change_event(tango.DevState.UNKNOWN)
        device_state_changed_callback.assert_next_change_event(tango.DevState.OFF)

        tile_device.MockTpmOn()
        device_state_changed_callback.assert_last_change_event(tango.DevState.ON)

        assert getattr(tile_device, attribute) == initial_value

        if write_value is not None:
            tile_device.write_attribute(attribute, write_value)
            assert getattr(tile_device, attribute) == write_value

    def test_cspDestinationIp(
        self: TestMccsTile,
        tile_device: MccsDeviceProxy,
    ) -> None:
        """
        Test for the cspDestinationIp attribute.

        :param tile_device: fixture that provides a
            :py:class:`tango.DeviceProxy` to the device under test, in a
            :py:class:`tango.test_context.DeviceTestContext`.
        """
        assert tile_device.cspDestinationIp == ""
        tile_device.cspDestinationIp = "10.0.23.56"
        assert tile_device.cspDestinationIp == "10.0.23.56"

    def test_cspDestinationMac(
        self: TestMccsTile,
        tile_device: MccsDeviceProxy,
    ) -> None:
        """
        Test for the cspDestinationMac attribute.

        :param tile_device: fixture that provides a
            :py:class:`tango.DeviceProxy` to the device under test, in a
            :py:class:`tango.test_context.DeviceTestContext`.
        """
        assert tile_device.cspDestinationMac == ""
        tile_device.cspDestinationMac = "10:fe:fa:06:0b:99"
        assert tile_device.cspDestinationMac == "10:fe:fa:06:0b:99"

    def test_cspDestinationPort(
        self: TestMccsTile,
        tile_device: MccsDeviceProxy,
    ) -> None:
        """
        Test for the cspDestinationPort attribute.

        :param tile_device: fixture that provides a
            :py:class:`tango.DeviceProxy` to the device under test, in a
            :py:class:`tango.test_context.DeviceTestContext`.
        """
        assert tile_device.cspDestinationPort == 0
        tile_device.cspDestinationPort = 4567
        assert tile_device.cspDestinationPort == 4567

    def test_antennaIds(
        self: TestMccsTile,
        tile_device: MccsDeviceProxy,
    ) -> None:
        """
        Test for the antennaIds attribute.

        :param tile_device: fixture that provides a
            :py:class:`tango.DeviceProxy` to the device under test, in a
            :py:class:`tango.test_context.DeviceTestContext`.
        """
        assert tuple(tile_device.antennaIds) == tuple()
        new_ids = tuple(range(8))
        tile_device.antennaIds = new_ids
        assert tuple(tile_device.antennaIds) == new_ids


class TestMccsTileCommands:
    """Tests of MccsTile device commands."""

    @pytest.mark.parametrize(
        ("device_command", "arg"),
        [
            (
                "SetLmcDownload",
                json.dumps({"Mode": "1G", "PayloadLength": 4, "DstIP": "10.0.1.23"}),
            ),
            ("SetBeamFormerRegions", (2, 8, 5, 0, 0)),
            (
                "ConfigureStationBeamformer",
                json.dumps(
                    {"StartChannel": 2, "NumTiles": 4, "IsFirst": True, "IsLast": False}
                ),
            ),
            ("LoadBeamAngle", tuple(float(i) for i in range(16))),
            ("LoadAntennaTapering", tuple(float(i) for i in range(17))),
            ("SetPointingDelay", [3] * 5),  # 2 * antennas_per_tile + 1
            (
                "ConfigureIntegratedChannelData",
                json.dumps(
                    {"Integration Time": 6.284, "First channel": 0, "Last Channel": 511}
                ),
            ),
            (
                "ConfigureIntegratedBeamData",
                json.dumps(
                    {"Integration Time": 3.142, "First channel": 0, "Last Channel": 191}
                ),
            ),
            ("SendRawData", json.dumps({"Sync": True, "Seconds": 6.7})),
            (
                "SendChannelisedData",
                json.dumps({"NSamples": 4, "FirstChannel": 7, "LastChannel": 234}),
            ),
            (
                "SendChannelisedDataContinuous",
                json.dumps({"ChannelID": 2, "NSamples": 4, "WaitSeconds": 3.5}),
            ),
            ("SendBeamData", json.dumps({"Seconds": 0.5})),
            ("StartAcquisition", json.dumps({"StartTime": 5})),
            ("CheckPendingDataRequests", None),
            ("SetTimeDelays", tuple(float(i) for i in range(32))),
            (
                "SetLmcIntegratedDownload",
                json.dumps(
                    {
                        "Mode": "1G",
                        "ChannelPayloadLength": 4,
                        "BeamPayloadLength": 6,
                        "DstIP": "10.0.1.23",
                    }
                ),
            ),
            (
                "SendRawDataSynchronised",
                json.dumps({"Seconds": 0.5}),
            ),
            (
                "SendChannelisedDataNarrowband",
                json.dumps(
                    {
                        "Frequency": 4000,
                        "RoundBits": 256,
                        "NSamples": 48,
                        "WaitSeconds": 10,
                        "Seconds": 0.5,
                    }
                ),
            ),
            (
                "CalculateDelay",
                json.dumps(
                    {"CurrentDelay": 5.0, "CurrentTC": 2, "RefLo": 3.0, "RefHi": 78.0}
                ),
            ),
            (
                "ConfigureTestGenerator",
                json.dumps(
                    {
                        "ToneFrequency": 150e6,
                        "ToneAmplitude": 0.1,
                        "NoiseAmplitude": 0.9,
                        "PulseFrequency": 7,
                        "SetTime": 0,
                    }
                ),
            ),
            ("ProgramCPLD", "test_bitload_cpld"),
            ("SwitchCalibrationBank", 19),
            ("LoadPointingDelay", 0.5),
            ("StopDataTransmission", None),
            ("StopIntegratedData", None),
            ("ComputeCalibrationCoefficients", None),
            ("SetCspRounding", 6.284),
            ("TweakTransceivers", None),
            ("PostSynchronisation", None),
            ("SyncFpgas", None),
        ],
    )
    def test_command_not_implemented(
        self: TestMccsTileCommands,
        tile_device: MccsDeviceProxy,
        device_admin_mode_changed_callback: MockChangeEventCallback,
        device_command: str,
        arg: Any,
    ) -> None:
        """
        A very weak test for commands that are not implemented yet.

        :param tile_device: fixture that provides a
            :py:class:`tango.DeviceProxy` to the device under test, in a
            :py:class:`tango.test_context.DeviceTestContext`.
        :param device_admin_mode_changed_callback: a callback that
            we can use to subscribe to admin mode changes on the tile
            device
        :param device_command: the name of the device command under test
        :param arg: argument to the command (optional)
        """
        tile_device.add_change_event_callback(
            "adminMode",
            device_admin_mode_changed_callback,
        )
        device_admin_mode_changed_callback.assert_next_change_event(AdminMode.OFFLINE)
        assert tile_device.adminMode == AdminMode.OFFLINE

        args = [] if arg is None else [arg]
        with pytest.raises(
            tango.DevFailed, match="Communication with component is not established"
        ):
            _ = getattr(tile_device, device_command)(*args)

        tile_device.adminMode = AdminMode.ONLINE
        device_admin_mode_changed_callback.assert_next_change_event(AdminMode.ONLINE)
        assert tile_device.adminMode == AdminMode.ONLINE

        tile_device.MockTpmOff()
        time.sleep(0.1)

        with pytest.raises(tango.DevFailed, match="Component is not turned on."):
            _ = getattr(tile_device, device_command)(*args)

        tile_device.MockTpmOn()

        with pytest.raises(tango.DevFailed, match="NotImplementedError"):
            _ = getattr(tile_device, device_command)(*args)

    def test_On(
        self: TestMccsTileCommands,
        tile_device: MccsDeviceProxy,
        device_admin_mode_changed_callback: MockChangeEventCallback,
        mock_subrack_device_proxy: MccsDeviceProxy,
        subrack_tpm_id: int,
    ) -> None:
        """
        Test for On.

        :param tile_device: fixture that provides a
            :py:class:`tango.DeviceProxy` to the device under test, in a
            :py:class:`tango.test_context.DeviceTestContext`.
        :param device_admin_mode_changed_callback: a callback that
            we can use to subscribe to admin mode changes on the tile
            device
        :param mock_subrack_device_proxy: a proxy to this subrack device
            for the subrack of the TPM under test.
        :param subrack_tpm_id: the position of the TPM in its subrack
        """
        tile_device.add_change_event_callback(
            "adminMode",
            device_admin_mode_changed_callback,
        )
        device_admin_mode_changed_callback.assert_next_change_event(AdminMode.OFFLINE)
        assert tile_device.adminMode == AdminMode.OFFLINE

        assert tile_device.state() == tango.DevState.DISABLE
        with pytest.raises(
            tango.DevFailed,
            match="Command On not allowed when the device is in DISABLE state",
        ):
            _ = tile_device.On()

        tile_device.adminMode = AdminMode.ONLINE
        device_admin_mode_changed_callback.assert_next_change_event(AdminMode.ONLINE)
        assert tile_device.adminMode == AdminMode.ONLINE

        time.sleep(0.1)

        tile_device.MockTpmOff()
        time.sleep(0.1)

        [[result_code], [message]] = tile_device.On()
        assert result_code == ResultCode.QUEUED
        assert "_OnCommand" in message

        mock_subrack_device_proxy.PowerOnTpm.assert_next_call(subrack_tpm_id)
        # At this point the subrack should turn the TPM on, then fire a change event.
        # so let's fake that.
        tile_device.MockTpmOn()
        assert tile_device.state() == tango.DevState.ON

    def test_Initialise(
        self: TestMccsTileCommands,
        tile_device: MccsDeviceProxy,
        device_admin_mode_changed_callback: MockChangeEventCallback,
    ) -> None:
        """
        Test for Initialise.

        :param tile_device: fixture that provides a
            :py:class:`tango.DeviceProxy` to the device under test, in a
            :py:class:`tango.test_context.DeviceTestContext`.
        :param device_admin_mode_changed_callback: a callback that
            we can use to subscribe to admin mode changes on the tile
            device
        """
        tile_device.add_change_event_callback(
            "adminMode",
            device_admin_mode_changed_callback,
        )
        device_admin_mode_changed_callback.assert_next_change_event(AdminMode.OFFLINE)
        assert tile_device.adminMode == AdminMode.OFFLINE

        with pytest.raises(
            tango.DevFailed, match="Communication with component is not established"
        ):
            _ = tile_device.Initialise()

        tile_device.adminMode = AdminMode.ONLINE
        device_admin_mode_changed_callback.assert_next_change_event(AdminMode.ONLINE)
        assert tile_device.adminMode == AdminMode.ONLINE

        time.sleep(0.1)

        tile_device.MockTpmOff()
        time.sleep(0.1)

        with pytest.raises(tango.DevFailed, match="Component is not turned on."):
            _ = tile_device.Initialise()

        tile_device.MockTpmOn()

        [[result_code], [message]] = tile_device.Initialise()
        assert result_code == ResultCode.OK
        assert message == MccsTile.InitialiseCommand.SUCCEEDED_MESSAGE

    def test_GetFirmwareAvailable(
        self: TestMccsTileCommands,
        tile_device: MccsDeviceProxy,
        device_admin_mode_changed_callback: MockChangeEventCallback,
        device_state_changed_callback: MockChangeEventCallback,
    ) -> None:
        """
        Test if firmware available.

        Test for:
        * GetFirmwareAvailable command
        * firmwareName attribute
        * firmwareVersion attribute

        :param tile_device: fixture that provides a
            :py:class:`tango.DeviceProxy` to the device under test, in a
            :py:class:`tango.test_context.DeviceTestContext`.
        :param device_admin_mode_changed_callback: a callback that
            we can use to subscribe to admin mode changes on the tile
            device
        :param device_state_changed_callback: a callback that we can use
            to subscribe to state changes on the tile device
        """
        tile_device.add_change_event_callback(
            "adminMode",
            device_admin_mode_changed_callback,
        )
        device_admin_mode_changed_callback.assert_next_change_event(AdminMode.OFFLINE)
        assert tile_device.adminMode == AdminMode.OFFLINE

<<<<<<< HEAD
        tile_device.add_change_event_callback(
            "state",
            device_state_changed_callback,
        )
        device_state_changed_callback.assert_next_change_event(tango.DevState.DISABLE)
        assert tile_device.state() == tango.DevState.DISABLE

        with pytest.raises(tango.DevFailed, match="Not connected"):
=======
        with pytest.raises(
            tango.DevFailed, match="Communication with component is not established"
        ):
>>>>>>> d8b81b8c
            _ = tile_device.GetFirmwareAvailable()

        tile_device.adminMode = AdminMode.ONLINE
        device_admin_mode_changed_callback.assert_next_change_event(AdminMode.ONLINE)
        assert tile_device.adminMode == AdminMode.ONLINE
        device_state_changed_callback.assert_last_change_event(tango.DevState.OFF)

        # We are still not connected as the Tile waits for a power mode update
        with pytest.raises(tango.DevFailed, match="Not connected"):
            _ = tile_device.GetFirmwareAvailable()

        tile_device.MockTpmOff()
        time.sleep(0.1)  # Allow time for connection

        # At this point, the component should be connected, but not turned on
        with pytest.raises(tango.DevFailed, match="Component is not turned on."):
            _ = tile_device.GetFirmwareAvailable()

        tile_device.MockTpmOn()
        device_state_changed_callback.assert_last_change_event(tango.DevState.ON)

        firmware_available_str = tile_device.GetFirmwareAvailable()
        firmware_available = json.loads(firmware_available_str)
        assert firmware_available == StaticTpmSimulator.FIRMWARE_AVAILABLE

        firmware_name = tile_device.firmwareName
        assert firmware_name == StaticTpmSimulator.FIRMWARE_NAME

        major = firmware_available[firmware_name]["major"]
        minor = firmware_available[firmware_name]["minor"]
        assert tile_device.firmwareVersion == f"{major}.{minor}"

    def test_DownloadFirmware(
        self: TestMccsTileCommands,
        tile_device: MccsDeviceProxy,
        device_admin_mode_changed_callback: MockChangeEventCallback,
    ) -> None:
        """
        Test for DownloadFirmware.

        Also functions as the test for the isProgrammed and
        the firmwareName properties.

        :param tile_device: fixture that provides a
            :py:class:`tango.DeviceProxy` to the device under test, in a
            :py:class:`tango.test_context.DeviceTestContext`.
        :param device_admin_mode_changed_callback: a callback that
            we can use to subscribe to admin mode changes on the tile
            device
        """
        tile_device.add_change_event_callback(
            "adminMode",
            device_admin_mode_changed_callback,
        )
        device_admin_mode_changed_callback.assert_next_change_event(AdminMode.OFFLINE)
        assert tile_device.adminMode == AdminMode.OFFLINE

        tile_device.adminMode = AdminMode.ONLINE
        device_admin_mode_changed_callback.assert_next_change_event(AdminMode.ONLINE)
        assert tile_device.adminMode == AdminMode.ONLINE

        time.sleep(0.1)

        tile_device.MockTpmOff()
        time.sleep(0.1)
        tile_device.MockTpmOn()

        assert not tile_device.isProgrammed
        bitfile = "testing/data/Vivado_test_firmware_bitfile.bit"
        [[result_code], [message]] = tile_device.DownloadFirmware(bitfile)
        assert result_code == ResultCode.OK
        assert message == MccsTile.DownloadFirmwareCommand.SUCCEEDED_MESSAGE
        assert tile_device.isProgrammed
        assert tile_device.firmwareName == bitfile

    def test_MissingDownloadFirmwareFile(
        self: TestMccsTileCommands,
        tile_device: MccsDeviceProxy,
        device_admin_mode_changed_callback: MockChangeEventCallback,
    ) -> None:
        """
        Test for a missing firmware download.

        Also functions as the test for the
        isProgrammed and the firmwareName properties.

        :param tile_device: fixture that provides a
            :py:class:`tango.DeviceProxy` to the device under test, in a
            :py:class:`tango.test_context.DeviceTestContext`.
        :param device_admin_mode_changed_callback: a callback that
            we can use to subscribe to admin mode changes on the tile
            device
        """
        tile_device.add_change_event_callback(
            "adminMode",
            device_admin_mode_changed_callback,
        )
        device_admin_mode_changed_callback.assert_next_change_event(AdminMode.OFFLINE)
        assert tile_device.adminMode == AdminMode.OFFLINE

        tile_device.adminMode = AdminMode.ONLINE
        device_admin_mode_changed_callback.assert_next_change_event(AdminMode.ONLINE)
        assert tile_device.adminMode == AdminMode.ONLINE

        time.sleep(0.1)

        tile_device.MockTpmOff()
        time.sleep(0.1)
        tile_device.MockTpmOn()

        assert not tile_device.isProgrammed
        invalid_bitfile_path = "this/folder/and/file/doesnt/exist.bit"
        existing_firmware_name = tile_device.firmwareName
        [[result_code], [message]] = tile_device.DownloadFirmware(invalid_bitfile_path)
        assert result_code == ResultCode.FAILED
        assert message != MccsTile.DownloadFirmwareCommand.SUCCEEDED_MESSAGE
        assert not tile_device.isProgrammed
        assert tile_device.firmwareName == existing_firmware_name

    def test_GetRegisterList(
        self: TestMccsTileCommands,
        tile_device: MccsDeviceProxy,
        device_admin_mode_changed_callback: MockChangeEventCallback,
    ) -> None:
        """
        Test for GetRegisterList.

        :param tile_device: fixture that provides a
            :py:class:`tango.DeviceProxy` to the device under test, in a
            :py:class:`tango.test_context.DeviceTestContext`.
        :param device_admin_mode_changed_callback: a callback that
            we can use to subscribe to admin mode changes on the tile
            device
        """
        tile_device.add_change_event_callback(
            "adminMode",
            device_admin_mode_changed_callback,
        )
        device_admin_mode_changed_callback.assert_next_change_event(AdminMode.OFFLINE)
        assert tile_device.adminMode == AdminMode.OFFLINE

        tile_device.adminMode = AdminMode.ONLINE
        device_admin_mode_changed_callback.assert_next_change_event(AdminMode.ONLINE)
        assert tile_device.adminMode == AdminMode.ONLINE

        time.sleep(0.1)

        tile_device.MockTpmOff()
        time.sleep(0.1)
        tile_device.MockTpmOn()

        assert tile_device.GetRegisterList() == list(
            StaticTpmSimulator.REGISTER_MAP[0].keys()
        )

    def test_ReadRegister(
        self: TestMccsTileCommands,
        tile_device: MccsDeviceProxy,
        device_admin_mode_changed_callback: MockChangeEventCallback,
    ) -> None:
        """
        Test for ReadRegister.

        :param tile_device: fixture that provides a
            :py:class:`tango.DeviceProxy` to the device under test, in a
            :py:class:`tango.test_context.DeviceTestContext`.
        :param device_admin_mode_changed_callback: a callback that
            we can use to subscribe to admin mode changes on the tile
            device
        """
        tile_device.add_change_event_callback(
            "adminMode",
            device_admin_mode_changed_callback,
        )
        device_admin_mode_changed_callback.assert_next_change_event(AdminMode.OFFLINE)
        assert tile_device.adminMode == AdminMode.OFFLINE

        tile_device.adminMode = AdminMode.ONLINE
        device_admin_mode_changed_callback.assert_next_change_event(AdminMode.ONLINE)
        assert tile_device.adminMode == AdminMode.ONLINE

        time.sleep(0.1)

        tile_device.MockTpmOff()
        time.sleep(0.1)
        tile_device.MockTpmOn()

        num_values = 4
        arg = {
            "RegisterName": "test-reg1",
            "NbRead": num_values,
            "Offset": 1,
            "Device": 1,
        }
        json_arg = json.dumps(arg)
        values = tile_device.ReadRegister(json_arg)
        assert list(values) == [0] * num_values

        for exclude_key in arg.keys():
            bad_arg = {key: value for key, value in arg.items() if key != exclude_key}
            bad_json_arg = json.dumps(bad_arg)
            with pytest.raises(
                tango.DevFailed, match=f"{exclude_key} is a mandatory parameter"
            ):
                _ = tile_device.ReadRegister(bad_json_arg)

    def test_WriteRegister(
        self: TestMccsTileCommands,
        tile_device: MccsDeviceProxy,
        device_admin_mode_changed_callback: MockChangeEventCallback,
    ) -> None:
        """
        Test for WriteRegister.

        :param tile_device: fixture that provides a
            :py:class:`tango.DeviceProxy` to the device under test, in a
            :py:class:`tango.test_context.DeviceTestContext`.
        :param device_admin_mode_changed_callback: a callback that
            we can use to subscribe to admin mode changes on the tile
            device
        """
        tile_device.add_change_event_callback(
            "adminMode",
            device_admin_mode_changed_callback,
        )
        device_admin_mode_changed_callback.assert_next_change_event(AdminMode.OFFLINE)
        assert tile_device.adminMode == AdminMode.OFFLINE

        tile_device.adminMode = AdminMode.ONLINE
        device_admin_mode_changed_callback.assert_next_change_event(AdminMode.ONLINE)
        assert tile_device.adminMode == AdminMode.ONLINE

        time.sleep(0.1)

        tile_device.MockTpmOff()
        time.sleep(0.1)
        tile_device.MockTpmOn()

        arg = {
            "RegisterName": "test-reg1",
            "Values": [0, 1, 2, 3],
            "Offset": 1,
            "Device": 1,
        }
        json_arg = json.dumps(arg)

        [[result_code], [message]] = tile_device.WriteRegister(json_arg)
        assert result_code == ResultCode.OK
        assert message == MccsTile.WriteRegisterCommand.SUCCEEDED_MESSAGE

        for exclude_key in arg.keys():
            bad_arg = {key: value for key, value in arg.items() if key != exclude_key}
            bad_json_arg = json.dumps(bad_arg)
            with pytest.raises(
                tango.DevFailed, match=f"{exclude_key} is a mandatory parameter"
            ):
                _ = tile_device.WriteRegister(bad_json_arg)

    def test_ReadAddress(
        self: TestMccsTileCommands,
        tile_device: MccsDeviceProxy,
        device_admin_mode_changed_callback: MockChangeEventCallback,
    ) -> None:
        """
        Test for ReadAddress.

        :param tile_device: fixture that provides a
            :py:class:`tango.DeviceProxy` to the device under test, in a
            :py:class:`tango.test_context.DeviceTestContext`.
        :param device_admin_mode_changed_callback: a callback that
            we can use to subscribe to admin mode changes on the tile
            device
        """
        tile_device.add_change_event_callback(
            "adminMode",
            device_admin_mode_changed_callback,
        )
        device_admin_mode_changed_callback.assert_next_change_event(AdminMode.OFFLINE)
        assert tile_device.adminMode == AdminMode.OFFLINE

        tile_device.adminMode = AdminMode.ONLINE
        device_admin_mode_changed_callback.assert_next_change_event(AdminMode.ONLINE)
        assert tile_device.adminMode == AdminMode.ONLINE

        time.sleep(0.1)

        tile_device.MockTpmOff()
        time.sleep(0.1)
        tile_device.MockTpmOn()

        address = 0xF
        nvalues = 10
        expected = (0,) * nvalues
        assert tuple(tile_device.ReadAddress([address, nvalues])) == expected

        with pytest.raises(tango.DevFailed):
            _ = tile_device.ReadAddress([address])

    def test_WriteAddress(
        self: TestMccsTileCommands,
        tile_device: MccsDeviceProxy,
        device_admin_mode_changed_callback: MockChangeEventCallback,
    ) -> None:
        """
        Test for WriteAddress.

        This is a very weak test but the
        :py:class:`~ska_low_mccs.tile.tile_hardware.TileHardwareManager`'s
        :py:meth:`~ska_low_mccs.tile.tile_hardware.TileHardwareManager.write_address`
        method is well tested.

        :param tile_device: fixture that provides a
            :py:class:`tango.DeviceProxy` to the device under test, in a
            :py:class:`tango.test_context.DeviceTestContext`.
        :param device_admin_mode_changed_callback: a callback that
            we can use to subscribe to admin mode changes on the tile
            device
        """
        tile_device.add_change_event_callback(
            "adminMode",
            device_admin_mode_changed_callback,
        )
        device_admin_mode_changed_callback.assert_next_change_event(AdminMode.OFFLINE)
        assert tile_device.adminMode == AdminMode.OFFLINE

        tile_device.adminMode = AdminMode.ONLINE
        device_admin_mode_changed_callback.assert_next_change_event(AdminMode.ONLINE)
        assert tile_device.adminMode == AdminMode.ONLINE

        time.sleep(0.1)

        tile_device.MockTpmOff()
        time.sleep(0.1)
        tile_device.MockTpmOn()

        [[result_code], [message]] = tile_device.WriteAddress([20, 1, 2, 3])
        assert result_code == ResultCode.OK
        assert message == MccsTile.WriteAddressCommand.SUCCEEDED_MESSAGE

    def test_Configure40GCore(
        self: TestMccsTileCommands,
        tile_device: MccsDeviceProxy,
        device_admin_mode_changed_callback: MockChangeEventCallback,
    ) -> None:
        """
        Test for.

        * Configure40GCore command
        * fortyGBDestinationIps attribute
        * fortyGBDestinationPorts attribute

        :param tile_device: fixture that provides a
            :py:class:`tango.DeviceProxy` to the device under test, in a
            :py:class:`tango.test_context.DeviceTestContext`.
        :param device_admin_mode_changed_callback: a callback that
            we can use to subscribe to admin mode changes on the tile
            device
        :param device_admin_mode_changed_callback: a callback that
            we can use to subscribe to admin mode changes on the tile
            device
        """
        tile_device.add_change_event_callback(
            "adminMode",
            device_admin_mode_changed_callback,
        )
        device_admin_mode_changed_callback.assert_next_change_event(AdminMode.OFFLINE)
        assert tile_device.adminMode == AdminMode.OFFLINE

        tile_device.adminMode = AdminMode.ONLINE
        device_admin_mode_changed_callback.assert_next_change_event(AdminMode.ONLINE)
        assert tile_device.adminMode == AdminMode.ONLINE

        time.sleep(0.1)

        tile_device.MockTpmOff()
        time.sleep(0.1)
        tile_device.MockTpmOn()

        config_1 = {
            "CoreID": 1,
            "ArpTableEntry": 0,
            "SrcMac": "10:fe:ed:08:0a:58",
            "SrcIP": "10.0.99.3",
            "SrcPort": 4000,
            "DstIP": "10.0.98.3",
            "DstPort": 5000,
        }
        tile_device.Configure40GCore(json.dumps(config_1))

        config_2 = {
            "CoreID": 2,
            "ArpTableEntry": 1,
            "SrcMac": "10:fe:ed:08:0a:56",
            "SrcIP": "10.0.99.4",
            "SrcPort": 4001,
            "DstIP": "10.0.98.4",
            "DstPort": 5001,
        }
        tile_device.Configure40GCore(json.dumps(config_2))

        assert tuple(tile_device.fortyGbDestinationIps) == (
            "10.0.98.3",
            "10.0.98.4",
        )
        assert tuple(tile_device.fortyGbDestinationPorts) == (5000, 5001)

        arg = {
            "CoreID": 1,
            "ArpTableEntry": 0,
        }
        json_arg = json.dumps(arg)
        result_str = tile_device.Get40GCoreConfiguration(json_arg)
        result = json.loads(result_str)
        assert result["CoreID"] == config_1.pop("CoreID")

        arg = {
            "CoreID": 3,
            "ArpTableEntry": 0,
        }
        json_arg = json.dumps(arg)
        with pytest.raises(
            tango.DevFailed, match="Invalid core id or arp table id specified"
        ):
            _ = tile_device.Get40GCoreConfiguration(json_arg)

    @pytest.mark.parametrize("channels", (2, 3))
    @pytest.mark.parametrize("frequencies", (1, 2, 3))
    def test_SetChanneliserTruncation(
        self: TestMccsTileCommands,
        tile_device: MccsDeviceProxy,
        device_admin_mode_changed_callback: MockChangeEventCallback,
        channels: int,
        frequencies: int,
    ) -> None:
        """
        Test for SetChanneliserTruncation.

        :param tile_device: fixture that provides a
            :py:class:`tango.DeviceProxy` to the device under test, in a
            :py:class:`tango.test_context.DeviceTestContext`.
        :param device_admin_mode_changed_callback: a callback that
            we can use to subscribe to admin mode changes on the tile
            device
        :param channels: number of channels to set
        :param frequencies: number of frequencies to set
        """
        tile_device.add_change_event_callback(
            "adminMode",
            device_admin_mode_changed_callback,
        )
        device_admin_mode_changed_callback.assert_next_change_event(AdminMode.OFFLINE)
        assert tile_device.adminMode == AdminMode.OFFLINE

        tile_device.adminMode = AdminMode.ONLINE
        device_admin_mode_changed_callback.assert_next_change_event(AdminMode.ONLINE)
        assert tile_device.adminMode == AdminMode.ONLINE

        time.sleep(0.1)

        tile_device.MockTpmOff()
        time.sleep(0.1)
        tile_device.MockTpmOn()

        array: list[float] = (
            [float(channels)] + [float(frequencies)] + [1.0] * (channels * frequencies)
        )

        with pytest.raises(tango.DevFailed, match="NotImplementedError"):
            _ = tile_device.SetChanneliserTruncation(array)
        with pytest.raises(tango.DevFailed, match="ValueError: cannot reshape array"):
            _ = tile_device.SetChanneliserTruncation(array[:-1])
        with pytest.raises(tango.DevFailed, match="ValueError: cannot reshape array"):
            _ = tile_device.SetChanneliserTruncation(array + [1.0])

    def test_LoadCalibrationCoefficients(
        self: TestMccsTileCommands,
        tile_device: MccsDeviceProxy,
        device_admin_mode_changed_callback: MockChangeEventCallback,
    ) -> None:
        """
        Test for LoadCalibrationCoefficients.

        :param tile_device: fixture that provides a
            :py:class:`tango.DeviceProxy` to the device under test, in a
            :py:class:`tango.test_context.DeviceTestContext`.
        :param device_admin_mode_changed_callback: a callback that
            we can use to subscribe to admin mode changes on the tile
            device
        """
        tile_device.add_change_event_callback(
            "adminMode",
            device_admin_mode_changed_callback,
        )
        device_admin_mode_changed_callback.assert_next_change_event(AdminMode.OFFLINE)
        assert tile_device.adminMode == AdminMode.OFFLINE

        tile_device.adminMode = AdminMode.ONLINE
        device_admin_mode_changed_callback.assert_next_change_event(AdminMode.ONLINE)
        assert tile_device.adminMode == AdminMode.ONLINE

        time.sleep(0.1)

        tile_device.MockTpmOff()
        time.sleep(0.1)
        tile_device.MockTpmOn()

        antenna = float(2)
        complex_coefficients = [
            [complex(3.4, 1.2), complex(2.3, 4.1), complex(4.6, 8.2), complex(6.8, 2.4)]
        ] * 5
        inp = list(itertools.chain.from_iterable(complex_coefficients))
        out = [[v.real, v.imag] for v in inp]
        coefficients = [antenna] + list(itertools.chain.from_iterable(out))

        with pytest.raises(tango.DevFailed, match="NotImplementedError"):
            _ = tile_device.LoadCalibrationCoefficients(coefficients)

        with pytest.raises(tango.DevFailed, match="ValueError"):
            _ = tile_device.LoadCalibrationCoefficients(coefficients[0:8])

        with pytest.raises(tango.DevFailed, match="ValueError"):
            _ = tile_device.LoadCalibrationCoefficients(coefficients[0:16])

    def test_LoadCalibrationCurve(
        self: TestMccsTileCommands,
        tile_device: MccsDeviceProxy,
        device_admin_mode_changed_callback: MockChangeEventCallback,
    ) -> None:
        """
        Test for LoadCalibrationCurve.

        :param tile_device: fixture that provides a
            :py:class:`tango.DeviceProxy` to the device under test, in a
            :py:class:`tango.test_context.DeviceTestContext`.
        :param device_admin_mode_changed_callback: a callback that
            we can use to subscribe to admin mode changes on the tile
            device
        """
        tile_device.add_change_event_callback(
            "adminMode",
            device_admin_mode_changed_callback,
        )
        device_admin_mode_changed_callback.assert_next_change_event(AdminMode.OFFLINE)
        assert tile_device.adminMode == AdminMode.OFFLINE

        tile_device.adminMode = AdminMode.ONLINE
        device_admin_mode_changed_callback.assert_next_change_event(AdminMode.ONLINE)
        assert tile_device.adminMode == AdminMode.ONLINE

        time.sleep(0.1)

        tile_device.MockTpmOff()
        time.sleep(0.1)
        tile_device.MockTpmOn()

        antenna = 2
        beam = 0
        complex_coefficients = [
            [complex(3.4, 1.2), complex(2.3, 4.1), complex(4.6, 8.2), complex(6.8, 2.4)]
        ] * 5
        inp = list(itertools.chain.from_iterable(complex_coefficients))
        out = [[v.real, v.imag] for v in inp]
        coefficients: list[float] = (
            [float(antenna)] + [float(beam)] + list(itertools.chain.from_iterable(out))
        )

        with pytest.raises(tango.DevFailed, match="NotImplementedError"):
            _ = tile_device.LoadCalibrationCurve(coefficients)

        with pytest.raises(tango.DevFailed, match="ValueError"):
            _ = tile_device.LoadCalibrationCurve(coefficients[0:9])

        with pytest.raises(tango.DevFailed, match="ValueError"):
            _ = tile_device.LoadCalibrationCurve(coefficients[0:17])

    @pytest.mark.parametrize("start_time", (None, 0))
    @pytest.mark.parametrize("duration", (None, -1))
    def test_start_and_stop_beamformer(
        self: TestMccsTileCommands,
        tile_device: MccsDeviceProxy,
        device_admin_mode_changed_callback: MockChangeEventCallback,
        start_time: Optional[int],
        duration: Optional[int],
    ) -> None:
        """
        Test for.

        * StartBeamformer command
        * StopBeamformer command
        * isBeamformerRunning attribute

        :param tile_device: fixture that provides a
            :py:class:`tango.DeviceProxy` to the device under test, in a
            :py:class:`tango.test_context.DeviceTestContext`.
        :param device_admin_mode_changed_callback: a callback that
            we can use to subscribe to admin mode changes on the tile
            device
        :param start_time: time to state the beamformer
        :param duration: duration of time that the beamformer should run
        """
        tile_device.add_change_event_callback(
            "adminMode",
            device_admin_mode_changed_callback,
        )
        device_admin_mode_changed_callback.assert_next_change_event(AdminMode.OFFLINE)
        assert tile_device.adminMode == AdminMode.OFFLINE

        tile_device.adminMode = AdminMode.ONLINE
        device_admin_mode_changed_callback.assert_next_change_event(AdminMode.ONLINE)
        assert tile_device.adminMode == AdminMode.ONLINE

        time.sleep(0.1)

        tile_device.MockTpmOff()
        time.sleep(0.1)
        tile_device.MockTpmOn()

        assert not tile_device.isBeamformerRunning
        args = {"StartTime": start_time, "Duration": duration}
        tile_device.StartBeamformer(json.dumps(args))
        assert tile_device.isBeamformerRunning
        tile_device.StopBeamformer()
        assert not tile_device.isBeamformerRunning<|MERGE_RESOLUTION|>--- conflicted
+++ resolved
@@ -528,7 +528,6 @@
         device_admin_mode_changed_callback.assert_next_change_event(AdminMode.OFFLINE)
         assert tile_device.adminMode == AdminMode.OFFLINE
 
-<<<<<<< HEAD
         tile_device.add_change_event_callback(
             "state",
             device_state_changed_callback,
@@ -536,12 +535,9 @@
         device_state_changed_callback.assert_next_change_event(tango.DevState.DISABLE)
         assert tile_device.state() == tango.DevState.DISABLE
 
-        with pytest.raises(tango.DevFailed, match="Not connected"):
-=======
         with pytest.raises(
             tango.DevFailed, match="Communication with component is not established"
         ):
->>>>>>> d8b81b8c
             _ = tile_device.GetFirmwareAvailable()
 
         tile_device.adminMode = AdminMode.ONLINE
