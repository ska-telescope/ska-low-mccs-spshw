# -*- coding: utf-8 -*-
#
# This file is part of the SKA Low MCCS project
#
#
# Distributed under the terms of the BSD 3-clause new license.
# See LICENSE for more info.
"""
This file contains a test for the station syncronisation.

Depending on your exact deployment the individual tests may or may not be run.
This test just checks that anything which can run passes.
"""
from __future__ import annotations

import json
import time
from datetime import datetime
from typing import Any

import pytest
import tango
from pytest_bdd import given, scenario, then, when
from ska_control_model import AdminMode
from ska_tango_testing.mock.placeholders import Anything
from ska_tango_testing.mock.tango import MockTangoEventCallbackGroup

from tests.harness import get_sps_station_name

RFC_FORMAT = "%Y-%m-%dT%H:%M:%S.%fZ"


@pytest.fixture(name="station")
def station_fixture(available_stations: list[str]) -> tango.DeviceProxy:
    """
    Fixture containing a proxy to the station under test.

    :param available_stations: the names of the stations we are testing against.

    :returns: a proxy to the station under test.
    """
    return tango.DeviceProxy(get_sps_station_name(available_stations[-1]))


@pytest.fixture(name="tile_devices")
def tiles_fixture() -> tango.DeviceProxy:
    """
    Fixture containing a proxy to all the tiles under test.

    :returns: a proxy to the tile under test.
    """
    tile_devices = [
        tango.DeviceProxy(trl)
        for trl in tango.Database().get_device_exported("low-mccs/tile/*")
    ]
    return tile_devices


@pytest.fixture(name="command_info")
def command_info_fixture() -> dict[str, Any]:
    """
    Fixture to store command ID.

    :returns: Empty dictionary.
    """
    return {}


@scenario("features/station.feature", "Synchronising time stamping")
def test_tile() -> None:
    """Run a test scenario that tests the station device."""
    for device in [
        tango.DeviceProxy(trl)
        for trl in tango.Database().get_device_exported("low-mccs/*")
    ]:
        device.adminmode = AdminMode.ONLINE


@given("an SPS deployment against HW")
def check_against_hardware(hw_context: bool) -> None:
    """
    Skip the test if not against HW.

    :param hw_context: whether or not the current context is against real HW.
    """
    if not hw_context:
        pytest.skip("This test requires real HW.")


@given("the SpsStation is ON")
def check_spsstation_state(
    station: tango.DeviceProxy,
    change_event_callbacks: MockTangoEventCallbackGroup,
) -> None:
    """
    Check the SpsStation is ON, and all devices are in ENGINEERING AdminMode.

    :param station: a proxy to the station under test.
    :param change_event_callbacks: a dictionary of callables to be used as
        tango change event callbacks.
    """
    station.subscribe_event(
        "adminmode",
        tango.EventType.CHANGE_EVENT,
        change_event_callbacks["device_adminmode"],
    )
    change_event_callbacks.assert_change_event(
        "device_adminmode", Anything, consume_nonmatches=True
    )
    for device in [
        tango.DeviceProxy(trl)
        for trl in tango.Database().get_device_exported("low-mccs/*")
    ]:
        device.adminmode = AdminMode.ENGINEERING

    change_event_callbacks.assert_change_event(
        "device_adminmode", AdminMode.ENGINEERING, consume_nonmatches=True
    )

    if station.state() != tango.DevState.ON:
        state_callback = MockTangoEventCallbackGroup("state", timeout=300)
        station.subscribe_event(
            "state",
            tango.EventType.CHANGE_EVENT,
            state_callback["state"],
        )
        state_callback.assert_change_event("state", Anything, consume_nonmatches=True)
        station.on()
        state_callback.assert_change_event(
            "state", tango.DevState.ON, consume_nonmatches=True, lookahead=3
        )

    tile_devices = [
        tango.DeviceProxy(trl)
        for trl in tango.Database().get_device_exported("low-mccs/tile/*")
    ]

    iters = 0
    while any(
        tile.state() not in [tango.DevState.ON, tango.DevState.ALARM]
        for tile in tile_devices
    ):
        if iters >= 60:
            pytest.fail(
                f"Not all tiles came ON: {[tile.state() for tile in tile_devices]}"
            )
        time.sleep(1)
        iters += 1

    assert station.state() == tango.DevState.ON


@given("the station is initialised")
def station_not_synched(station: tango.DeviceProxy) -> None:
    """
    Verify that a device is in the desired state.

    :param station: station device under test.
    """
<<<<<<< HEAD
    if not all(status in ("Synchronised") for status in station.tileProgrammingState):
        station.initialise("{}")
=======
    if not all(status in ("Initialised") for status in station.tileProgrammingState):
        station.Initialise()
>>>>>>> f8f24eee
        timeout = 0
        while timeout < 60:
            if all(
                status in ("Synchronised") for status in station.tileProgrammingState
            ):
                break
            time.sleep(1)
            timeout = timeout + 1
        if timeout >= 60:
            assert False, "Stations failed to initialise"


@when("the station is ordered to synchronise")
def sync_station(station: tango.DeviceProxy) -> None:
    """
    Sync the station.

    :param station: station device under test.
    """
    start_time = datetime.strftime(
        datetime.fromtimestamp(int(time.time()) + 2), RFC_FORMAT
    )
    station.StartAcquisition(json.dumps({"start_time": start_time}))


@then("the station becomes synchronised")
def station_is_synced(station: tango.DeviceProxy) -> None:
    """
    Check the station are synced.

    :param station: station device under test.
    """
    deadline = time.time() + 60  # seconds
    print("Waiting for all remaining unprogrammed tiles Synchronise")
    while time.time() < deadline:
        time.sleep(2)

        if all(status == "Synchronised" for status in station.tileProgrammingState):
            break
    else:
        pytest.fail("Timeout in waiting for tiles to Synchronise")<|MERGE_RESOLUTION|>--- conflicted
+++ resolved
@@ -157,13 +157,8 @@
 
     :param station: station device under test.
     """
-<<<<<<< HEAD
     if not all(status in ("Synchronised") for status in station.tileProgrammingState):
-        station.initialise("{}")
-=======
-    if not all(status in ("Initialised") for status in station.tileProgrammingState):
-        station.Initialise()
->>>>>>> f8f24eee
+        station.initialise()
         timeout = 0
         while timeout < 60:
             if all(
