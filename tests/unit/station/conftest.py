--- conflicted
+++ resolved
@@ -237,7 +237,6 @@
                 self.component_manager._tile_state_changed(name, power=PowerState.ON)
 
         @command()
-<<<<<<< HEAD
         def MockSubdeviceHealth(self: PatchedSpsStationDevice, argin: str) -> None:
             """
             Mock a subdevice health change.
@@ -251,7 +250,8 @@
             device = argin_dict["device"]
             health = argin_dict["health"]
             self._health_rollup.health_changed(source=device, health=health)
-=======
+
+        @command()
         def MockCalibrationDataReceived(self: PatchedSpsStationDevice) -> None:
             """
             Mock calibration data received.
@@ -263,7 +263,6 @@
                 "some/daq/fqdn",
                 dataReceivedResult=("correlator", "some/file/location"),
             )
->>>>>>> 6a2d7ab0
 
     return PatchedSpsStationDevice
 
