--- conflicted
+++ resolved
@@ -289,7 +289,6 @@
     mock_tile_proxy.LoadPointingDelays.assert_next_call(expected_tile_arg)
 
 
-<<<<<<< HEAD
 # pylint: disable=too-many-locals
 def test_port_to_antenna_order(
     station_component_manager: SpsStationComponentManager, antenna_uri: list[str]
@@ -315,11 +314,12 @@
     ]["1"]["antennas"]
     # Create an antenna map the same way SpsStation does.
     for antenna in antennas:
-        antenna_mapping[int(antenna)] = (
-            int(antennas[antenna]["tpm"]),
-            antennas[antenna]["tpm_x_channel"],
-            antennas[antenna]["tpm_y_channel"],
-        )
+        antenna_mapping[int(antenna)] = {
+            "tpm": int(antennas[antenna]["tpm"]),
+            "tpm_x_channel": antennas[antenna]["tpm_x_channel"],
+            "tpm_y_channel": antennas[antenna]["tpm_y_channel"],
+            "delays": antennas[antenna]["delays"],
+        }
         tpm = int(antennas[antenna]["tpm"]) - 1
         x_port = antennas[antenna]["tpm_x_channel"]
         y_port = antennas[antenna]["tpm_y_channel"]
@@ -336,7 +336,8 @@
     for i, antenna in enumerate(antenna_ordered_map):
         # Assert we're in antenna order (and convert from 0 to 1 based numbering)
         assert i + 1 == int(antenna)
-=======
+
+
 def test_find_by_key(
     station_component_manager: SpsStationComponentManager, generic_nested_dict: dict
 ) -> None:
@@ -415,5 +416,4 @@
             expected_static_delays[antenna_config["tpm_x_channel"]] = antenna_config[
                 "delays"
             ]
-    assert static_delays == expected_static_delays
->>>>>>> c8203f1e
+    assert static_delays == expected_static_delays