# -*- coding: utf-8 -*
# pylint: disable=too-many-arguments, too-many-lines
# pylint: disable=too-many-locals, too-many-statements
#
# This file is part of the SKA Low MCCS project
#
#
# Distributed under the terms of the BSD 3-clause new license.
# See LICENSE for more info.
"""This module contains the tests for the SpsStation tango device."""
from __future__ import annotations

import datetime
import gc
import ipaddress
import json
import time
import unittest.mock
from typing import Any, Callable, Iterator

import numpy as np
import pytest
from ska_control_model import AdminMode, ResultCode
from ska_low_mccs_common.testing.mock import MockCallable
from ska_tango_testing.mock.tango import MockTangoEventCallbackGroup
from tango import DeviceProxy, DevState, EventType

from ska_low_mccs_spshw.station import SpsStation
from tests.harness import SpsTangoTestHarness, SpsTangoTestHarnessContext
from tests.test_tools import execute_lrc_to_completion

# TODO: Weird hang-at-garbage-collection bug
gc.disable()


@pytest.fixture(name="change_event_callbacks")
def change_event_callbacks_fixture() -> MockTangoEventCallbackGroup:
    """
    Return a dictionary of callables to be used as Tango change event callbacks.

    :return: a dictionary of callables to be used as tango change event
        callbacks.
    """
    return MockTangoEventCallbackGroup(
        "admin_mode",
        "command_result",
        "command_status",
        "health_state",
        "state",
        "outsideTemperature",
        "track_lrc_command",
<<<<<<< HEAD
        timeout=3.0,
=======
        timeout=5.0,
>>>>>>> 52d19b15
    )


@pytest.fixture(name="sdn_first_interface", scope="session")
def sdn_first_interface_fixture() -> str:
    """
    Return the first interface of the block allocated to this station for science data.

    This is an IP address and netmask, in CIDR-style slash-notation.
    For example, "10.130.0.1/25" means "address 10.130.0.1 on network 10.130.0.0/25".

    :return: the SDN first interface
    """
    return "10.0.0.152/25"


@pytest.fixture(name="sdn_gateway", scope="session")
def sdn_gateway_fixture() -> str:
    """
    Return the IP address of the SDN gateway.

    :return: the SDN gateway IP
    """
    return "10.0.0.254"


@pytest.fixture(name="test_context")
def test_context_fixture(
    sdn_first_interface: str,
    sdn_gateway: str,
    mock_subrack_device_proxy: unittest.mock.Mock,
    mock_tile_device_proxies: list[unittest.mock.Mock],
    mock_daq_device_proxy: unittest.mock.Mock,
    patched_sps_station_device_class: type[SpsStation],
    daq_trl: str,
) -> Iterator[SpsTangoTestHarnessContext]:
    """
    Return a test context in which an SPS station Tango device is running.

    :param sdn_first_interface: the first interface of the block
        allocated to this station for science data.
    :param sdn_gateway: the IP address of the SDN gateway
    :param mock_subrack_device_proxy: a mock return as a device proxy to
        the subrack device
    :param mock_tile_device_proxies: mocks to return as device proxies to the tiles
        devices
    :param mock_daq_device_proxy: a fixture returning a mocked MccsDaqReceiver
        for unittests.
    :param patched_sps_station_device_class: a subclass of SpsStation
        that has been patched with extra commands that mock system under
        control behaviours.
    :param daq_trl: a Tango Resource Locator of a DAQ instance.

    :yields: a test context.
    """
    harness = SpsTangoTestHarness()
    harness.add_mock_subrack_device(1, mock_subrack_device_proxy)

    for i, mock_tile_device_proxy in enumerate(mock_tile_device_proxies):
        harness.add_mock_tile_device(i + 1, mock_tile_device_proxy)

    harness.set_sps_station_device(
        sdn_first_interface,
        sdn_gateway,
        subrack_ids=[1],
        tile_ids=range(1, len(mock_tile_device_proxies) + 1),
        daq_trl=daq_trl,
        device_class=patched_sps_station_device_class,
    )

    harness.add_mock_daq_device(mock_daq_device_proxy)

    with harness as context:
        yield context


@pytest.fixture(name="station_device")
def station_device_fixture(
    test_context: SpsTangoTestHarnessContext,
) -> DeviceProxy:
    """
    Fixture that returns the SPS station Tango device under test.

    :param test_context: a Tango test context
        containing an SPS station and mock subservient devices.

    :yield: the station Tango device under test.
    """
    yield test_context.get_sps_station_device()


@pytest.fixture(name="daq_device")
def daq_device_fixture(
    test_context: SpsTangoTestHarnessContext,
) -> DeviceProxy:
    """
    Fixture that returns the SPS station Tango device under test.

    :param test_context: a Tango test context
        containing an SPS station and mock subservient devices.

    :yield: the station Tango device under test.
    """
    yield test_context.get_daq_device()


def test_Off(
    station_device: SpsStation,
    change_event_callbacks: MockTangoEventCallbackGroup,
) -> None:
    """
    Test our ability to turn the SPS station device off.

    :param station_device: the SPS station Tango device under test.
    :param change_event_callbacks: dictionary of Tango change event
        callbacks with asynchrony support.
    """
    # First let's check the initial state
    assert station_device.adminMode == AdminMode.OFFLINE

    station_device.subscribe_event(
        "state",
        EventType.CHANGE_EVENT,
        change_event_callbacks["state"],
    )
    change_event_callbacks["state"].assert_change_event(DevState.DISABLE)
    change_event_callbacks["state"].assert_not_called()

    station_device.adminMode = AdminMode.ONLINE  # type: ignore[assignment]
    change_event_callbacks["state"].assert_change_event(DevState.UNKNOWN)
    change_event_callbacks["state"].assert_change_event(DevState.ON)
    change_event_callbacks["state"].assert_not_called()

    # TODO: Check that we get an updated value for our subscribed attribute

    # It's on, so let's turn it off.
    station_device.subscribe_event(
        "longRunningCommandStatus",
        EventType.CHANGE_EVENT,
        change_event_callbacks["command_status"],
    )

    change_event_callbacks["command_status"].assert_change_event(())

    station_device.subscribe_event(
        "longRunningCommandResult",
        EventType.CHANGE_EVENT,
        change_event_callbacks["command_result"],
    )
    change_event_callbacks["command_result"].assert_change_event(("", ""))

    ([result_code], [off_command_id]) = station_device.Off()
    assert result_code == ResultCode.QUEUED
    change_event_callbacks["command_status"].assert_change_event(
        (off_command_id, "STAGING")
    )
    change_event_callbacks["command_status"].assert_change_event(
        (off_command_id, "QUEUED")
    )
    change_event_callbacks["command_status"].assert_change_event(
        (off_command_id, "REJECTED")
    )

    change_event_callbacks["state"].assert_not_called()

    # Make the station think it has received events from its subracks,
    # advising it that they are off.
    station_device.MockSubracksOff()

    change_event_callbacks["state"].assert_change_event(DevState.OFF)
    change_event_callbacks["state"].assert_not_called()
    assert station_device.state() == DevState.OFF

    # TODO: SpsStation.Off() implementation is currently fire-and-forget.
    # No command result is ever issued.
    #
    # change_event_callbacks["command_result"].assert_change_event(
    #     (
    #         off_command_id,
    #         json.dumps([int(ResultCode.OK), "Command completed"]),
    #     ),
    # )
    change_event_callbacks["command_status"].assert_not_called()


def test_On(
    station_device: SpsStation,
    mock_tile_device_proxies: list[DeviceProxy],
    num_tiles: int,
    change_event_callbacks: MockTangoEventCallbackGroup,
    sdn_first_interface: str,
    sdn_gateway: str,
) -> None:
    """
    Test our ability to turn the SPS station device on.

    :param station_device: the SPS station Tango device under test.
    :param mock_tile_device_proxies: mock tile proxies that have been configured with
        the required tile behaviours.
    :param num_tiles: the number of mock tiles
    :param change_event_callbacks: dictionary of Tango change event
        callbacks with asynchrony support.
    :param sdn_first_interface: CIDR-like specification of the first interface
        in the block allocated to this station for science data.
    :param sdn_gateway: IP address of the subnet gateway.
        An empty string signifiese that no gateway is defined.
    """
    counter = 0
    sync_time = None

    def getter(*args: Any) -> list:
        nonlocal counter, sync_time
        if counter < 2:
            counter += 1
            sync_time = datetime.datetime.now()
        return [sync_time]

    for tile in mock_tile_device_proxies:
        pm = unittest.mock.PropertyMock()
        pm.__get__ = getter  # type: ignore[assignment]
        type(tile).fpgasUnixTime = pm

    # First let's check the initial state
    assert station_device.adminMode == AdminMode.OFFLINE

    station_device.subscribe_event(
        "state",
        EventType.CHANGE_EVENT,
        change_event_callbacks["state"],
    )
    change_event_callbacks["state"].assert_change_event(DevState.DISABLE)
    change_event_callbacks["state"].assert_not_called()

    station_device.adminMode = AdminMode.ONLINE  # type: ignore[assignment]
    change_event_callbacks["state"].assert_change_event(DevState.UNKNOWN)
    change_event_callbacks["state"].assert_change_event(DevState.ON)
    change_event_callbacks["state"].assert_not_called()

    csp_ingest_address = "123.234.123.234"
    csp_ingest_port = 4660

    station_device.SetCspIngest(
        json.dumps(
            {
                "destination_ip": csp_ingest_address,
                "destination_port": csp_ingest_port,
                "source_port": 0,
            }
        )
    )

    # It's already on, so let's turn it off before we turn it on again.
    station_device.subscribe_event(
        "longRunningCommandStatus",
        EventType.CHANGE_EVENT,
        change_event_callbacks["command_status"],
    )

    change_event_callbacks["command_status"].assert_change_event(())

    station_device.subscribe_event(
        "longRunningCommandResult",
        EventType.CHANGE_EVENT,
        change_event_callbacks["command_result"],
    )
    change_event_callbacks["command_result"].assert_change_event(("", ""))

    ([result_code], [off_command_id]) = station_device.Off()
    assert result_code == ResultCode.QUEUED

    change_event_callbacks["command_status"].assert_change_event(
        (off_command_id, "STAGING")
    )
    change_event_callbacks["command_status"].assert_change_event(
        (off_command_id, "QUEUED")
    )
    change_event_callbacks["command_status"].assert_change_event(
        (off_command_id, "REJECTED")
    )

    change_event_callbacks["state"].assert_not_called()

    # Make the station think it has received events from its subracks,
    # advising it that they are off.
    station_device.MockSubracksOff()

    change_event_callbacks["state"].assert_change_event(DevState.OFF)
    change_event_callbacks["state"].assert_not_called()
    assert station_device.state() == DevState.OFF

    # Now turn the station back on using the On command
    ([result_code], [on_command_id]) = station_device.On()
    assert result_code == ResultCode.QUEUED

    change_event_callbacks["command_status"].assert_change_event(
        (on_command_id, "STAGING")
    )
    change_event_callbacks["command_status"].assert_change_event(
        (on_command_id, "QUEUED")
    )
    change_event_callbacks["command_status"].assert_change_event(
        (on_command_id, "IN_PROGRESS")
    )

    change_event_callbacks["state"].assert_not_called()

    # Make the station think it has received events from its subracks and then tiles,
    # advising it that they are on.
    station_device.MockSubracksOn()
    station_device.MockTilesOn()

    # Some commands require tile programming state to be Initialised or Synchronised
    for mock_tile_proxy in mock_tile_device_proxies:
        mock_tile_proxy.tileProgrammingState = "Initialised"

    # The mock takes a non-negligible amount of time to write attributes
    # Brief sleep needed to allow it to write the tileProgrammingState
    time.sleep(0.1)
    change_event_callbacks["state"].assert_change_event(DevState.ON)
    change_event_callbacks["state"].assert_not_called()
    assert station_device.state() == DevState.ON

    change_event_callbacks["command_status"].assert_change_event(
        (on_command_id, "COMPLETED")
    )
    for i, tile in enumerate(mock_tile_device_proxies):
        last_tile = i == num_tiles - 1
        if last_tile:
            num_csp_ingest_configures = 6
        else:
            num_csp_ingest_configures = 0
        num_configures = 6 + num_csp_ingest_configures
        assert len(tile.Configure40GCore.mock_calls) == num_configures
        for core in range(2):
            assert json.loads(
                tile.Configure40GCore.mock_calls[
                    num_csp_ingest_configures + (3 * core)
                ].args[0]
            ) == {
                "core_id": core,
                "arp_table_entry": 0,
                "source_port": 61648,
                "destination_ip": (
                    f"10.0.0.{str(154 + (2 * i) + core)}"
                    if i != num_tiles - 1
                    else csp_ingest_address
                ),
                "destination_port": csp_ingest_port,
                "rx_port_filter": csp_ingest_port,
                "netmask": int(ipaddress.ip_interface(sdn_first_interface).netmask),
                "gateway_ip": int(ipaddress.ip_address(sdn_gateway)),
            }
            assert json.loads(
                tile.Configure40GCore.mock_calls[
                    num_csp_ingest_configures + 1 + (3 * core)
                ].args[0]
            ) == {
                "core_id": core,
                "arp_table_entry": 2,
                "source_port": 61648,
                "destination_ip": (
                    f"10.0.0.{str(154 + (2 * i) + core)}"
                    if i != num_tiles - 1
                    else csp_ingest_address
                ),
                "destination_port": (
                    csp_ingest_port + 2 if not last_tile else csp_ingest_port
                ),
                "netmask": int(ipaddress.ip_interface(sdn_first_interface).netmask),
                "gateway_ip": int(ipaddress.ip_address(sdn_gateway)),
            }
            assert json.loads(
                tile.Configure40GCore.mock_calls[
                    num_csp_ingest_configures + 2 + (3 * core)
                ].args[0]
            ) == {
                "core_id": core,
                "arp_table_entry": 1,
                "rx_port_filter": csp_ingest_port + 2,
            }
        assert len(tile.ConfigureStationBeamformer.mock_calls) == 1
        assert json.loads(tile.ConfigureStationBeamformer.mock_calls[0].args[0]) == {
            "is_first": (i == 0),
            "is_last": (last_tile),
        }
        tile.SetLmcDownload.assert_last_call(
            json.dumps(
                {
                    "mode": "10G",
                    "payload_length": 8192,
                    "destination_ip": "0.0.0.0",
                    "destination_port": 4660,
                    "source_port": 61648,
                    "netmask_40g": int(
                        ipaddress.ip_interface(sdn_first_interface).netmask
                    ),
                    "gateway_40g": int(ipaddress.ip_address(sdn_gateway)),
                }
            )
        )
        tile.SetLmcIntegratedDownload.assert_next_call(
            json.dumps(
                {
                    "mode": "10G",
                    "destination_ip": "0.0.0.0",
                    "channel_payload_length": 8192,
                    "beam_payload_length": 8192,
                    "netmask_40g": int(
                        ipaddress.ip_interface(sdn_first_interface).netmask
                    ),
                    "gateway_40g": int(ipaddress.ip_address(sdn_gateway)),
                }
            )
        )


def test_Abort_On(
    station_device: SpsStation,
    mock_tile_device_proxies: list[DeviceProxy],
    change_event_callbacks: MockTangoEventCallbackGroup,
) -> None:
    """
    Test the process of Aborting a turn on command.

    :param station_device: the SPS station Tango device under test.
    :param mock_tile_device_proxies: mock tile proxies that have been configured with
        the required tile behaviours.
    :param change_event_callbacks: dictionary of Tango change event
        callbacks with asynchrony support.
    """
    station_device.subscribe_event(
        "state",
        EventType.CHANGE_EVENT,
        change_event_callbacks["state"],
    )
    change_event_callbacks["state"].assert_change_event(DevState.DISABLE)
    change_event_callbacks["state"].assert_not_called()

    # Turn station on, make sure it works
    station_device.adminMode = AdminMode.ONLINE  # type: ignore[assignment]
    change_event_callbacks["state"].assert_change_event(DevState.UNKNOWN)
    change_event_callbacks["state"].assert_change_event(DevState.ON)
    change_event_callbacks["state"].assert_not_called()

    station_device.subscribe_event(
        "longRunningCommandStatus",
        EventType.CHANGE_EVENT,
        change_event_callbacks["command_status"],
    )
    change_event_callbacks["command_status"].assert_change_event(())
    station_device.subscribe_event(
        "longRunningCommandResult",
        EventType.CHANGE_EVENT,
        change_event_callbacks["command_result"],
    )
    change_event_callbacks["command_result"].assert_change_event(("", ""))

    # Turn station to Standby state
    ([result_code], [standby_command_id]) = station_device.Standby()
    assert result_code == ResultCode.QUEUED

    change_event_callbacks["command_status"].assert_change_event(
        (standby_command_id, "STAGING")
    )
    change_event_callbacks["command_status"].assert_change_event(
        (standby_command_id, "QUEUED")
    )
    change_event_callbacks["command_status"].assert_change_event(
        (standby_command_id, "IN_PROGRESS")
    )

    change_event_callbacks["state"].assert_not_called()

    station_device.MockTilesOff()

    change_event_callbacks["state"].assert_change_event(DevState.STANDBY)
    change_event_callbacks["state"].assert_not_called()

    assert station_device.state() == DevState.STANDBY

    change_event_callbacks["command_status"].assert_change_event(
        (standby_command_id, "COMPLETED")
    )

    # Turn a tile off, the on command won't be able to finish until it times out
    mock_tile_device_proxies[0].adminMode = AdminMode.OFFLINE

    ([on_result_code], [on_command_id]) = station_device.On()

    assert on_result_code == ResultCode.QUEUED

    change_event_callbacks["command_status"].assert_change_event(
        (standby_command_id, "COMPLETED", on_command_id, "STAGING")
    )
    change_event_callbacks["command_status"].assert_change_event(
        (standby_command_id, "COMPLETED", on_command_id, "QUEUED")
    )
    change_event_callbacks["command_status"].assert_change_event(
        (standby_command_id, "COMPLETED", on_command_id, "IN_PROGRESS")
    )

    # Abort the command
    ([abort_result_code], [abort_command_id]) = station_device.AbortCommands()

    change_event_callbacks["command_status"].assert_change_event(
        (standby_command_id, "COMPLETED", on_command_id, "ABORTED")
    )


def test_Initialise(
    station_device: SpsStation,
    mock_tile_device_proxies: list[DeviceProxy],
    num_tiles: int,
    change_event_callbacks: MockTangoEventCallbackGroup,
    sdn_first_interface: str,
    sdn_gateway: str,
) -> None:
    """
    Test of the Initialise command.

    :param station_device: The station device to use
    :param mock_tile_device_proxies: mock tile proxies that have been configured with
        the required tile behaviours.
    :param num_tiles: the number of mock tiles
    :param change_event_callbacks: dictionary of Tango change event
        callbacks with asynchrony support.
    :param sdn_first_interface: CIDR-like specification of the first interface
        in the block allocated to this station for science data.
    :param sdn_gateway: IP address of the subnet gateway.
        An empty string signifiese that no gateway is defined.
    """
    counter = 0
    sync_time = None

    def getter(*args: Any) -> list:
        nonlocal counter, sync_time
        if counter < 2:
            counter += 1
            sync_time = datetime.datetime.now()
        return [sync_time]

    for tile in mock_tile_device_proxies:
        pm = unittest.mock.PropertyMock()
        pm.__get__ = getter  # type: ignore[assignment]
        type(tile).fpgasUnixTime = pm

    # First let's check the initial state
    assert station_device.adminMode == AdminMode.OFFLINE

    station_device.subscribe_event(
        "state",
        EventType.CHANGE_EVENT,
        change_event_callbacks["state"],
    )
    change_event_callbacks["state"].assert_change_event(DevState.DISABLE)
    change_event_callbacks["state"].assert_not_called()

    station_device.adminMode = AdminMode.ONLINE  # type: ignore[assignment]
    change_event_callbacks["state"].assert_change_event(DevState.UNKNOWN)
    change_event_callbacks["state"].assert_change_event(DevState.ON)
    change_event_callbacks["state"].assert_not_called()

    csp_ingest_address = "123.234.123.234"
    csp_ingest_port = 4660

    station_device.SetCspIngest(
        json.dumps(
            {
                "destination_ip": csp_ingest_address,
                "destination_port": csp_ingest_port,
                "source_port": 0,
            }
        )
    )

    station_device.subscribe_event(
        "longRunningCommandStatus",
        EventType.CHANGE_EVENT,
        change_event_callbacks["command_status"],
    )

    change_event_callbacks["command_status"].assert_change_event(())
    station_device.subscribe_event(
        "longRunningCommandResult",
        EventType.CHANGE_EVENT,
        change_event_callbacks["command_result"],
    )
    change_event_callbacks["command_result"].assert_change_event(("", ""))

    ([result_code], [command_id]) = station_device.Initialise()
    assert result_code == ResultCode.QUEUED

    change_event_callbacks["command_status"].assert_change_event(
        (command_id, "STAGING")
    )
    change_event_callbacks["command_status"].assert_change_event((command_id, "QUEUED"))
    change_event_callbacks["command_status"].assert_change_event(
        (command_id, "IN_PROGRESS")
    )
    time.sleep(12)
    for tile in mock_tile_device_proxies:
        tile.tileProgrammingState = "Initialised"
    time.sleep(4)
    change_event_callbacks["command_status"].assert_change_event(
        (command_id, "COMPLETED")
    )

    for i, tile in enumerate(mock_tile_device_proxies):
        last_tile = i == num_tiles - 1
        if last_tile:
            num_csp_ingest_configures = 6
        else:
            num_csp_ingest_configures = 0
        num_configures = 6 + num_csp_ingest_configures
        assert len(tile.Configure40GCore.mock_calls) == num_configures
        for core in range(2):
            assert json.loads(
                tile.Configure40GCore.mock_calls[
                    num_csp_ingest_configures + (3 * core)
                ].args[0]
            ) == {
                "core_id": core,
                "arp_table_entry": 0,
                "source_port": 61648,
                "destination_ip": (
                    f"10.0.0.{str(154 + (2 * i) + core)}"
                    if i != num_tiles - 1
                    else csp_ingest_address
                ),
                "destination_port": csp_ingest_port,
                "rx_port_filter": csp_ingest_port,
                "netmask": int(ipaddress.ip_interface(sdn_first_interface).netmask),
                "gateway_ip": int(ipaddress.ip_address(sdn_gateway)),
            }
            assert json.loads(
                tile.Configure40GCore.mock_calls[
                    num_csp_ingest_configures + 1 + (3 * core)
                ].args[0]
            ) == {
                "core_id": core,
                "arp_table_entry": 2,
                "source_port": 61648,
                "destination_ip": (
                    f"10.0.0.{str(154 + (2 * i) + core)}"
                    if i != num_tiles - 1
                    else csp_ingest_address
                ),
                "destination_port": (
                    csp_ingest_port + 2 if not last_tile else csp_ingest_port
                ),
                "netmask": int(ipaddress.ip_interface(sdn_first_interface).netmask),
                "gateway_ip": int(ipaddress.ip_address(sdn_gateway)),
            }
            assert json.loads(
                tile.Configure40GCore.mock_calls[
                    num_csp_ingest_configures + 2 + (3 * core)
                ].args[0]
            ) == {
                "core_id": core,
                "arp_table_entry": 1,
                "rx_port_filter": csp_ingest_port + 2,
            }
        assert len(tile.ConfigureStationBeamformer.mock_calls) == 1
        assert json.loads(tile.ConfigureStationBeamformer.mock_calls[0].args[0]) == {
            "is_first": (i == 0),
            "is_last": (last_tile),
        }
        tile.SetLmcDownload.assert_last_call(
            json.dumps(
                {
                    "mode": "10G",
                    "payload_length": 8192,
                    "destination_ip": "0.0.0.0",
                    "destination_port": 4660,
                    "source_port": 61648,
                    "netmask_40g": int(
                        ipaddress.ip_interface(sdn_first_interface).netmask
                    ),
                    "gateway_40g": int(ipaddress.ip_address(sdn_gateway)),
                }
            )
        )
        tile.SetLmcIntegratedDownload.assert_next_call(
            json.dumps(
                {
                    "mode": "10G",
                    "destination_ip": "0.0.0.0",
                    "channel_payload_length": 8192,
                    "beam_payload_length": 8192,
                    "netmask_40g": int(
                        ipaddress.ip_interface(sdn_first_interface).netmask
                    ),
                    "gateway_40g": int(ipaddress.ip_address(sdn_gateway)),
                }
            )
        )


def test_Standby(
    station_device: SpsStation,
    change_event_callbacks: MockTangoEventCallbackGroup,
) -> None:
    """
    Test of the Standby command.

    :param station_device: The station device to use
    :param change_event_callbacks: dictionary of Tango change event
        callbacks with asynchrony support.
    """
    station_device.subscribe_event(
        "state",
        EventType.CHANGE_EVENT,
        change_event_callbacks["state"],
    )
    change_event_callbacks["state"].assert_change_event(DevState.DISABLE)
    change_event_callbacks["state"].assert_not_called()

    station_device.adminMode = AdminMode.ONLINE  # type: ignore[assignment]
    change_event_callbacks["state"].assert_change_event(DevState.UNKNOWN)
    change_event_callbacks["state"].assert_change_event(DevState.ON)
    change_event_callbacks["state"].assert_not_called()
    station_device.subscribe_event(
        "longRunningCommandStatus",
        EventType.CHANGE_EVENT,
        change_event_callbacks["command_status"],
    )

    change_event_callbacks["command_status"].assert_change_event(())
    station_device.subscribe_event(
        "longRunningCommandResult",
        EventType.CHANGE_EVENT,
        change_event_callbacks["command_result"],
    )
    change_event_callbacks["command_result"].assert_change_event(("", ""))

    ([result_code], [command_id]) = station_device.Standby()
    assert result_code == ResultCode.QUEUED

    change_event_callbacks["command_status"].assert_change_event(
        (command_id, "STAGING")
    )
    change_event_callbacks["command_status"].assert_change_event((command_id, "QUEUED"))
    change_event_callbacks["command_status"].assert_change_event(
        (command_id, "IN_PROGRESS")
    )
    change_event_callbacks["state"].assert_not_called()

    # Make the station think it has received events from its tiles,
    # advising it that they are off.
    station_device.MockTilesOff()

    change_event_callbacks["state"].assert_change_event(DevState.STANDBY)
    change_event_callbacks["state"].assert_not_called()
    assert station_device.state() == DevState.STANDBY

    change_event_callbacks["command_status"].assert_change_event(
        (command_id, "COMPLETED")
    )


@pytest.mark.parametrize(
    (
        "command",
        "command_args",
        "tile_command",
        "tile_command_args",
    ),
    [
        pytest.param(
            "StartAcquisition",
            json.dumps({"start_time": "20230101T12:34:55.000Z", "delay": 0}),
            "StartAcquisition",
            json.dumps({"start_time": "20230101T12:34:55.000Z", "delay": 0}),
        ),
        pytest.param(
            "ConfigureTestGenerator",
            json.dumps({"tone_frequency": 1000, "tone_amplitude": 1}),
            "ConfigureTestGenerator",
            json.dumps({"tone_frequency": 1000, "tone_amplitude": 1}),
        ),
        pytest.param(
            "StopDataTransmission",
            None,
            "StopDataTransmission",
            None,
        ),
        pytest.param(
            "SendDataSamples",
            json.dumps(
                {
                    "data_type": "raw",
                }
            ),
            "SendDataSamples",
            json.dumps(
                {
                    "data_type": "raw",
                }
            ),
        ),
        pytest.param(
            "StopIntegratedData",
            None,
            "StopIntegratedData",
            None,
        ),
        pytest.param(
            "ConfigureIntegratedBeamData",
            "{}",
            "ConfigureIntegratedBeamData",
            json.dumps(
                {"integration_time": 0.5, "first_channel": 0, "last_channel": 191}
            ),
        ),
        pytest.param(
            "ConfigureIntegratedChannelData",
            "{}",
            "ConfigureIntegratedChannelData",
            json.dumps(
                {"integration_time": 0.5, "first_channel": 0, "last_channel": 511}
            ),
        ),
        pytest.param(
            "StopBeamformer",
            None,
            "StopBeamformer",
            None,
        ),
        pytest.param(
            "StartBeamformer",
            "{}",
            "StartBeamformer",
            json.dumps(
                {
                    "start_time": None,
                    "duration": -1,
                    "subarray_beam_id": -1,
                    "scan_id": 0,
                }
            ),
        ),
        pytest.param(
            "ApplyPointingDelays",
            "20230101T12:34:55.000Z",
            "ApplyPointingDelays",
            "20230101T12:34:55.000Z",
        ),
        pytest.param(
            "ApplyCalibration",
            "20230101T12:34:55.000Z",
            "ApplyCalibration",
            "20230101T12:34:55.000Z",
        ),
        pytest.param(
            "SetBeamformerRegions",
            [4, 24, 0, 0, 0, 3, 1, 101, 26, 40, 1, 0, 24, 4, 2, 102],
            "SetBeamformerRegions",
            [
                4,
                8,
                0,
                0,
                0,
                3,
                1,
                101,
                12,
                8,
                0,
                0,
                8,
                3,
                1,
                101,
                20,
                8,
                0,
                0,
                16,
                3,
                1,
                101,
                26,
                8,
                1,
                0,
                24,
                4,
                2,
                102,
                34,
                8,
                1,
                0,
                32,
                4,
                2,
                102,
                42,
                8,
                1,
                0,
                40,
                4,
                2,
                102,
                50,
                8,
                1,
                0,
                48,
                4,
                2,
                102,
                58,
                8,
                1,
                0,
                56,
                4,
                2,
                102,
            ]
            + [0, 8, 0, 0, 0, 0, 0, 0] * 40,
        ),
        pytest.param(
            "SetBeamFormerTable",
            [4, 0, 0, 0, 3, 1, 101, 26, 1, 0, 24, 4, 2, 102],
            "SetBeamformerRegions",
            [4, 8, 0, 0, 0, 3, 1, 101, 26, 8, 1, 0, 24, 4, 2, 102]
            + [0, 8, 0, 0, 0, 0, 0, 0] * 46,
        ),
        pytest.param(
            "SetLmcIntegratedDownload",
            json.dumps({"destination_ip": "127.0.0.1"}),
            "SetLmcIntegratedDownload",
            json.dumps(
                {
                    "mode": "10G",
                    "channel_payload_length": 1024,
                    "beam_payload_length": 1024,
                    "destination_ip": "127.0.0.1",
                    "source_port": 0xF0D0,
                    "destination_port": 4660,
                    "netmask_40g": 4294967168,  # /25
                    "gateway_40g": 167772414,  # 10.0.0.254
                }
            ),
        ),
        pytest.param(
            "SetLmcDownload",
            json.dumps({"destination_ip": "127.0.0.1"}),
            "SetLmcDownload",
            json.dumps(
                {
                    "mode": "10G",
                    "payload_length": 8192,
                    "destination_ip": "127.0.0.1",
                    "destination_port": 4660,
                    "source_port": 0xF0D0,
                    "netmask_40g": 4294967168,  # /25
                    "gateway_40g": 167772414,  # 10.0.0.254
                }
            ),
        ),
        pytest.param(
            "LoadCalibrationCoefficients",
            [2.0, 3.4, 1.2, 2.3, 4.1, 4.6, 8.2, 6.8, 2.4],
            "LoadCalibrationCoefficients",
            [2.0, 3.4, 1.2, 2.3, 4.1, 4.6, 8.2, 6.8, 2.4],
        ),
    ],
)
def test_station_tile_commands(
    station_device: SpsStation,
    command: str,
    command_args: Any,
    mock_tile_device_proxies: DeviceProxy,
    tile_command: str,
    tile_command_args: Any,
) -> None:
    """
    Tests of station commands calling the corresponding command on Tile.

    :param station_device: The station device to use
    :param command: The command to call on the station
    :param command_args: The arguments to call the command with
    :param mock_tile_device_proxies: The mock for the tiles to verify
        commands being called
    :param tile_command: The expected command to be called on the tile
    :param tile_command_args: The expected arguments for the command on the tile.
    """
    station_device.adminMode = AdminMode.ONLINE  # type: ignore[assignment]

    # Some commands require tile programming state to be Initialised or Synchronised
    for mock_tile_proxy in mock_tile_device_proxies:
        mock_tile_proxy.tileProgrammingState = "Synchronised"

    # The mock takes a non-negligible amount of time to write attributes
    # Brief sleep needed to allow it to write the tileProgrammingState
    time.sleep(0.2)

    if command_args is None:
        getattr(station_device, command)()
    else:
        getattr(station_device, command)(command_args)
    tile_command_mock: MockCallable = getattr(mock_tile_device_proxies[0], tile_command)

    if tile_command_args is None:
        tile_command_mock.assert_next_call()
    else:
        tile_command_mock.assert_next_call(tile_command_args)


def test_SetCspIngest(
    station_device: SpsStation,
    mock_tile_device_proxies: list[DeviceProxy],
    num_tiles: int,
    sdn_first_interface: str,
    sdn_gateway: str,
) -> None:
    """
    Test of the SetCspIngest command.

    :param station_device: The station device to use
    :param mock_tile_device_proxies: mock tile proxies that have been configured with
        the required tile behaviours.
    :param num_tiles: the number of mock tiles
    :param sdn_first_interface: CIDR-like specification of the first interface
        in the block allocated to this station for science data.
    :param sdn_gateway: IP address of the subnet gateway.
        An empty string signifiese that no gateway is defined.
    """
    station_device.adminMode = AdminMode.ONLINE  # type: ignore[assignment]
    station_device.MockSubracksOn()
    station_device.MockTilesOn()
    station_device.SetCspIngest(
        json.dumps(
            {
                "destination_ip": "123.123.234.234",
                "destination_port": 1234,
                "source_port": 2345,
            }
        )
    )
    assert station_device.cspIngestAddress == "123.123.234.234"
    assert station_device.cspIngestPort == 1234
    assert station_device.cspSourcePort == 2345
    for i, tile in enumerate(mock_tile_device_proxies):
        if i != num_tiles - 1:
            tile.Configure40GCore.assert_not_called()
        else:
            assert len(tile.Configure40GCore.mock_calls) == 6
            for core in range(2):
                assert json.loads(
                    tile.Configure40GCore.mock_calls[(3 * core)].args[0]
                ) == {
                    "core_id": core,
                    "arp_table_entry": 0,
                    "source_ip": f"10.0.0.{str(152 + (2 * i) + core)}",
                    "source_mac": 107752307294360 + (2 * i) + core,
                    "source_port": 61648,
                    "destination_ip": "123.123.234.234",
                    "destination_port": 1234,
                    "rx_port_filter": 1234,
                    "netmask": int(ipaddress.ip_interface(sdn_first_interface).netmask),
                    "gateway_ip": int(ipaddress.ip_address(sdn_gateway)),
                }
                assert json.loads(
                    tile.Configure40GCore.mock_calls[1 + (3 * core)].args[0]
                ) == {
                    "core_id": core,
                    "arp_table_entry": 2,
                    "source_ip": f"10.0.0.{str(152 + (2 * i) + core)}",
                    "source_mac": 107752307294360 + (2 * i) + core,
                    "source_port": 61648,
                    "destination_ip": "123.123.234.234",
                    "destination_port": 1234,
                    "netmask": int(ipaddress.ip_interface(sdn_first_interface).netmask),
                    "gateway_ip": int(ipaddress.ip_address(sdn_gateway)),
                }
                assert json.loads(
                    tile.Configure40GCore.mock_calls[2 + (3 * core)].args[0]
                ) == {
                    "core_id": core,
                    "arp_table_entry": 1,
                    "rx_port_filter": 1236,
                }


@pytest.mark.parametrize(
    ("expected_init_params", "new_params"),
    [
        pytest.param(
            {
                "subrack_degraded": 0.05,
                "subrack_failed": 0.2,
                "tile_degraded": 0.05,
                "tile_failed": 0.2,
                "pps_delta_degraded": 4,
                "pps_delta_failed": 9,
            },
            {
                "subrack_degraded": 0.1,
                "subrack_failed": 0.3,
                "tile_degraded": 0.07,
                "tile_failed": 0.2,
                "pps_delta_degraded": 6,
                "pps_delta_failed": 10,
            },
            id="Check correct initial values, write new and "
            "verify new values have been written",
        )
    ],
)
def test_healthParams(
    station_device: SpsStation,
    expected_init_params: dict[str, float],
    new_params: dict[str, float],
) -> None:
    """
    Test for healthParams attributes.

    :param station_device: the SPS station Tango device under test.
    :param expected_init_params: the initial values which the health
        model is expected to have initially
    :param new_params: the new health rule params to pass to the health model
    """
    assert station_device.healthModelParams == json.dumps(expected_init_params)
    new_params_json = json.dumps(new_params)
    station_device.healthModelParams = new_params_json  # type: ignore[assignment]
    assert station_device.healthModelParams == new_params_json


def test_isCalibrated(station_device: SpsStation) -> None:
    """
    Test of the isCalibrated attribute.

    :param station_device: The station device to use
    """
    assert not station_device.isCalibrated


def test_isConfigured(station_device: SpsStation) -> None:
    """
    Test of the isConfigured attribute.

    :param station_device: The station device to use
    """
    assert not station_device.isConfigured


def test_fortyGbNetworkAddress(
    station_device: SpsStation, sdn_first_interface: str
) -> None:
    """
    Test of the fortyGbNetworkAddress attribute.

    :param station_device: The station device to use
    :param sdn_first_interface: the first interface in the block
        assigned to this station for science data
    """
    first_interface = ipaddress.ip_interface(sdn_first_interface)
    assert station_device.fortyGbNetworkAddress == str(first_interface.ip)


def test_write_read_channeliser_rounding(
    station_device: SpsStation,
    mock_tile_device_proxies: list[DeviceProxy],
    change_event_callbacks: MockTangoEventCallbackGroup,
) -> None:
    """
    Test we can set and read channeliserRounding.

    :param station_device: The station device to use
    :param mock_tile_device_proxies: mock tile proxies that have been configured with
        the required tile behaviours.
    :param change_event_callbacks: dictionary of Tango change event
        callbacks with asynchrony support.
    """
    station_device.subscribe_event(
        "state",
        EventType.CHANGE_EVENT,
        change_event_callbacks["state"],
    )
    change_event_callbacks["state"].assert_change_event(DevState.DISABLE)
    station_device.adminMode = AdminMode.ONLINE  # type: ignore[assignment]
    change_event_callbacks["state"].assert_change_event(DevState.UNKNOWN)
    change_event_callbacks["state"].assert_change_event(DevState.ON)
    for i, tile in enumerate(mock_tile_device_proxies):
        tile.tileProgrammingState = "Synchronised"

    channeliser_rounding_to_set = np.array([5] * 512)
    execute_lrc_to_completion(
        change_event_callbacks,
        station_device,
        "SetChanneliserRounding",
        channeliser_rounding_to_set,
    )

    # Calculate expected channeliser rounding of all tiles after write
    zero_results = np.zeros((12, 512))
    channeliser_rounding_to_check: np.ndarray = np.concatenate(
        (np.array([channeliser_rounding_to_set] * 4), zero_results)
    )
    assert np.array_equal(
        station_device.channeliserRounding, channeliser_rounding_to_check
    )


def test_setting_cspRounding(
    station_device: SpsStation,
    mock_tile_device_proxies: list[DeviceProxy],
    change_event_callbacks: MockTangoEventCallbackGroup,
    num_tiles: int,
) -> None:
    """
    Test for the cspRounding attribute.

    :param station_device: The station device to use
    :param change_event_callbacks: dictionary of Tango change event
        callbacks with asynchrony support.
    :param mock_tile_device_proxies: mock tile proxies that have been configured with
        the required tile behaviours.
    :param num_tiles: the number of mock tiles
    """
    station_device.subscribe_event(
        "state",
        EventType.CHANGE_EVENT,
        change_event_callbacks["state"],
    )
    change_event_callbacks["state"].assert_change_event(DevState.DISABLE)
    station_device.adminMode = AdminMode.ONLINE  # type: ignore[assignment]
    change_event_callbacks["state"].assert_change_event(DevState.UNKNOWN)
    change_event_callbacks["state"].assert_change_event(DevState.ON)

    # Set the last tile with a different cspRounding.
    mock_tile_device_proxies[-1].cspRounding = [6] * 384

    assert all(station_device.cspRounding == [6] * 384)

    rounding_mocks = [unittest.mock.PropertyMock() for _ in range(num_tiles)]
    for _, tile in enumerate(mock_tile_device_proxies):
        tile.tileProgrammingState = "Synchronised"
    for i in range(num_tiles):
        setattr(type(mock_tile_device_proxies[i]), "cspRounding", rounding_mocks[i])
    station_device.cspRounding = np.array([4] * 384)  # type: ignore[assignment]
    for i, mock in enumerate(rounding_mocks):
        if i == num_tiles - 1:
            assert all(mock.call_args[0][0] == [4] * 384)
        else:
            mock.assert_not_called()


def test_beamformerTable(
    station_device: SpsStation,
    mock_tile_device_proxies: list[DeviceProxy],
    num_tiles: int,
) -> None:
    """
    Test the beamformerTable attribute.

    :param station_device: The station device to use
    :param mock_tile_device_proxies: mock tile proxies that have been configured with
        the required tile behaviours.
    :param num_tiles: the number of mock tiles
    """
    station_device.adminMode = AdminMode.ONLINE  # type: ignore[assignment]
    for _, tile in enumerate(mock_tile_device_proxies):
        tile.tileProgrammingState = "Synchronised"
    time.sleep(0.1)
    station_device.SetBeamFormerTable([4, 0, 0, 0, 3, 1, 101, 26, 1, 0, 24, 4, 2, 102])
    assert np.all(
        station_device.beamformerTable[0:14]
        == np.array([4, 0, 0, 0, 3, 1, 101, 26, 1, 0, 24, 4, 2, 102])
    )


@pytest.mark.parametrize(
    [
        "attribute_name",
        "tile_attribute_name",
        "init_tile_attribute_values",
        "init_expected_value",
        "final_tile_attribute_values",
        "final_expected_value",
    ],
    [
        pytest.param(
            "isProgrammed",
            "tileProgrammingState",
            lambda i: "Unconnected" if i % 2 == 0 else "Off",
            lambda _: False,
            lambda i: "Synchronised" if i % 2 == 0 else "Programmed",
            lambda _: True,
        ),
        pytest.param(
            "testGeneratorActive",
            "testGeneratorActive",
            lambda _: False,
            lambda _: False,
            lambda i: i == 0,
            lambda _: True,
        ),
        pytest.param(
            "isBeamformerRunning",
            "isBeamformerRunning",
            lambda i: i % 2 == 0,
            lambda _: False,
            lambda _: True,
            lambda _: True,
        ),
        pytest.param(
            "tileProgrammingState",
            "tileProgrammingState",
            lambda i: "Unconnected" if i % 2 == 0 else "Off",
            lambda n: ["Unconnected", "Off"] * int(n / 2)
            + ([] if n % 2 == 0 else ["Unconnected"]),
            lambda i: "Synchronised" if i % 2 == 0 else "Programmed",
            lambda n: ["Synchronised", "Programmed"] * int(n / 2)
            + ([] if n % 2 == 0 else ["Synchronised"]),
        ),
        pytest.param(
            "boardTemperaturesSummary",
            "boardTemperature",
            lambda i: i,
            lambda n: [0, (n - 1) / 2, n - 1],
            lambda i: 2 * i,
            lambda n: [0, (2 * (n - 1)) / 2, 2 * (n - 1)],
        ),
        pytest.param(
            "fpgaTemperaturesSummary",
            "fpgaTemperature",
            lambda i: 2 * i,
            lambda n: [0, (2 * (n - 1)) / 2, 2 * (n - 1)],
            lambda i: i,
            lambda n: [0, (n - 1) / 2, n - 1],
        ),
        pytest.param(
            "ppsDelaySummary",
            "ppsDelay",
            lambda i: i,
            lambda n: [0, (n - 1) / 2, n - 1],
            lambda i: 2 * i,
            lambda n: [0, (2 * (n - 1)) / 2, 2 * (n - 1)],
        ),
        pytest.param(
            "sysrefPresentSummary",
            "sysrefPresent",
            lambda i: not i % 2 == 0,
            lambda _: False,
            lambda _: True,
            lambda _: True,
        ),
        pytest.param(
            "pllLockedSummary",
            "pllLocked",
            lambda i: i % 2 == 0,
            lambda _: False,
            lambda _: True,
            lambda _: True,
        ),
        pytest.param(
            "ppsPresentSummary",
            "ppsPresent",
            lambda i: not i % 2 == 0,
            lambda _: False,
            lambda _: True,
            lambda _: True,
        ),
        pytest.param(
            "clockPresentSummary",
            "clockPresent",
            lambda i: i % 2 == 0,
            lambda _: False,
            lambda _: True,
            lambda _: True,
        ),
        pytest.param(
            "fortyGbNetworkErrors",
            "fortyGbNetworkErrors",
            lambda _: 0,
            lambda n: [0] * 2 * n,
            lambda _: 1,
            lambda n: [0] * 2 * n,
        ),
    ],
)
def test_station_tile_attributes(
    station_device: SpsStation,
    mock_tile_device_proxies: list[DeviceProxy],
    num_tiles: int,
    attribute_name: str,
    tile_attribute_name: str,
    init_tile_attribute_values: Callable[[int], Any],
    init_expected_value: Callable[[int], Any],
    final_tile_attribute_values: Callable[[int], Any],
    final_expected_value: Callable[[int], Any],
) -> None:
    """
    Test of attributes which aggregate tile attributes.

    :param station_device: The station device to use
    :param mock_tile_device_proxies: mock tile proxies that have been configured with
        the required tile behaviours.
    :param num_tiles: the number of mock tiles
    :param attribute_name: the attribute to access on the station
    :param tile_attribute_name: the attribute on the tile that is accessed
    :param init_tile_attribute_values: the initial value that the tile attributes
        should take. This is a callable that takes in the number of the tile in the
        list of tiles and returns the value, so that different tiles can take different
        values.
    :param init_expected_value: the initial expected value of the station attribute, as
        a function of the number of tiles in the station.
    :param final_tile_attribute_values: the final value that the tile attributes
        should take.
    :param final_expected_value: the final expected value of the station attribute, as
        a function of the number of tiles in the station.
    """
    station_device.adminMode = AdminMode.ONLINE  # type: ignore[assignment]
    for i, tile in enumerate(mock_tile_device_proxies):
        if tile_attribute_name == "fpgaTemperature":
            setattr(tile, "fpga1Temperature", init_tile_attribute_values(i))
            setattr(tile, "fpga2Temperature", init_tile_attribute_values(i))
        else:
            setattr(tile, tile_attribute_name, init_tile_attribute_values(i))
    time.sleep(0.1)
    assert getattr(station_device, attribute_name) == pytest.approx(
        init_expected_value(num_tiles)
    )
    for i, tile in enumerate(mock_tile_device_proxies):
        if tile_attribute_name == "fpgaTemperature":
            setattr(tile, "fpga1Temperature", final_tile_attribute_values(i))
            setattr(tile, "fpga2Temperature", final_tile_attribute_values(i))
        else:
            setattr(tile, tile_attribute_name, final_tile_attribute_values(i))
    time.sleep(0.1)
    assert getattr(station_device, attribute_name) == pytest.approx(
        final_expected_value(num_tiles)
    )


def test_stations_daq_trl(station_device: SpsStation, daq_trl: str) -> None:
    """
    Test that SPSStation properly stores its DAQ TRL.

    Tests that SPSStation initialises its DAQ TRL properly and is
        able to change its value.

    :param station_device: The station device to use.
    :param daq_trl: The DAQ TRL in use.
    """
    assert station_device.daqTRL == daq_trl

    station_device.daqTRL = "NEW_DAQ_TRL"  # type: ignore[method-assign]

    assert station_device.daqTRL == "NEW_DAQ_TRL"


def test_AcquireDataForCalibration(
    station_device: SpsStation,
    daq_device: DeviceProxy,
    mock_tile_device_proxies: list[unittest.mock.Mock],
    mock_daq_device_proxy: unittest.mock.Mock,
    change_event_callbacks: MockTangoEventCallbackGroup,
) -> None:
    """
    Test the AcquireDaqtaForCalibration command.

    :param station_device: The station device to use.
    :param daq_device: the DAQ device proxy that would receive the data
    :param mock_tile_device_proxies: mock tile proxies that have been configured with
        the required tile behaviours.
    :param mock_daq_device_proxy: A fixture returning a mocked MccsDaqReceiver device.
    :param change_event_callbacks: dictionary of Tango change event
        callbacks with asynchrony support.
    """
    channel = 106

    station_device.subscribe_event(
        "state",
        EventType.CHANGE_EVENT,
        change_event_callbacks["state"],
    )
    change_event_callbacks["state"].assert_change_event(DevState.DISABLE)
    station_device.adminMode = AdminMode.ONLINE  # type: ignore[assignment]
    change_event_callbacks["state"].assert_change_event(DevState.UNKNOWN)
    change_event_callbacks["state"].assert_change_event(DevState.ON)
    daq_device.adminMode = 0

    for tile in mock_tile_device_proxies:
        tile.tileProgrammingState = "Synchronised"
    time.sleep(0.1)

    [_], [command_id] = station_device.AcquireDataForCalibration(channel)
    tile_command_mock: MockCallable = getattr(
        mock_tile_device_proxies[0], "SendDataSamples"
    )

    # This sleep is needed because AcquireDataForCalibration will
    # Check Running Consumers is None before starting DAQ.
    time.sleep(2)

    def _mocked_daq_status_callable() -> str:
        return json.dumps(
            {
                "Running Consumers": [["CORRELATOR_DATA", 8]],
                "Receiver Interface": "eth0",
                "Receiver Ports": [4660],
                "Receiver IP": ["10.244.170.166"],
                "Bandpass Monitor": False,
                "Daq Health": ["OK", 0],
            }
        )

    mock_daq_device_proxy.configure_mock(DaqStatus=_mocked_daq_status_callable)

    tile_command_mock.assert_next_call(
        json.dumps(
            {
                "data_type": "channel",
                "first_channel": channel,
                "last_channel": channel,
            }
        )
    )
    assert (
        json.loads(daq_device.DaqStatus())["Running Consumers"][0][0]
        == "CORRELATOR_DATA"
    )

    timeout = 20
    current_time = 0
    while current_time < timeout:
        try:
            assert (
                station_device.CheckLongRunningCommandStatus(command_id) == "COMPLETED"
            )
            break
        except AssertionError:
            time.sleep(1)
            current_time += 1
    assert station_device.CheckLongRunningCommandStatus(command_id) == "COMPLETED"<|MERGE_RESOLUTION|>--- conflicted
+++ resolved
@@ -49,11 +49,7 @@
         "state",
         "outsideTemperature",
         "track_lrc_command",
-<<<<<<< HEAD
-        timeout=3.0,
-=======
         timeout=5.0,
->>>>>>> 52d19b15
     )
 
 
