# -*- coding: utf-8 -*
# pylint: disable=too-many-arguments, too-many-lines
# pylint: disable=too-many-locals, too-many-statements
#
# This file is part of the SKA Low MCCS project
#
#
# Distributed under the terms of the BSD 3-clause new license.
# See LICENSE for more info.
"""This module contains the tests for the SpsStation tango device."""
from __future__ import annotations

import datetime
import gc
import json
import time
import unittest.mock
from typing import Any, Callable, Iterator

import numpy as np
import pytest
from ska_control_model import AdminMode, ResultCode
from ska_tango_testing.mock.tango import MockTangoEventCallbackGroup
from tango import DeviceProxy, DevState, EventType

from ska_low_mccs_spshw.mocks import MockFieldStation
from ska_low_mccs_spshw.station import SpsStation
from tests.harness import SpsTangoTestHarness, SpsTangoTestHarnessContext

# TODO: Weird hang-at-garbage-collection bug
gc.disable()


@pytest.fixture(name="change_event_callbacks")
def change_event_callbacks_fixture() -> MockTangoEventCallbackGroup:
    """
    Return a dictionary of callables to be used as Tango change event callbacks.

    :return: a dictionary of callables to be used as tango change event
        callbacks.
    """
    return MockTangoEventCallbackGroup(
        "admin_mode",
        "command_result",
        "command_status",
        "health_state",
        "state",
        "outsideTemperature",
        timeout=2.0,
    )


@pytest.fixture(name="cabinet_network_address", scope="session")
def cabinet_network_address_fixture() -> str:
    """
    Return the station cabinet network address.

    :return: the station cabinet network address
    """
    return "10.0.0.0"


<<<<<<< HEAD
@pytest.fixture(name="field_station_name", scope="session")
def field_station_name_fixture() -> str:
    """
    Return the name of the SPS station Tango device.

    :return: the name of the SPS station Tango device.
    """
    return "low-mccs/fieldstation/001"


@pytest.fixture(name="tango_harness")
def tango_harness_fixture(  # pylint: disable=too-many-arguments
    station_name: str,
    patched_station_device_class: type[SpsStation],
    subrack_name: str,
    mock_subrack: DeviceProxy,
    field_station_name: str,
    tile_names: list[str],
    mock_tiles: list[DeviceProxy],
    station_cabinet_network_address: str,
) -> Generator[TangoContextProtocol, None, None]:
    """
    Return a Tango harness against which to run tests of the deployment.

    :param station_name: the name of the subrack Tango device
    :param patched_station_device_class: a subclass of SpsStation that
        has been patched with extra commands for use in testing
    :param subrack_name: the name of the subrack Tango device
    :param mock_subrack: a mock subrack proxy that has been configured
        with the required subrack behaviours.
    :param field_station_name: the name of the FieldStation Tango device
    :param tile_names: the names of the tile Tango devices
    :param mock_tiles: mock tile proxies that have been configured with
        the required tile behaviours.
    :param station_cabinet_network_address: the station cabinet network
        address
    :yields: a tango context.
=======
@pytest.fixture(name="test_context")
def test_context_fixture(
    cabinet_network_address: str,
    mock_subrack_device_proxy: unittest.mock.Mock,
    mock_tile_device_proxies: list[unittest.mock.Mock],
    patched_sps_station_device_class: type[SpsStation],
) -> Iterator[SpsTangoTestHarnessContext]:
    """
    Return a test context in which an SPS station Tango device is running.

    :param cabinet_network_address: the network address of the SPS
        cabinet
    :param mock_subrack_device_proxy: a mock return as a device proxy to
        the subrack device
    :param mock_tile_device_proxies: mocks to return as device proxies to the tiles
        devices
    :param patched_sps_station_device_class: a subclass of SpsStation
        that has been patched with extra commands that mock system under
        control behaviours.

    :yields: a test context.
>>>>>>> c4ebaa17
    """
    harness = SpsTangoTestHarness()
    harness.add_mock_subrack_device(1, mock_subrack_device_proxy)

    for i, mock_tile_device_proxy in enumerate(mock_tile_device_proxies):
        harness.add_mock_tile_device(i + 1, mock_tile_device_proxy)

    harness.set_sps_station_device(
        cabinet_network_address,
        subrack_ids=[1],
        tile_ids=range(1, len(mock_tile_device_proxies) + 1),
        device_class=patched_sps_station_device_class,
    )
<<<<<<< HEAD
    context_manager.add_device(
        field_station_name,
        MockFieldStation,
    )
    context_manager.add_mock_device(subrack_name, mock_subrack)
    for i, name in enumerate(tile_names):
        context_manager.add_mock_device(name, mock_tiles[i])
    with context_manager as context:
=======

    with harness as context:
>>>>>>> c4ebaa17
        yield context


@pytest.fixture(name="field_station_device")
def field_station_device_fixture(
    tango_harness: TangoContextProtocol,
    field_station_name: str,
) -> DeviceProxy:
    """
    Fixture that returns the tile Tango device under test.

    :param tango_harness: a test harness for Tango devices.
    :param field_station_name: name of the Field station Tango device.
    :yield: the Field station Tango device under test.
    """
    yield tango_harness.get_device(field_station_name)


@pytest.fixture(name="station_device")
def station_device_fixture(
    test_context: SpsTangoTestHarnessContext,
) -> DeviceProxy:
    """
    Fixture that returns the SPS station Tango device under test.

<<<<<<< HEAD
    :param tango_harness: a test harness for Tango devices.
    :param station_name: name of the station Tango device.
=======
    :param test_context: a Tango test context
        containing an SPS station and mock subservient devices.

>>>>>>> c4ebaa17
    :yield: the station Tango device under test.
    """
    yield test_context.get_sps_station_device()


def test_mock_field_station(
    field_station_device: DeviceProxy,
    change_event_callbacks: MockTangoEventCallbackGroup,
) -> None:
    """
    Test basic functionality of the mock field station.

    :param field_station_device: the Field station Tango device under test.
    :param change_event_callbacks: dictionary of Tango change event
        callbacks with asynchrony support.
    """
    assert (
        field_station_device.outsideTemperature
        == MockFieldStation.INITIAL_MOCKED_OUTSIDE_TEMPERATURE
    )

    field_station_device.subscribe_event(
        "outsideTemperature",
        EventType.CHANGE_EVENT,
        change_event_callbacks["outsideTemperature"],
    )
    change_event_callbacks["outsideTemperature"].assert_change_event(
        MockFieldStation.INITIAL_MOCKED_OUTSIDE_TEMPERATURE
    )

    mocked_outside_temperature = 37.2

    field_station_device.MockOutsideTemperatureChange(mocked_outside_temperature)

    change_event_callbacks["outsideTemperature"].assert_change_event(
        mocked_outside_temperature
    )


def test_Off(
    station_device: SpsStation,
    change_event_callbacks: MockTangoEventCallbackGroup,
) -> None:
    """
    Test our ability to turn the SPS station device off.

    :param station_device: the SPS station Tango device under test.
    :param change_event_callbacks: dictionary of Tango change event
        callbacks with asynchrony support.
    """
    # First let's check the initial state
    assert station_device.adminMode == AdminMode.OFFLINE

    station_device.subscribe_event(
        "state",
        EventType.CHANGE_EVENT,
        change_event_callbacks["state"],
    )
    change_event_callbacks["state"].assert_change_event(DevState.DISABLE)
    change_event_callbacks["state"].assert_not_called()

    station_device.adminMode = AdminMode.ONLINE  # type: ignore[assignment]
    change_event_callbacks["state"].assert_change_event(DevState.UNKNOWN)
    change_event_callbacks["state"].assert_change_event(DevState.ON)
    change_event_callbacks["state"].assert_not_called()

    # TODO: Check that we get an updated value for our subscribed attribute

    # It's on, so let's turn it off.
    station_device.subscribe_event(
        "longRunningCommandStatus",
        EventType.CHANGE_EVENT,
        change_event_callbacks["command_status"],
    )

    change_event_callbacks["command_status"].assert_change_event(None)

    station_device.subscribe_event(
        "longRunningCommandResult",
        EventType.CHANGE_EVENT,
        change_event_callbacks["command_result"],
    )
    change_event_callbacks["command_result"].assert_change_event(("", ""))

    ([result_code], [off_command_id]) = station_device.Off()
    assert result_code == ResultCode.QUEUED

    change_event_callbacks["command_status"].assert_change_event(
        (off_command_id, "QUEUED")
    )
    change_event_callbacks["command_status"].assert_change_event(
        (off_command_id, "IN_PROGRESS")
    )

    change_event_callbacks["state"].assert_not_called()

    # Make the station think it has received events from its subracks,
    # advising it that they are off.
    station_device.MockSubracksOff()

    change_event_callbacks["state"].assert_change_event(DevState.OFF)
    change_event_callbacks["state"].assert_not_called()
    assert station_device.state() == DevState.OFF

    # TODO: SpsStation.Off() implementation is currently fire-and-forget.
    # No command result is ever issued.
    #
    # change_event_callbacks["command_result"].assert_change_event(
    #     (
    #         off_command_id,
    #         json.dumps([int(ResultCode.OK), "Command completed"]),
    #     ),
    # )
    change_event_callbacks["command_status"].assert_change_event(
        (off_command_id, "COMPLETED")
    )


def test_On(
    station_device: SpsStation,
    mock_tile_device_proxies: list[DeviceProxy],
    num_tiles: int,
    change_event_callbacks: MockTangoEventCallbackGroup,
) -> None:
    """
    Test our ability to turn the SPS station device on.

    :param station_device: the SPS station Tango device under test.
    :param mock_tile_device_proxies: mock tile proxies that have been configured with
        the required tile behaviours.
    :param num_tiles: the number of mock tiles
    :param change_event_callbacks: dictionary of Tango change event
        callbacks with asynchrony support.
    """
    counter = 0
    sync_time = None

    def getter(*args: Any) -> list:
        nonlocal counter, sync_time
        if counter < 2:
            counter += 1
            sync_time = datetime.datetime.now()
        return [sync_time]

    for tile in mock_tile_device_proxies:
        pm = unittest.mock.PropertyMock()
        pm.__get__ = getter  # type: ignore[assignment]
        type(tile).fpgasUnixTime = pm

    # First let's check the initial state
    assert station_device.adminMode == AdminMode.OFFLINE

    station_device.subscribe_event(
        "state",
        EventType.CHANGE_EVENT,
        change_event_callbacks["state"],
    )
    change_event_callbacks["state"].assert_change_event(DevState.DISABLE)
    change_event_callbacks["state"].assert_not_called()

    station_device.adminMode = AdminMode.ONLINE  # type: ignore[assignment]
    change_event_callbacks["state"].assert_change_event(DevState.UNKNOWN)
    change_event_callbacks["state"].assert_change_event(DevState.ON)
    change_event_callbacks["state"].assert_not_called()

    csp_ingest_address = "123.234.123.234"
    csp_ingest_port = 1234

    station_device.SetCspIngest(
        json.dumps(
            {
                "destination_ip": csp_ingest_address,
                "destination_port": csp_ingest_port,
                "source_port": 0,
            }
        )
    )

    # It's already on, so let's turn it off before we turn it on again.
    station_device.subscribe_event(
        "longRunningCommandStatus",
        EventType.CHANGE_EVENT,
        change_event_callbacks["command_status"],
    )

    change_event_callbacks["command_status"].assert_change_event(None)

    station_device.subscribe_event(
        "longRunningCommandResult",
        EventType.CHANGE_EVENT,
        change_event_callbacks["command_result"],
    )
    change_event_callbacks["command_result"].assert_change_event(("", ""))

    ([result_code], [off_command_id]) = station_device.Off()
    assert result_code == ResultCode.QUEUED

    change_event_callbacks["command_status"].assert_change_event(
        (off_command_id, "QUEUED")
    )
    change_event_callbacks["command_status"].assert_change_event(
        (off_command_id, "IN_PROGRESS")
    )

    change_event_callbacks["state"].assert_not_called()

    # Make the station think it has received events from its subracks,
    # advising it that they are off.
    station_device.MockSubracksOff()

    change_event_callbacks["state"].assert_change_event(DevState.OFF)
    change_event_callbacks["state"].assert_not_called()
    assert station_device.state() == DevState.OFF

    change_event_callbacks["command_status"].assert_change_event(
        (off_command_id, "COMPLETED")
    )

    # Now turn the station back on using the On command
    ([result_code], [on_command_id]) = station_device.On()
    assert result_code == ResultCode.QUEUED

    change_event_callbacks["command_status"].assert_change_event(
        (off_command_id, "COMPLETED", on_command_id, "QUEUED")
    )
    change_event_callbacks["command_status"].assert_change_event(
        (off_command_id, "COMPLETED", on_command_id, "IN_PROGRESS")
    )

    change_event_callbacks["state"].assert_not_called()

    # Make the station think it has received events from its subracks and then tiles,
    # advising it that they are on.
    station_device.MockSubracksOn()
    station_device.MockTilesOn()

    change_event_callbacks["state"].assert_change_event(DevState.STANDBY)
    change_event_callbacks["state"].assert_change_event(DevState.ON)
    change_event_callbacks["state"].assert_not_called()
    assert station_device.state() == DevState.ON

    change_event_callbacks["command_status"].assert_change_event(
        (off_command_id, "COMPLETED", on_command_id, "COMPLETED")
    )
    for i, tile in enumerate(mock_tile_device_proxies):
        last_tile = i == num_tiles - 1
        if last_tile:
            num_configures = 4
        else:
            num_configures = 2
        assert len(tile.Configure40GCore.mock_calls) == num_configures
        assert json.loads(
            tile.Configure40GCore.mock_calls[0 if not last_tile else 2].args[0]
        ) == {
            "core_id": 0,
            "arp_table_entry": 0,
            "source_ip": f"10.0.0.{str(152 + (2 * i))}",
            "source_mac": 107752307294360 + (2 * i),
            "source_port": 61648,
            "destination_ip": f"10.0.0.{str(154 + (2 * i))}"
            if i != num_tiles - 1
            else csp_ingest_address,
            "destination_port": 4660 if not last_tile else csp_ingest_port,
        }
        assert json.loads(
            tile.Configure40GCore.mock_calls[1 if not last_tile else 3].args[0]
        ) == {
            "core_id": 1,
            "arp_table_entry": 0,
            "source_ip": f"10.0.0.{str(153 + (2 * i))}",
            "source_mac": 107752307294361 + (2 * i),
            "source_port": 61648,
            "destination_ip": f"10.0.0.{str(155 + (2 * i))}"
            if i != num_tiles - 1
            else csp_ingest_address,
            "destination_port": 4660 if not last_tile else csp_ingest_port,
        }
        assert len(tile.ConfigureStationBeamformer.mock_calls) == 1
        assert json.loads(tile.ConfigureStationBeamformer.mock_calls[0].args[0]) == {
            "is_first": (i == 0),
            "is_last": (last_tile),
        }
        assert len(tile.SetLmcDownload.mock_calls) == 2
        assert json.loads(tile.SetLmcDownload.mock_calls[0].args[0]) == {
            "mode": "10G",
            "payload_length": 8192,
            "destination_ip": "0.0.0.0",
            "destination_port": 4660,
            "source_port": 61648,
        }
        assert json.loads(tile.SetLmcDownload.mock_calls[1].args[0]) == {
            "mode": "10G",
            "payload_length": 8192,
            "destination_ip": "0.0.0.0",
            "destination_port": 4660,
            "source_port": 61648,
        }
        assert len(tile.SetLmcIntegratedDownload.mock_calls) == 1
        assert json.loads(tile.SetLmcIntegratedDownload.mock_calls[0].args[0]) == {
            "mode": "10G",
            "destination_ip": "0.0.0.0",
            "beam_payload_length": 8192,
            "channel_payload_length": 8192,
        }


def test_Initialise(
    station_device: SpsStation,
    mock_tile_device_proxies: list[DeviceProxy],
    num_tiles: int,
    change_event_callbacks: MockTangoEventCallbackGroup,
) -> None:
    """
    Test of the Initialise command.

    :param station_device: The station device to use
    :param mock_tile_device_proxies: mock tile proxies that have been configured with
        the required tile behaviours.
    :param num_tiles: the number of mock tiles
    :param change_event_callbacks: dictionary of Tango change event
        callbacks with asynchrony support.
    """
    counter = 0
    sync_time = None

    def getter(*args: Any) -> list:
        nonlocal counter, sync_time
        if counter < 2:
            counter += 1
            sync_time = datetime.datetime.now()
        return [sync_time]

    for tile in mock_tile_device_proxies:
        pm = unittest.mock.PropertyMock()
        pm.__get__ = getter  # type: ignore[assignment]
        type(tile).fpgasUnixTime = pm

    station_device.adminMode = AdminMode.ONLINE  # type: ignore[assignment]

    csp_ingest_address = "123.234.123.234"
    csp_ingest_port = 1234

    station_device.SetCspIngest(
        json.dumps(
            {
                "destination_ip": csp_ingest_address,
                "destination_port": csp_ingest_port,
                "source_port": 0,
            }
        )
    )

    station_device.subscribe_event(
        "longRunningCommandStatus",
        EventType.CHANGE_EVENT,
        change_event_callbacks["command_status"],
    )

    change_event_callbacks["command_status"].assert_change_event(None)
    station_device.subscribe_event(
        "longRunningCommandResult",
        EventType.CHANGE_EVENT,
        change_event_callbacks["command_result"],
    )
    change_event_callbacks["command_result"].assert_change_event(("", ""))

    ([result_code], [command_id]) = station_device.Initialise()
    assert result_code == ResultCode.QUEUED

    change_event_callbacks["command_status"].assert_change_event((command_id, "QUEUED"))
    change_event_callbacks["command_status"].assert_change_event(
        (command_id, "IN_PROGRESS")
    )
    change_event_callbacks["command_status"].assert_change_event(
        (command_id, "COMPLETED")
    )

    for i, tile in enumerate(mock_tile_device_proxies):
        last_tile = i == num_tiles - 1
        if last_tile:
            num_configures = 4
        else:
            num_configures = 2
        assert len(tile.Configure40GCore.mock_calls) == num_configures
        assert json.loads(
            tile.Configure40GCore.mock_calls[0 if not last_tile else 2].args[0]
        ) == {
            "core_id": 0,
            "arp_table_entry": 0,
            "source_ip": f"10.0.0.{str(152 + (2 * i))}",
            "source_mac": 107752307294360 + (2 * i),
            "source_port": 61648,
            "destination_ip": f"10.0.0.{str(154 + (2 * i))}"
            if i != num_tiles - 1
            else csp_ingest_address,
            "destination_port": 4660 if not last_tile else csp_ingest_port,
        }
        assert json.loads(
            tile.Configure40GCore.mock_calls[1 if not last_tile else 3].args[0]
        ) == {
            "core_id": 1,
            "arp_table_entry": 0,
            "source_ip": f"10.0.0.{str(153 + (2 * i))}",
            "source_mac": 107752307294361 + (2 * i),
            "source_port": 61648,
            "destination_ip": f"10.0.0.{str(155 + (2 * i))}"
            if i != num_tiles - 1
            else csp_ingest_address,
            "destination_port": 4660 if not last_tile else csp_ingest_port,
        }
        assert len(tile.ConfigureStationBeamformer.mock_calls) == 1
        assert json.loads(tile.ConfigureStationBeamformer.mock_calls[0].args[0]) == {
            "is_first": (i == 0),
            "is_last": (last_tile),
        }
        assert len(tile.SetLmcDownload.mock_calls) == 2
        assert json.loads(tile.SetLmcDownload.mock_calls[0].args[0]) == {
            "mode": "10G",
            "payload_length": 8192,
            "destination_ip": "0.0.0.0",
            "destination_port": 4660,
            "source_port": 61648,
        }
        assert json.loads(tile.SetLmcDownload.mock_calls[1].args[0]) == {
            "mode": "10G",
            "payload_length": 8192,
            "destination_ip": "0.0.0.0",
            "destination_port": 4660,
            "source_port": 61648,
        }
        assert len(tile.SetLmcIntegratedDownload.mock_calls) == 1
        assert json.loads(tile.SetLmcIntegratedDownload.mock_calls[0].args[0]) == {
            "mode": "10G",
            "destination_ip": "0.0.0.0",
            "beam_payload_length": 8192,
            "channel_payload_length": 8192,
        }


def test_Standby(
    station_device: SpsStation,
    change_event_callbacks: MockTangoEventCallbackGroup,
) -> None:
    """
    Test of the Standby command.

    :param station_device: The station device to use
    :param change_event_callbacks: dictionary of Tango change event
        callbacks with asynchrony support.
    """
    station_device.subscribe_event(
        "state",
        EventType.CHANGE_EVENT,
        change_event_callbacks["state"],
    )
    change_event_callbacks["state"].assert_change_event(DevState.DISABLE)
    change_event_callbacks["state"].assert_not_called()

    station_device.adminMode = AdminMode.ONLINE  # type: ignore[assignment]
    change_event_callbacks["state"].assert_change_event(DevState.UNKNOWN)
    change_event_callbacks["state"].assert_change_event(DevState.ON)
    change_event_callbacks["state"].assert_not_called()
    station_device.subscribe_event(
        "longRunningCommandStatus",
        EventType.CHANGE_EVENT,
        change_event_callbacks["command_status"],
    )

    change_event_callbacks["command_status"].assert_change_event(None)
    station_device.subscribe_event(
        "longRunningCommandResult",
        EventType.CHANGE_EVENT,
        change_event_callbacks["command_result"],
    )
    change_event_callbacks["command_result"].assert_change_event(("", ""))

    ([result_code], [command_id]) = station_device.Standby()
    assert result_code == ResultCode.QUEUED

    change_event_callbacks["command_status"].assert_change_event((command_id, "QUEUED"))
    change_event_callbacks["command_status"].assert_change_event(
        (command_id, "IN_PROGRESS")
    )
    change_event_callbacks["state"].assert_not_called()

    # Make the station think it has received events from its tiles,
    # advising it that they are off.
    station_device.MockTilesOff()

    change_event_callbacks["state"].assert_change_event(DevState.STANDBY)
    change_event_callbacks["state"].assert_not_called()
    assert station_device.state() == DevState.STANDBY

    change_event_callbacks["command_status"].assert_change_event(
        (command_id, "COMPLETED")
    )


@pytest.mark.parametrize(
    (
        "command",
        "command_args",
        "tile_command",
        "tile_command_args",
        "tile_command_args_json_dict",
    ),
    [
        pytest.param(
            "StartAcquisition",
            json.dumps({"start_time": "20230101T12:34:55.000Z", "delay": 0}),
            "StartAcquisition",
            json.dumps({"start_time": "20230101T12:34:55.000Z", "delay": 0}),
            True,
        ),
        pytest.param(
            "ConfigureTestGenerator",
            json.dumps({"tone_frequency": 1000, "tone_amplitude": 1}),
            "ConfigureTestGenerator",
            json.dumps({"tone_frequency": 1000, "tone_amplitude": 1}),
            False,
        ),
        pytest.param(
            "StopDataTransmission",
            None,
            "StopDataTransmission",
            None,
            False,
        ),
        pytest.param(
            "SendDataSamples",
            json.dumps(
                {
                    "data_type": "raw",
                }
            ),
            "SendDataSamples",
            json.dumps(
                {
                    "data_type": "raw",
                }
            ),
            True,
        ),
        pytest.param(
            "StopIntegratedData",
            None,
            "StopIntegratedData",
            None,
            False,
        ),
        pytest.param(
            "ConfigureIntegratedBeamData",
            "{}",
            "ConfigureIntegratedBeamData",
            json.dumps(
                {"integration_time": 0.5, "first_channel": 0, "last_channel": 191}
            ),
            False,
        ),
        pytest.param(
            "ConfigureIntegratedChannelData",
            "{}",
            "ConfigureIntegratedChannelData",
            json.dumps(
                {"integration_time": 0.5, "first_channel": 0, "last_channel": 511}
            ),
            True,
        ),
        pytest.param(
            "StopBeamformer",
            None,
            "StopBeamformer",
            None,
            False,
        ),
        pytest.param(
            "StartBeamformer",
            "{}",
            "StartBeamformer",
            json.dumps(
                {
                    "start_time": None,
                    "duration": -1,
                    "subarray_beam_id": -1,
                    "scan_id": 0,
                }
            ),
            True,
        ),
        pytest.param(
            "ApplyPointingDelays",
            "20230101T12:34:55.000Z",
            "ApplyPointingDelays",
            "20230101T12:34:55.000Z",
            False,
        ),
        pytest.param(
            "LoadPointingDelays",
            [1] + [0] * 512,
            "LoadPointingDelays",
            [1] + [0] * 32,
            False,
        ),
        pytest.param(
            "ApplyCalibration",
            "20230101T12:34:55.000Z",
            "ApplyCalibration",
            "20230101T12:34:55.000Z",
            False,
        ),
        pytest.param(
            "SetBeamformerRegions",
            [4, 24, 0, 0, 0, 3, 1, 101, 26, 40, 1, 0, 24, 4, 2, 102],
            "SetBeamformerRegions",
            [
                4,
                8,
                0,
                0,
                0,
                3,
                1,
                101,
                12,
                8,
                0,
                0,
                8,
                3,
                1,
                101,
                20,
                8,
                0,
                0,
                16,
                3,
                1,
                101,
                26,
                8,
                1,
                0,
                24,
                4,
                2,
                102,
                34,
                8,
                1,
                0,
                32,
                4,
                2,
                102,
                42,
                8,
                1,
                0,
                40,
                4,
                2,
                102,
                50,
                8,
                1,
                0,
                48,
                4,
                2,
                102,
                58,
                8,
                1,
                0,
                56,
                4,
                2,
                102,
            ],
            False,
        ),
        pytest.param(
            "SetBeamFormerTable",
            [4, 0, 0, 0, 3, 1, 101, 26, 1, 0, 24, 4, 2, 102],
            "SetBeamformerRegions",
            [4, 8, 0, 0, 0, 3, 1, 101, 26, 8, 1, 0, 24, 4, 2, 102],
            False,
        ),
        pytest.param(
            "SetLmcIntegratedDownload",
            json.dumps({"destination_ip": "127.0.0.1"}),
            "SetLmcIntegratedDownload",
            json.dumps(
                {
                    "mode": "10G",
                    "channel_payload_length": 1024,
                    "beam_payload_length": 1024,
                    "destination_ip": "127.0.0.1",
                    "source_port": 0xF0D0,
                    "destination_port": 4660,
                }
            ),
            True,
        ),
        pytest.param(
            "SetLmcDownload",
            json.dumps({"destination_ip": "127.0.0.1"}),
            "SetLmcDownload",
            json.dumps(
                {
                    "mode": "40G",
                    "payload_length": 1024,
                    "destination_ip": "127.0.0.1",
                    "destination_port": 4660,
                    "source_port": 0xF0D0,
                }
            ),
            True,
        ),
        pytest.param(
            "LoadCalibrationCoefficients",
            [2, 3.4, 1.2, 2.3, 4.1, 4.6, 8.2, 6.8, 2.4],
            "LoadCalibrationCoefficients",
            np.array([2, 3.4, 1.2, 2.3, 4.1, 4.6, 8.2, 6.8, 2.4]),
            False,
        ),
    ],
)
def test_station_tile_commands(
    station_device: SpsStation,
    command: str,
    command_args: Any,
    mock_tile_device_proxies: DeviceProxy,
    tile_command: str,
    tile_command_args: Any,
    tile_command_args_json_dict: bool,
) -> None:
    """
    Tests of station commands calling the corresponding command on Tile.

    :param station_device: The station device to use
    :param command: The command to call on the station
    :param command_args: The arguments to call the command with
    :param mock_tile_device_proxies: The mock for the tiles to verify
        commands being called
    :param tile_command: The expected command to be called on the tile
    :param tile_command_args: The expected arguments for the command on the tile
    :param tile_command_args_json_dict:
        True if the arguments for the tile command are a JSON dictionary.
        This prompts the test to load the dictionary as a python dictionary
        so it can be safely compared with the input,
        as the two JSON strings cannot be directly compared,
        since Python dictionaries are not ordered.
        The expected arguments parameter should be a json dictionary.
    """
    station_device.adminMode = AdminMode.ONLINE  # type: ignore[assignment]

    # Some commands require tile programming state to be Initialised or Synchronised
    mock_tile_device_proxies[0].tileProgrammingState = "Synchronised"

    # The mock takes a non-negligible amount of time to write attributes
    # Brief sleep needed to allow it to write the tileProgrammingState
    time.sleep(0.1)

    if command_args is None:
        getattr(station_device, command)()
    else:
        getattr(station_device, command)(command_args)
    tile_command_mock = getattr(mock_tile_device_proxies[0], tile_command)

    # Wait for LRCs to execute
    timeout = 10
    time_waited = 0
    while not tile_command_mock.called:
        time.sleep(1)
        time_waited += 1
        if time_waited >= timeout:
            assert False, f"Command {tile_command} not called on tile"

    tile_command_mock.assert_called_once()
    if tile_command_args is None:
        assert len(tile_command_mock.call_args[0]) == 0
    elif tile_command_args_json_dict:
        assert json.loads(tile_command_args) == json.loads(
            tile_command_mock.call_args[0][0]
        )
    elif isinstance(tile_command_args, np.ndarray):
        assert np.all(tile_command_args == tile_command_mock.call_args[0][0])
    else:
        assert tile_command_args == tile_command_mock.call_args[0][0]


def test_SetCspIngest(
    station_device: SpsStation,
    mock_tile_device_proxies: list[DeviceProxy],
    num_tiles: int,
) -> None:
    """
    Test of the SetCspIngest command.

    :param station_device: The station device to use
    :param mock_tile_device_proxies: mock tile proxies that have been configured with
        the required tile behaviours.
    :param num_tiles: the number of mock tiles
    """
    station_device.adminMode = AdminMode.ONLINE  # type: ignore[assignment]
    station_device.SetCspIngest(
        json.dumps(
            {
                "destination_ip": "123.123.234.234",
                "destination_port": 1234,
                "source_port": 2345,
            }
        )
    )
    assert station_device.cspIngestAddress == "123.123.234.234"
    assert station_device.cspIngestPort == 1234
    assert station_device.cspSourcePort == 2345
    for i, tile in enumerate(mock_tile_device_proxies):
        if i != num_tiles - 1:
            tile.Configure40GCore.assert_not_called()
        else:
            assert len(tile.Configure40GCore.mock_calls) == 2
            assert json.loads(tile.Configure40GCore.mock_calls[0].args[0]) == {
                "core_id": 0,
                "arp_table_entry": 0,
                "source_ip": f"10.0.0.{str(152 + (2 * i))}",
                "source_mac": 107752307294360 + (2 * i),
                "source_port": 61648,
                "destination_ip": "123.123.234.234",
                "destination_port": 1234,
            }
            assert json.loads(tile.Configure40GCore.mock_calls[1].args[0]) == {
                "core_id": 1,
                "arp_table_entry": 0,
                "source_ip": f"10.0.0.{str(153 + (2 * i))}",
                "source_mac": 107752307294361 + (2 * i),
                "source_port": 61648,
                "destination_ip": "123.123.234.234",
                "destination_port": 1234,
            }


@pytest.mark.parametrize(
    ("expected_init_params", "new_params"),
    [
        pytest.param(
            {
                "subrack_degraded": 0.05,
                "subrack_failed": 0.2,
                "tile_degraded": 0.05,
                "tile_failed": 0.2,
            },
            {
                "subrack_degraded": 0.1,
                "subrack_failed": 0.3,
                "tile_degraded": 0.07,
                "tile_failed": 0.2,
            },
            id="Check correct initial values, write new and "
            "verify new values have been written",
        )
    ],
)
def test_healthParams(
    station_device: SpsStation,
    expected_init_params: dict[str, float],
    new_params: dict[str, float],
) -> None:
    """
    Test for healthParams attributes.

    :param station_device: the SPS station Tango device under test.
    :param expected_init_params: the initial values which the health
        model is expected to have initially
    :param new_params: the new health rule params to pass to the health model
    """
    assert station_device.healthModelParams == json.dumps(expected_init_params)
    new_params_json = json.dumps(new_params)
    station_device.healthModelParams = new_params_json  # type: ignore[assignment]
    assert station_device.healthModelParams == new_params_json


def test_isCalibrated(station_device: SpsStation) -> None:
    """
    Test of the isCalibrated attribute.

    :param station_device: The station device to use
    """
    assert not station_device.isCalibrated


def test_isConfigured(station_device: SpsStation) -> None:
    """
    Test of the isConfigured attribute.

    :param station_device: The station device to use
    """
    assert not station_device.isConfigured


def test_fortyGbNetworkAddress(
    station_device: SpsStation, cabinet_network_address: str
) -> None:
    """
    Test of the fortyGbNetworkAddress attribute.

    :param station_device: The station device to use
    :param cabinet_network_address: the station network cabinet address
    """
    assert station_device.fortyGbNetworkAddress == cabinet_network_address


@pytest.mark.parametrize(
    ("attribute", "data", "tile_data"),
    [
        pytest.param("channeliserRounding", lambda _: [3] * 512, lambda _: [3] * 512),
        pytest.param(
            "staticTimeDelays",
            lambda num_tiles: list(range(32 * num_tiles)),
            lambda i: [(i * 32) + q for q in range(32)],
        ),
        pytest.param(
            "preaduLevels",
            lambda num_tiles: list(range(32 * num_tiles)),
            lambda i: [(i * 32) + q for q in range(32)],
        ),
        pytest.param(
            "ppsDelays",
            lambda num_tiles: list(range(num_tiles)),
            lambda i: [i],
        ),
    ],
)
def test_rw_attributes(
    station_device: SpsStation,
    mock_tile_device_proxies: list[DeviceProxy],
    num_tiles: int,
    attribute: str,
    data: Callable[[int], list[float]],
    tile_data: Callable[[int], list[float]],
) -> None:
    """
    Test of the read-write attributes.

    These are:
        staticTimeDelays
        channeliserRounding
        preaduLevels
        ppsDelays

    :param station_device: The station device to use
    :param mock_tile_device_proxies: mock tile proxies that have been configured with
        the required tile behaviours.
    :param num_tiles: the number of mock tiles
    :param attribute: the attribute on the station to use
    :param data: the data to set to the station attribute, as a function of the number
        of tiles
    :param tile_data: the expected value for the attribute to take on the tile, as a
        function of the tile number in the list of tile mocks.
    """
    station_device.adminMode = AdminMode.ONLINE  # type: ignore[assignment]
    rounding_mocks = [unittest.mock.PropertyMock() for _ in range(num_tiles)]
    for i, tile in enumerate(mock_tile_device_proxies):
        tile.tileProgrammingState = "Synchronised"
    time.sleep(0.1)
    for i in range(num_tiles):
        setattr(type(mock_tile_device_proxies[i]), attribute, rounding_mocks[i])
    setattr(station_device, attribute, data(num_tiles))
    time.sleep(0.1)
    for i in range(num_tiles):
        assert all(rounding_mocks[i].call_args[0][0] == tile_data(i))
    assert all(getattr(station_device, attribute) == data(num_tiles))


def test_cspRounding(
    station_device: SpsStation,
    mock_tile_device_proxies: list[DeviceProxy],
    num_tiles: int,
) -> None:
    """
    Test for the cspRounding attribute.

    :param station_device: The station device to use
    :param mock_tile_device_proxies: mock tile proxies that have been configured with
        the required tile behaviours.
    :param num_tiles: the number of mock tiles
    """
    station_device.adminMode = AdminMode.ONLINE  # type: ignore[assignment]
    rounding_mocks = [unittest.mock.PropertyMock() for _ in range(num_tiles)]
    for _, tile in enumerate(mock_tile_device_proxies):
        tile.tileProgrammingState = "Synchronised"
    time.sleep(0.1)
    for i in range(num_tiles):
        setattr(type(mock_tile_device_proxies[i]), "cspRounding", rounding_mocks[i])
    time.sleep(0.1)
    station_device.cspRounding = [4] * 384  # type: ignore[assignment]
    for i, mock in enumerate(rounding_mocks):
        if i == num_tiles - 1:
            assert all(mock.call_args[0][0] == [4] * 384)
        else:
            mock.assert_not_called()
    assert all(station_device.cspRounding == [4] * 384)  # type: ignore[arg-type]


def test_beamformerTable(
    station_device: SpsStation,
    mock_tile_device_proxies: list[DeviceProxy],
    num_tiles: int,
) -> None:
    """
    Test the beamformerTable attribute.

    :param station_device: The station device to use
    :param mock_tile_device_proxies: mock tile proxies that have been configured with
        the required tile behaviours.
    :param num_tiles: the number of mock tiles
    """
    station_device.adminMode = AdminMode.ONLINE  # type: ignore[assignment]
    for _, tile in enumerate(mock_tile_device_proxies):
        tile.tileProgrammingState = "Synchronised"
    time.sleep(0.1)
    station_device.SetBeamFormerTable([4, 0, 0, 0, 3, 1, 101, 26, 1, 0, 24, 4, 2, 102])
    assert np.all(
        station_device.beamformerTable
        == np.array([4, 0, 0, 0, 3, 1, 101, 26, 1, 0, 24, 4, 2, 102])
    )


@pytest.mark.parametrize(
    [
        "attribute_name",
        "tile_attribute_name",
        "init_tile_attribute_values",
        "init_expected_value",
        "final_tile_attribute_values",
        "final_expected_value",
    ],
    [
        pytest.param(
            "isProgrammed",
            "tileProgrammingState",
            lambda i: "Unconnected" if i % 2 == 0 else "Off",
            lambda _: False,
            lambda i: "Synchronised" if i % 2 == 0 else "Programmed",
            lambda _: True,
        ),
        pytest.param(
            "testGeneratorActive",
            "testGeneratorActive",
            lambda _: False,
            lambda _: False,
            lambda i: i == 0,
            lambda _: True,
        ),
        pytest.param(
            "isBeamformerRunning",
            "isBeamformerRunning",
            lambda i: i % 2 == 0,
            lambda _: False,
            lambda _: True,
            lambda _: True,
        ),
        pytest.param(
            "tileProgrammingState",
            "tileProgrammingState",
            lambda i: "Unconnected" if i % 2 == 0 else "Off",
            lambda n: ["Unconnected", "Off"] * int(n / 2)
            + ([] if n % 2 == 0 else ["Unconnected"]),
            lambda i: "Synchronised" if i % 2 == 0 else "Programmed",
            lambda n: ["Synchronised", "Programmed"] * int(n / 2)
            + ([] if n % 2 == 0 else ["Synchronised"]),
        ),
        pytest.param(
            "adcPower",
            "adcPower",
            lambda i: [(32 * i) + m for m in range(32)],
            lambda n: list(range(32 * n)),
            lambda i: [-m - (32 * i) for m in range(32)],
            lambda n: [-m for m in range(32 * n)],
        ),
        pytest.param(
            "boardTemperaturesSummary",
            "boardTemperature",
            lambda i: i,
            lambda n: [0, (n - 1) / 2, n - 1],
            lambda i: 2 * i,
            lambda n: [0, (2 * (n - 1)) / 2, 2 * (n - 1)],
        ),
        pytest.param(
            "fpgaTemperaturesSummary",
            "fpgaTemperature",
            lambda i: 2 * i,
            lambda n: [0, (2 * (n - 1)) / 2, 2 * (n - 1)],
            lambda i: i,
            lambda n: [0, (n - 1) / 2, n - 1],
        ),
        pytest.param(
            "ppsDelaySummary",
            "ppsDelay",
            lambda i: i,
            lambda n: [0, (n - 1) / 2, n - 1],
            lambda i: 2 * i,
            lambda n: [0, (2 * (n - 1)) / 2, 2 * (n - 1)],
        ),
        pytest.param(
            "sysrefPresentSummary",
            "sysrefPresent",
            lambda i: not i % 2 == 0,
            lambda _: False,
            lambda _: True,
            lambda _: True,
        ),
        pytest.param(
            "pllLockedSummary",
            "pllLocked",
            lambda i: i % 2 == 0,
            lambda _: False,
            lambda _: True,
            lambda _: True,
        ),
        pytest.param(
            "ppsPresentSummary",
            "ppsPresent",
            lambda i: not i % 2 == 0,
            lambda _: False,
            lambda _: True,
            lambda _: True,
        ),
        pytest.param(
            "clockPresentSummary",
            "clockPresent",
            lambda i: i % 2 == 0,
            lambda _: False,
            lambda _: True,
            lambda _: True,
        ),
        pytest.param(
            "fortyGbNetworkErrors",
            "fortyGbNetworkErrors",
            lambda _: 0,
            lambda n: [0] * 2 * n,
            lambda _: 1,
            lambda n: [0] * 2 * n,
        ),
    ],
)
def test_station_tile_attributes(
    station_device: SpsStation,
    mock_tile_device_proxies: list[DeviceProxy],
    num_tiles: int,
    attribute_name: str,
    tile_attribute_name: str,
    init_tile_attribute_values: Callable[[int], Any],
    init_expected_value: Callable[[int], Any],
    final_tile_attribute_values: Callable[[int], Any],
    final_expected_value: Callable[[int], Any],
) -> None:
    """
    Test of attributes which aggregate tile attributes.

    :param station_device: The station device to use
    :param mock_tile_device_proxies: mock tile proxies that have been configured with
        the required tile behaviours.
    :param num_tiles: the number of mock tiles
    :param attribute_name: the attribute to access on the station
    :param tile_attribute_name: the attribute on the tile that is accessed
    :param init_tile_attribute_values: the initial value that the tile attributes
        should take. This is a callable that takes in the number of the tile in the
        list of tiles and returns the value, so that different tiles can take different
        values.
    :param init_expected_value: the initial expected value of the station attribute, as
        a function of the number of tiles in the station.
    :param final_tile_attribute_values: the final value that the tile attributes
        should take.
    :param final_expected_value: the final expected value of the station attribute, as
        a function of the number of tiles in the station.
    """
    station_device.adminMode = AdminMode.ONLINE  # type: ignore[assignment]
    for i, tile in enumerate(mock_tile_device_proxies):
        setattr(tile, tile_attribute_name, init_tile_attribute_values(i))
    time.sleep(0.1)
    assert getattr(station_device, attribute_name) == pytest.approx(
        init_expected_value(num_tiles)
    )
    for i, tile in enumerate(mock_tile_device_proxies):
        setattr(tile, tile_attribute_name, final_tile_attribute_values(i))
    time.sleep(0.1)
    assert getattr(station_device, attribute_name) == pytest.approx(
        final_expected_value(num_tiles)
    )<|MERGE_RESOLUTION|>--- conflicted
+++ resolved
@@ -60,45 +60,6 @@
     return "10.0.0.0"
 
 
-<<<<<<< HEAD
-@pytest.fixture(name="field_station_name", scope="session")
-def field_station_name_fixture() -> str:
-    """
-    Return the name of the SPS station Tango device.
-
-    :return: the name of the SPS station Tango device.
-    """
-    return "low-mccs/fieldstation/001"
-
-
-@pytest.fixture(name="tango_harness")
-def tango_harness_fixture(  # pylint: disable=too-many-arguments
-    station_name: str,
-    patched_station_device_class: type[SpsStation],
-    subrack_name: str,
-    mock_subrack: DeviceProxy,
-    field_station_name: str,
-    tile_names: list[str],
-    mock_tiles: list[DeviceProxy],
-    station_cabinet_network_address: str,
-) -> Generator[TangoContextProtocol, None, None]:
-    """
-    Return a Tango harness against which to run tests of the deployment.
-
-    :param station_name: the name of the subrack Tango device
-    :param patched_station_device_class: a subclass of SpsStation that
-        has been patched with extra commands for use in testing
-    :param subrack_name: the name of the subrack Tango device
-    :param mock_subrack: a mock subrack proxy that has been configured
-        with the required subrack behaviours.
-    :param field_station_name: the name of the FieldStation Tango device
-    :param tile_names: the names of the tile Tango devices
-    :param mock_tiles: mock tile proxies that have been configured with
-        the required tile behaviours.
-    :param station_cabinet_network_address: the station cabinet network
-        address
-    :yields: a tango context.
-=======
 @pytest.fixture(name="test_context")
 def test_context_fixture(
     cabinet_network_address: str,
@@ -120,7 +81,6 @@
         control behaviours.
 
     :yields: a test context.
->>>>>>> c4ebaa17
     """
     harness = SpsTangoTestHarness()
     harness.add_mock_subrack_device(1, mock_subrack_device_proxy)
@@ -134,35 +94,9 @@
         tile_ids=range(1, len(mock_tile_device_proxies) + 1),
         device_class=patched_sps_station_device_class,
     )
-<<<<<<< HEAD
-    context_manager.add_device(
-        field_station_name,
-        MockFieldStation,
-    )
-    context_manager.add_mock_device(subrack_name, mock_subrack)
-    for i, name in enumerate(tile_names):
-        context_manager.add_mock_device(name, mock_tiles[i])
-    with context_manager as context:
-=======
 
     with harness as context:
->>>>>>> c4ebaa17
         yield context
-
-
-@pytest.fixture(name="field_station_device")
-def field_station_device_fixture(
-    tango_harness: TangoContextProtocol,
-    field_station_name: str,
-) -> DeviceProxy:
-    """
-    Fixture that returns the tile Tango device under test.
-
-    :param tango_harness: a test harness for Tango devices.
-    :param field_station_name: name of the Field station Tango device.
-    :yield: the Field station Tango device under test.
-    """
-    yield tango_harness.get_device(field_station_name)
 
 
 @pytest.fixture(name="station_device")
@@ -172,14 +106,9 @@
     """
     Fixture that returns the SPS station Tango device under test.
 
-<<<<<<< HEAD
-    :param tango_harness: a test harness for Tango devices.
-    :param station_name: name of the station Tango device.
-=======
     :param test_context: a Tango test context
         containing an SPS station and mock subservient devices.
 
->>>>>>> c4ebaa17
     :yield: the station Tango device under test.
     """
     yield test_context.get_sps_station_device()
