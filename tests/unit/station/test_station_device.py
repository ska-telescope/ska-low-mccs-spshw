--- conflicted
+++ resolved
@@ -97,16 +97,10 @@
         daq_trl=daq_trl,
         device_class=patched_sps_station_device_class,
     )
-<<<<<<< HEAD
-=======
-    harness.add_field_station_device(
-        device_class=MockFieldStation,
-    )
 
     harness.set_daq_instance()
     harness.set_daq_device(daq_id=daq_id, address=None)
 
->>>>>>> 7e62dc9d
     with harness as context:
         yield context
 
