###############################################################################
# -*- coding: utf-8 -*-
#
# This file is part of the SKA-Low-MCCS project
#
#
#
# Distributed under the terms of the GPL license.
# See LICENSE.txt for more info.
###############################################################################
"""
Contains the tests for the MccsController Tango device_under_test
prototype.
"""

import json
import threading
import time

import pytest
import tango
from tango import AttrQuality, DevState
from tango.server import command

from ska.base import DeviceStateModel
from ska.base.commands import CommandError, ResultCode
from ska.base.control_model import (
    AdminMode,
    ControlMode,
    HealthState,
    SimulationMode,
    TestMode,
)
from ska.low.mccs.controller import (
    MccsController,
    ControllerPowerManager,
    ControllerResourceManager,
)
from ska.low.mccs import release
from ska.low.mccs.utils import call_with_json
from ska.low.mccs.events import EventManager
from ska.low.mccs.health import HealthModel


class ControllerWithFailableDevices(MccsController):
    """
    An extension of the MccsController device with additional commands
    that we can use to tell the device to simulate the receipt of events
    from subservient devices.
    """

    @command(dtype_in="DevString")
    def simulateHealthStateChange(self, argin):
        """
        Makes this controller think that a device that it manages has
        had a change of healthState.

        :param argin: JSON-encode dict with "fqdn" and "health" values
        :type argin: str
        """
        args = json.loads(argin)
        fqdn = args["fqdn"]
        health = args["health_state"]

        self.health_model._health_monitor._device_health_monitors[
            fqdn
        ]._health_state_changed(fqdn, "healthState", health, AttrQuality.ATTR_VALID)

    @command(dtype_in="DevString")
    def simulateAdminModeChange(self, argin):
        """
        Makes this controller think that a device that it manages has
        had a change of adminMode.

        :param argin: JSON-encode dict with "fqdn" and "adminMode" values
        :type argin: str
        """
        args = json.loads(argin)
        fqdn = args["fqdn"]
        admin_mode = args["admin_mode"]

        self.health_model._health_monitor._device_health_monitors[
            fqdn
        ]._admin_mode_changed(fqdn, "adminMode", admin_mode, AttrQuality.ATTR_VALID)


@pytest.fixture()
def device_to_load():
    """
    Fixture that specifies the device to be loaded for testing.

    :return: specification of the device to be loaded
    :rtype: dict
    """
    return {
        "path": "charts/ska-low-mccs/data/configuration.json",
        "package": "ska.low.mccs",
        "device": "controller",
        "patch": ControllerWithFailableDevices,
    }


@pytest.fixture()
def mock_factory(mocker):
    """
    Fixture that provides a mock factory for device proxy mocks. This
    default factory provides vanilla mocks, but this fixture can be
    overridden by test modules/classes to provide mocks with specified
    behaviours.

    :param mocker: the pytest `mocker` fixture is a wrapper around the
        `unittest.mock` package
    :type mocker: wrapper for :py:mod:`unittest.mock`

    :return: a factory for device proxy mocks
    :rtype: :py:class:`unittest.Mock` (the class itself, not an
        instance)
    """
    _values = {"healthState": HealthState.UNKNOWN, "adminMode": AdminMode.ONLINE}

    def _mock_attribute(name, *args, **kwargs):
        """
        Returns a mock of a :py:class:`tango.DeviceAttribute` instance,
        for a given attribute name.

        :param name: name of the attribute
        :type name: str
        :param args: positional args to the
            :py:meth:`tango.DeviceProxy.read_attribute` method patched
            by this mock factory
        :type args: list
        :param kwargs: named args to the
            :py:meth:`tango.DeviceProxy.read_attribute` method patched
            by this mock factory
        :type kwargs: dict

        :return: a basic mock for a :py:class:`tango.DeviceAttribute`
            instance, with name, value and quality values
        :rtype: :py:class:`unittest.Mock`
        """
        mock = mocker.Mock()
        mock.name = name
        mock.value = _values.get(name, "MockValue")
        mock.quality = "MockQuality"
        return mock

    def _mock_device():
        """
        Returns a mock for a :py:class:`tango.DeviceProxy` instance,
        with its :py:meth:`tango.DeviceProxy.read_attribute` method
        mocked to return :py:class:`tango.DeviceAttribute` mocks.

        :return: a basic mock for a :py:class:`tango.DeviceProxy`
            instance,
        :rtype: :py:class:`unittest.Mock`
        """
        mock = mocker.Mock()
        mock.read_attribute.side_effect = _mock_attribute
        return mock

    return _mock_device


class TestMccsController:
    """
    Tests of the MccsController device.
    """

    @staticmethod
    def _callback_event_data_check(mock_callback, name, result):
        """
        :param mock_callback: fixture that provides a mock callback object
            that records registered callbacks from the DUT
        :type mock_callback: :py:class:`tango.DeviceProxy`
        :param name: name of the registered event
        :type name: str
        :param result: return code from the completed command
            If set to None, value and quaility checks are bypassed
        :type result: :py:class:`~ska.base.commands.ResultCode`
        """
        # push_change_event isn't synchronous, because it has to go
        # through the 0MQ event system. So we have to sleep long enough
        # for the event to arrive
        time.sleep(0.2)

        mock_callback.assert_called_once()
        event_data = mock_callback.call_args[0][0].attr_value

        assert event_data.name.lower() == name.lower()
        if result is not None:
            assert event_data.value == result
            assert event_data.quality == tango.AttrQuality.ATTR_VALID
        mock_callback.reset_mock()

    @staticmethod
    def _callback_commandResult_check(mock_callback, name, result):
        """
        Special callback check routine for commandResult. There should
        always be two entries for commandResult; the first should reset
        commandResult to ResultCode.UNKNOWN, the second should match the
        expected result passed into this routine.

        :param mock_callback: fixture that provides a mock callback object
            that records registered callbacks from the DUT
        :type mock_callback: :py:class:`tango.DeviceProxy`
        :param name: name of the registered event
        :type name: str
        :param result: return code from the completed command
            If set to None, value and quaility checks are bypassed
        :type result: :py:class:`~ska.base.commands.ResultCode`
        """
        # push_change_event isn't synchronous, because it has to go
        # through the 0MQ event system. So we have to sleep long enough
        # for the event to arrive
        time.sleep(0.2)

        mock_callback.assert_called()
        assert len(mock_callback.mock_calls) == 2  # exactly two calls

        first_event_data = mock_callback.mock_calls[0][1][0].attr_value
        second_event_data = mock_callback.mock_calls[1][1][0].attr_value
        assert first_event_data.name.lower() == name.lower()
        assert second_event_data.name.lower() == name.lower()
        assert first_event_data.value == ResultCode.UNKNOWN
        assert first_event_data.quality == tango.AttrQuality.ATTR_VALID
        if result is not None:
            assert second_event_data.value == result
            assert second_event_data.quality == tango.AttrQuality.ATTR_VALID
        mock_callback.reset_mock()

    def test_State(self, device_under_test):
        """
        Test for State.

        :param device_under_test: fixture that provides a
            :py:class:`tango.DeviceProxy` to the device under test, in a
            :py:class:`tango.test_context.DeviceTestContext`.
        :type device_under_test: :py:class:`tango.DeviceProxy`
        """
        assert device_under_test.State() == tango.DevState.OFF

    def test_Status(self, device_under_test):
        """
        Test for Status.

        :param device_under_test: fixture that provides a
            :py:class:`tango.DeviceProxy` to the device under test, in a
            :py:class:`tango.test_context.DeviceTestContext`.
        :type device_under_test: :py:class:`tango.DeviceProxy`
        """
        assert device_under_test.Status() == "The device is in OFF state."

    def test_GetVersionInfo(self, device_under_test):
        """
        Test for GetVersionInfo.

        :param device_under_test: fixture that provides a
            :py:class:`tango.DeviceProxy` to the device under test, in a
            :py:class:`tango.test_context.DeviceTestContext`.
        :type device_under_test: :py:class:`tango.DeviceProxy`
        """
        vinfo = release.get_release_info(device_under_test.info().dev_class)
        assert device_under_test.GetVersionInfo() == [vinfo]

    @pytest.mark.skip(reason="have to work out how this works")
    def test_isCapabilityAchievable(self, device_under_test):
        """
        Test for isCapabilityAchievable.

        :param device_under_test: fixture that provides a
            :py:class:`tango.DeviceProxy` to the device under test, in a
            :py:class:`tango.test_context.DeviceTestContext`.
        :type device_under_test: :py:class:`tango.DeviceProxy`
        """
        assert device_under_test.isCapabilityAchievable([[0], [""]]) is not False

    @pytest.mark.skip(reason="too weak a test to count")
    def test_Reset(self, device_under_test):
        """
        Test for Reset.

        :param device_under_test: fixture that provides a
            :py:class:`tango.DeviceProxy` to the device under test, in a
            :py:class:`tango.test_context.DeviceTestContext`.
        :type device_under_test: :py:class:`tango.DeviceProxy`
        """

        with pytest.raises(
            tango.DevFailed,
            match="Command Reset not allowed when the device is in OFF state",
        ):
            device_under_test.Reset()

    def test_On(self, device_under_test, mocker):
        """
        Test for On (including end of command event testing).

        :param device_under_test: fixture that provides a
            :py:class:`tango.DeviceProxy` to the device under test, in a
            :py:class:`tango.test_context.DeviceTestContext`.
        :type device_under_test: :py:class:`tango.DeviceProxy`
        :param mocker: fixture that wraps unittest.Mock
        :type mocker: wrapper for :py:mod:`unittest.mock`
        """
        # Test that subscription yields an event as expected
        mock_callback = mocker.Mock()
        _ = device_under_test.subscribe_event(
            "commandResult", tango.EventType.CHANGE_EVENT, mock_callback
        )
        TestMccsController._callback_event_data_check(
            mock_callback=mock_callback, name="commandResult", result=None
        )

        # Call the On() command on the Controller device
        [[result_code], [message]] = device_under_test.On()
        assert result_code == ResultCode.OK
        assert message == "On command completed OK"
        TestMccsController._callback_commandResult_check(
            mock_callback=mock_callback, name="commandResult", result=result_code
        )

    def test_Off(self, device_under_test, mocker):
        """
        Test for Off (including end of command event testing).

        :param device_under_test: fixture that provides a
            :py:class:`tango.DeviceProxy` to the device under test, in a
            :py:class:`tango.test_context.DeviceTestContext`.
        :type device_under_test: :py:class:`tango.DeviceProxy`
        :param mocker: fixture that wraps unittest.Mock
        :type mocker: wrapper for :py:mod:`unittest.mock`
        """
        controller = device_under_test  # for readability
        # Need to turn it on before we can turn it off
        controller.On()

        # Test that subscription yields an event as expected
        mock_callback = mocker.Mock()
        _ = controller.subscribe_event(
            "commandResult", tango.EventType.CHANGE_EVENT, mock_callback
        )
        TestMccsController._callback_event_data_check(
            mock_callback=mock_callback, name="commandResult", result=None
        )

        # Call the Off() command on the Controller device
        [[result_code], [message]] = controller.Off()
        assert result_code == ResultCode.OK
        assert message == "Off command completed OK"
        TestMccsController._callback_commandResult_check(
            mock_callback=mock_callback, name="commandResult", result=result_code
        )

    def test_StandbyLow(self, device_under_test):
        """
        Test for StandbyLow.

        :param device_under_test: fixture that provides a
            :py:class:`tango.DeviceProxy` to the device under test, in a
            :py:class:`tango.test_context.DeviceTestContext`.
        :type device_under_test: :py:class:`tango.DeviceProxy`
        """
        [[result_code], [message]] = device_under_test.StandbyLow()
        assert result_code == ResultCode.OK
        assert message == "Stub implementation of StandbyLowCommand(), does nothing"

    def test_StandbyFull(self, device_under_test):
        """
        Test for StandbyFull.

        :param device_under_test: fixture that provides a
            :py:class:`tango.DeviceProxy` to the device under test, in a
            :py:class:`tango.test_context.DeviceTestContext`.
        :type device_under_test: :py:class:`tango.DeviceProxy`
        """
        [[result_code], [message]] = device_under_test.StandbyFull()
        assert result_code == ResultCode.OK
        assert message == "Stub implementation of StandbyFullCommand(), does nothing"

    def test_Operate(self, device_under_test):
        """
        Test for Operate.

        :param device_under_test: fixture that provides a
            :py:class:`tango.DeviceProxy` to the device under test, in a
            :py:class:`tango.test_context.DeviceTestContext`.
        :type device_under_test: :py:class:`tango.DeviceProxy`
        """
        # assert device_under_test.Operate() == 0
        [[result_code], [message]] = device_under_test.Operate()
        assert result_code == ResultCode.OK
        assert message == "Stub implementation of OperateCommand(), does nothing"

    def test_Maintenance(self, device_under_test):
        """
        Test for Maintenance.

        :param device_under_test: fixture that provides a
            :py:class:`tango.DeviceProxy` to the device under test, in a
            :py:class:`tango.test_context.DeviceTestContext`.
        :type device_under_test: :py:class:`tango.DeviceProxy`
        """
        # assert device_under_test.Maintenance() is None
        [[result_code], [message]] = device_under_test.Maintenance()
        assert result_code == ResultCode.OK
        assert message == "Stub implementation of Maintenance(), does nothing"

    class TestAllocateRelease:
        """
        Class containing fixtures and tests of the MccsController's
        :py:meth:`~ska.low.mccs.MccsController.Allocate` and
        :py:meth:`~ska.low.mccs.MccsController.Release` commands
        """

        @pytest.fixture()
        def initial_mocks(self, mock_factory):
            """
            Fixture that registers device proxy mocks prior to patching.
            The default fixture is overridden here to ensure that mock
            subarrays and stations respond suitably to actions taken on
            them by the controller as part of the controller's
            :py:meth:`~ska.low.mccs.MccsController.Allocate` and
            :py:meth:`~ska.low.mccs.MccsController.Release` commands

            :param mock_factory: a factory for
                :py:class:`tango.DeviceProxy` mocks
            :type mock_factory: object
            :return: a dictionary of mocks, keyed by FQDN
            :rtype: dict
            """

            def _subarray_mock():
                """
                Sets up a mock for a :py:class:`tango.DeviceProxy` that
                connects to an :py:class:`~ska.low.mccs.MccsSubarray`
                device. The returned mock will respond suitably to
                actions taken on it by the controller as part of the
                controller's
                :py:meth:`~ska.low.mccs.MccsController.Allocate` and
                :py:meth:`~ska.low.mccs.MccsController.Release`
                commands.

                :return: a mock for a :py:class:`tango.DeviceProxy` that
                    connects to an
                    :py:class:`~ska.low.mccs.MccsSubarray` device.
                :rtype: :py:class:`unittest.Mock`
                """
                mock = mock_factory()
                mock.On.return_value = (
                    ResultCode.OK,
                    "On command completed successfully",
                )
                mock.AssignResources.return_value = (
                    ResultCode.OK,
                    "Resources assigned",
                )
                mock.ReleaseResources.return_value = (
                    ResultCode.OK,
                    "Resources released",
                )
                mock.ReleaseAllResources.return_value = (
                    ResultCode.OK,
                    "Resources released",
                )
                mock.Off.return_value = (ResultCode.OK, "Subarray switched off")
                return mock

            def _station_mock():
                """
                Sets up a mock for a :py:class:`tango.DeviceProxy` that
                connects to an :py:class:`~ska.low.mccs.MccsStation`
                device. The returned mock will respond suitably to
                actions taken on it by the controller as part of the
                controller's
                :py:meth:`~ska.low.mccs.MccsController.Allocate` and
                :py:meth:`~ska.low.mccs.MccsController.Release`
                commands.

                :return: a mock for a :py:class:`tango.DeviceProxy` that
                    connects to an
                    :py:class:`~ska.low.mccs.MccsStation` device.
                :rtype: :py:class:`unittest.Mock`
                """
                mock = mock_factory()
                mock.subarrayId = 0
                return mock

            return {
                "low-mccs/subarray/01": _subarray_mock(),
                "low-mccs/subarray/02": _subarray_mock(),
                "low-mccs/station/001": _station_mock(),
                "low-mccs/station/002": _station_mock(),
            }

        def test_Allocate(self, device_under_test, mocker):
            """
            Test the Allocate command (including end of command event
            testing).

            :param device_under_test: fixture that provides a
                :py:class:`tango.DeviceProxy` to the device under test, in a
                :py:class:`tango.test_context.DeviceTestContext`.
            :type device_under_test: :py:class:`tango.DeviceProxy`
            :param mocker: fixture that wraps unittest.Mock
            :type mocker: wrapper for :py:mod:`unittest.mock`
            """
            controller = device_under_test  # for readability
            mock_subarray_1 = tango.DeviceProxy("low-mccs/subarray/01")
            mock_subarray_2 = tango.DeviceProxy("low-mccs/subarray/02")
            mock_station_1 = tango.DeviceProxy("low-mccs/station/001")
            mock_station_2 = tango.DeviceProxy("low-mccs/station/002")

            controller.On()

            call_with_json(
                device_under_test.simulateAdminModeChange,
                fqdn="low-mccs/station/001",
                admin_mode=AdminMode.ONLINE,
            )
            call_with_json(
                device_under_test.simulateHealthStateChange,
                fqdn="low-mccs/station/001",
                health_state=HealthState.OK,
            )
            call_with_json(
                device_under_test.simulateAdminModeChange,
                fqdn="low-mccs/station/002",
                admin_mode=AdminMode.ONLINE,
            )
            call_with_json(
                device_under_test.simulateHealthStateChange,
                fqdn="low-mccs/station/002",
                health_state=HealthState.OK,
            )

            # Test that subscription yields an event as expected
            mock_callback = mocker.Mock()
            _ = device_under_test.subscribe_event(
                "commandResult", tango.EventType.CHANGE_EVENT, mock_callback
            )
            TestMccsController._callback_event_data_check(
                mock_callback=mock_callback, name="commandResult", result=None
            )

            # Make the call to allocate
            ((result_code,), (_,)) = call_with_json(
                controller.Allocate, subarray_id=1, station_ids=[1]
            )
            assert result_code == ResultCode.OK
            TestMccsController._callback_commandResult_check(
                mock_callback=mock_callback, name="commandResult", result=None
            )

            # check that the mock subarray_1 was told to assign that resource
            mock_subarray_1.On.assert_called_once_with()
            mock_subarray_1.ReleaseResources.assert_not_called()
            mock_subarray_1.AssignResources.assert_called_once_with(
                json.dumps({"stations": ["low-mccs/station/001"], "station_beams": []})
            )
            mock_subarray_2.On.assert_not_called()
            mock_subarray_2.ReleaseResources.assert_not_called()
            mock_subarray_2.AssignResources.assert_not_called()
            assert mock_station_1.subarrayId == 1
            assert mock_station_2.subarrayId == 0

            mock_subarray_1.reset_mock()
            mock_subarray_2.reset_mock()

            # allocating station_1 to subarray 2 should fail, because it is already
            # allocated to subarray 1
            ((result_code,), (_,)) = call_with_json(
                controller.Allocate, subarray_id=2, station_ids=[1]
            )
            assert result_code == ResultCode.FAILED
            TestMccsController._callback_commandResult_check(
                mock_callback=mock_callback, name="commandResult", result=None
            )

            # check no side-effects
            mock_subarray_1.On.assert_not_called()
            mock_subarray_1.ReleaseResources.assert_not_called()
            mock_subarray_1.AssignResources.assert_not_called()
            mock_subarray_2.On.assert_not_called()
            mock_subarray_2.ReleaseResources.assert_not_called()
            mock_subarray_2.AssignResources.assert_not_called()
            assert mock_station_1.subarrayId == 1
            assert mock_station_2.subarrayId == 0

            # allocating stations 1 and 2 to subarray 1 should succeed,
            # because the already allocated station is allocated to the same
            # subarray
            mock_subarray_1.AssignResources.side_effect = (
                (ResultCode.OK, "Resources assigned"),
            )

            ((result_code,), (_,)) = call_with_json(
                controller.Allocate, subarray_id=1, station_ids=[1, 2]
            )
            assert result_code == ResultCode.OK
            TestMccsController._callback_commandResult_check(
                mock_callback=mock_callback, name="commandResult", result=None
            )

            # check
            mock_subarray_1.On.assert_not_called()
            mock_subarray_1.ReleaseResources.assert_not_called()
            mock_subarray_1.AssignResources.assert_called_once_with(
                json.dumps({"stations": ["low-mccs/station/002"], "station_beams": []})
            )
            mock_subarray_2.On.assert_not_called()
            mock_subarray_2.ReleaseResources.assert_not_called()
            mock_subarray_2.AssignResources.assert_not_called()
            assert mock_station_1.subarrayId == 1
            assert mock_station_2.subarrayId == 1

            mock_subarray_1.reset_mock()
            mock_subarray_2.reset_mock()

            # allocating station 2 to subarray 1 should succeed, because
            # it only requires resource release
            ((result_code,), (_,)) = call_with_json(
                controller.Allocate, subarray_id=1, station_ids=[2]
            )
            assert result_code == ResultCode.OK
            TestMccsController._callback_commandResult_check(
                mock_callback=mock_callback, name="commandResult", result=result_code
            )

            # check
            mock_subarray_1.On.assert_not_called()
            mock_subarray_1.ReleaseResources.assert_called_once_with(
                json.dumps({"stations": ["low-mccs/station/001"]})
            )
            mock_subarray_1.AssignResources.assert_not_called()
            mock_subarray_2.On.assert_not_called()
            mock_subarray_2.ReleaseResources.assert_not_called()
            mock_subarray_2.AssignResources.assert_not_called()
            assert mock_station_1.subarrayId == 0
            assert mock_station_2.subarrayId == 1

            mock_subarray_1.reset_mock()
            mock_subarray_2.reset_mock()

            ((result_code,), (_,)) = call_with_json(
                controller.Release, subarray_id=1, release_all=True
            )
            assert result_code == ResultCode.OK

            mock_subarray_1.On.assert_not_called()
            mock_subarray_1.Off.assert_called_once_with()
            mock_subarray_1.ReleaseAllResources.assert_called_once_with()
            mock_subarray_2.AssignResources.assert_not_called()
            mock_subarray_2.On.assert_not_called()
            mock_subarray_2.Off.assert_not_called()
            mock_subarray_2.ReleaseResources.assert_not_called()
            mock_subarray_2.AssignResources.assert_not_called()

            # check
            assert mock_station_1.subarrayId == 0
            assert mock_station_2.subarrayId == 0

            # now that subarray 1 has been disabled, its resources should
            # have been released so we should be able to allocate them to
            # subarray 2
            time.sleep(0.2)  # RCL???
            mock_callback.reset_mock()
            ((result_code,), (_,)) = call_with_json(
                controller.Allocate, subarray_id=2, station_ids=[1, 2]
            )
            assert result_code == ResultCode.OK
            TestMccsController._callback_commandResult_check(
                mock_callback=mock_callback, name="commandResult", result=result_code
            )

            # check
            mock_subarray_1.On.assert_not_called()
            mock_subarray_1.ReleaseResources.assert_not_called()
            mock_subarray_1.AssignResources.assert_not_called()
            mock_subarray_2.On.assert_called_once_with()
            mock_subarray_2.ReleaseResources.assert_not_called()
            mock_subarray_2.AssignResources.assert_called_once_with(
                json.dumps(
                    {
                        "stations": ["low-mccs/station/001", "low-mccs/station/002"],
                        "station_beams": [],
                    }
                )
            )
            assert mock_station_1.subarrayId == 2
            assert mock_station_2.subarrayId == 2

        def test_Release(self, device_under_test, mocker):
            """
            Test Release command.

            :param device_under_test: fixture that provides a
                :py:class:`tango.DeviceProxy` to the device under test, in a
                :py:class:`tango.test_context.DeviceTestContext`.
            :type device_under_test: :py:class:`tango.DeviceProxy`
            :param mocker: fixture that wraps unittest.Mock
            :type mocker: wrapper for :py:mod:`unittest.mock`
            """
            controller = device_under_test  # for readability
            mock_subarray_1 = tango.DeviceProxy("low-mccs/subarray/01")
            mock_subarray_2 = tango.DeviceProxy("low-mccs/subarray/02")
            mock_station_1 = tango.DeviceProxy("low-mccs/station/001")
            mock_station_2 = tango.DeviceProxy("low-mccs/station/002")

            controller.On()

            call_with_json(
                device_under_test.simulateAdminModeChange,
                fqdn="low-mccs/station/001",
                admin_mode=AdminMode.ONLINE,
            )
            call_with_json(
                device_under_test.simulateHealthStateChange,
                fqdn="low-mccs/station/001",
                health_state=HealthState.OK,
            )
            call_with_json(
                device_under_test.simulateAdminModeChange,
                fqdn="low-mccs/station/002",
                admin_mode=AdminMode.ONLINE,
            )
            call_with_json(
                device_under_test.simulateHealthStateChange,
                fqdn="low-mccs/station/002",
                health_state=HealthState.OK,
            )

            call_with_json(controller.Allocate, subarray_id=1, station_ids=[1])
            mock_subarray_1.On.assert_called_once_with()
            # check state
            assert mock_station_1.subarrayId == 1

            # allocate station 2 to subarray 2
            call_with_json(controller.Allocate, subarray_id=2, station_ids=[2])
            mock_subarray_2.On.assert_called_once_with()
            # check state
            assert mock_station_1.subarrayId == 1
            assert mock_station_2.subarrayId == 2

            # Test that subscription yields an event as expected
            mock_callback = mocker.Mock()
            _ = device_under_test.subscribe_event(
                "commandResult", tango.EventType.CHANGE_EVENT, mock_callback
            )
            TestMccsController._callback_event_data_check(
                mock_callback=mock_callback, name="commandResult", result=None
            )

            # release all resources from subarray_2
            ((result_code,), (_,)) = call_with_json(
                controller.Release, subarray_id=2, release_all=True
            )
            assert result_code == ResultCode.OK
            TestMccsController._callback_commandResult_check(
                mock_callback=mock_callback, name="commandResult", result=result_code
            )

            # check
            mock_subarray_1.ReleaseAllResources.assert_not_called()
            mock_subarray_1.Off.assert_not_called()
            mock_subarray_2.ReleaseAllResources.assert_called_once_with()
            mock_subarray_2.Off.assert_called_once_with()
            assert mock_station_1.subarrayId == 1
            assert mock_station_2.subarrayId == 0

            mock_subarray_1.reset_mock()
            mock_subarray_2.reset_mock()

            # releasing all resources of unresourced subarray_2 should fail
            ((result_code,), (_,)) = call_with_json(
                controller.Release, subarray_id=2, release_all=True
            )
            assert result_code == ResultCode.FAILED
            TestMccsController._callback_commandResult_check(
                mock_callback=mock_callback, name="commandResult", result=result_code
            )

            # check no side-effect to failed release
            mock_subarray_1.ReleaseAllResources.assert_not_called()
            mock_subarray_1.Off.assert_not_called()
            mock_subarray_2.ReleaseAllResources.assert_not_called()
            mock_subarray_2.Off.assert_not_called()
            assert mock_station_1.subarrayId == 1
            assert mock_station_2.subarrayId == 0

            mock_subarray_1.reset_mock()
            mock_subarray_2.reset_mock()

            # release all resources from subarray_1
            ((result_code,), (_,)) = call_with_json(
                controller.Release, subarray_id=1, release_all=True
            )
            assert result_code == ResultCode.OK
            TestMccsController._callback_commandResult_check(
                mock_callback=mock_callback, name="commandResult", result=result_code
            )

            # check all released
            mock_subarray_1.Off.assert_called_once_with()
            mock_subarray_1.ReleaseAllResources.assert_called_once_with()
            mock_subarray_2.Off.assert_not_called()
            mock_subarray_2.ReleaseAllResources.assert_not_called()
            assert mock_station_1.subarrayId == 0
            assert mock_station_2.subarrayId == 0

    def test_buildState(self, device_under_test):
        """
        Test for buildState.

        :param device_under_test: fixture that provides a
            :py:class:`tango.DeviceProxy` to the device under test, in a
            :py:class:`tango.test_context.DeviceTestContext`.
        :type device_under_test: :py:class:`tango.DeviceProxy`
        """
        binfo = ", ".join((release.name, release.version, release.description))
        assert device_under_test.buildState == binfo

    def test_versionId(self, device_under_test):
        """
        Test for versionId.

        :param device_under_test: fixture that provides a
            :py:class:`tango.DeviceProxy` to the device under test, in a
            :py:class:`tango.test_context.DeviceTestContext`.
        :type device_under_test: :py:class:`tango.DeviceProxy`
        """
        assert device_under_test.versionId == release.version

    def test_healthState(self, device_under_test, mocker):
        """
        Test for healthState.

        :param device_under_test: fixture that provides a
            :py:class:`tango.DeviceProxy` to the device under test, in a
            :py:class:`tango.test_context.DeviceTestContext`.
        :type device_under_test: :py:class:`tango.DeviceProxy`
        :param mocker: fixture that wraps unittest.Mock
        :type mocker: wrapper for :py:mod:`unittest.mock`
        """

        # The device has subscribed to healthState change events on
        # its subsidiary, but hasn't heard from them (because in unit
        # testing these devices are mocked out), so its healthState is
        # UNKNOWN
        assert device_under_test.healthState == HealthState.UNKNOWN

        # Test that subscription yields an event as expected
        mock_callback = mocker.Mock()
        _ = device_under_test.subscribe_event(
            "healthState", tango.EventType.CHANGE_EVENT, mock_callback
        )
        TestMccsController._callback_event_data_check(
            mock_callback=mock_callback,
            name="healthState",
            result=device_under_test.healthState,
        )

        call_with_json(
            device_under_test.simulateAdminModeChange,
            fqdn="low-mccs/station/001",
            admin_mode=AdminMode.ONLINE,
        )
        call_with_json(
            device_under_test.simulateAdminModeChange,
            fqdn="low-mccs/station/002",
            admin_mode=AdminMode.ONLINE,
        )

        call_with_json(
            device_under_test.simulateHealthStateChange,
            fqdn="low-mccs/station/001",
            health_state=HealthState.FAILED,
        )
        assert device_under_test.healthState == HealthState.UNKNOWN
        mock_callback.assert_not_called()

        call_with_json(
            device_under_test.simulateHealthStateChange,
            fqdn="low-mccs/station/002",
            health_state=HealthState.FAILED,
        )
        assert device_under_test.healthState == HealthState.FAILED
        TestMccsController._callback_event_data_check(
            mock_callback=mock_callback,
            name="healthState",
            result=device_under_test.healthState,
        )

    def test_controlMode(self, device_under_test):
        """
        Test for controlMode.

        :param device_under_test: fixture that provides a
            :py:class:`tango.DeviceProxy` to the device under test, in a
            :py:class:`tango.test_context.DeviceTestContext`.
        :type device_under_test: :py:class:`tango.DeviceProxy`
        """
        assert device_under_test.controlMode == ControlMode.REMOTE

    def test_simulationMode(self, device_under_test):
        """
        Test for simulationMode.

        :param device_under_test: fixture that provides a
            :py:class:`tango.DeviceProxy` to the device under test, in a
            :py:class:`tango.test_context.DeviceTestContext`.
        :type device_under_test: :py:class:`tango.DeviceProxy`
        """
        assert device_under_test.simulationMode == SimulationMode.FALSE

    def test_testMode(self, device_under_test):
        """
        Test for testMode.

        :param device_under_test: fixture that provides a
            :py:class:`tango.DeviceProxy` to the device under test, in a
            :py:class:`tango.test_context.DeviceTestContext`.
        :type device_under_test: :py:class:`tango.DeviceProxy`
        """
        assert device_under_test.testMode == TestMode.NONE

    def test_commandProgress(self, device_under_test):
        """
        Test for commandProgress.

        :param device_under_test: fixture that provides a
            :py:class:`tango.DeviceProxy` to the device under test, in a
            :py:class:`tango.test_context.DeviceTestContext`.
        :type device_under_test: :py:class:`tango.DeviceProxy`
        """
        assert device_under_test.commandProgress == 0

    def test_commandDelayExpected(self, device_under_test):
        """
        Test for commandDelayExpected.

        :param device_under_test: fixture that provides a
            :py:class:`tango.DeviceProxy` to the device under test, in a
            :py:class:`tango.test_context.DeviceTestContext`.
        :type device_under_test: :py:class:`tango.DeviceProxy`
        """
        assert device_under_test.commandDelayExpected == 0

    def test_maxCapabilities(self, device_under_test):
        """
        Test for maxCapabilities.

        :param device_under_test: fixture that provides a
            :py:class:`tango.DeviceProxy` to the device under test, in a
            :py:class:`tango.test_context.DeviceTestContext`.
        :type device_under_test: :py:class:`tango.DeviceProxy`
        """
        assert device_under_test.maxCapabilities is None

    def test_availableCapabilities(self, device_under_test):
        """
        Test for availableCapabilities.

        :param device_under_test: fixture that provides a
            :py:class:`tango.DeviceProxy` to the device under test, in a
            :py:class:`tango.test_context.DeviceTestContext`.
        :type device_under_test: :py:class:`tango.DeviceProxy`
        """
        assert device_under_test.availableCapabilities is None


class TestControllerPowerManager:
    """
    This class contains tests of the
<<<<<<< HEAD
    :py:class:`~ska.low.mccs.MccsController` class.
=======
    :py:class:`~ska.low.mccs.controller.controller_device.ControllerPowerManager`
    class.
>>>>>>> 8906c886
    """

    @pytest.fixture()
    def power_manager(self, logger):
        """
        Fixture that returns a power manager with no hardware manager
        and no subservient devices.

        :param logger: a logger for this power manager to use
        :type logger: an instance of :py:class:`logging.Logger`, or
            an object that implements the same interface

        :return: a power manager with no hardware manager and no
            subservient devices
        :rtype: :py:class:`ska.low.mccs.power.PowerManager`
        """
        return ControllerPowerManager([], logger)

    @pytest.fixture()
    def state_model(self, logger):
        """
        Fixture that returns a state model for the command under test to
        use.

        :param logger: a logger for the state model to use
        :type logger: an instance of :py:class:`logging.Logger`, or
            an object that implements the same interface

        :return: a state model for the command under test to use
        :rtype: :py:class:`~ska.base.DeviceStateModel`
        """
        return DeviceStateModel(logger)

    def test_OnCommand(self, power_manager, state_model):
        """
        Test the working of the On command.

        Because the PowerManager and DeviceStateModel are thoroughly
        unit-tested elsewhere, here we just need to check that the On
        command drives them correctly. The scope of this test is: check
        that the On command is not allowed to run the state model is
        not in the OFF state; check that such attempts fail with no
        side-effects; check that On() command IS allowed to run when
        the state model is in the OFF state; check that running the
        On() command succeeds, and that the result is the state model
        moves to state ON, and the power manager thinks it is on.

        :param power_manager: a power manager with no subservient
            devices
        :type power_manager: :py:class:`ska.low.mccs.power.PowerManager`
        :param state_model: the state model for the device
        :type state_model: :py:class:`~ska.base.DeviceStateModel`
        """
        on_command = MccsController.OnCommand(power_manager, state_model)
        assert not power_manager.is_on()

        # in all states except OFF, the on command is not permitted,
        # should not be allowed, should fail, should have no side-effect
        # There's no need to check them all though, as that is done in
        # the lmcbaseclasses testing. Let's just double-check DISABLE
        state_model._straight_to_state(
            admin_mode=AdminMode.ONLINE, op_state=DevState.DISABLE
        )

        assert not on_command.is_allowed()
        with pytest.raises(CommandError):
            on_command()

        assert not power_manager.is_on()
        assert state_model.op_state == DevState.DISABLE

        # now push to OFF, the state in which the On command IS allowed
        state_model._straight_to_state(
            admin_mode=AdminMode.ONLINE, op_state=DevState.OFF
        )

        assert on_command.is_allowed()
        assert on_command() == (ResultCode.OK, "On command completed OK")
        assert power_manager.is_on()
        assert state_model.op_state == DevState.ON

    def test_OffCommand(self, power_manager, state_model):
        """
        Test the working of the Off command.

        Because the PowerManager and DeviceStateModel are thoroughly
        unit-tested elsewhere, here we just need to check that the Off
        command drives them correctly. The scope of this test is: check
        that the Off command is not allowed to run if the state model is
        not in the ON state; check that such attempts fail with no
        side-effects; check that Off() command IS allowed to run when
        the state model is in the ON state; check that running the
        Off() command succeeds, and that the result is the state model
        moves to state OFF, and the power manager thinks it is off.

        :param power_manager: a power manager with no subservient
            devices
        :type power_manager: :py:class:`ska.low.mccs.power.PowerManager`
        :param state_model: the state model for the device
        :type state_model: :py:class:`~ska.base.DeviceStateModel`
        """
        off_command = MccsController.OffCommand(power_manager, state_model)
        power_manager.on()
        assert power_manager.is_on()

        # The Off command is allowed in states DISABLE, STANDBY and ON.
        # It is disallowed in states INIT and FAULT.

        # There's no need to check them all though, as that is done in
        # the lmcbaseclasses testing. Let's just check that the command
        # is disallowed from FAULT, and allowed from STANDBY

        state_model._straight_to_state(
            admin_mode=AdminMode.ONLINE, op_state=DevState.FAULT
        )

        assert not off_command.is_allowed()
        with pytest.raises(CommandError):
            off_command()

        assert power_manager.is_on()
        assert state_model.op_state == DevState.FAULT

        # now push to STANDBY, a state in which the Off command IS
        # allowed
        state_model._straight_to_state(
            admin_mode=AdminMode.ONLINE, op_state=DevState.STANDBY
        )

        assert off_command.is_allowed()
        assert off_command() == (ResultCode.OK, "Off command completed OK")
        assert not power_manager.is_on()
        assert state_model.op_state == DevState.OFF


class TestControllerResourceManager:
    """
    This class contains tests of the
<<<<<<< HEAD
    `:py:class:~ska.low.mccs.ControllerResourceManager` class.
=======
    :py:class:`~ska.low.mccs.controller.controller_device.ControllerResourceManager`
    class.
>>>>>>> 8906c886

    This class is already exercised through the Tango commands of
    Controller, but here we simulate some scenarios not covered.

    """

    @pytest.fixture()
    def resource_manager(self, device_under_test, logger):
        """
        Fixture that returns a resource manager with 2 managed stations.

        :param device_under_test: fixture that provides a
            :py:class:`tango.DeviceProxy` to the device under test, in a
            :py:class:`tango.test_context.DeviceTestContext`.
        :type device_under_test: :py:class:`tango.DeviceProxy`
        :param logger: the logger to be used by the object under test
        :type logger: :py:class:`logging.Logger`

        :return: a resource manager with 2 subservient station devices
        :rtype:
            :py:class:`ska.low.mccs.controller.controller_device.ControllerResourceManager`
        """
        self.stations = ["low-mccs/station/001", "low-mccs/station/002"]

        # Event manager to take health events
        self.event_manager = EventManager(logger, self.stations)
        self.health_model = HealthModel(None, self.stations, self.event_manager)
        # HACK pending device pool management refactor
        self.health_monitor = self.health_model._health_monitor

        # Instantiate a resource manager for the Stations
        manager = ControllerResourceManager(
            self.health_monitor, "Test Manager", self.stations
        )
        return manager

    def test_assign(self, resource_manager):
        """
        Test assignment operations of the ControllerResourceManager.

        :param resource_manager: test fixture providing a manager object
        :type resource_manager: ControllerResourceManager
        """
        stations = ("low-mccs/station/001", "low-mccs/station/002")
        # Assign both stations
        with pytest.raises(
            ValueError, match="does not pass health check for assignment"
        ):
            resource_manager.assign(stations, 1)

        for station in stations:
            resource_manager._resources[station]._health_changed(
                station, HealthState.OK
            )

        resource_manager.assign(stations, 1)

        # They should both be recorded as assigned
        assert stations == tuple(resource_manager.get_assigned_fqdns(1))

        # Drop station 2
        resource_manager.release(["low-mccs/station/002"])

        # It should now not be assigned
        assigned = resource_manager.get_assigned_fqdns(1)
        assert "low-mccs/station/002" not in assigned

        # Mock a health event so that station 2 is FAILED
        resource_manager._resources["low-mccs/station/002"]._health_changed(
            "low-mccs/station/002", HealthState.FAILED
        )

        with pytest.raises(
            ValueError,
            match="low-mccs/station/002 does not pass health check for assignment",
        ):
            resource_manager.assign(["low-mccs/station/002"], 1)

        # Mock a health event so that station 2 is OK again
        resource_manager._resources["low-mccs/station/002"]._health_changed(
            "low-mccs/station/002", HealthState.OK
        )

        # Assign it again
        resource_manager.assign(["low-mccs/station/002"], 1)

        # and check
        assigned = resource_manager.get_assigned_fqdns(1)
        assert "low-mccs/station/002" in assigned


class TestInitCommand:
    """
    Contains the tests of :py:class:`~ska.low.mccs.MccsController`'s
    :py:class:`~ska.low.mccs.MccsController.InitCommand`.
    """

    class HangableInitCommand(MccsController.InitCommand):
        """
        A subclass of InitCommand with the following properties that
        support testing:

        * A lock that, if acquired prior to calling the command, causes
          the command to hang until the lock is released
        * Call trace attributes that record which methods were called
        """

        def __init__(self, target, state_model, logger=None):
            """
            Create a new HangableInitCommand instance.

            :param target: the object that this command acts upon; for
                example, the device for which this class implements the
                command
            :type target: object
            :param state_model: the state model that this command uses
                 to check that it is allowed to run, and that it drives
                 with actions.
            :type state_model:
                :py:class:`~ska.base.DeviceStateModel`
            :param logger: the logger to be used by this Command. If not
                provided, then a default module logger will be used.
            :type logger: :py:class:`logging.Logger`
            """
            super().__init__(target, state_model, logger)
            self._hang_lock = threading.Lock()
            self._initialise_health_monitoring_called = False
            self._initialise_power_management_called = False

        def _initialise_health_monitoring(self, device, fqdns):
            """
            Initialise the health model for this device (overridden here
            to inject a call trace attribute).

            :param device: the device for which the health model is
                being initialised
            :type device: :py:class:`~ska.base.SKABaseDevice`
            :param fqdns: the fqdns of subservient devices for which
                this device monitors health
            :type: list(str)
            """
            self._initialise_health_monitoring_called = True
            super()._initialise_health_monitoring(device, fqdns)
            with self._hang_lock:
                # hang until the hang lock is released
                pass

        def _initialise_power_management(self, device, fqdns):
            """
            Initialise power management for this device (overridden here
            to inject a call trace attribute).

            :param device: the device for which power management is
                being initialised
            :type device: :py:class:`~ska.base.SKABaseDevice`
            :param fqdns: the fqdns of subservient devices for which
                this device manages power
            :type: list(str)
            """
            self._initialise_power_management_called = True
            super()._initialise_power_management(device, fqdns)

    def test_interrupt(self, mocker):
        """
        Test that the command's interrupt method will cause a running
        thread to stop prematurely.

        :param mocker: fixture that wraps the :py:mod:`unittest.mock`
            module
        :type mocker: wrapper for :py:mod:`unittest.mock`
        """
        mock_device = mocker.MagicMock()
        mock_state_model = mocker.Mock()

        init_command = self.HangableInitCommand(mock_device, mock_state_model)

        with init_command._hang_lock:
            init_command()
            # we got the hang lock first, so the initialisation thread
            # will hang in health initialisation until we release it
            init_command.interrupt()

        init_command._thread.join()

        # now that we've released the hang lock, the thread can exit
        # its _initialise_hardware_management, but before it enters its
        # _initialise_health_monitoring, it will detect that it has been
        # interrupted, and return
        assert init_command._initialise_health_monitoring_called
        assert not init_command._initialise_power_management_called<|MERGE_RESOLUTION|>--- conflicted
+++ resolved
@@ -971,12 +971,8 @@
 class TestControllerPowerManager:
     """
     This class contains tests of the
-<<<<<<< HEAD
-    :py:class:`~ska.low.mccs.MccsController` class.
-=======
     :py:class:`~ska.low.mccs.controller.controller_device.ControllerPowerManager`
     class.
->>>>>>> 8906c886
     """
 
     @pytest.fixture()
@@ -1115,12 +1111,8 @@
 class TestControllerResourceManager:
     """
     This class contains tests of the
-<<<<<<< HEAD
-    `:py:class:~ska.low.mccs.ControllerResourceManager` class.
-=======
     :py:class:`~ska.low.mccs.controller.controller_device.ControllerResourceManager`
     class.
->>>>>>> 8906c886
 
     This class is already exercised through the Tango commands of
     Controller, but here we simulate some scenarios not covered.
