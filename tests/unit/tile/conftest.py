# -*- coding: utf-8 -*
#
# This file is part of the SKA Low MCCS project
#
#
# Distributed under the terms of the BSD 3-clause new license.
# See LICENSE for more info.
"""This module defined a pytest test harness for testing the MCCS tile module."""
from __future__ import annotations

import logging
import unittest.mock
from typing import Callable

import pytest
from ska_control_model import PowerState, ResultCode, SimulationMode, TestMode
from ska_low_mccs_common import MccsDeviceProxy
from ska_low_mccs_common.testing.mock import MockDeviceBuilder
from ska_tango_testing.context import TangoContextProtocol
from ska_tango_testing.mock import MockCallableGroup
from tango.server import command

from ska_low_mccs_spshw import MccsTile
from ska_low_mccs_spshw.tile import AavsTileSimulator, TileComponentManager, TpmDriver


@pytest.fixture(name="mock_factory")
def mock_factory_fixture() -> Callable[[], unittest.mock.Mock]:
    """
    Fixture that provides a mock factory for device proxy mocks.

    This default factory
    provides vanilla mocks, but this fixture can be overridden by test modules/classes
    to provide mocks with specified behaviours.

    :return: a factory for device proxy mocks
    """
    return MockDeviceBuilder()


@pytest.fixture(name="simulation_mode")
def simulation_mode_fixture() -> SimulationMode:
    """
    Return the simulation mode to be used when initialising the tile class object.

    :return: the simulation mode to be used when initialising the
        tile class object under test.
    """
    return SimulationMode.TRUE


@pytest.fixture(name="test_mode")
def test_mode_fixture() -> TestMode:
    """
    Return the test mode to be used when initialising the tile class object.

    :return: the test mode to be used when initialising the tile
        class object.
    """
    return TestMode.TEST


@pytest.fixture(name="unique_id")
def unique_id_fixture() -> str:
    """
    Return a unique ID used to test Tango layer infrastructure.

    :return: a unique ID
    """
    return "a unique id"


@pytest.fixture(name="subrack_tpm_id")
def subrack_tpm_id_fixture() -> int:
    """
    Return the tile's position in the subrack.

    :return: the tile's position in the subrack
    """
    return 1


@pytest.fixture(name="initial_tpm_power_state")
def initial_tpm_power_state_fixture() -> PowerState:
    """
    Return the initial power mode of the TPM.

    :return: the initial power mode of the TPM.
    """
    return PowerState.OFF


@pytest.fixture(name="mock_subrack")
def mock_subrack_fixture(
    subrack_tpm_id: int, initial_tpm_power_state: PowerState
) -> unittest.mock.Mock:
    """
    Fixture that provides a mock MccsSubrack device.

    :param subrack_tpm_id: This tile's position in its subrack
    :param initial_tpm_power_state: the initial power mode of the
        specified TPM.

    :return: a mock MccsSubrack device.
    """
    builder = MockDeviceBuilder()
    builder.add_attribute(f"tpm{subrack_tpm_id}PowerState", initial_tpm_power_state)
    builder.add_result_command("PowerOnTpm", ResultCode.OK)
    builder.add_result_command("PowerOffTpm", ResultCode.OK)
    return builder()


@pytest.fixture(name="mock_subrack_device_proxy")
def mock_subrack_device_proxy_fixture(
    subrack_name: str, logger: logging.Logger
) -> MccsDeviceProxy:
    """
    Return a mock device proxy to an subrack device.

    :param subrack_name: name of the subrack device.
    :param logger: a logger for the device proxy to use.

    :return: a mock device proxy to an subrack device.
    """
    return MccsDeviceProxy(subrack_name, logger)


@pytest.fixture(name="callbacks")
def callbacks_fixture() -> MockCallableGroup:
    """
    Return a dictionary of callables to be used as callbacks.

    :return: a dictionary of callables to be used as callbacks.
    """
    return MockCallableGroup(
        "communication_status",
        "component_state",
        "task",
        timeout=5.0,
    )


@pytest.fixture(name="max_workers")
def max_workers_fixture() -> int:
    """
    Return the number of worker threads.

    (This is a pytest fixture.)

    :return: the number of worker threads
    """
    return 1


@pytest.fixture(name="tpm_ip")
def tpm_ip_fixture() -> str:
    """
    Return the IP address of the TPM.

    :return: the IP address of the TPM.
    """
    return "0.0.0.0"


@pytest.fixture(name="tpm_cpld_port")
def tpm_cpld_port_fixture() -> int:
    """
    Return the port at which the TPM can be controlled.

    :return: the port at which the TPM can be controlled.
    """
    return 10000


@pytest.fixture(name="tpm_version")
def tpm_version_fixture() -> str:
    """
    Return the TPM version.

    :return: the TPM version
    """
    return "tpm_v1_6"


@pytest.fixture(name="tile_id")
def tile_id_fixture() -> int:
    """
    Return the tile id.

    :return: the tile id
    """
    return 1


<<<<<<< HEAD
@pytest.fixture()
def aavs_tile_simulator(logger: logging.Logger) -> TileComponentManager:
=======
@pytest.fixture(name="static_tpm_simulator")
def static_tpm_simulator_fixture(logger: logging.Logger) -> StaticTpmSimulator:
>>>>>>> a01e80f1
    """
    Return a AavsTileSimulator.

    (This is a pytest fixture.)

    :param logger: logger
    :return: a AavsTileSimulator
    """
<<<<<<< HEAD
    return AavsTileSimulator(
        logger,
    )


@pytest.fixture()
def tpm_driver(
    logger: logging.Logger,
    max_workers: int,
    tile_id: int,
    aavs_tile_simulator: AavsTileSimulator,
    tpm_version: str,
    communication_state_changed_callback: Callable[[CommunicationStatus], None],
    component_state_changed_callback: Callable[[dict[str, Any]], None],
) -> TpmDriver:
=======
    return StaticTpmSimulator(logger)


@pytest.fixture(name="static_tile_simulator")
def static_tile_simulator_fixture(logger: logging.Logger) -> StaticTpmSimulator:
    """
    Return a static TPM simulator.

    (This is a pytest fixture.)

    :param logger: a object that implements the standard logging
        interface of :py:class:`logging.Logger`

    :return: a static TPM simulator
    """
    return StaticTileSimulator(logger)


@pytest.fixture(name="dynamic_tpm_simulator")
def dynamic_tpm_simulator_fixture(logger: logging.Logger) -> DynamicTpmSimulator:
    """
    Return a dynamic TPM simulator.

    (This is a pytest fixture.)

    :param logger: a object that implements the standard logging
        interface of :py:class:`logging.Logger`

    :return: a dynamic TPM simulator
    """
    return DynamicTpmSimulator(logger)


@pytest.fixture(name="static_tpm_simulator_component_manager")
def static_tpm_simulator_component_manager_fixture(
    logger: logging.Logger,
    callbacks: MockCallableGroup,
) -> StaticTpmSimulatorComponentManager:
    """
    Return an static TPM simulator component manager.

    (This is a pytest fixture.)

    :param logger: the logger to be used by this object.
    :param callbacks: dictionary of driver callbacks.

    :return: a static TPM simulator component manager.
    """
    return StaticTpmSimulatorComponentManager(
        logger,
        callbacks["communication_status"],
        callbacks["component_state"],
    )


@pytest.fixture(name="dynamic_tpm_simulator_component_manager")
def dynamic_tpm_simulator_component_manager_fixture(
    logger: logging.Logger,
    callbacks: MockCallableGroup,
) -> DynamicTpmSimulatorComponentManager:
>>>>>>> a01e80f1
    """
    Return a TpmDriver driving a AavsTileSimulator.

    (This is a pytest fixture.)

    :param logger: the logger to be used by this object.
<<<<<<< HEAD
    :param max_workers: nos. of worker threads
    :param tile_id: the unique ID for the tile
    :param aavs_tile_simulator: the aavs_tile_simulator
    :param tpm_version: the tpm_version
    :param communication_state_changed_callback: callback  to be
        called when the status of the communications channel between
        the component manager and its component changes
    :param component_state_changed_callback: callback to be called when the
        component state changes
=======
    :param callbacks: dictionary of driver callbacks.
>>>>>>> a01e80f1

    :return: Tpmdriver with simulated tile.
    """
    return TpmDriver(
        logger,
<<<<<<< HEAD
        max_workers,
        tile_id,
        aavs_tile_simulator,
        tpm_version,
        communication_state_changed_callback,
        component_state_changed_callback,
=======
        callbacks["communication_status"],
        callbacks["component_state"],
>>>>>>> a01e80f1
    )


# pylint: disable=too-many-arguments
@pytest.fixture(name="tile_component_manager")
def tile_component_manager_fixture(
    tango_harness: TangoContextProtocol,
    simulation_mode: SimulationMode,
    test_mode: TestMode,
    logger: logging.Logger,
    max_workers: int,
    tile_id: int,
    tpm_ip: str,
    tpm_cpld_port: int,
    tpm_version: str,
    subrack_name: str,
    subrack_tpm_id: int,
    callbacks: MockCallableGroup,
) -> TileComponentManager:
    """
    Return a tile component manager (in simulation and test mode as specified).

    (This is a pytest fixture.)

    :param tango_harness: a test harness for MCCS tango devices
    :param simulation_mode: the initial simulation mode of this
        component manager
    :param test_mode: the initial test mode of this component manager
    :param logger: the logger to be used by this object.
    :param tile_id: the unique ID for the tile
    :param tpm_ip: the IP address of the tile
    :param tpm_cpld_port: the port at which the tile is accessed for control
    :param tpm_version: TPM version: "tpm_v1_2" or "tpm_v1_6"
    :param subrack_name: FQDN of the subrack that controls power to
        this tile
    :param subrack_tpm_id: This tile's position in its subrack
    :param max_workers: nos. of worker threads
    :param callbacks: dictionary of driver callbacks.

    :return: a TPM component manager in the specified simulation mode.
    """
    return TileComponentManager(
        simulation_mode,
        test_mode,
        logger,
        max_workers,
        tile_id,
        tpm_ip,
        tpm_cpld_port,
        tpm_version,
        subrack_name,
        subrack_tpm_id,
        callbacks["communication_status"],
        callbacks["component_state"],
    )


# pylint: disable=too-many-arguments
@pytest.fixture(name="mock_tile_component_manager")
def mock_tile_component_manager_fixture(
    simulation_mode: SimulationMode,
    test_mode: TestMode,
    logger: logging.Logger,
    max_workers: int,
    tile_id: int,
    tpm_ip: str,
    tpm_cpld_port: int,
    tpm_version: str,
    subrack_name: str,
    subrack_tpm_id: int,
    callbacks: MockCallableGroup,
) -> TileComponentManager:
    """
    Return a tile component manager (in simulation and test mode as specified).

    (This is a pytest fixture.)

    :param simulation_mode: the initial simulation mode of this
        component manager
    :param test_mode: the initial test mode of this component manager
    :param logger: the logger to be used by this object.
    :param tile_id: the unique ID for the tile
    :param tpm_ip: the IP address of the tile
    :param tpm_cpld_port: the port at which the tile is accessed for control
    :param tpm_version: TPM version: "tpm_v1_2" or "tpm_v1_6"
    :param subrack_name: name of the subrack that controls power to
        this tile
    :param subrack_tpm_id: This tile's position in its subrack
    :param max_workers: nos. of worker threads
    :param callbacks: dictionary of driver callbacks.

    :return: a TPM component manager in the specified simulation mode.
    """
    return TileComponentManager(
        simulation_mode,
        test_mode,
        logger,
        max_workers,
        tile_id,
        tpm_ip,
        tpm_cpld_port,
        tpm_version,
        subrack_name,
        subrack_tpm_id,
        callbacks["communication_status"],
        callbacks["component_state"],
    )


@pytest.fixture(name="patched_tile_device_class")
def patched_tile_device_class_fixture(
    mock_tile_component_manager: TileComponentManager,
) -> type[MccsTile]:
    """
    Return a tile device class patched with extra methods for testing.

    :param mock_tile_component_manager: A mock component manager.

    :return: a tile device class patched with extra methods for testing.

    These methods are provided here because they are quite
    implementation dependent. If an implementation change breaks
    this, we only want to fix it in this one place.
    """

    class PatchedTileDevice(MccsTile):
        """
        MccsTile patched with extra commands for testing purposes.

        The extra commands allow us to mock the receipt of a state
        change event from its subrack device.

        These methods are provided here because they are quite
        implementation dependent. If an implementation change breaks
        this, we only want to fix it in this one place.
        """

        def create_component_manager(
            self: PatchedTileDevice,
        ) -> TileComponentManager:
            """
            Return a mock component manager instead of the usual one.

            :return: a mock component manager
            """
            mock_tile_component_manager.set_communication_state_callback(
                self._communication_state_changed,
            )
            mock_tile_component_manager.set_component_state_callback(
                self._component_state_changed,
            )

            return mock_tile_component_manager

        @command()
        def MockTpmOff(self: PatchedTileDevice) -> None:
            """
            Mock the subrack being turned on.

            Make the tile device think it has received a state change
            event from its subrack indicating that the suback is now ON.
            """
            self.component_manager._tpm_power_state_changed(PowerState.OFF)

        @command()
        def MockTpmNoSupply(self: PatchedTileDevice) -> None:
            """
            Mock the subrack being turned off.

            Make the tile device think it has received a state change
            event from its subrack indicating that the subrack is now
            OFF.
            """
            self.component_manager._tpm_power_state_changed(PowerState.NO_SUPPLY)

        @command()
        def MockTpmOn(self: PatchedTileDevice) -> None:
            """Mock power on the tpm."""
            self.component_manager._tpm_power_state_changed(PowerState.ON)

    return PatchedTileDevice<|MERGE_RESOLUTION|>--- conflicted
+++ resolved
@@ -192,13 +192,8 @@
     return 1
 
 
-<<<<<<< HEAD
-@pytest.fixture()
-def aavs_tile_simulator(logger: logging.Logger) -> TileComponentManager:
-=======
-@pytest.fixture(name="static_tpm_simulator")
-def static_tpm_simulator_fixture(logger: logging.Logger) -> StaticTpmSimulator:
->>>>>>> a01e80f1
+@pytest.fixture(name="aavs_tile_simulator")
+def aavs_tile_simulator_fixture(logger: logging.Logger) -> TileComponentManager:
     """
     Return a AavsTileSimulator.
 
@@ -207,119 +202,37 @@
     :param logger: logger
     :return: a AavsTileSimulator
     """
-<<<<<<< HEAD
-    return AavsTileSimulator(
-        logger,
-    )
+    return AavsTileSimulator(logger)
 
 
 @pytest.fixture()
 def tpm_driver(
     logger: logging.Logger,
-    max_workers: int,
     tile_id: int,
     aavs_tile_simulator: AavsTileSimulator,
     tpm_version: str,
-    communication_state_changed_callback: Callable[[CommunicationStatus], None],
-    component_state_changed_callback: Callable[[dict[str, Any]], None],
+    callbacks: MockCallableGroup,
 ) -> TpmDriver:
-=======
-    return StaticTpmSimulator(logger)
-
-
-@pytest.fixture(name="static_tile_simulator")
-def static_tile_simulator_fixture(logger: logging.Logger) -> StaticTpmSimulator:
-    """
-    Return a static TPM simulator.
+    """
+    Return a TpmDriver driving a AavsTileSimulator.
 
     (This is a pytest fixture.)
 
-    :param logger: a object that implements the standard logging
-        interface of :py:class:`logging.Logger`
-
-    :return: a static TPM simulator
-    """
-    return StaticTileSimulator(logger)
-
-
-@pytest.fixture(name="dynamic_tpm_simulator")
-def dynamic_tpm_simulator_fixture(logger: logging.Logger) -> DynamicTpmSimulator:
-    """
-    Return a dynamic TPM simulator.
-
-    (This is a pytest fixture.)
-
-    :param logger: a object that implements the standard logging
-        interface of :py:class:`logging.Logger`
-
-    :return: a dynamic TPM simulator
-    """
-    return DynamicTpmSimulator(logger)
-
-
-@pytest.fixture(name="static_tpm_simulator_component_manager")
-def static_tpm_simulator_component_manager_fixture(
-    logger: logging.Logger,
-    callbacks: MockCallableGroup,
-) -> StaticTpmSimulatorComponentManager:
-    """
-    Return an static TPM simulator component manager.
-
-    (This is a pytest fixture.)
-
     :param logger: the logger to be used by this object.
-    :param callbacks: dictionary of driver callbacks.
-
-    :return: a static TPM simulator component manager.
-    """
-    return StaticTpmSimulatorComponentManager(
-        logger,
-        callbacks["communication_status"],
-        callbacks["component_state"],
-    )
-
-
-@pytest.fixture(name="dynamic_tpm_simulator_component_manager")
-def dynamic_tpm_simulator_component_manager_fixture(
-    logger: logging.Logger,
-    callbacks: MockCallableGroup,
-) -> DynamicTpmSimulatorComponentManager:
->>>>>>> a01e80f1
-    """
-    Return a TpmDriver driving a AavsTileSimulator.
-
-    (This is a pytest fixture.)
-
-    :param logger: the logger to be used by this object.
-<<<<<<< HEAD
-    :param max_workers: nos. of worker threads
     :param tile_id: the unique ID for the tile
     :param aavs_tile_simulator: the aavs_tile_simulator
     :param tpm_version: the tpm_version
-    :param communication_state_changed_callback: callback  to be
-        called when the status of the communications channel between
-        the component manager and its component changes
-    :param component_state_changed_callback: callback to be called when the
-        component state changes
-=======
     :param callbacks: dictionary of driver callbacks.
->>>>>>> a01e80f1
 
     :return: Tpmdriver with simulated tile.
     """
     return TpmDriver(
         logger,
-<<<<<<< HEAD
-        max_workers,
         tile_id,
         aavs_tile_simulator,
         tpm_version,
-        communication_state_changed_callback,
-        component_state_changed_callback,
-=======
         callbacks["communication_status"],
         callbacks["component_state"],
->>>>>>> a01e80f1
     )
 
 
