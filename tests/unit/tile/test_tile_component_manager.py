--- conflicted
+++ resolved
@@ -932,135 +932,4 @@
             can be any type, but the test of the attribute is a single
             "==" equality test.
         """
-<<<<<<< HEAD
-        assert getattr(tile, attribute_name) == expected_value
-
-
-class TestTpmDriver:
-    """Class for testing TpmDriver commands."""
-
-    @pytest.fixture()
-    def hardware_tile_mock(self: TestTpmDriver) -> unittest.mock.Mock:
-        """
-        Provide a mock for the hardware tile.
-
-        :return: An hardware tile mock
-        """
-        return unittest.mock.Mock()
-
-    # pylint: disable=too-many-arguments
-    @pytest.fixture()
-    def tpm_driver_with_mocked_tile(
-        self: TestTpmDriver,
-        logger: logging.Logger,
-        max_workers: int,
-        tile_id: int,
-        tpm_version: str,
-        callbacks: MockCallableGroup,
-        hardware_tile_mock: unittest.mock.Mock,
-        update_rate: float,
-    ) -> TpmDriver:
-        """
-        Return a TPMDriver using a mocked Tile.
-
-        :param logger: a object that implements the standard logging
-            interface of :py:class:`logging.Logger`
-        :param max_workers: nos. of worker threads
-        :param tile_id: the unique ID for the tile
-        :param tpm_version: TPM version: "tpm_v1_2" or "tpm_v1_6"
-        :param callbacks: dictionary of driver callbacks.
-        :param hardware_tile_mock: The mock tile used by the TpmDriver.
-        :param update_rate: Polling rate.
-
-        :return: a TpmDriver driving a mocked tile
-        """
-        return TpmDriver(
-            logger,
-            tile_id,
-            hardware_tile_mock,
-            tpm_version,
-            callbacks["communication_status"],
-            callbacks["component_state"],
-            update_rate,
-        )
-
-    def test_communication_fails(
-        self: TestTpmDriver,
-        tpm_driver_with_mocked_tile: TpmDriver,
-        hardware_tile_mock: unittest.mock.Mock,
-    ) -> None:
-        """
-        Test we can create the driver but not start communication with the component.
-
-        We can create the tile class object under test, but will not be
-        able to use it to establish communication with the component
-        (which is a hardware TPM that does not exist in this test
-        harness).
-
-        :param tpm_driver_with_mocked_tile: the patched tpm driver under test.
-        :param hardware_tile_mock: An hardware tile mock
-        """
-        hardware_tile_mock.tpm = None
-        assert (
-            tpm_driver_with_mocked_tile.communication_state
-            == CommunicationStatus.DISABLED
-        )
-        tpm_driver_with_mocked_tile.start_communicating()
-        assert (
-            tpm_driver_with_mocked_tile.communication_state
-            == CommunicationStatus.NOT_ESTABLISHED
-        )
-        # Wait for the message to execute
-        # then check that the connect has been called
-        # but the component is still unconnected
-        time.sleep(0.3)
-        hardware_tile_mock.connect.assert_called_with()
-        assert (
-            tpm_driver_with_mocked_tile.communication_state
-            == CommunicationStatus.NOT_ESTABLISHED
-        )
-
-    def test_communication(
-        self: TestTpmDriver,
-        tpm_driver_with_mocked_tile: TpmDriver,
-        hardware_tile_mock: unittest.mock.Mock,
-    ) -> None:
-        """
-        Test we can create the driver and start communication with the component.
-
-        We can create the tile class object under test, and we will mock
-        the underlying component (which is a hardware TPM that does not exist
-        in this test harness).
-
-        :param tpm_driver_with_mocked_tile: the patched tpm driver under test.
-        :param hardware_tile_mock: An hardware tile mock
-        """
-        hardware_tile_mock.tpm = True
-        assert (
-            tpm_driver_with_mocked_tile.communication_state
-            == CommunicationStatus.DISABLED
-        )
-        tpm_driver_with_mocked_tile.start_communicating()
-        assert (
-            tpm_driver_with_mocked_tile.communication_state
-            == CommunicationStatus.NOT_ESTABLISHED
-        )
-
-        # Wait for the message to execute
-        time.sleep(1)
-        hardware_tile_mock.connect.assert_called_once()
-        # assert "_ConnectToTile" in
-        # tpm_driver_with_mocked_tile._queue_manager._task_result[0]
-        # assert tpm_driver_with_mocked_tile._queue_manager._task_result[1] == str(
-        #    ResultCode.OK.value
-        # )
-
-        # assert tpm_driver_with_mocked_tile._queue_manager._task_result[2] ==
-        # "Connected to Tile"
-        assert (
-            tpm_driver_with_mocked_tile.communication_state
-            == CommunicationStatus.ESTABLISHED
-        )
-=======
-        assert getattr(tile, attribute_name) == expected_value
->>>>>>> acddf77a
+        assert getattr(tile, attribute_name) == expected_value