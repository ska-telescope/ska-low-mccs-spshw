--- conflicted
+++ resolved
@@ -12,11 +12,7 @@
 import time
 import unittest.mock
 from datetime import datetime, timezone
-<<<<<<< HEAD
-from typing import Any
-=======
-from typing import Any, Generator, Union
->>>>>>> a01e80f1
+from typing import Any, Generator
 
 import pytest
 import pytest_mock
@@ -29,7 +25,6 @@
 from ska_tango_testing.mock.placeholders import Anything
 
 from ska_low_mccs_spshw.tile import (
-    AavsDynamicTileSimulator,
     AavsTileSimulator,
     TileComponentManager,
     TpmDriver,
@@ -323,33 +318,12 @@
         """
         return PowerState.ON
 
-<<<<<<< HEAD
     @pytest.fixture()
-=======
-    @pytest.fixture(
-        params=[
-            "static_tpm_simulator",
-            "static_tpm_simulator_component_manager",
-            "tile_component_manager",
-        ]
-    )
-    # pylint: disable=too-many-arguments
->>>>>>> a01e80f1
     def tile(
         self: TestStaticSimulatorCommon,
         tile_component_manager: TileComponentManager,
-<<<<<<< HEAD
-        communication_state_changed_callback: MockCallable,
+        callbacks: MockCallableGroup,
     ) -> TileComponentManager:
-=======
-        callbacks: MockCallableGroup,
-        request: SubRequest,
-    ) -> Union[
-        StaticTpmSimulator,
-        StaticTpmSimulatorComponentManager,
-        TileComponentManager,
-    ]:
->>>>>>> a01e80f1
         """
         Return the tile component under test.
 
@@ -367,75 +341,27 @@
 
         :param tile_component_manager: the tile component manager (in
             simulation mode) to return
-<<<<<<< HEAD
-        :param communication_state_changed_callback: callback to be
-            called when the status of the communications channel between
-            the component manager and its component changes
+        :param callbacks: dictionary of driver callbacks.
 
         :return: the tile class object under test
         """
-        tile_component_manager.tpm_driver.tile = tile_component_manager.tile_sim
-=======
-        :param callbacks: dictionary of driver callbacks.
-        :param request: A pytest object giving access to the requesting test
-            context.
-
-        :raises ValueError:if fixture is parametrized with unrecognised
-            option
-
-        :return: the tile class object under test
-        """
         # pylint: disable=attribute-defined-outside-init
-        self.tile_name = request.param
-        if request.param == "static_tpm_simulator":
-            return static_tpm_simulator
-        if request.param == "static_tpm_simulator_component_manager":
-            static_tpm_simulator_component_manager.start_communicating()
-            callbacks["communication_status"].assert_call(
-                CommunicationStatus.NOT_ESTABLISHED
-            )
-            callbacks["communication_status"].assert_call(
-                CommunicationStatus.ESTABLISHED
-            )
-            callbacks["component_state"].assert_call(power=PowerState.ON)
-            callbacks["component_state"].assert_call(fault=False)
-
-            return static_tpm_simulator_component_manager
-        if request.param == "tile_component_manager":
-            tile_component_manager.start_communicating()
-            callbacks["communication_status"].assert_call(
-                CommunicationStatus.NOT_ESTABLISHED
-            )
-            callbacks["communication_status"].assert_call(
-                CommunicationStatus.ESTABLISHED
-            )
-            callbacks["component_state"].assert_call(power=PowerState.ON)
-            callbacks["component_state"].assert_call(fault=False, lookahead=3)
-            callbacks["component_state"].assert_call(
-                programming_state=TpmStatus.PROGRAMMED
-            )
-            callbacks["component_state"].assert_call(
-                programming_state=TpmStatus.INITIALISED
-            )
-            return tile_component_manager
-        raise ValueError("Tile fixture parametrized with unrecognised option")
->>>>>>> a01e80f1
+        self.tile_name = "tile_component_manager"
+        # tile_component_manager.tpm_driver.tile = tile_component_manager.tile_sim
 
         tile_component_manager.start_communicating()
-        communication_state_changed_callback.assert_next_call(
+        callbacks["communication_status"].assert_call(
             CommunicationStatus.NOT_ESTABLISHED
         )
-        time.sleep(0.1)
-        # With the update to v0.13 of the base classes the logic to change the
-        # power_state of a device has been moved from the component manager to
-        # the device itself.
-        # This means that during component manager tests we cannot change the
-        # power state or other attributes "naturally" and thus this workaround
-        # is used where we assert the callback was called as we would expect
-        # and then manually set the attribute.
-        callback = tile_component_manager._component_state_changed_callback
-        callback.assert_next_call_with_keys({"power_state": PowerState.ON})
-        tile_component_manager.power_state = PowerState.ON
+        callbacks["communication_status"].assert_call(CommunicationStatus.ESTABLISHED)
+        callbacks["component_state"].assert_call(power=PowerState.ON)
+        callbacks["component_state"].assert_call(fault=False)
+        callbacks["component_state"].assert_call(
+            programming_state=TpmStatus.UNPROGRAMMED
+        )
+        tile_component_manager.initialise()
+        callbacks["component_state"].assert_call(programming_state=TpmStatus.PROGRAMMED)
+
         return tile_component_manager
 
     @pytest.mark.xfail()
@@ -482,17 +408,6 @@
             can be any type, but the test of the attribute is a single
             "==" equality test.
         """
-<<<<<<< HEAD
-        # With the update to v0.13 of the base classes the logic to change the
-        # power_state of a device has been moved from the component manager to
-        # the device itself.
-        # This means that during component manager tests we cannot change the
-        # power state or other attributes "naturally" and thus this workaround
-        # is used where we assert the callback was called as we would expect and
-        # then manually set the attribute.
-        # We exclude the TpmDriver as it does not have this callback.
-=======
->>>>>>> a01e80f1
         assert getattr(tile, attribute_name) == expected_value
 
     @pytest.mark.xfail
@@ -525,22 +440,6 @@
             manager, which is in different format wrt. the value in the
             underlying driver/simulator
         """
-<<<<<<< HEAD
-        # With the update to v0.13 of the base classes the logic to change the
-        # power_state of a device has been moved from the component manager to
-        # the device itself.
-        # This means that during component manager tests we cannot change the
-        # power state or other attributes "naturally" and thus this workaround
-        # is used where we assert the callback was called as we would expect and
-        # then manually set the attribute.
-        # We exclude the TpmDriver as it does not have this callback.
-        if not isinstance(tile, TpmDriver):
-            tile._component_state_changed_callback.assert_next_call_with_keys(
-                {"power_state": PowerState.ON}
-            )
-            tile.power_state = PowerState.ON
-=======
->>>>>>> a01e80f1
         if not isinstance(tile, TileComponentManager):
             if expected_value is not None:
                 assert getattr(tile, attribute_name) == expected_value
@@ -602,18 +501,6 @@
             any type, but the test of the attribute is a simple "=="
             equality test.
         """
-<<<<<<< HEAD
-        # With the update to v0.13 of the base classes the logic to change the
-        # power_state of a device has been moved from the component manager to
-        # the device itself.
-        # This means that during component manager tests we cannot change the
-        # power state or other attributes "naturally" and thus this workaround
-        # is used where we assert the callback was called as we would expect and
-        # then manually set the attribute.
-        # We exclude the TpmDriver as it does not have this callback.
-
-=======
->>>>>>> a01e80f1
         assert getattr(tile, attribute_name) == initial_value
 
         for value in values_to_write:
@@ -659,7 +546,6 @@
         args = [mocker.Mock()] * num_args
         if command_name in lrc_list and self.tile_name == "tile_component_manager":
             command_name = "_" + command_name
-<<<<<<< HEAD
         # With the update to v0.13 of the base classes the logic to change
         # the power_state of a device has been moved from the component manager
         # to the device itself.
@@ -676,19 +562,12 @@
         # with pytest.raises(NotImplementedError):
         getattr(tile, command_name)(*args)
 
-    @pytest.mark.xfail
-=======
-
         with pytest.raises(NotImplementedError):
             getattr(tile, command_name)(*args)
 
     def test_set_lmc_download(
         self: TestStaticSimulatorCommon,
-        tile: Union[
-            StaticTpmSimulator,
-            StaticTpmSimulatorComponentManager,
-            TileComponentManager,
-        ],
+        tile: TileComponentManager,
         mocker: pytest_mock.MockerFixture,
     ) -> None:
         """
@@ -702,27 +581,17 @@
         """
         tile.set_lmc_download("10g", 1024, "10.0.10.1")
 
->>>>>>> a01e80f1
     @pytest.mark.parametrize(
         ("command_name", "implemented"),
         (
-            ("apply_calibration", False),
-            ("apply_pointing_delays", False),
+            ("apply_calibration", True),
+            ("apply_pointing_delays", True),
             ("start_beamformer", True),
         ),
     )
     def test_timed_command(
         self: TestStaticSimulatorCommon,
-<<<<<<< HEAD
-        tile: TileComponentManager,
-        mocker: pytest_mock.MockerFixture,
-=======
-        tile: Union[
-            StaticTpmSimulator,
-            StaticTpmSimulatorComponentManager,
-            TileComponentManager,
-        ],
->>>>>>> a01e80f1
+        tile: TileComponentManager,
         command_name: str,
         implemented: bool,
     ) -> None:
@@ -748,25 +617,8 @@
             # assert tile._tpm_driver.fpga_sync_time == timestamp
             tile._tile_time.set_reference_time(timestamp)  # type: ignore[union-attr]
         else:
-<<<<<<< HEAD
-            args = 123456
-        # With the update to v0.13 of the base classes the logic to change
-        # the power_state of a device has been moved from the component manager
-        # to the device itself.
-        # This means that during component manager tests we cannot change the
-        # power state or other attributes "naturally" and thus this workaround
-        # is used where we assert the callback was called as we would expect and
-        # then manually set the attribute. We exclude the TpmDriver as
-        # it does not have this callback.
-        if not isinstance(tile, TpmDriver):
-            tile._component_state_changed_callback.assert_next_call_with_keys(
-                {"power_state": PowerState.ON}
-            )
-            tile.power_state = PowerState.ON
-=======
             args = "123456"
 
->>>>>>> a01e80f1
         if implemented:
             getattr(tile, command_name)()
             getattr(tile, command_name)(0)
@@ -845,11 +697,8 @@
         tile.write_register(register, write_values)
         assert tile.read_register(register) == expected_read
 
-<<<<<<< HEAD
+    # pylint: disable=too-many-arguments
     @pytest.mark.xfail
-=======
-    # pylint: disable=too-many-arguments
->>>>>>> a01e80f1
     @pytest.mark.parametrize(
         "write_address",
         [
@@ -1065,14 +914,8 @@
     def tile(
         self: TestDynamicSimulatorCommon,
         tile_component_manager: TileComponentManager,
-<<<<<<< HEAD
-        logger,
+        callbacks: MockCallableGroup,
     ) -> TileComponentManager:
-=======
-        callbacks: MockCallableGroup,
-        request: SubRequest,
-    ) -> Union[DynamicTpmSimulatorComponentManager, TileComponentManager]:
->>>>>>> a01e80f1
         """
         Return the tile component under test.
 
@@ -1088,68 +931,22 @@
 
         :param tile_component_manager: the tile component manager (in
             simulation mode) to return
-<<<<<<< HEAD
-        :param logger: a object that implements the standard logging
-            interface of :py:class:`logging.Logger`
+        :param callbacks: dictionary of driver callbacks.
 
         :return: the tile class object under test
         """
-        # update the tile that the TPM is driving to dynamic
-        tile_component_manager.tpm_driver.tile = AavsDynamicTileSimulator(logger)
-
         tile_component_manager.start_communicating()
-        time.sleep(0.1)
-        # With the update to v0.13 of the base classes the logic to change
-        # the power_state of a device has been moved from the component manager
-        # to the device itself.
-        # This means that during component manager tests we cannot change the
-        # power state or other attributes "naturally" and thus this workaround
-        # is used where we assert the callback was called as we would expect and
-        # then manually set the attribute.
-        callback = tile_component_manager._component_state_changed_callback
-        callback.assert_next_call_with_keys({"power_state": PowerState.ON})
-        tile_component_manager.power_state = PowerState.ON
-
+        callbacks["communication_status"].assert_call(
+            CommunicationStatus.NOT_ESTABLISHED
+        )
+        callbacks["communication_status"].assert_call(CommunicationStatus.ESTABLISHED)
+        callbacks["component_state"].assert_call(power=PowerState.ON)
+        callbacks["component_state"].assert_call(fault=False, lookahead=3)
+        callbacks["component_state"].assert_call(programming_state=TpmStatus.PROGRAMMED)
+        callbacks["component_state"].assert_call(
+            programming_state=TpmStatus.INITIALISED
+        )
         return tile_component_manager
-=======
-        :param request: A pytest object giving access to the requesting test
-            context.
-        :param callbacks: dictionary of driver callbacks.
-
-        :raises ValueError: if parametrized with an unrecognised option
-
-        :return: the tile class object under test
-        """
-        if request.param == "dynamic_tpm_simulator_component_manager":
-            dynamic_tpm_simulator_component_manager.start_communicating()
-            callbacks["communication_status"].assert_call(
-                CommunicationStatus.NOT_ESTABLISHED
-            )
-            callbacks["communication_status"].assert_call(
-                CommunicationStatus.ESTABLISHED
-            )
-            callbacks["component_state"].assert_call(power=PowerState.ON)
-            callbacks["component_state"].assert_call(fault=False)
-            return dynamic_tpm_simulator_component_manager
-        if request.param == "tile_component_manager":
-            tile_component_manager.start_communicating()
-            callbacks["communication_status"].assert_call(
-                CommunicationStatus.NOT_ESTABLISHED
-            )
-            callbacks["communication_status"].assert_call(
-                CommunicationStatus.ESTABLISHED
-            )
-            callbacks["component_state"].assert_call(power=PowerState.ON)
-            callbacks["component_state"].assert_call(fault=False, lookahead=3)
-            callbacks["component_state"].assert_call(
-                programming_state=TpmStatus.PROGRAMMED
-            )
-            callbacks["component_state"].assert_call(
-                programming_state=TpmStatus.INITIALISED
-            )
-            return tile_component_manager
-        raise ValueError("Tile fixture parametrized with unrecognised option")
->>>>>>> a01e80f1
 
     @pytest.mark.xfail
     @pytest.mark.parametrize(
@@ -1237,7 +1034,6 @@
     def tpm_driver_with_mocked_tile(
         self: TestTpmDriver,
         logger: logging.Logger,
-        max_workers: int,
         tile_id: int,
         tpm_version: str,
         callbacks: MockCallableGroup,
@@ -1248,7 +1044,6 @@
 
         :param logger: a object that implements the standard logging
             interface of :py:class:`logging.Logger`
-        :param max_workers: nos. of worker threads
         :param tile_id: the unique ID for the tile
         :param tpm_version: TPM version: "tpm_v1_2" or "tpm_v1_6"
         :param callbacks: dictionary of driver callbacks.
