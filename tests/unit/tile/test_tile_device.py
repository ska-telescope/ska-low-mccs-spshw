# -*- coding: utf-8 -*
#
# This file is part of the SKA Low MCCS project
#
#
# Distributed under the terms of the BSD 3-clause new license.
# See LICENSE for more info.
"""This module contains the tests for MccsTile."""
from __future__ import annotations

import gc
import itertools
import json
import time
import unittest
from typing import Any, Generator, Optional

import numpy as np
import pytest
from ska_control_model import AdminMode, HealthState, ResultCode
from ska_low_mccs_common import MccsDeviceProxy
from ska_tango_testing.context import (
    TangoContextProtocol,
    ThreadedTestTangoContextManager,
)
from ska_tango_testing.mock.tango import MockTangoEventCallbackGroup
from tango import DevFailed, DeviceProxy, DevState, EventType

<<<<<<< HEAD
from ska_low_mccs_spshw import MccsTile
from ska_low_mccs_spshw.tile import TpmDriver

from ska_low_mccs_spshw.tile import AavsTileSimulator
=======
from ska_low_mccs_spshw.tile import MccsTile, StaticTpmSimulator

# TODO: Weird hang-at-garbage-collection bug
gc.disable()
>>>>>>> a01e80f1


@pytest.fixture(name="change_event_callbacks")
def change_event_callbacks_fixture() -> MockTangoEventCallbackGroup:
    """
    Return a dictionary of callables to be used as Tango change event callbacks.

    :return: a dictionary of callables to be used as tango change event
        callbacks.
    """
    return MockTangoEventCallbackGroup(
        "admin_mode",
        "health_state",
        "state",
        "tile_programming_state",
        timeout=2.0,
    )


@pytest.fixture(name="tango_harness")
def tango_harness_fixture(
    tile_name: str,
    patched_tile_device_class: type[MccsTile],
    subrack_name: str,
    mock_subrack: unittest.mock.Mock,
) -> Generator[TangoContextProtocol, None, None]:
    """
    Return a Tango harness against which to run tests of the deployment.

    :param tile_name: the name of the tile Tango device
    :param patched_tile_device_class: a subrack of MccsTile that has
        been patched with extra commands that mock system under control
        behaviours.
    :param subrack_name: the name of the subrack Tango device
    :param mock_subrack: a mock proxy to the subrack Tango device

    :yields: a tango context.
    """
    context_manager = ThreadedTestTangoContextManager()
    context_manager.add_device(
        tile_name,
        patched_tile_device_class,
        TileId=1,
        SimulationConfig=1,
        TestConfig=1,
        SubrackFQDN=subrack_name,
        SubrackBay=1,
        AntennasPerTile=2,
        LoggingLevelDefault=3,
        TpmIp="10.0.10.201",
        TpmCpldPort=10000,
        TpmVersion="tpm_v1_6",
    )
    context_manager.add_mock_device(subrack_name, mock_subrack)
    with context_manager as context:
        yield context


@pytest.fixture(name="tile_device")
def tile_device_fixture(
    tango_harness: TangoContextProtocol,
    tile_name: str,
) -> DeviceProxy:
    """
    Fixture that returns the tile Tango device under test.

    :param tango_harness: a test harness for Tango devices.
    :param tile_name: name of the tile Tango device.

    :yield: the tile Tango device under test.
    """
    yield tango_harness.get_device(tile_name)


# pylint: disable=too-many-lines
class TestMccsTile:
    """
    Test class for MccsTile tests.

    The Tile device represents the TANGO interface to a Tile (TPM) unit.
    """

    def test_On(
        self: TestMccsTile,
        tile_device: MccsDeviceProxy,
        change_event_callbacks: MockTangoEventCallbackGroup,
    ) -> None:
        """
        Test TPM on sequence.

        :param tile_device: fixture that provides a
            :py:class:`tango.DeviceProxy` to the device under test, in a
            :py:class:`tango.test_context.DeviceTestContext`.
        :param change_event_callbacks: dictionary of Tango change event
            callbacks with asynchrony support.
        """
        assert tile_device.adminMode == AdminMode.OFFLINE

        tile_device.subscribe_event(
            "state",
            EventType.CHANGE_EVENT,
            change_event_callbacks["state"],
        )
        change_event_callbacks["state"].assert_change_event(DevState.DISABLE)

        tile_device.adminMode = AdminMode.ONLINE

        change_event_callbacks["state"].assert_change_event(DevState.UNKNOWN)
        change_event_callbacks["state"].assert_change_event(DevState.OFF)
        change_event_callbacks["state"].assert_not_called()

        tile_device.subscribe_event(
            "tileProgrammingState",
            EventType.CHANGE_EVENT,
            change_event_callbacks["tile_programming_state"],
        )

        change_event_callbacks["tile_programming_state"].assert_change_event("Off")
        change_event_callbacks["tile_programming_state"].assert_not_called()

        tile_device.MockTpmOn()

        change_event_callbacks["tile_programming_state"].assert_change_event(
            "Programmed"
        )
        change_event_callbacks["tile_programming_state"].assert_change_event(
            "Initialised"
        )

        change_event_callbacks["state"].assert_change_event(DevState.ON)
        change_event_callbacks["state"].assert_not_called()

        assert tile_device.tileProgrammingState == "Initialised"

    @pytest.mark.parametrize(
        "config_in, expected_config",
        [
            pytest.param(
                {
                    "fixed_delays": [1, 2],
                    "antenna_ids": [1, 2],
                },
                {
                    "fixed_delays": [1, 2],
                    "antenna_ids": [1, 2],
                },
                id="valid config is entered correctly",
            ),
            pytest.param(
                {
                    "fixed_delays": [1, 2],
                },
                {
                    "fixed_delays": [1, 2],
                    "antenna_ids": [],
                },
                id="missing config data is valid",
            ),
            pytest.param(
                {
                    "fixed_delays_wrong_name": [1, 2],
                },
                {
                    "fixed_delays": [],
                    "antenna_ids": [],
                },
                id="invalid named configs are skipped",
            ),
            pytest.param(
                {},
                {
                    "fixed_delays": [],
                    "antenna_ids": [],
                },
                id="invalid types dont apply",
            ),
        ],
    )
    def test_Configure(
        self: TestMccsTile,
        tile_device: MccsDeviceProxy,
        config_in: dict,
        expected_config: dict,
    ) -> None:
        """
        Test for Configure.

        :param tile_device: fixture that provides a
            :py:class:`tango.DeviceProxy` to the device under test, in a
            :py:class:`tango.test_context.DeviceTestContext`.
        :param config_in: configuration of the device
        :param expected_config: the expected output configuration
        """
        assert tile_device.adminMode == AdminMode.OFFLINE
        tile_device.adminMode = AdminMode.ONLINE
        assert tile_device.adminMode == AdminMode.ONLINE
 
        tile_device.MockTpmOn()
<<<<<<< HEAD
        time.sleep(0.1)
        init_value = tile_device.staticTimeDelays
=======
        time.sleep(0.5)

        init_value = getattr(tile_device, "staticTimeDelays")
>>>>>>> a01e80f1

        tile_device.Configure(json.dumps(config_in))

        assert list(tile_device.antennaIds) == expected_config["antenna_ids"]

        value = expected_config["fixed_delays"]
        write_value = np.array(value)
        init_value = np.array(init_value)
        if value:
            assert (getattr(tile_device, "staticTimeDelays") == write_value).all()
        else:
            assert (getattr(tile_device, "staticTimeDelays") == init_value).all()

    def test_healthState(
        self: TestMccsTile,
        tile_device: MccsDeviceProxy,
        mock_tile_component_manager: unittest.mock.Mock,
        change_event_callbacks: MockTangoEventCallbackGroup,
    ) -> None:
        """
        Test for healthState.

        :param tile_device: fixture that provides a
            :py:class:`tango.DeviceProxy` to the device under test, in a
            :py:class:`tango.test_context.DeviceTestContext`.
        :param change_event_callbacks: dictionary of Tango change event
            callbacks with asynchrony support.
        :param mock_tile_component_manager: A mock component manager.
        """
        assert tile_device.adminMode == AdminMode.OFFLINE

        tile_device.subscribe_event(
            "healthState",
            EventType.CHANGE_EVENT,
            change_event_callbacks["health_state"],
        )

        change_event_callbacks["health_state"].assert_change_event(HealthState.UNKNOWN)
        assert tile_device.healthState == HealthState.UNKNOWN

        tile_device.adminMode = AdminMode.ONLINE
        assert tile_device.adminMode == AdminMode.ONLINE

        mock_tile_component_manager._update_component_state(
            health_state=HealthState.OK,
        )

        change_event_callbacks["health_state"].assert_change_event(HealthState.OK)
        assert tile_device.healthState == HealthState.OK

<<<<<<< HEAD

=======
    # pylint: disable=too-many-arguments
>>>>>>> a01e80f1
    @pytest.mark.parametrize(
        ("attribute", "initial_value", "write_value"),
        [
            ("logicalTileId", AavsTileSimulator.TILE_ID, 7),
            ("stationId", AavsTileSimulator.STATION_ID, 5),
            ("voltage", AavsTileSimulator.VOLTAGE, None),
            ("boardTemperature", AavsTileSimulator.BOARD_TEMPERATURE, None),
            ("fpga1Temperature", AavsTileSimulator.FPGA1_TEMPERATURE, None),
            ("fpga2Temperature", AavsTileSimulator.FPGA2_TEMPERATURE, None),
            ("fpgasUnixTime", pytest.approx(AavsTileSimulator.FPGAS_TIME), None),
            ("fpgaTime", "1970-01-01T00:00:01.000000Z", None),
            (
                "currentTileBeamformerFrame",
                AavsTileSimulator.CURRENT_TILE_BEAMFORMER_FRAME,
                None,
            ),
            ("currentFrame", 0, None),
            (
                "phaseTerminalCount",
                AavsTileSimulator.PHASE_TERMINAL_COUNT,
                45,
            ),
            (
                "adcPower",
                # pytest.approx(tuple(float(i) for i in range(32))),
                list(float(i) for i in range(32)),
                None,
            ),
            ("ppsDelay", 12, None),
            # TODO Tests fail as np.ndarray is returned.
<<<<<<< HEAD
            # (
            #     "channeliserRounding",
            #     TpmDriver.CHANNELISER_TRUNCATION,
            #     [2] * 512,
            # ),
            # ("preaduLevels", pytest.approx(TpmDriver.PREADU_LEVELS), [5] * 32),
            # ("staticTimeDelays", TpmDriver.STATIC_DELAYS, [12.0] * 32),
            # ("cspRounding", TpmDriver.CSP_ROUNDING, [3] * 384),
            # # ("preaduLevels", TpmDriver.PREADU_LEVELS, [1, 2, 3, 4] * 4),
            # ("ppsPresent", True, None),
            # ("clockPresent", True, None),
            # ("sysrefPresent", True, None),
            # ("pllLocked", True, None),
=======
            (
                "channeliserRounding",
                StaticTpmSimulator.CHANNELISER_TRUNCATION,
                [2] * 512,
            ),
            ("preaduLevels", StaticTpmSimulator.PREADU_LEVELS, [5] * 32),
            ("staticTimeDelays", StaticTpmSimulator.STATIC_DELAYS, [12.0] * 32),
            ("cspRounding", StaticTpmSimulator.CSP_ROUNDING, [3] * 384),
            ("preaduLevels", StaticTpmSimulator.PREADU_LEVELS, [1, 2, 3, 4] * 4),
            ("ppsPresent", True, None),
            ("clockPresent", True, None),
            ("sysrefPresent", True, None),
            ("pllLocked", True, None),
>>>>>>> a01e80f1
        ],
    )
    def test_component_attribute(
        self: TestMccsTile,
        tile_device: MccsDeviceProxy,
        change_event_callbacks: MockTangoEventCallbackGroup,
        attribute: str,
        initial_value: Any,
        write_value: Any,
    ) -> None:
        """
        Test device attributes that map through to the component.

        Thus require the component to be connected and turned on before
        a read / write can be effected.

        :param tile_device: fixture that provides a
            :py:class:`tango.DeviceProxy` to the device under test, in a
            :py:class:`tango.test_context.DeviceTestContext`.
        :param change_event_callbacks: dictionary of Tango change event
            callbacks with asynchrony support.
        :param attribute: name of the attribute under test
        :param initial_value: expected initial value of the attribute
        :param write_value: value to be written as part of the test.
        """
        assert tile_device.adminMode == AdminMode.OFFLINE

        with pytest.raises(
            DevFailed,
            match="Communication is not being attempted so cannot be established.",
        ):
            _ = getattr(tile_device, attribute)

        tile_device.subscribe_event(
            "state",
            EventType.CHANGE_EVENT,
            change_event_callbacks["state"],
        )
        change_event_callbacks["state"].assert_change_event(DevState.DISABLE)
        assert tile_device.state() == DevState.DISABLE

        tile_device.adminMode = AdminMode.ONLINE
        assert tile_device.adminMode == AdminMode.ONLINE
        change_event_callbacks["state"].assert_change_event(DevState.UNKNOWN)
        change_event_callbacks["state"].assert_change_event(DevState.OFF)

        tile_device.MockTpmOn()
<<<<<<< HEAD
        time.sleep(0.1)
        device_state_changed_callback.assert_last_change_event(DevState.ON)
        time.sleep(2)
        if type(initial_value) == list:
=======

        change_event_callbacks["state"].assert_change_event(DevState.ON)

        if isinstance(initial_value, list):
>>>>>>> a01e80f1
            initial_value = np.array(initial_value)
            assert (getattr(tile_device, attribute) == initial_value).all()
        else:
            assert getattr(tile_device, attribute) == initial_value

        if write_value is not None:
            tile_device.write_attribute(attribute, write_value)
            if isinstance(write_value, list):
                write_value = np.array(write_value)
                assert (getattr(tile_device, attribute) == write_value).all()
            else:
                assert getattr(tile_device, attribute) == write_value

    def test_antennaIds(
        self: TestMccsTile,
        tile_device: MccsDeviceProxy,
    ) -> None:
        """
        Test for the antennaIds attribute.

        :param tile_device: fixture that provides a
            :py:class:`tango.DeviceProxy` to the device under test, in a
            :py:class:`tango.test_context.DeviceTestContext`.
        """
        assert tuple(tile_device.antennaIds) == tuple()
        new_ids = tuple(range(8))
        tile_device.antennaIds = new_ids
        assert tuple(tile_device.antennaIds) == new_ids


class TestMccsTileCommands:
    """Tests of MccsTile device commands."""

    @pytest.mark.parametrize(
        ("device_command", "arg"),
        [
            (
                "LoadPointingDelays",
                [3] + [1e-6, 2e-8] * 16,
            ),  # 2 * antennas_per_tile + 1
            (
                "ConfigureIntegratedChannelData",
                json.dumps(
                    {
                        "integration_time": 6.284,
                        "first_channel": 0,
                        "last_channel": 511,
                    }
                ),
            ),
            (
                "ConfigureIntegratedBeamData",
                json.dumps(
                    {
                        "integration_time": 3.142,
                        "first_channel": 0,
                        "last_channel": 191,
                    }
                ),
            ),
            (
                "SetLmcIntegratedDownload",
                json.dumps(
                    {
                        "mode": "1G",
                        "channel_payload_length": 4,
                        "beam_payload_length": 6,
                        "destination_ip": "10.0.1.23",
                    }
                ),
            ),
            ("ApplyCalibration", ""),
            ("ApplyPointingDelays", ""),
            ("StopIntegratedData", None),
        ],
    )
    def test_command_not_implemented(
        self: TestMccsTileCommands,
        tile_device: MccsDeviceProxy,
        change_event_callbacks: MockTangoEventCallbackGroup,
        device_command: str,
        arg: Any,
    ) -> None:
        """
        A very weak test for commands that are not implemented yet.

        :param tile_device: fixture that provides a
            :py:class:`tango.DeviceProxy` to the device under test, in a
            :py:class:`tango.test_context.DeviceTestContext`.
        :param change_event_callbacks: dictionary of Tango change event
            callbacks with asynchrony support.
        :param device_command: the name of the device command under test
        :param arg: argument to the command (optional)
        """
        assert tile_device.adminMode == AdminMode.OFFLINE

        args = [] if arg is None else [arg]
        with pytest.raises(
            DevFailed,
            match="Communication is not being attempted so cannot be established.",
        ):
            _ = getattr(tile_device, device_command)(*args)

        tile_device.adminMode = AdminMode.ONLINE
        assert tile_device.adminMode == AdminMode.ONLINE

        tile_device.MockTpmOff()
        time.sleep(0.1)

        tile_device.MockTpmOn()
        time.sleep(0.1)

        # with pytest.raises(DevFailed, match="NotImplementedError"):
        _ = getattr(tile_device, device_command)(*args)

    def test_StartAcquisition(
        self: TestMccsTileCommands,
        tile_device: MccsDeviceProxy,
        change_event_callbacks: MockTangoEventCallbackGroup,
    ) -> None:
        """
        Test for StartAcquisition.

        :param tile_device: fixture that provides a
            :py:class:`tango.DeviceProxy` to the device under test, in a
            :py:class:`tango.test_context.DeviceTestContext`.
        :param change_event_callbacks: dictionary of Tango change event
            callbacks with asynchrony support.
        """
        assert tile_device.adminMode == AdminMode.OFFLINE

        tile_device.subscribe_event(
            "state",
            EventType.CHANGE_EVENT,
            change_event_callbacks["state"],
        )

        change_event_callbacks["state"].assert_change_event(DevState.DISABLE)
        assert tile_device.state() == DevState.DISABLE

        tile_device.adminMode = AdminMode.ONLINE
        assert tile_device.adminMode == AdminMode.ONLINE
        time.sleep(0.2)

        with pytest.raises(
            DevFailed,
            match="is being attempted but has not been successfully established",
        ):
            _ = tile_device.StartAcquisition(json.dumps({"StartTime": 5}))

        time.sleep(0.1)
        tile_device.MockTpmOff()
        time.sleep(0.1)

        tile_device.MockTpmOn()

        [[result_code], [message]] = tile_device.StartAcquisition(
            json.dumps({"StartTime": 5})
        )
        assert result_code == ResultCode.QUEUED
        assert "StartAcquisition" in message.split("_")[-1]

    # def test_On(
    #     self: TestMccsTileCommands,
    #     tile_device: MccsDeviceProxy,
    #     change_event_callbacks: MockTangoEventCallbackGroup,
    #     mock_subrack_device_proxy: MccsDeviceProxy,
    #     subrack_tpm_id: int,
    # ) -> None:
    #     """
    #     Test for On.

    #     :param tile_device: fixture that provides a
    #         :py:class:`tango.DeviceProxy` to the device under test, in a
    #         :py:class:`tango.test_context.DeviceTestContext`.
    #     :param change_event_callbacks: dictionary of Tango change event
    #         callbacks with asynchrony support.
    #     :param mock_subrack_device_proxy: a proxy to this subrack device
    #         for the subrack of the TPM under test.
    #     :param subrack_tpm_id: the position of the TPM in its subrack
    #     """
    #     tile_device.subscribe_event(
    #         "state",
    #         EventType.CHANGE_EVENT,
    #         change_event_callbacks["state"],
    #     )
    #     assert tile_device.adminMode == AdminMode.OFFLINE

    #     # change_event_callbacks["state"].assert_last_change_event(DevState.DISABLE)
    #     # assert tile_device.state() == DevState.DISABLE
    #     with pytest.raises(
    #         DevFailed,
    #         match="Command On not allowed when the device is in DISABLE state",
    #     ):
    #         _ = tile_device.On()

    #     tile_device.adminMode = AdminMode.ONLINE
    #     assert tile_device.adminMode == AdminMode.ONLINE

    #     time.sleep(0.2)
    #     tile_device.MockTpmOff()
    #     time.sleep(0.2)

    #     tile_device.MockTpmOn()
    #     time.sleep(0.2)

    #     [[result_code], [message]] = tile_device.On()
    #     assert result_code == ResultCode.QUEUED
    #     assert "_OnCommand" in message.split("_")[-1]

    #     mock_subrack_device_proxy.PowerOnTpm.assert_call(subrack_tpm_id)
    #     # At this point the subrack should turn the TPM on, then fire a change event.
    #     # so let's fake that.
    #     tile_device.MockTpmOn()
    #     assert tile_device.state() == DevState.ON

    def test_Initialise(
        self: TestMccsTileCommands,
        tile_device: MccsDeviceProxy,
        change_event_callbacks: MockTangoEventCallbackGroup,
    ) -> None:
        """
        Test for Initialise.

        :param tile_device: fixture that provides a
            :py:class:`tango.DeviceProxy` to the device under test, in a
            :py:class:`tango.test_context.DeviceTestContext`.
        :param change_event_callbacks: dictionary of Tango change event
            callbacks with asynchrony support.
        """
        assert tile_device.adminMode == AdminMode.OFFLINE

        with pytest.raises(
            DevFailed,
            match="Communication is not being attempted so cannot be established.",
        ):
            _ = tile_device.Initialise()

        tile_device.adminMode = AdminMode.ONLINE
        assert tile_device.adminMode == AdminMode.ONLINE

        time.sleep(0.1)
        tile_device.MockTpmOff()
        time.sleep(0.1)

        with pytest.raises(
            DevFailed,
            match="is being attempted but has not been successfully established",
        ):
            _ = tile_device.Initialise()

        tile_device.MockTpmOn()

        [[result_code], [message]] = tile_device.Initialise()
        assert result_code == ResultCode.QUEUED
        assert "Initialise" in message.split("_")[-1]

    @pytest.mark.xfail
    def test_GetFirmwareAvailable(
        self: TestMccsTileCommands,
        tile_device: MccsDeviceProxy,
        change_event_callbacks: MockTangoEventCallbackGroup,
    ) -> None:
        """
        Test if firmware available.

        Test for:
        * GetFirmwareAvailable command
        * firmwareName attribute
        * firmwareVersion attribute

        :param tile_device: fixture that provides a
            :py:class:`tango.DeviceProxy` to the device under test, in a
            :py:class:`tango.test_context.DeviceTestContext`.
        :param change_event_callbacks: dictionary of Tango change event
            callbacks with asynchrony support.
        """
        assert tile_device.adminMode == AdminMode.OFFLINE
        tile_device.subscribe_event(
            "state",
            EventType.CHANGE_EVENT,
            change_event_callbacks["state"],
        )
        change_event_callbacks["state"].assert_change_event(DevState.DISABLE)
        assert tile_device.state() == DevState.DISABLE

        tile_device.adminMode = AdminMode.ONLINE
        assert tile_device.adminMode == AdminMode.ONLINE

        # At this point, the component should be unconnected, as not turned on
        with pytest.raises(
            DevFailed,
            match="is being attempted but has not been successfully established",
        ):
            _ = tile_device.GetFirmwareAvailable()

        time.sleep(0.1)
        tile_device.MockTpmOff()
        time.sleep(0.1)
        tile_device.MockTpmOn()
        # change_event_callbacks["state"].assert_last_change_event(DevState.ON)

        firmware_available_str = tile_device.GetFirmwareAvailable()
        firmware_available = json.loads(firmware_available_str)
        assert firmware_available == TpmDriver.FIRMWARE_AVAILABLE

        firmware_name = tile_device.firmwareName
        assert firmware_name == TpmDriver.FIRMWARE_NAME

        major = firmware_available[firmware_name]["major"]
        minor = firmware_available[firmware_name]["minor"]
        assert tile_device.firmwareVersion == f"{major}.{minor}"

    def test_DownloadFirmware(
        self: TestMccsTileCommands,
        tile_device: MccsDeviceProxy,
        change_event_callbacks: MockTangoEventCallbackGroup,
    ) -> None:
        """
        Test for DownloadFirmware.

        Also functions as the test for the isProgrammed and
        the firmwareName properties.

        :param tile_device: fixture that provides a
            :py:class:`tango.DeviceProxy` to the device under test, in a
            :py:class:`tango.test_context.DeviceTestContext`.
        :param change_event_callbacks: dictionary of Tango change event
            callbacks with asynchrony support.
        """
        assert tile_device.adminMode == AdminMode.OFFLINE

        tile_device.adminMode = AdminMode.ONLINE
        assert tile_device.adminMode == AdminMode.ONLINE

        time.sleep(0.1)

        tile_device.MockTpmOff()
        time.sleep(0.1)
        tile_device.MockTpmOn()

        bitfile = "tests/data/Vivado_test_firmware_bitfile.bit"
        [[result_code], [message]] = tile_device.DownloadFirmware(bitfile)
        assert result_code == ResultCode.QUEUED
        assert "DownloadFirmware" in message.split("_")[-1]
        time.sleep(0.1)
        assert tile_device.isProgrammed
        assert tile_device.firmwareName == bitfile

    def test_MissingDownloadFirmwareFile(
        self: TestMccsTileCommands,
        tile_device: MccsDeviceProxy,
        change_event_callbacks: MockTangoEventCallbackGroup,
    ) -> None:
        """
        Test for a missing firmware download.

        Also functions as the test for the
        isProgrammed and the firmwareName properties.

        :param tile_device: fixture that provides a
            :py:class:`tango.DeviceProxy` to the device under test, in a
            :py:class:`tango.test_context.DeviceTestContext`.
        :param change_event_callbacks: dictionary of Tango change event
            callbacks with asynchrony support.
        """
        assert tile_device.adminMode == AdminMode.OFFLINE

        tile_device.adminMode = AdminMode.ONLINE
        assert tile_device.adminMode == AdminMode.ONLINE

        time.sleep(0.1)

        tile_device.MockTpmOff()
        time.sleep(0.1)
        tile_device.MockTpmOn()

        invalid_bitfile_path = "this/folder/and/file/doesnt/exist.bit"
        existing_firmware_name = tile_device.firmwareName
        [[result_code], [message]] = tile_device.DownloadFirmware(invalid_bitfile_path)
        assert result_code == ResultCode.FAILED
        assert "DownloadFirmware" not in message.split("_")[-1]
        assert tile_device.firmwareName == existing_firmware_name

    @pytest.mark.xfail
    def test_GetRegisterList(
        self: TestMccsTileCommands,
        tile_device: MccsDeviceProxy,
        change_event_callbacks: MockTangoEventCallbackGroup,
    ) -> None:
        """
        Test for GetRegisterList.

        :param tile_device: fixture that provides a
            :py:class:`tango.DeviceProxy` to the device under test, in a
            :py:class:`tango.test_context.DeviceTestContext`.
        :param change_event_callbacks: dictionary of Tango change event
            callbacks with asynchrony support.
        """
        assert tile_device.adminMode == AdminMode.OFFLINE

        tile_device.adminMode = AdminMode.ONLINE
        assert tile_device.adminMode == AdminMode.ONLINE

        time.sleep(0.1)

        tile_device.MockTpmOff()
        time.sleep(0.1)
        tile_device.MockTpmOn()

        assert tile_device.GetRegisterList() == list(TpmDriver.REGISTER_MAP.keys())

    @pytest.mark.xfail
    def test_ReadRegister(
        self: TestMccsTileCommands,
        tile_device: MccsDeviceProxy,
        change_event_callbacks: MockTangoEventCallbackGroup,
    ) -> None:
        """
        Test for ReadRegister.

        :param tile_device: fixture that provides a
            :py:class:`tango.DeviceProxy` to the device under test, in a
            :py:class:`tango.test_context.DeviceTestContext`.
        :param change_event_callbacks: dictionary of Tango change event
            callbacks with asynchrony support.
        """
        assert tile_device.adminMode == AdminMode.OFFLINE

        tile_device.adminMode = AdminMode.ONLINE
        assert tile_device.adminMode == AdminMode.ONLINE

        time.sleep(0.1)

        tile_device.MockTpmOff()
        time.sleep(0.1)
        tile_device.MockTpmOn()

        num_values = 4
        values = tile_device.ReadRegister("test-reg1")
        assert list(values) == [0] * num_values

    @pytest.mark.xfail
    def test_WriteRegister(
        self: TestMccsTileCommands,
        tile_device: MccsDeviceProxy,
        change_event_callbacks: MockTangoEventCallbackGroup,
    ) -> None:
        """
        Test for WriteRegister.

        :param tile_device: fixture that provides a
            :py:class:`tango.DeviceProxy` to the device under test, in a
            :py:class:`tango.test_context.DeviceTestContext`.
        :param change_event_callbacks: dictionary of Tango change event
            callbacks with asynchrony support.
        """
        assert tile_device.adminMode == AdminMode.OFFLINE

        tile_device.adminMode = AdminMode.ONLINE
        assert tile_device.adminMode == AdminMode.ONLINE

        time.sleep(0.1)

        tile_device.MockTpmOff()
        time.sleep(0.1)
        tile_device.MockTpmOn()

        arg = {
            "register_name": "test-reg1",
            "values": [0, 1, 2, 3],
        }
        json_arg = json.dumps(arg)
        [[result_code], [message]] = tile_device.WriteRegister(json_arg)
        assert result_code == ResultCode.OK
        assert "WriteRegister" in message.split("_")[-1]

        for exclude_key in ["register_name", "values"]:
            bad_arg = {key: value for key, value in arg.items() if key != exclude_key}
            bad_json_arg = json.dumps(bad_arg)
            with pytest.raises(
                DevFailed,
                match=f"{exclude_key} is a mandatory parameter",
            ):
                _ = tile_device.WriteRegister(bad_json_arg)

    @pytest.mark.xfail
    def test_ReadAddress(
        self: TestMccsTileCommands,
        tile_device: MccsDeviceProxy,
        change_event_callbacks: MockTangoEventCallbackGroup,
    ) -> None:
        """
        Test for ReadAddress.

        :param tile_device: fixture that provides a
            :py:class:`tango.DeviceProxy` to the device under test, in a
            :py:class:`tango.test_context.DeviceTestContext`.
        :param change_event_callbacks: dictionary of Tango change event
            callbacks with asynchrony support.
        """
        assert tile_device.adminMode == AdminMode.OFFLINE

        tile_device.adminMode = AdminMode.ONLINE
        assert tile_device.adminMode == AdminMode.ONLINE

        time.sleep(0.1)

        tile_device.MockTpmOff()
        time.sleep(0.1)
        tile_device.MockTpmOn()

        address = 0xF
        nvalues = 10
        expected = (0,) * nvalues
        assert tuple(tile_device.ReadAddress([address, nvalues])) == expected

        expected = (0,)
        assert tile_device.ReadAddress([address]) == expected

    def test_WriteAddress(
        self: TestMccsTileCommands,
        tile_device: MccsDeviceProxy,
        change_event_callbacks: MockTangoEventCallbackGroup,
    ) -> None:
        """
        Test for WriteAddress.

        This is a very weak test but the
        :py:class:`~ska_low_mccs.tile.tile_hardware.TileHardwareManager`'s
        :py:meth:`~ska_low_mccs.tile.tile_hardware.TileHardwareManager.write_address`
        method is well tested.

        :param tile_device: fixture that provides a
            :py:class:`tango.DeviceProxy` to the device under test, in a
            :py:class:`tango.test_context.DeviceTestContext`.
        :param change_event_callbacks: dictionary of Tango change event
            callbacks with asynchrony support.
        """
        assert tile_device.adminMode == AdminMode.OFFLINE

        tile_device.adminMode = AdminMode.ONLINE
        assert tile_device.adminMode == AdminMode.ONLINE

        time.sleep(0.1)

        tile_device.MockTpmOff()
        time.sleep(0.1)
        tile_device.MockTpmOn()

        [[result_code], [message]] = tile_device.WriteAddress([20, 1, 2, 3])
        assert result_code == ResultCode.OK
        assert "WriteAddress" in message.split("_")[-1]

    @pytest.mark.xfail
    def test_Configure40GCore(
        self: TestMccsTileCommands,
        tile_device: MccsDeviceProxy,
        change_event_callbacks: MockTangoEventCallbackGroup,
    ) -> None:
        """
        Test for.

        * Configure40GCore command
        * fortyGBDestinationIps attribute
        * fortyGBDestinationPorts attribute

        :param tile_device: fixture that provides a
            :py:class:`tango.DeviceProxy` to the device under test, in a
            :py:class:`tango.test_context.DeviceTestContext`.
        :param change_event_callbacks: dictionary of Tango change event
            callbacks with asynchrony support.
        """
        assert tile_device.adminMode == AdminMode.OFFLINE

        tile_device.adminMode = AdminMode.ONLINE
        assert tile_device.adminMode == AdminMode.ONLINE

        time.sleep(0.1)

        tile_device.MockTpmOff()
        time.sleep(0.1)
        tile_device.MockTpmOn()

        config_1 = {
            "core_id": 0,
            "arp_table_entry": 0,
            "source_mac": "10:fe:ed:08:0a:58",
            "source_ip": "10.0.99.3",
            "source_port": 4000,
            "destination_ip": "10.0.98.3",
            "destination_port": 5000,
        }
        tile_device.Configure40GCore(json.dumps(config_1))

        config_2 = {
            "core_id": 1,
            "arp_table_entry": 1,
            "source_mac": "10:fe:ed:08:0a:56",
            "source_ip": "10.0.99.4",
            "source_port": 4001,
            "destination_ip": "10.0.98.4",
            "destination_port": 5001,
        }
        tile_device.Configure40GCore(json.dumps(config_2))

        assert tuple(tile_device.fortyGbDestinationIps) == (
            "10.0.98.3",
            "10.0.98.4",
        )
        assert tuple(tile_device.fortyGbDestinationPorts) == (5000, 5001)

        arg = {
            "core_id": 0,
            "arp_table_entry": 0,
        }
        json_arg = json.dumps(arg)
        result_str = tile_device.Get40GCoreConfiguration(json_arg)
        result = json.loads(result_str)
        assert result["core_id"] == config_1.pop("core_id")

        arg = {
            "core_id": 3,
            "arp_table_entry": 0,
        }
        json_arg = json.dumps(arg)

        with pytest.raises(
            DevFailed, match="Invalid core id or arp table id specified"
        ):
            _ = tile_device.Get40GCoreConfiguration(json_arg)

<<<<<<< HEAD
    @pytest.mark.xfail
=======
        arg2 = {"mode": "10G", "payload_length": 102, "destination_ip": "10.0.1.23"}
        json_arg = json.dumps(arg2)
        tile_device.SetLmcDownload(json_arg)

>>>>>>> a01e80f1
    def test_LoadCalibrationCoefficients(
        self: TestMccsTileCommands,
        tile_device: MccsDeviceProxy,
        change_event_callbacks: MockTangoEventCallbackGroup,
    ) -> None:
        """
        Test for LoadCalibrationCoefficients.

        :param tile_device: fixture that provides a
            :py:class:`tango.DeviceProxy` to the device under test, in a
            :py:class:`tango.test_context.DeviceTestContext`.
        :param change_event_callbacks: dictionary of Tango change event
            callbacks with asynchrony support.
        """
        assert tile_device.adminMode == AdminMode.OFFLINE

        tile_device.adminMode = AdminMode.ONLINE
        assert tile_device.adminMode == AdminMode.ONLINE

        time.sleep(0.1)

        tile_device.MockTpmOff()
        time.sleep(0.1)
        tile_device.MockTpmOn()

        antenna = float(2)
        complex_coefficients = [
            [
                complex(3.4, 1.2),
                complex(2.3, 4.1),
                complex(4.6, 8.2),
                complex(6.8, 2.4),
            ]
        ] * 5
        inp = list(itertools.chain.from_iterable(complex_coefficients))
        out = [[v.real, v.imag] for v in inp]
        coefficients = [antenna] + list(itertools.chain.from_iterable(out))

        with pytest.raises(DevFailed, match="NotImplementedError"):
            _ = tile_device.LoadCalibrationCoefficients(coefficients)

        with pytest.raises(DevFailed, match="ValueError"):
            _ = tile_device.LoadCalibrationCoefficients(coefficients[0:8])

        with pytest.raises(DevFailed, match="ValueError"):
            _ = tile_device.LoadCalibrationCoefficients(coefficients[0:16])

    @pytest.mark.xfail
    @pytest.mark.parametrize("start_time", (None,))
    @pytest.mark.parametrize("duration", (None, -1))
    def test_start_and_stop_beamformer(
        self: TestMccsTileCommands,
        tile_device: MccsDeviceProxy,
        change_event_callbacks: MockTangoEventCallbackGroup,
        start_time: Optional[int],
        duration: Optional[int],
    ) -> None:
        """
        Test for.

        * StartBeamformer command
        * StopBeamformer command
        * isBeamformerRunning attribute

        :param tile_device: fixture that provides a
            :py:class:`tango.DeviceProxy` to the device under test, in a
            :py:class:`tango.test_context.DeviceTestContext`.
        :param change_event_callbacks: dictionary of Tango change event
            callbacks with asynchrony support.
        :param start_time: time to state the beamformer
        :param duration: duration of time that the beamformer should run
        """
        assert tile_device.adminMode == AdminMode.OFFLINE

        tile_device.adminMode = AdminMode.ONLINE
        assert tile_device.adminMode == AdminMode.ONLINE

        time.sleep(0.1)

        tile_device.MockTpmOff()
        time.sleep(0.1)
        tile_device.MockTpmOn()

        assert not tile_device.isBeamformerRunning
        args = {"start_time": start_time, "duration": duration}
        tile_device.StartBeamformer(json.dumps(args))
        assert tile_device.isBeamformerRunning
        tile_device.StopBeamformer()
        assert not tile_device.isBeamformerRunning

    @pytest.mark.xfail
    def test_configure_beamformer(
        self: TestMccsTileCommands,
        tile_device: MccsDeviceProxy,
        change_event_callbacks: MockTangoEventCallbackGroup,
    ) -> None:
        """
        Test for.

        ConfigureStationBeamformer
        SetBeamFormerRegions
        beamformerTable attribute

        :param tile_device: fixture that provides a
            :py:class:`tango.DeviceProxy` to the device under test, in a
            :py:class:`tango.test_context.DeviceTestContext`.
        :param change_event_callbacks: dictionary of Tango change event
            callbacks with asynchrony support.
        """
        assert tile_device.adminMode == AdminMode.OFFLINE

        tile_device.adminMode = AdminMode.ONLINE
        assert tile_device.adminMode == AdminMode.ONLINE

        time.sleep(0.1)

        tile_device.MockTpmOff()
        time.sleep(0.1)
        tile_device.MockTpmOn()

        tile_device.ConfigureStationBeamformer(
            json.dumps(
                {
                    "start_channel": 2,
                    "n_channels": 8,
                    "is_first": True,
                    "is_last": False,
                }
            )
        )
        table = list(tile_device.beamformerTable)
        expected = [2, 0, 0, 0, 0, 0, 0] + [0, 0, 0, 0, 0, 0, 0] * 47
        assert table == expected

        tile_device.SetBeamFormerRegions([2, 8, 5, 3, 8, 1, 1, 101])
        table = list(tile_device.beamformerTable)
        expected = [2, 5, 3, 8, 1, 1, 101] + [0, 0, 0, 0, 0, 0, 0] * 47
        assert table == expected

    @pytest.mark.xfail
    def test_send_data_samples(
        self: TestMccsTileCommands,
        tile_device: MccsDeviceProxy,
        change_event_callbacks: MockTangoEventCallbackGroup,
    ) -> None:
        """
        Test for various flavors of SendDataSamples.

        Also tests:
        CheckPendingDataRequests
        StopDataTransmission

        :param tile_device: fixture that provides a
            :py:class:`tango.DeviceProxy` to the device under test, in a
            :py:class:`tango.test_context.DeviceTestContext`.
        :param change_event_callbacks: dictionary of Tango change event
            callbacks with asynchrony support.
        """
        assert tile_device.adminMode == AdminMode.OFFLINE

        tile_device.adminMode = AdminMode.ONLINE
        assert tile_device.adminMode == AdminMode.ONLINE

        time.sleep(0.1)

        tile_device.MockTpmOff()
        time.sleep(0.1)
        tile_device.MockTpmOn()

        args = [
            {"data_type": "raw", "sync": True, "seconds": 6.7},
            {
                "data_type": "channel",
                "n_samples": 4,
                "first_channel": 7,
                "last_channel": 234,
            },
            {"data_type": "beam", "seconds": 0.5},
            {
                "data_type": "narrowband",
                "frequency": 150e6,
                "round_bits": 6,
                "n_samples": 128,
                "seconds": 0.5,
            },
        ]
        for arg in args:
            time.sleep(0.1)
            json_arg = json.dumps(arg)
            [[result_code], [message]] = tile_device.SendDataSamples(json_arg)
            assert result_code == ResultCode.OK

        assert not tile_device.pendingDataRequests
        json_arg = json.dumps(
            {"data_type": "channel_continuous", "channel_id": 2, "n_samples": 4}
        )
        [[result_code], [message]] = tile_device.SendDataSamples(json_arg)
        assert result_code == ResultCode.OK
        time.sleep(0.1)
        assert tile_device.pendingDataRequests
        tile_device.StopDataTransmission()
        time.sleep(0.1)
        assert not tile_device.pendingDataRequests

        invalid_channel_range_args = [
            {"data_type": "channel", "first_channel": 0, "last_channel": 512},
            {"data_type": "channel", "first_channel": -1, "last_channel": 511},
            {"data_type": "channel", "first_channel": 511, "last_channel": 0},
        ]
        for arg in invalid_channel_range_args:
            time.sleep(0.1)
            json_arg = json.dumps(arg)
            first_ch, last_ch = arg["first_channel"], arg["last_channel"]
            with pytest.raises(
                DevFailed,
                match=(
                    rf"first_channel \({first_ch}\) and last_channel \({last_ch}\) "
                    r"must define a range within \[0, 511\]"
                ),
            ):
                tile_device.SendDataSamples(json_arg)

    def test_configure_test_generator(
        self: TestMccsTileCommands,
        tile_device: MccsDeviceProxy,
        change_event_callbacks: MockTangoEventCallbackGroup,
    ) -> None:
        """
        Test for various flavors of TestGenerator signals.

        Also tests:
        TestGeneratorActive

        :param tile_device: fixture that provides a
            :py:class:`tango.DeviceProxy` to the device under test, in a
            :py:class:`tango.test_context.DeviceTestContext`.
        :param change_event_callbacks: dictionary of Tango change event
            callbacks with asynchrony support.
        """
        assert tile_device.adminMode == AdminMode.OFFLINE

        tile_device.adminMode = AdminMode.MAINTENANCE
        assert tile_device.adminMode == AdminMode.MAINTENANCE

        time.sleep(0.1)

        tile_device.MockTpmOff()
        time.sleep(0.1)
        tile_device.MockTpmOn()

        args = [
            {
                "tone_frequency": 100e6,
                "tone_amplitude": 0.5,
                "tone_2_frequency": 100e6,
                "tone_2_amplitude": 0.5,
                "noise_amplitude": 0.3,
                "pulse_frequency": 5,
                "pulse_amplitude": 0.2,
                "adc_channels": [1, 2, 3, 14],
            },
            {
                "tone_frequency": 100e6,
                "tone_amplitude": 0.5,
            },
            {"noise_amplitude": 1.0},
        ]
        for arg in args:
            tile_device.loggingLevel = 5
            tile_device.ConfigureTestGenerator(json.dumps(arg))
            assert tile_device.testGeneratorActive is True
            tile_device.ConfigureTestGenerator("{}")
            assert tile_device.testGeneratorActive is False
            tile_device.loggingLevel = 3
        with pytest.raises(DevFailed, match="pulse_frequency must be between 0 and 7"):
            tile_device.ConfigureTestGenerator(json.dumps({"pulse_frequency": 8}))

    def test_get_arp_table(
        self: TestMccsTileCommands,
        tile_device: MccsDeviceProxy,
        change_event_callbacks: MockTangoEventCallbackGroup,
    ) -> None:
        """
        Test that GetArpTable returns a result.

        :param tile_device: fixture that provides a
            :py:class:`tango.DeviceProxy` to the device under test, in a
            :py:class:`tango.test_context.DeviceTestContext`.
        :param change_event_callbacks: dictionary of Tango change event
            callbacks with asynchrony support.
        """
        assert tile_device.adminMode == AdminMode.OFFLINE

        tile_device.adminMode = AdminMode.ONLINE
        assert tile_device.adminMode == AdminMode.ONLINE

        time.sleep(0.1)

        tile_device.MockTpmOff()
        time.sleep(0.1)
        tile_device.MockTpmOn()

        result = tile_device.GetArpTable()
        assert json.loads(result) == {"0": [0, 1], "1": [1]}<|MERGE_RESOLUTION|>--- conflicted
+++ resolved
@@ -26,17 +26,10 @@
 from ska_tango_testing.mock.tango import MockTangoEventCallbackGroup
 from tango import DevFailed, DeviceProxy, DevState, EventType
 
-<<<<<<< HEAD
-from ska_low_mccs_spshw import MccsTile
-from ska_low_mccs_spshw.tile import TpmDriver
-
-from ska_low_mccs_spshw.tile import AavsTileSimulator
-=======
-from ska_low_mccs_spshw.tile import MccsTile, StaticTpmSimulator
+from ska_low_mccs_spshw.tile import AavsTileSimulator, MccsTile, TpmDriver
 
 # TODO: Weird hang-at-garbage-collection bug
 gc.disable()
->>>>>>> a01e80f1
 
 
 @pytest.fixture(name="change_event_callbacks")
@@ -159,6 +152,9 @@
 
         tile_device.MockTpmOn()
 
+        change_event_callbacks["tile_programming_state"].assert_change_event(
+            "NotProgrammed"
+        )
         change_event_callbacks["tile_programming_state"].assert_change_event(
             "Programmed"
         )
@@ -233,16 +229,12 @@
         assert tile_device.adminMode == AdminMode.OFFLINE
         tile_device.adminMode = AdminMode.ONLINE
         assert tile_device.adminMode == AdminMode.ONLINE
- 
-        tile_device.MockTpmOn()
-<<<<<<< HEAD
+
+        tile_device.MockTpmOn()
         time.sleep(0.1)
         init_value = tile_device.staticTimeDelays
-=======
-        time.sleep(0.5)
 
         init_value = getattr(tile_device, "staticTimeDelays")
->>>>>>> a01e80f1
 
         tile_device.Configure(json.dumps(config_in))
 
@@ -293,17 +285,13 @@
         change_event_callbacks["health_state"].assert_change_event(HealthState.OK)
         assert tile_device.healthState == HealthState.OK
 
-<<<<<<< HEAD
-
-=======
     # pylint: disable=too-many-arguments
->>>>>>> a01e80f1
     @pytest.mark.parametrize(
         ("attribute", "initial_value", "write_value"),
         [
             ("logicalTileId", AavsTileSimulator.TILE_ID, 7),
             ("stationId", AavsTileSimulator.STATION_ID, 5),
-            ("voltage", AavsTileSimulator.VOLTAGE, None),
+            ("voltage", TpmDriver.VOLTAGE, None),
             ("boardTemperature", AavsTileSimulator.BOARD_TEMPERATURE, None),
             ("fpga1Temperature", AavsTileSimulator.FPGA1_TEMPERATURE, None),
             ("fpga2Temperature", AavsTileSimulator.FPGA2_TEMPERATURE, None),
@@ -320,15 +308,14 @@
                 AavsTileSimulator.PHASE_TERMINAL_COUNT,
                 45,
             ),
-            (
-                "adcPower",
-                # pytest.approx(tuple(float(i) for i in range(32))),
-                list(float(i) for i in range(32)),
-                None,
-            ),
-            ("ppsDelay", 12, None),
+            # (
+            #     "adcPower",
+            #     # pytest.approx(tuple(float(i) for i in range(32))),
+            #     list(float(i) for i in range(32)),
+            #     None,
+            # ),
+            # ("ppsDelay", AavsTileSimulator.PPS_DELAY, None),
             # TODO Tests fail as np.ndarray is returned.
-<<<<<<< HEAD
             # (
             #     "channeliserRounding",
             #     TpmDriver.CHANNELISER_TRUNCATION,
@@ -342,21 +329,6 @@
             # ("clockPresent", True, None),
             # ("sysrefPresent", True, None),
             # ("pllLocked", True, None),
-=======
-            (
-                "channeliserRounding",
-                StaticTpmSimulator.CHANNELISER_TRUNCATION,
-                [2] * 512,
-            ),
-            ("preaduLevels", StaticTpmSimulator.PREADU_LEVELS, [5] * 32),
-            ("staticTimeDelays", StaticTpmSimulator.STATIC_DELAYS, [12.0] * 32),
-            ("cspRounding", StaticTpmSimulator.CSP_ROUNDING, [3] * 384),
-            ("preaduLevels", StaticTpmSimulator.PREADU_LEVELS, [1, 2, 3, 4] * 4),
-            ("ppsPresent", True, None),
-            ("clockPresent", True, None),
-            ("sysrefPresent", True, None),
-            ("pllLocked", True, None),
->>>>>>> a01e80f1
         ],
     )
     def test_component_attribute(
@@ -404,17 +376,10 @@
         change_event_callbacks["state"].assert_change_event(DevState.OFF)
 
         tile_device.MockTpmOn()
-<<<<<<< HEAD
-        time.sleep(0.1)
-        device_state_changed_callback.assert_last_change_event(DevState.ON)
-        time.sleep(2)
-        if type(initial_value) == list:
-=======
 
         change_event_callbacks["state"].assert_change_event(DevState.ON)
 
         if isinstance(initial_value, list):
->>>>>>> a01e80f1
             initial_value = np.array(initial_value)
             assert (getattr(tile_device, attribute) == initial_value).all()
         else:
@@ -563,16 +528,16 @@
             DevFailed,
             match="is being attempted but has not been successfully established",
         ):
-            _ = tile_device.StartAcquisition(json.dumps({"StartTime": 5}))
-
-        time.sleep(0.1)
-        tile_device.MockTpmOff()
-        time.sleep(0.1)
-
-        tile_device.MockTpmOn()
-
+            _ = tile_device.StartAcquisition(json.dumps({"start_time": "2021-11-22"}))
+
+        time.sleep(0.1)
+        tile_device.MockTpmOff()
+        time.sleep(0.1)
+
+        tile_device.MockTpmOn()
+        time.sleep(0.1)
         [[result_code], [message]] = tile_device.StartAcquisition(
-            json.dumps({"StartTime": 5})
+            json.dumps({"start_time": "2021-11-22"})
         )
         assert result_code == ResultCode.QUEUED
         assert "StartAcquisition" in message.split("_")[-1]
@@ -667,7 +632,7 @@
             _ = tile_device.Initialise()
 
         tile_device.MockTpmOn()
-
+        time.sleep(0.1)
         [[result_code], [message]] = tile_device.Initialise()
         assert result_code == ResultCode.QUEUED
         assert "Initialise" in message.split("_")[-1]
@@ -719,7 +684,7 @@
 
         firmware_available_str = tile_device.GetFirmwareAvailable()
         firmware_available = json.loads(firmware_available_str)
-        assert firmware_available == TpmDriver.FIRMWARE_AVAILABLE
+        # assert firmware_available == TpmDriver.FIRMWARE_AVAILABLE
 
         firmware_name = tile_device.firmwareName
         assert firmware_name == TpmDriver.FIRMWARE_NAME
@@ -791,7 +756,7 @@
         tile_device.MockTpmOff()
         time.sleep(0.1)
         tile_device.MockTpmOn()
-
+        time.sleep(0.1)
         invalid_bitfile_path = "this/folder/and/file/doesnt/exist.bit"
         existing_firmware_name = tile_device.firmwareName
         [[result_code], [message]] = tile_device.DownloadFirmware(invalid_bitfile_path)
@@ -825,7 +790,9 @@
         time.sleep(0.1)
         tile_device.MockTpmOn()
 
-        assert tile_device.GetRegisterList() == list(TpmDriver.REGISTER_MAP.keys())
+        assert tile_device.GetRegisterList() == list(
+            AavsTileSimulator.REGISTER_MAP.keys()
+        )
 
     @pytest.mark.xfail
     def test_ReadRegister(
@@ -964,7 +931,7 @@
         tile_device.MockTpmOff()
         time.sleep(0.1)
         tile_device.MockTpmOn()
-
+        time.sleep(0.1)
         [[result_code], [message]] = tile_device.WriteAddress([20, 1, 2, 3])
         assert result_code == ResultCode.OK
         assert "WriteAddress" in message.split("_")[-1]
@@ -1047,14 +1014,11 @@
         ):
             _ = tile_device.Get40GCoreConfiguration(json_arg)
 
-<<<<<<< HEAD
-    @pytest.mark.xfail
-=======
         arg2 = {"mode": "10G", "payload_length": 102, "destination_ip": "10.0.1.23"}
         json_arg = json.dumps(arg2)
         tile_device.SetLmcDownload(json_arg)
 
->>>>>>> a01e80f1
+    @pytest.mark.xfail
     def test_LoadCalibrationCoefficients(
         self: TestMccsTileCommands,
         tile_device: MccsDeviceProxy,
@@ -1356,6 +1320,6 @@
         tile_device.MockTpmOff()
         time.sleep(0.1)
         tile_device.MockTpmOn()
-
+        time.sleep(0.1)
         result = tile_device.GetArpTable()
         assert json.loads(result) == {"0": [0, 1], "1": [1]}