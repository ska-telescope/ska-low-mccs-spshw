# -*- coding: utf-8 -*
#
# This file is part of the SKA Low MCCS project
#
#
# Distributed under the terms of the BSD 3-clause new license.
# See LICENSE for more info.
"""This module contains the tests for the TileHealthModel."""
from __future__ import annotations

from typing import Any

import pytest
from ska_control_model import HealthState, PowerState
from ska_low_mccs_common.testing.mock import MockCallable

from ska_low_mccs_spshw.tile import TileData, TileHealthModel


class TestTileHealthModel:
    """A class for tests of the tile health model."""

    @pytest.fixture
    def health_model(self: TestTileHealthModel) -> TileHealthModel:
        """
        Fixture to return the tile health model.

        :return: Health model to be used.
        """
        health_model = TileHealthModel(MockCallable())
        health_model.update_state(communicating=True, power=PowerState.ON)

        return health_model

    @pytest.mark.parametrize(
        [
            "init_monitoring_points",
            "init_health_state",
            "init_health_report",
            "final_monitoring_points",
            "final_health_state",
            "final_health_report",
        ],
        [
            (
                {}, 
                HealthState.OK,
                'Health is OK.',
                {}, 
                HealthState.OK,
                'Health is OK.',
            ),
            (
                {}, 
                HealthState.OK,
                'Health is OK.',
                {"voltages": {"AVDD3": 3.4}}, 
                HealthState.FAILED,
                'Intermediate health voltages is in FAILED HealthState. Cause: Monitoring point "/AVDD3": 3.4 not in range 2.37 - 2.6',
            ),
            (
                {"dsp": {"tile_beamf": False}},
                HealthState.FAILED,
                'Intermediate health dsp is in FAILED HealthState. Cause: Monitoring point "/tile_beamf": False =/= True',
                {"dsp": {"tile_beamf": True}},
                HealthState.OK,
                'Health is OK.',
            ),
            (
                {"currents": {"FE0_mVA": 3.2}},
                HealthState.FAILED,
<<<<<<< HEAD
                'Intermediate health currents is in FAILED HealthState. Cause: Monitoring point "/FE0_mVA": 2.5 not in range 1.93 - 2.27',
                {"currents": {"FE0_mVA": 2.4}},
=======
                {"currents": {"FE0_mVA": 3.1}},
>>>>>>> 4c8a4838
                HealthState.FAILED,
                'Intermediate health currents is in FAILED HealthState. Cause: Monitoring point "/FE0_mVA": 2.4 not in range 1.93 - 2.27',
            ),
            (
                {"temperatures": {"board": 25}},
                HealthState.OK,
                'Health is OK.',
                {"temperatures": {"board": 58}},
                HealthState.OK,
                'Health is OK.',
            ),
            (
                {"alarms": {"temperature_alm": 0}},
                HealthState.OK,
                'Health is OK.',
                {"alarms": {"temperature_alm": 1}},
                HealthState.FAILED,
                'Intermediate health alarms is in FAILED HealthState. Cause: Monitoring point "/temperature_alm": 1 =/= 0',
            ),
            (
                {"adcs": {"sysref_counter": {"ADC7": False}}},
                HealthState.FAILED,
                'Intermediate health adcs is in FAILED HealthState. Cause: Monitoring point "/sysref_counter/ADC7": False =/= True',
                {"adcs": {"sysref_counter": {"ADC7": True}}},
                HealthState.OK,
                'Health is OK.',
            ),
            (
                {"io": {"ddr_interface": {"reset_counter": {"FPGA1": 1}}}},
                HealthState.FAILED,
                'Intermediate health io is in FAILED HealthState. Cause: Monitoring point "/ddr_interface/reset_counter/FPGA1": 1 =/= 0',
                {"io": {"ddr_interface": {"reset_counter": {"FPGA1": 2}}}},
                HealthState.FAILED,
                'Intermediate health io is in FAILED HealthState. Cause: Monitoring point "/ddr_interface/reset_counter/FPGA1": 2 =/= 0',
            ),
            (
                {"voltages": {"VREF_2V5": None}},
                HealthState.OK,
                {"voltages": {"VREF_2V5": 2.5}},
                HealthState.FAILED,
            ),
        ],
    )
    def test_health_changed_monitored_value(  # pylint: disable=too-many-arguments
        self: TestTileHealthModel,
        health_model: TileHealthModel,
        init_monitoring_points: dict[str, Any],
        init_health_state: HealthState,
        init_health_report: str,
        final_monitoring_points: dict[str, Any],
        final_health_state: HealthState,
        final_health_report: str,
    ) -> None:
        """
        Test the TileHealthModel for changing monitoring points.

        :param health_model: the HealthModel to test
        :param init_monitoring_points: the initial monitoring points,
            using the defaults where not provided
        :param init_health_state: the initial expected health state
        :param final_monitoring_points: the new values of the monitoring points
        :param final_health_state: the final expected health state
        """
        # TODO: Fixed in ska-low-mccs-common > 0.7.2
        health_model._state[
            "tile_health_structure"
        ] = health_model._merge_dicts(  # type: ignore[assignment]
            TileData.get_tile_defaults(), init_monitoring_points
        )
        assert (init_health_state, init_health_report) == health_model.evaluate_health()
        health_model._state[
            "tile_health_structure"
        ] = health_model._merge_dicts(  # type: ignore[assignment]
            health_model._state["tile_health_structure"],  # type: ignore[arg-type]
            final_monitoring_points,
        )
        assert (final_health_state, final_health_report) == health_model.evaluate_health()

    @pytest.mark.parametrize(
        [
            "init_thresholds",
            "init_health_state",
            "init_health_report",
            "final_thresholds",
            "final_health_state",
            "final_health_report",
        ],
        [
            (
                {}, 
                HealthState.OK,
                'Health is OK.',
                {"voltages": {"MON_3V3": {"min": 1}}}, 
                HealthState.OK,
                'Health is OK.',
            ),
            (
                {},
                HealthState.OK,
                'Health is OK.',
                {"temperatures": {"FPGA1": {"min": 150, "max": 250}}},
                HealthState.FAILED,
                'Intermediate health temperatures is in FAILED HealthState. Cause: Monitoring point "/FPGA1": 52.5 not in range 150 - 250',
            ),
            (
                {"timing": {"clocks": {"FPGA1": {"UDP": False}}}},
                HealthState.FAILED,
                'Intermediate health timing is in FAILED HealthState. Cause: Monitoring point "/clocks/FPGA1/UDP": True =/= False',
                {"timing": {"clocks": {"FPGA1": {"UDP": True}}}},
                HealthState.OK,
                'Health is OK.',
            ),
            (
                {"io": {"f2f_interface": {"pll_status": (False, 2)}}},
                HealthState.FAILED,
                'Intermediate health io is in FAILED HealthState. Cause: Monitoring point "/f2f_interface/pll_status": (True, 0) =/= (False, 2)',
                {"io": {"f2f_interface": {"pll_status": (False, 4)}}},
                HealthState.FAILED,
                'Intermediate health io is in FAILED HealthState. Cause: Monitoring point "/f2f_interface/pll_status": (True, 0) =/= (False, 4)',
            ),
            (
                {"voltages": {"VIN": {"min": 10}}},
                HealthState.OK,
                'Health is OK.',
                {"voltages": {"VIN": {"min": 11}}},
                HealthState.OK,
                'Health is OK.',
            ),
            (
                {"adcs": {"sysref_timing_requirements": {"ADC12": True}}},
                HealthState.OK,
                'Health is OK.',
                {"adcs": {"sysref_timing_requirements": {"ADC12": False}}},
                HealthState.FAILED,
                'Intermediate health adcs is in FAILED HealthState. Cause: Monitoring point "/sysref_timing_requirements/ADC12": True =/= False',
            ),
            (
                {"alarms": {"voltage_alm": 1}},
                HealthState.FAILED,
                'Intermediate health alarms is in FAILED HealthState. Cause: Monitoring point "/voltage_alm": 0 =/= 1',
                {"alarms": {"voltage_alm": 0}},
                HealthState.OK,
                'Health is OK.',
            ),
            (
                {"dsp": {"station_beamf": {"ddr_parity_error_count": {"FPGA0": 2}}}},
                HealthState.FAILED,
                'Intermediate health dsp is in FAILED HealthState. Cause: Monitoring point "/station_beamf/ddr_parity_error_count/FPGA0": 0 =/= 2',
                {"dsp": {"station_beamf": {"ddr_parity_error_count": {"FPGA0": 1}}}},
                HealthState.FAILED,
                'Intermediate health dsp is in FAILED HealthState. Cause: Monitoring point "/station_beamf/ddr_parity_error_count/FPGA0": 0 =/= 1',
            ),
            (
                {"voltages": {"VREF_2V5": {"min": 2.4, "max": 2.6}}},
                HealthState.UNKNOWN,
                {"voltages": {"VREF_2V5": None}},
                HealthState.OK,
            ),
            (
                {"alarms": {"voltage_alm": {"min": 0, "max": 1}}},
                HealthState.OK,
                {"alarms": {"voltage_alm": 1}},
                HealthState.FAILED,
            ),
        ],
    )
    def test_health_changed_thresholds(  # pylint: disable=too-many-arguments
        self: TestTileHealthModel,
        health_model: TileHealthModel,
        init_thresholds: dict[str, Any],
        init_health_state: HealthState,
        init_health_report: str,
        final_thresholds: dict[str, Any],
        final_health_state: HealthState,
        final_health_report: str,
    ) -> None:
        """
        Test the TileHealthModel for changing thresholds.

        :param health_model: the HealthModel to test
        :param init_thresholds: the initial thresholds,
            using the defaults where not provided
        :param init_health_state: the initial expected health state
        :param final_thresholds: the new values of the thresholds
        :param final_health_state: the final expected health state
        """
        # TODO: Fixed in ska-low-mccs-common > 0.7.2
        health_model._state[
            "tile_health_structure"
        ] = TileData.get_tile_defaults()  # type: ignore[assignment]
        health_model.health_params = init_thresholds
        assert (init_health_state, init_health_report) == health_model.evaluate_health()
        health_model.health_params = final_thresholds
        assert (final_health_state, final_health_report) == health_model.evaluate_health()<|MERGE_RESOLUTION|>--- conflicted
+++ resolved
@@ -69,12 +69,8 @@
             (
                 {"currents": {"FE0_mVA": 3.2}},
                 HealthState.FAILED,
-<<<<<<< HEAD
                 'Intermediate health currents is in FAILED HealthState. Cause: Monitoring point "/FE0_mVA": 2.5 not in range 1.93 - 2.27',
-                {"currents": {"FE0_mVA": 2.4}},
-=======
                 {"currents": {"FE0_mVA": 3.1}},
->>>>>>> 4c8a4838
                 HealthState.FAILED,
                 'Intermediate health currents is in FAILED HealthState. Cause: Monitoring point "/FE0_mVA": 2.4 not in range 1.93 - 2.27',
             ),
