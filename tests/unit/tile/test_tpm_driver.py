# -*- coding: utf-8 -*-
#
# This file is part of the SKA Low MCCS project
#
#
# Distributed under the terms of the BSD 3-clause new license.
# See LICENSE for more info.
"""This module contains tests of the TPM driver."""
from __future__ import annotations

import logging
import time
import unittest.mock
from typing import Any, cast

import pytest
from pyfabil.base.definitions import LibraryError
from ska_control_model import CommunicationStatus, TaskStatus
from ska_tango_testing.mock import MockCallableGroup

from ska_low_mccs_spshw.tile import StaticTileSimulator, TpmDriver
from ska_low_mccs_spshw.tile.tpm_status import TpmStatus


# pylint: disable=too-many-arguments
@pytest.fixture(name="tpm_driver")
def tpm_driver_fixture(
    logger: logging.Logger,
    tile_id: int,
    tpm_version: str,
    callbacks: MockCallableGroup,
    static_tile_simulator: StaticTileSimulator,
) -> TpmDriver:
    """
    Return a TPMDriver using a static_tile_simulator.

    :param logger: a object that implements the standard logging
        interface of :py:class:`logging.Logger`
    :param tile_id: the unique ID for the tile
    :param tpm_version: TPM version: "tpm_v1_2" or "tpm_v1_6"
    :param callbacks: dictionary of driver callbacks.
    :param static_tile_simulator: The tile used by the TpmDriver.

    :return: a TpmDriver driving a simulated tile
    """
    return TpmDriver(
        logger,
        tile_id,
        static_tile_simulator,
        tpm_version,
        callbacks["communication_status"],
        callbacks["component_state"],
    )


class TestTpmDriver:
    """Class for testing the TPMDriver."""

    def test_communication(
        self: TestTpmDriver,
        tpm_driver: TpmDriver,
        static_tile_simulator: StaticTileSimulator,
        callbacks: MockCallableGroup,
    ) -> None:
        """
        Test we can create the driver and start communication with the component.

        We can create the tile class object under test, and we will mock
        the underlying component.

        :param tpm_driver: the tpm driver under test.
        :param static_tile_simulator: An hardware tile mock
        :param callbacks: dictionary of driver callbacks.
        """
        assert tpm_driver.communication_state == CommunicationStatus.DISABLED
        tpm_driver.start_communicating()
        callbacks["communication_status"].assert_call(
            CommunicationStatus.NOT_ESTABLISHED
        )
        callbacks["communication_status"].assert_call(CommunicationStatus.ESTABLISHED)

        assert static_tile_simulator.tpm

        tpm_driver.stop_communicating()

        callbacks["communication_status"].assert_call(CommunicationStatus.DISABLED)
        assert tpm_driver.communication_state == CommunicationStatus.DISABLED

        time.sleep(3)  # TODO: need to wait for next poll
        assert static_tile_simulator.tpm is None

        static_tile_simulator.connect = unittest.mock.Mock(
            side_effect=LibraryError("attribute mocked to fail")
        )

        # start communicating unblocks the polling loop therefore starting it
        tpm_driver.start_communicating()

        callbacks["communication_status"].assert_call(
            CommunicationStatus.NOT_ESTABLISHED
        )
        callbacks["communication_status"].assert_not_called()
        assert tpm_driver.communication_state == CommunicationStatus.NOT_ESTABLISHED

        assert not tpm_driver.tile.tpm
        assert tpm_driver._tpm_status == TpmStatus.UNCONNECTED

    def test_write_read_registers(
        self: TestTpmDriver,
        tpm_driver: TpmDriver,
        static_tile_simulator: StaticTileSimulator,
    ) -> None:
        """
        Test we can write values to a register.

        Using a static_tile_simulator to mock the functionality
        of writing to a register

        :param tpm_driver: The tpm driver under test.
        :param static_tile_simulator: The mocked tile
        """
        # No UDP connection are used here. The static_tile_simulator
        # constructs a mocked TPM
        # Therefore the tile will have access to the TPM after connect().
        static_tile_simulator.connect()
        assert static_tile_simulator.tpm is not None
        static_tile_simulator.tpm.write_register("fpga1.1", 3)
        static_tile_simulator.tpm.write_register("fpga2.2", 2)
        static_tile_simulator.tpm.write_register(
            "fpga1.dsp_regfile.stream_status.channelizer_vld", 2
        )

        # write to fpga1
        # write_register(register_name, values, offset, device)
        tpm_driver.write_register("1", 17)
        read_value = tpm_driver.read_register("1")
        assert read_value == [17]

        # test write to unknown register
        tpm_driver.write_register("unknown", 17)
        read_value = tpm_driver.read_register("unknown")
        assert read_value == []

        # write to fpga2
        tpm_driver.write_register("2", 17)
        read_value = tpm_driver.read_register("2")
        assert read_value == [17]

        # test write to unknown register
        tpm_driver.write_register("unknown", 17)
        read_value = tpm_driver.read_register("unknown")
        assert read_value == []

        # write to register with no associated device
        tpm_driver.write_register(
            "fpga1.dsp_regfile.stream_status.channelizer_vld",
            17,
        )
        read_value = tpm_driver.read_register(
            "fpga1.dsp_regfile.stream_status.channelizer_vld"
        )
        assert read_value == [17]

        # test write to unknown register
        tpm_driver.write_register("unknown", 17)
        read_value = tpm_driver.read_register("unknown")
        assert read_value == []

        # test register that returns list
        read_value = tpm_driver.read_register("mocked_list")
        assert read_value == []

    def test_write_read_address(
        self: TestTpmDriver,
        tpm_driver: TpmDriver,
        static_tile_simulator: StaticTileSimulator,
    ) -> None:
        """
        Test we can write and read addresses on the static_tile_simulator.

        :param tpm_driver: The tpm driver under test.
        :param static_tile_simulator: The mocked tile
        """
        # No UDP connection are used here. The static_tile_simulator
        # constructs a mocked TPM
        # Therefore the tile will have access to the TPM after connect().
        static_tile_simulator.connect()

        # write_address(address, values)
        tpm_driver.write_address(4, [2, 3, 4, 5])
        read_value = tpm_driver.read_address(4, 4)
        assert read_value == [2, 3, 4, 5]

        # mock a failed write by trying to write them no tpm attacked
        static_tile_simulator.tpm = None
        tpm_driver.write_address(4, [2, 3, 4, 5])

    @pytest.mark.xfail
    def test_update_attributes(
        self: TestTpmDriver,
        tpm_driver: TpmDriver,
        static_tile_simulator: unittest.mock.Mock,
    ) -> None:
        """
        Test we can update attributes.

        :param tpm_driver: The tpm driver under test.
        :param static_tile_simulator: The mocked tile
        """
        # No UDP connection are used here. The static_tile_simulator
        # constructs a mocked TPM
        # Therefore the tile will have access to the TPM after connect().
        static_tile_simulator.connect()

        # the tile must be programmed to update attributes, therefore we mock that
        static_tile_simulator.is_programmed = unittest.mock.Mock(return_value=True)
        # updated values
        fpga1_temp = 2
        fpga2_temp = 32
        board_temp = 4
        voltage = 1

        static_tile_simulator.tpm._tile_health_structure["temperature"][
            "FPGA0"
        ] = fpga1_temp
        static_tile_simulator.tpm._tile_health_structure["temperature"][
            "FPGA1"
        ] = fpga2_temp
        static_tile_simulator.tpm._tile_health_structure["temperature"][
            "board"
        ] = board_temp
        static_tile_simulator.tpm._tile_health_structure["temperature"][
            "MON_5V0"
        ] = voltage

        tpm_driver._update_attributes()

        # check that they are updated
        assert tpm_driver._tile_health_structure["temperature"]["FPGA0"] == fpga1_temp
        assert tpm_driver._tile_health_structure["temperature"]["FPGA1"] == fpga2_temp
        assert tpm_driver._tile_health_structure["temperature"]["board"] == board_temp
        assert tpm_driver._tile_health_structure["temperature"]["MON_5V0"] == voltage

        # Check value not updated if we have a failure
        static_tile_simulator.tpm._tile_health_structure["temperature"]["MON_5V0"] = 2.2
        static_tile_simulator.get_voltage = unittest.mock.Mock(
            side_effect=LibraryError("attribute mocked to fail")
        )

<<<<<<< HEAD
        tpm_driver.updating_attributes()
        assert (
            tpm_driver._tile_health_structure["temperature"]["MON_5V0"]
            != static_tile_simulator.tpm._tile_health_structure["temperature"][
                "MON_5V0"
            ]
        )
=======
        tpm_driver._update_attributes()
        assert tpm_driver._voltage != static_tile_simulator.tpm._voltage
>>>>>>> a01e80f1

    @pytest.mark.xfail
    def test_read_tile_attributes(
        self: TestTpmDriver,
        tpm_driver: TpmDriver,
        static_tile_simulator: StaticTileSimulator,
    ) -> None:
        """
        Test that tpm_driver can read attributes from tile.

        :param tpm_driver: The tpm driver under test.
        :param static_tile_simulator: The mocked tile
        """
        # No UDP connection are used here. The static_tile_simulator
        # constructs a mocked TPM
        # Therefore the tile will have access to the TPM after connect().
        static_tile_simulator.connect()
        static_tile_simulator.fpga_time = 2
        static_tile_simulator["fpga1.pps_manager.sync_time_val"] = 0.4
        assert static_tile_simulator.tpm is not None
        static_tile_simulator.tpm._fpga_current_frame = 2

        board_temperature = tpm_driver.board_temperature
        voltage = tpm_driver.voltage
        fpga1_temperature = tpm_driver.fpga1_temperature
        fpga2_temperature = tpm_driver.fpga2_temperature
        adc_rms = tpm_driver.adc_rms
        get_fpga_time = tpm_driver.fpgas_time
        get_pps_delay = tpm_driver.pps_delay
        get_fpgs_sync_time = tpm_driver.fpga_reference_time

        assert board_temperature == StaticTileSimulator.BOARD_TEMPERATURE
        assert voltage == StaticTileSimulator.VOLTAGE
        assert fpga1_temperature == StaticTileSimulator.FPGA1_TEMPERATURE
        assert fpga2_temperature == StaticTileSimulator.FPGA2_TEMPERATURE
        assert adc_rms == list(StaticTileSimulator.ADC_RMS)
        assert get_fpga_time == [2, 2]
        assert get_pps_delay == StaticTileSimulator.PPS_DELAY
        assert get_fpgs_sync_time == 0.4

    def test_dumb_read_tile_attributes(
        self: TestTpmDriver,
        tpm_driver: TpmDriver,
        static_tile_simulator: StaticTileSimulator,
    ) -> None:
        """
        Dumb test of attribute read. Just check that the attributes can be read.

        :param tpm_driver: The tpm driver under test.
        :param static_tile_simulator: The mocked tile
        """
        static_tile_simulator.connect()
        static_tile_simulator.fpga_time = 2
        static_tile_simulator["fpga1.pps_manager.sync_time_val"] = 0.4
        assert static_tile_simulator.tpm is not None
        static_tile_simulator.tpm._fpga_current_frame = 2

        _ = tpm_driver.register_list
        tpm_driver._get_register_list()
        _ = tpm_driver.pps_present
        # _ = tpm_driver._check_pps_present()
        _ = tpm_driver.sysref_present
        _ = tpm_driver.clock_present
        _ = tpm_driver.pll_locked

    def test_dumb_write_tile_attributes(
        self: TestTpmDriver,
        tpm_driver: TpmDriver,
        static_tile_simulator: StaticTileSimulator,
    ) -> None:
        """
        Dumb test of attribute write. Just check that the attributes can be written.

        :param tpm_driver: The tpm driver under test.
        :param static_tile_simulator: The mocked tile
        """
        static_tile_simulator.connect()
        static_tile_simulator.fpga_time = 2
        static_tile_simulator["fpga1.pps_manager.sync_time_val"] = 0.4
        assert static_tile_simulator.tpm is not None
        static_tile_simulator.tpm._fpga_current_frame = 2

        tpm_driver.channeliser_truncation = [4] * 512
        _ = tpm_driver.channeliser_truncation
        tpm_driver.static_delays = [12.0] * 32
        _ = tpm_driver.static_delays
        tpm_driver.csp_rounding = [2] * 384
        _ = tpm_driver.csp_rounding
        tpm_driver.preadu_levels = list(range(32))
        _ = tpm_driver.preadu_levels

    def test_set_beamformer_regions(
        self: TestTpmDriver,
        tpm_driver: TpmDriver,
        static_tile_simulator: StaticTileSimulator,
    ) -> None:
        """
        Test the set_beamformer_regions command.

        :param tpm_driver: The tpm driver under test.
        :param static_tile_simulator: The mocked tile
        """
        static_tile_simulator.connect()
        static_tile_simulator.fpga_time = 2
        static_tile_simulator["fpga1.pps_manager.sync_time_val"] = 0.4

        tpm_driver.set_beamformer_regions(
            [[64, 32, 1, 0, 0, 0, 0, 0], [128, 8, 0, 2, 32, 1, 1, 1]]
        )

    def test_tpm_status(
        self: TestTpmDriver,
        tpm_driver: TpmDriver,
        static_tile_simulator: StaticTileSimulator,
    ) -> None:
        """
        Test that the tpm status reports as expected.

        :param tpm_driver: The tpm driver under test.
        :param static_tile_simulator: The mocked tile
        """
        assert tpm_driver._tpm_status == TpmStatus.UNKNOWN
        # just used to call update_tpm_status and cover the tpm_status property in test

        assert tpm_driver.tpm_status == TpmStatus.UNCONNECTED

        static_tile_simulator.connect()
        tpm_driver._update_communication_state(CommunicationStatus.ESTABLISHED)

        assert tpm_driver.tpm_status == TpmStatus.UNPROGRAMMED

        # reset with connection to TPM
        assert static_tile_simulator.tpm
        static_tile_simulator.tpm._is_programmed = True
        tpm_driver._tpm_status = TpmStatus.UNCONNECTED

        assert tpm_driver.tpm_status == TpmStatus.PROGRAMMED

    def test_get_tile_id(
        self: TestTpmDriver,
        tpm_driver: TpmDriver,
        static_tile_simulator: StaticTileSimulator,
    ) -> None:
        """
        Test that we can get the tile_id from the mocked Tile.

        :param tpm_driver: The tpm driver under test.
        :param static_tile_simulator: The mocked tile
        """
        # No UDP connection are used here. The static_tile_simulator
        # constructs a mocked TPM
        # Therefore the tile will have access to the TPM after connect().
        static_tile_simulator.connect()
        assert static_tile_simulator.tpm
        static_tile_simulator.tpm._tile_id = 5
        tile_id = tpm_driver.get_tile_id()
        assert tile_id == 5

        # mocked error case
        mock_libraryerror = unittest.mock.Mock(
            side_effect=LibraryError("attribute mocked to fail")
        )
        static_tile_simulator.get_tile_id = unittest.mock.MagicMock(
            side_effect=mock_libraryerror
        )
        assert tpm_driver.get_tile_id() == 0

    def test_start_acquisition(
        self: TestTpmDriver,
        tpm_driver: TpmDriver,
        static_tile_simulator: StaticTileSimulator,
    ) -> None:
        """
        Test that start acquisition writes to mocked registers on the mocked tile.

        :param tpm_driver: The tpm driver under test.
        :param static_tile_simulator: The mocked tile
        """
        # No UDP connection are used here. The static_tile_simulator
        # constructs a mocked TPM
        # Therefore the tile will have access to the TPM after connect().
        static_tile_simulator.connect()

        # get_arp_table is mocked to fail, so start_acquisition should
        # return false.
        assert tpm_driver.start_acquisition() is False

        static_tile_simulator.check_arp_table = (  # type: ignore[assignment]
            unittest.mock.MagicMock()
        )
        static_tile_simulator.start_acquisition = (  # type: ignore[assignment]
            unittest.mock.MagicMock(return_value=True)
        )
        # mocked response from one register other will fail
        static_tile_simulator["fpga1.dsp_regfile.stream_status.channelizer_vld"] = 1
        assert tpm_driver.start_acquisition() is False
        assert tpm_driver._tpm_status == TpmStatus.UNKNOWN

        # mocked response from both register
        static_tile_simulator["fpga1.dsp_regfile.stream_status.channelizer_vld"] = 1
        static_tile_simulator["fpga2.dsp_regfile.stream_status.channelizer_vld"] = 1

        assert tpm_driver.start_acquisition() is True
        assert tpm_driver._tpm_status == TpmStatus.SYNCHRONISED

    def test_load_time_delays(
        self: TestTpmDriver,
        tpm_driver: TpmDriver,
        static_tile_simulator: StaticTileSimulator,
    ) -> None:
        """
        Test that we can set the delays to the tile hardware mock.

        :param tpm_driver: The tpm driver under test.
        :param static_tile_simulator: The mocked tile
        """
        # No UDP connection are used here. The static_tile_simulator
        # constructs a mocked TPM
        # Therefore the tile will have access to the TPM after connect().
        static_tile_simulator.connect()
        # mocked register return
        expected_delay_written: list[float] = list(range(32))
        static_tile_simulator["fpga1.test_generator.delay_0"] = expected_delay_written[
            0:16
        ]
        static_tile_simulator["fpga2.test_generator.delay_0"] = expected_delay_written[
            16:32
        ]

        programmed_delays = [0.0] * 32
        for i in range(32):
            programmed_delays[i] = expected_delay_written[i] * 1.25
        # No method static_time_delays.
        tpm_driver.static_delays = programmed_delays

        # assert both fpgas have that delay
        assert (
            static_tile_simulator["fpga1.test_generator.delay_0"]
            == expected_delay_written[0:16]
        )
        assert (
            static_tile_simulator["fpga2.test_generator.delay_0"]
            == expected_delay_written[16:32]
        )

    def test_read_write_address(
        self: TestTpmDriver,
        tpm_driver: TpmDriver,
        static_tile_simulator: StaticTileSimulator,
    ) -> None:
        """
        Test read write address.

        Test that when we write to a address on the tpm_driver, That value is written to
        the TPM_simulator.

        :param tpm_driver: The tpm driver under test.
        :param static_tile_simulator: The mocked tile

        Test that:
        * we can write to a address
        * we can read that same value from that address.
        """
        assert static_tile_simulator.tpm is None
        assert tpm_driver.communication_state == CommunicationStatus.DISABLED
        tpm_driver.start_communicating()
        assert tpm_driver.communication_state == CommunicationStatus.NOT_ESTABLISHED

        # Wait for the message to execute
        time.sleep(1)
        assert static_tile_simulator.tpm

        expected_read = [2, 3, 3, 4]
        tpm_driver.write_address(4, expected_read)
        assert tpm_driver.read_address(4, len(expected_read)) == expected_read

    @pytest.mark.xfail
    def test_error_configure_40g_core(
        self: TestTpmDriver,
        tpm_driver: TpmDriver,
        static_tile_simulator: StaticTileSimulator,
    ) -> None:
        """
        Test that configuration is checked and raises errors.

        :param tpm_driver: The tpm driver under test.
        :param static_tile_simulator: The mocked tile

        Test that:
        * The core_id is 0 or 1
        * The arp table entries are (0-7) for each core
        """
        static_tile_simulator.connect()

        # core_id must be 0,1
        core_dict: dict[str, Any] = {
            "core_id": 2,
            "arp_table_entry": 1,
            "src_mac": 0x14109FD4041A,
            "src_ip": "3221226219",
            "src_port": 8080,
            "dst_ip": "3221226219",
            "dst_port": 9000,
        }
        # arp_table_entry must be 0-7
        core_dict2: dict[str, Any] = {
            "core_id": 1,
            "arp_table_entry": 8,
            "src_mac": 0x14109FD4041A,
            "src_ip": "3221226219",
            "src_port": 8080,
            "dst_ip": "3221222219",
            "dst_port": 9000,
        }

        with pytest.raises(
            ValueError, match=f'cannot configure core {core_dict["core_id"]}'
        ):
            tpm_driver.configure_40g_core(**core_dict)

        with pytest.raises(
            ValueError,
            match=f'cannot configure arp_table_entry {core_dict2["arp_table_entry"]}',
        ):
            tpm_driver.configure_40g_core(**core_dict2)

    def test_configure_40g_core(
        self: TestTpmDriver,
        tpm_driver: TpmDriver,
        static_tile_simulator: StaticTileSimulator,
    ) -> None:
        """
        Test that we can configure the 40g core.

        :param tpm_driver: The tpm driver under test.
        :param static_tile_simulator: The mocked tile

        Test that:
        * we can configure and get that configuration with core_id specified
        * when no core_id is specified we gather all the cores with core_id 0 or one
        """
        # mocked connection to the TPM simuator.
        static_tile_simulator.connect()

        core_dict: dict[str, Any] = {
            "core_id": 0,
            "arp_table_entry": 1,
            "src_mac": 0x14109FD4041A,
            "src_ip": "3221226219",
            "src_port": 8080,
            "dst_ip": "3221226219",
            "dst_port": 9000,
        }
        core_dict2: dict[str, Any] = {
            "core_id": 1,
            "arp_table_entry": 1,
            "src_mac": 0x14109FD4041A,
            "src_ip": "3221226219",
            "src_port": 8080,
            "dst_ip": "3221222219",
            "dst_port": 9000,
        }
        tpm_driver.configure_40g_core(**core_dict)

        configurations = tpm_driver.get_40g_configuration(
            core_id=cast(int, core_dict.get("core_id")),
            arp_table_entry=cast(int, core_dict.get("arp_table_entry")),
        )

        assert configurations == [core_dict]

        # request the configuration without a core_id, returns all.
        tpm_driver.configure_40g_core(**core_dict2)
        configurations = tpm_driver.get_40g_configuration()

        assert configurations == [core_dict, core_dict2]

    def test_firmware_avaliable(
        self: TestTpmDriver,
        tpm_driver: TpmDriver,
        static_tile_simulator: StaticTileSimulator,
    ) -> None:
        """
        Test that the we can get the firmware from the tpm_driver.

        :param tpm_driver: The tpm driver under test.
        :param static_tile_simulator: The mocked tile
        """
        firmware = tpm_driver.firmware_available

        assert firmware == static_tile_simulator.FIRMWARE_LIST
        firmware_version = tpm_driver.firmware_version
        assert firmware_version == "Ver.1.2 build 0:"

    def test_check_programmed(
        self: TestTpmDriver,
        tpm_driver: TpmDriver,
        static_tile_simulator: StaticTileSimulator,
    ) -> None:
        """
        Test to ensure the tpm_driver can check the TPM programmed state.

        Test to ensure the tpm_driver can read the _check_programmed() method
        correctly if the mocked TPM is programmed.

        :param tpm_driver: The tpm driver under test.
        :param static_tile_simulator: The mocked tile
        """
        assert tpm_driver._check_programmed() is False
        static_tile_simulator.connect()
        assert static_tile_simulator.tpm is not None
        static_tile_simulator.tpm._is_programmed = True
        assert tpm_driver._check_programmed() is True

    def test_initialise(
        self: TestTpmDriver,
        tpm_driver: TpmDriver,
        static_tile_simulator: StaticTileSimulator,
        callbacks: MockCallableGroup,
    ) -> None:
        """
        When we initialise the tpm_driver the mockedTPM gets the correct calls.

        :param tpm_driver: The tpm driver under test.
        :param static_tile_simulator: The mocked tile
        :param callbacks: dictionary of mock callbacks

        Test cases:
        * programfpga succeeds to programm the fpga
        * programfpga fails to programm the fpga
        """
        # establish connection to the TPM
        static_tile_simulator.connect()
        assert not static_tile_simulator.is_programmed()
        tpm_driver.initialise(task_callback=callbacks["task"])

        callbacks["task"].assert_call(status=TaskStatus.QUEUED)
        callbacks["task"].assert_call(status=TaskStatus.IN_PROGRESS)
        callbacks["task"].assert_call(
            status=TaskStatus.COMPLETED, result="The initialisation task has completed"
        )

        assert static_tile_simulator.is_programmed()
        assert tpm_driver._is_programmed is True
        assert tpm_driver._tpm_status == TpmStatus.INITIALISED

        assert static_tile_simulator.tpm is not None  # for the type checker
        static_tile_simulator.tpm._tpm_status = TpmStatus.PROGRAMMED

        # assert static_tile_simulator["fpga1.dsp_regfile.config_id.station_id"] == 0
        # assert static_tile_simulator["fpga1.dsp_regfile.config_id.tile_id"] == 0

        # The FPGA is mocked to not be programmed after the program_fpga command.
        # check that the initialisation process has failed.

        assert static_tile_simulator.tpm is not None  # for the type checker
        static_tile_simulator.tpm._is_programmed = False
        static_tile_simulator.program_fpgas = unittest.mock.MagicMock(
            return_value=False
        )
        tpm_driver.initialise(task_callback=callbacks["task"])
        time.sleep(0.1)
        callbacks["task"].assert_call(status=TaskStatus.QUEUED)
        callbacks["task"].assert_call(status=TaskStatus.IN_PROGRESS)
        callbacks["task"].assert_call(
            status=TaskStatus.COMPLETED,
            result="The initialisation task has failed",
        )

    @pytest.mark.parametrize(
        "tpm_version_to_test, expected_firmware_name",
        [("tpm_v1_2", "itpm_v1_2.bit"), ("tpm_v1_6", "itpm_v1_6.bit")],
    )
    def test_firmware_version(
        self: TestTpmDriver,
        tpm_version_to_test: str,
        expected_firmware_name: str,
        logger: logging.Logger,
        tile_id: int,
        callbacks: MockCallableGroup,
        static_tile_simulator: StaticTileSimulator,
    ) -> None:
        """
        Test that the tpm driver will get the correct firmware bitfile.

        :param tpm_version_to_test: TPM version: "tpm_v1_2" or "tpm_v1_6"
        :param expected_firmware_name: the expected value of firmware_name
        :param logger: a object that implements the standard logging
            interface of :py:class:`logging.Logger`
        :param tile_id: the unique ID for the tile
        :param callbacks: dictionary of driver callbacks.
        :param static_tile_simulator: The tile used by the TpmDriver.
        """
        driver = TpmDriver(
            logger,
            tile_id,
            static_tile_simulator,
            tpm_version_to_test,
            callbacks["communication_status"],
            callbacks["component_state"],
        )
        assert driver.firmware_name == expected_firmware_name<|MERGE_RESOLUTION|>--- conflicted
+++ resolved
@@ -247,18 +247,13 @@
             side_effect=LibraryError("attribute mocked to fail")
         )
 
-<<<<<<< HEAD
-        tpm_driver.updating_attributes()
+        tpm_driver._update_attributes()
         assert (
             tpm_driver._tile_health_structure["temperature"]["MON_5V0"]
             != static_tile_simulator.tpm._tile_health_structure["temperature"][
                 "MON_5V0"
             ]
         )
-=======
-        tpm_driver._update_attributes()
-        assert tpm_driver._voltage != static_tile_simulator.tpm._voltage
->>>>>>> a01e80f1
 
     @pytest.mark.xfail
     def test_read_tile_attributes(
