--- conflicted
+++ resolved
@@ -220,12 +220,6 @@
         board_temp = 4
         voltage = 1
 
-<<<<<<< HEAD
-        aavs_tile_simulator.tpm._fpga1_temperature = fpga1_temp
-        aavs_tile_simulator.tpm._fpga2_temperature = fpga2_temp
-        aavs_tile_simulator.tpm._board_temperature = board_temp
-        aavs_tile_simulator.tpm._voltage = voltage
-=======
         static_tile_simulator.tpm._tile_health_structure["temperature"][
             "FPGA0"
         ] = fpga1_temp
@@ -236,7 +230,6 @@
             "board"
         ] = board_temp
         static_tile_simulator.tpm._tile_health_structure["voltage"]["MON_5V0"] = voltage
->>>>>>> 4904691e
 
         tpm_driver._update_attributes()
 
@@ -247,27 +240,18 @@
         assert tpm_driver._tile_health_structure["voltage"]["MON_5V0"] == voltage
 
         # Check value not updated if we have a failure
-<<<<<<< HEAD
-        aavs_tile_simulator.tpm._voltage = 2.2
-        aavs_tile_simulator.get_voltage = unittest.mock.Mock(
-=======
         static_tile_simulator.tpm._tile_health_structure["voltage"][
             "MON_5V0"
         ] = pytest.approx(2.2)
         static_tile_simulator.get_voltage = unittest.mock.Mock(
->>>>>>> 4904691e
             side_effect=LibraryError("attribute mocked to fail")
         )
 
         tpm_driver._update_attributes()
-<<<<<<< HEAD
-        assert tpm_driver._voltage != aavs_tile_simulator.tpm._voltage
-=======
         assert (
             tpm_driver._tile_health_structure["voltage"]["MON_5V0"]
             != static_tile_simulator.tpm._tile_health_structure["voltage"]["MON_5V0"]
         )
->>>>>>> 4904691e
 
     @pytest.mark.xfail
     def test_read_tile_attributes(
@@ -299,16 +283,6 @@
         get_pps_delay = tpm_driver.pps_delay
         get_fpgs_sync_time = tpm_driver.fpga_reference_time
 
-<<<<<<< HEAD
-        assert board_temperature == AavsTileSimulator.BOARD_TEMPERATURE
-        assert voltage == AavsTileSimulator.VOLTAGE
-        assert fpga1_temperature == AavsTileSimulator.FPGA1_TEMPERATURE
-        assert fpga2_temperature == AavsTileSimulator.FPGA2_TEMPERATURE
-        assert adc_rms == list(AavsTileSimulator.ADC_RMS)
-        assert get_fpga_time == [2, 2]
-        assert get_pps_delay == AavsTileSimulator.PPS_DELAY
-        assert get_fpgs_sync_time == 0.4
-=======
         assert board_temperature == pytest.approx(StaticTileSimulator.BOARD_TEMPERATURE)
         assert voltage == pytest.approx(StaticTileSimulator.VOLTAGE)
         assert fpga1_temperature == pytest.approx(StaticTileSimulator.FPGA1_TEMPERATURE)
@@ -317,7 +291,6 @@
         assert get_fpga_time == [2, 2]
         assert get_pps_delay == StaticTileSimulator.PPS_DELAY
         assert get_fpgs_sync_time == pytest.approx(0.4)
->>>>>>> 4904691e
 
     def test_dumb_read_tile_attributes(
         self: TestTpmDriver,
@@ -336,11 +309,7 @@
         _ = tpm_driver.register_list
         tpm_driver._get_register_list()
         _ = tpm_driver.pps_present
-<<<<<<< HEAD
-        tpm_driver._check_pps_present()
-=======
         # _ = tpm_driver._check_pps_present()
->>>>>>> 4904691e
         _ = tpm_driver.sysref_present
         _ = tpm_driver.clock_present
         _ = tpm_driver.pll_locked
