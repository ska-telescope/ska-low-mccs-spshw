--- conflicted
+++ resolved
@@ -351,7 +351,6 @@
         tile_simulator.tpm.read_register.assert_not_called()  # type: ignore
         assert value_read == []
 
-<<<<<<< HEAD
     def test_read_register_failure(
         self: TestTpmDriver,
         tpm_driver: TpmDriver,
@@ -359,12 +358,6 @@
     ) -> None:
         """
         Test the read register function under a failure.
-=======
-        tile_simulator._tile_health_structure["temperatures"]["FPGA0"] = fpga1_temp
-        tile_simulator._tile_health_structure["temperatures"]["FPGA1"] = fpga2_temp
-        tile_simulator._tile_health_structure["temperatures"]["board"] = board_temp
-        tile_simulator._tile_health_structure["voltages"]["MON_5V0"] = voltage
->>>>>>> 38741234
 
         :param tpm_driver: The TPM driver instance being tested.
         :param tile_simulator: A mock object representing
@@ -378,7 +371,6 @@
         # Check that the exception is caught
         tpm_driver.read_register("fpga1.dsp_regfile.stream_status.channelizer_vld")
 
-<<<<<<< HEAD
     def test_write_read_address(
         self: TestTpmDriver,
         tpm_driver: TpmDriver,
@@ -393,36 +385,17 @@
         """
         # Arrange
         tile_simulator.connect()
-=======
-        # check that they are updated
-        assert tpm_driver._tile_health_structure["temperatures"]["FPGA0"] == fpga1_temp
-        assert tpm_driver._tile_health_structure["temperatures"]["FPGA1"] == fpga2_temp
-        assert tpm_driver._tile_health_structure["temperatures"]["board"] == board_temp
-        assert tpm_driver._tile_health_structure["voltages"]["MON_5V0"] == voltage
-
-        # Check value not updated if we have a failure
-        tile_simulator._tile_health_structure["voltages"]["MON_5V0"] = pytest.approx(
-            2.6
-        )
->>>>>>> 38741234
 
         # Act
         tpm_driver.write_address(4, [2, 3, 4, 5])
         read_value = tpm_driver.read_address(4, 4)
 
-<<<<<<< HEAD
         # Assert
         assert read_value == [2, 3, 4, 5]
 
         # Check exceptions are caught.
         tile_simulator.tpm = None
         tpm_driver.write_address(4, [2, 3, 4, 5])
-=======
-        assert (
-            tpm_driver._tile_health_structure["voltages"]["MON_5V0"]
-            != tile_simulator._tile_health_structure["voltages"]["MON_5V0"]
-        )
->>>>>>> 38741234
 
     def test_read_tile_attributes(
         self: TestTpmDriver,
@@ -859,11 +832,7 @@
         tile_simulator: TileSimulator,
     ) -> None:
         """
-<<<<<<< HEAD
-        Test to ensure the tpm_driver can check the TPM programmed state.
-=======
         Test that we can configure the 40G core.
->>>>>>> 38741234
 
         Test to ensure the tpm_driver can read the _check_programmed() method
         correctly if the mocked TPM is programmed.
