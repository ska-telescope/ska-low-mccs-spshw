--- conflicted
+++ resolved
@@ -1229,11 +1229,7 @@
         # Read PyFABIL software preADU levels for preADU 1, channel 1
         assert tile_simulator.tpm.preadu[1].get_attenuation()[1] == 3.00
         # Check TPM driver preADU levels
-<<<<<<< HEAD
-        assert tpm_driver.preadu_levels.tolist() == [3.00] * 32
-=======
         tpm_driver.preadu_levels = np.array([3.00] * 32)
->>>>>>> 3469cfdf
 
         # Check exception caught.
         tpm_driver._set_preadu_levels = unittest.mock.Mock(  # type: ignore[assignment]
