--- conflicted
+++ resolved
@@ -18,13 +18,8 @@
 from ska_control_model import CommunicationStatus, TaskStatus
 from ska_tango_testing.mock import MockCallableGroup
 
-<<<<<<< HEAD
+# from .aavs_tile_simulator import AavsTileSimulator
 from ska_low_mccs_spshw.tile import AavsTileSimulator, TpmDriver
-
-# from .aavs_tile_simulator import AavsTileSimulator
-=======
-from ska_low_mccs_spshw.tile import StaticTileSimulator, TpmDriver
->>>>>>> a01e80f1
 from ska_low_mccs_spshw.tile.tpm_status import TpmStatus
 
 
@@ -34,14 +29,8 @@
     logger: logging.Logger,
     tile_id: int,
     tpm_version: str,
-<<<<<<< HEAD
-    communication_state_changed_callback: MockCallable,
-    component_state_changed_callback: MockCallable,
+    callbacks: MockCallableGroup,
     aavs_tile_simulator: AavsTileSimulator,
-=======
-    callbacks: MockCallableGroup,
-    static_tile_simulator: StaticTileSimulator,
->>>>>>> a01e80f1
 ) -> TpmDriver:
     """
     Return a TPMDriver using a aavs_tile_simulator.
@@ -50,17 +39,8 @@
         interface of :py:class:`logging.Logger`
     :param tile_id: the unique ID for the tile
     :param tpm_version: TPM version: "tpm_v1_2" or "tpm_v1_6"
-<<<<<<< HEAD
-    :param communication_state_changed_callback: callback to be
-        called when the status of the communications channel between
-        the component manager and its component changes
-    :param component_state_changed_callback: callback to be
-        called when the component state changes
+    :param callbacks: dictionary of driver callbacks.
     :param aavs_tile_simulator: The tile used by the TpmDriver.
-=======
-    :param callbacks: dictionary of driver callbacks.
-    :param static_tile_simulator: The tile used by the TpmDriver.
->>>>>>> a01e80f1
 
     :return: a TpmDriver driving a simulated tile
     """
@@ -80,13 +60,8 @@
     def test_communication(
         self: TestTpmDriver,
         tpm_driver: TpmDriver,
-<<<<<<< HEAD
-        aavs_tile_simulator: AavsTileSimulator,
-        mock_task_callback: MockCallable,
-=======
-        static_tile_simulator: StaticTileSimulator,
+        aavs_tile_simulator: AavsTileSimulator,
         callbacks: MockCallableGroup,
->>>>>>> a01e80f1
     ) -> None:
         """
         Test we can create the driver and start communication with the component.
@@ -95,12 +70,8 @@
         the underlying component.
 
         :param tpm_driver: the tpm driver under test.
-<<<<<<< HEAD
         :param aavs_tile_simulator: An hardware tile mock
-=======
-        :param static_tile_simulator: An hardware tile mock
         :param callbacks: dictionary of driver callbacks.
->>>>>>> a01e80f1
         """
         assert tpm_driver.communication_state == CommunicationStatus.DISABLED
         tpm_driver.start_communicating()
@@ -109,41 +80,19 @@
         )
         callbacks["communication_status"].assert_call(CommunicationStatus.ESTABLISHED)
 
-<<<<<<< HEAD
-        # Wait for the message to execute
-        time.sleep(1)
         assert aavs_tile_simulator.tpm
-=======
-        assert static_tile_simulator.tpm
->>>>>>> a01e80f1
 
         tpm_driver.stop_communicating()
 
-<<<<<<< HEAD
-        time.sleep(1)
-        assert aavs_tile_simulator.tpm is None
-        assert tpm_driver.communication_state == CommunicationStatus.NOT_ESTABLISHED
-
-        # check that when we call stop communicating with communication disabled
-        tpm_driver.update_communication_state(CommunicationStatus.DISABLED)
-        assert tpm_driver.stop_communicating() is None
-
-        # check start communicate where connect raises failure
-        assert not aavs_tile_simulator.tpm
-
-        mock_task_callback.side_effect = LibraryError("attribute mocked to fail")
-        aavs_tile_simulator.connect = mock_task_callback
-=======
         callbacks["communication_status"].assert_call(CommunicationStatus.DISABLED)
         assert tpm_driver.communication_state == CommunicationStatus.DISABLED
 
         time.sleep(3)  # TODO: need to wait for next poll
-        assert static_tile_simulator.tpm is None
-
-        static_tile_simulator.connect = unittest.mock.Mock(
+        assert aavs_tile_simulator.tpm is None
+
+        aavs_tile_simulator.connect = unittest.mock.Mock(
             side_effect=LibraryError("attribute mocked to fail")
         )
->>>>>>> a01e80f1
 
         # start communicating unblocks the polling loop therefore starting it
         tpm_driver.start_communicating()
@@ -157,7 +106,6 @@
         assert not tpm_driver.tile.tpm
         assert tpm_driver._tpm_status == TpmStatus.UNCONNECTED
 
-
     def test_write_read_registers(
         self: TestTpmDriver,
         tpm_driver: TpmDriver,
@@ -172,51 +120,28 @@
         :param tpm_driver: The tpm driver under test.
         :param aavs_tile_simulator: The mocked tile
         """
-<<<<<<< HEAD
         # No UDP connection are used here. The aavs_tile_simulator
-        # constructs a mocked TPM in its connect command()
-        aavs_tile_simulator.connect()
-=======
-        # No UDP connection are used here. The static_tile_simulator
         # constructs a mocked TPM
         # Therefore the tile will have access to the TPM after connect().
-        static_tile_simulator.connect()
-        assert static_tile_simulator.tpm is not None
-        static_tile_simulator.tpm.write_register("fpga1.1", 3)
-        static_tile_simulator.tpm.write_register("fpga2.2", 2)
-        static_tile_simulator.tpm.write_register(
+        aavs_tile_simulator.connect()
+        assert aavs_tile_simulator.tpm is not None
+        aavs_tile_simulator.tpm.write_register("fpga1.1", 3)
+        aavs_tile_simulator.tpm.write_register("fpga2.2", 2)
+        aavs_tile_simulator.tpm.write_register(
             "fpga1.dsp_regfile.stream_status.channelizer_vld", 2
         )
-
-        # write to fpga1
-        # write_register(register_name, values, offset, device)
-        tpm_driver.write_register("1", 17)
-        read_value = tpm_driver.read_register("1")
-        assert read_value == [17]
-
-        # test write to unknown register
-        tpm_driver.write_register("unknown", 17)
-        read_value = tpm_driver.read_register("unknown")
-        assert read_value == []
-
-        # write to fpga2
-        tpm_driver.write_register("2", 17)
-        read_value = tpm_driver.read_register("2")
-        assert read_value == [17]
-
-        # test write to unknown register
-        tpm_driver.write_register("unknown", 17)
-        read_value = tpm_driver.read_register("unknown")
-        assert read_value == []
->>>>>>> a01e80f1
 
         desired_value = 17
         tpm_driver.write_register("fpga1.test_generator.delay_0", desired_value)
-        assert tpm_driver.read_register("fpga1.test_generator.delay_0") == [desired_value]
+        assert tpm_driver.read_register("fpga1.test_generator.delay_0") == [
+            desired_value
+        ]
 
         desired_value = 12
         tpm_driver.write_register("fpga1.test_generator.delay_0", desired_value)
-        assert tpm_driver.read_register("fpga1.test_generator.delay_0") == [desired_value]
+        assert tpm_driver.read_register("fpga1.test_generator.delay_0") == [
+            desired_value
+        ]
 
         # test write to non present register
         tpm_driver.write_register("non_existent_register", 17)
@@ -248,16 +173,10 @@
         aavs_tile_simulator.tpm = None
         tpm_driver.write_address(4, [2, 3, 4, 5])
 
-
     def test_update_attributes(
         self: TestTpmDriver,
         tpm_driver: TpmDriver,
-<<<<<<< HEAD
         aavs_tile_simulator: unittest.mock.Mock,
-        mock_task_callback: MockCallable,
-=======
-        static_tile_simulator: unittest.mock.Mock,
->>>>>>> a01e80f1
     ) -> None:
         """
         Test we can update attributes.
@@ -292,22 +211,13 @@
         assert tpm_driver._voltage == voltage
 
         # Check value not updated if we have a failure
-<<<<<<< HEAD
-        aavs_tile_simulator._voltage = 2.2
-        mock_task_callback.side_effect = LibraryError("attribute mocked to fail")
-        aavs_tile_simulator.get_voltage = mock_task_callback
+        aavs_tile_simulator.tpm._voltage = 2.2
+        aavs_tile_simulator.get_voltage = unittest.mock.Mock(
+            side_effect=LibraryError("attribute mocked to fail")
+        )
 
         tpm_driver._update_attributes()
-        assert tpm_driver._voltage != aavs_tile_simulator._voltage
-=======
-        static_tile_simulator.tpm._voltage = 2.2
-        static_tile_simulator.get_voltage = unittest.mock.Mock(
-            side_effect=LibraryError("attribute mocked to fail")
-        )
-
-        tpm_driver._update_attributes()
-        assert tpm_driver._voltage != static_tile_simulator.tpm._voltage
->>>>>>> a01e80f1
+        assert tpm_driver._voltage != aavs_tile_simulator.tpm._voltage
 
     def test_read_tile_attributes(
         self: TestTpmDriver,
@@ -323,18 +233,17 @@
         # No UDP connection are used here. The aavs_tile_simulator
         # constructs a mocked TPM
         # Therefore the tile will have access to the TPM after connect().
-<<<<<<< HEAD
-        tpm_driver.tile = aavs_tile_simulator
-        aavs_tile_simulator.connect()
-        aavs_tile_simulator.program_fpgas("non_existent_bit_file.bit")
+        aavs_tile_simulator.connect()
+
+        aavs_tile_simulator.fpga_time = 2
+        aavs_tile_simulator["fpga1.pps_manager.sync_time_val"] = 0.4
+        assert aavs_tile_simulator.tpm is not None
+        aavs_tile_simulator.tpm._fpga_current_frame = 2
+
+        # mock tpm as programmed so attributes can be updated
+        tpm_driver._tpm_status = TpmStatus.INITIALISED
+        aavs_tile_simulator.tpm._is_programmed = True
         tpm_driver._update_attributes()
-=======
-        static_tile_simulator.connect()
-        static_tile_simulator.fpga_time = 2
-        static_tile_simulator["fpga1.pps_manager.sync_time_val"] = 0.4
-        assert static_tile_simulator.tpm is not None
-        static_tile_simulator.tpm._fpga_current_frame = 2
->>>>>>> a01e80f1
 
         board_temperature = tpm_driver.board_temperature
         voltage = tpm_driver.voltage
@@ -351,8 +260,10 @@
         assert fpga2_temperature == aavs_tile_simulator.FPGA2_TEMPERATURE
         assert adc_rms == aavs_tile_simulator.ADC_RMS
         assert get_fpga_time == aavs_tile_simulator.FPGAS_TIME
-        assert get_pps_delay== aavs_tile_simulator.PPS_DELAY
-        assert get_fpgs_sync_time == aavs_tile_simulator["fpga1.pps_manager.sync_time_val"]
+        assert get_pps_delay == aavs_tile_simulator.PPS_DELAY
+        assert (
+            get_fpgs_sync_time == aavs_tile_simulator["fpga1.pps_manager.sync_time_val"]
+        )
 
     def test_dumb_read_tile_attributes(
         self: TestTpmDriver,
@@ -365,18 +276,11 @@
         :param tpm_driver: The tpm driver under test.
         :param aavs_tile_simulator: The mocked tile
         """
-<<<<<<< HEAD
         aavs_tile_simulator.connect()
         aavs_tile_simulator.fpga_time = 2
         aavs_tile_simulator["fpga1.pps_manager.sync_time_val"] = 0.4
+        assert aavs_tile_simulator.tpm is not None
         aavs_tile_simulator.tpm._fpga_current_frame = 2
-=======
-        static_tile_simulator.connect()
-        static_tile_simulator.fpga_time = 2
-        static_tile_simulator["fpga1.pps_manager.sync_time_val"] = 0.4
-        assert static_tile_simulator.tpm is not None
-        static_tile_simulator.tpm._fpga_current_frame = 2
->>>>>>> a01e80f1
 
         _ = tpm_driver.register_list
         tpm_driver._get_register_list()
@@ -397,18 +301,11 @@
         :param tpm_driver: The tpm driver under test.
         :param aavs_tile_simulator: The mocked tile
         """
-<<<<<<< HEAD
         aavs_tile_simulator.connect()
         aavs_tile_simulator.fpga_time = 2
         aavs_tile_simulator["fpga1.pps_manager.sync_time_val"] = 0.4
+        assert aavs_tile_simulator.tpm is not None
         aavs_tile_simulator.tpm._fpga_current_frame = 2
-=======
-        static_tile_simulator.connect()
-        static_tile_simulator.fpga_time = 2
-        static_tile_simulator["fpga1.pps_manager.sync_time_val"] = 0.4
-        assert static_tile_simulator.tpm is not None
-        static_tile_simulator.tpm._fpga_current_frame = 2
->>>>>>> a01e80f1
 
         tpm_driver.channeliser_truncation = [4] * 512
         _ = tpm_driver.channeliser_truncation
@@ -438,18 +335,43 @@
             [[64, 32, 1, 0, 0, 0, 0, 0], [128, 8, 0, 2, 32, 1, 1, 1]]
         )
 
-<<<<<<< HEAD
-    def test_polling_loop(
-        self: TestTPMDriver,
-        tpm_driver: TpmDriver,
-        aavs_tile_simulator: AavsTileSimulator,
-    ) -> None:
-        """
-        Test the polling loop works as expected.
-
-        The polling loop is run on a thread so to unit test here is tricky.
-        The start communicating function unblocks the polling loop, allows the polling
-        loop to be tested.
+    def test_tpm_status(
+        self: TestTpmDriver,
+        tpm_driver: TpmDriver,
+        aavs_tile_simulator: AavsTileSimulator,
+    ) -> None:
+        """
+        Test that the tpm status reports as expected.
+
+        :param tpm_driver: The tpm driver under test.
+        :param aavs_tile_simulator: The mocked tile
+        """
+        assert tpm_driver._tpm_status == TpmStatus.UNKNOWN
+        # just used to call update_tpm_status and cover the tpm_status property in test
+
+        assert tpm_driver.tpm_status == TpmStatus.UNCONNECTED
+
+        aavs_tile_simulator.connect()
+        tpm_driver._update_communication_state(CommunicationStatus.ESTABLISHED)
+
+        assert tpm_driver.tpm_status == TpmStatus.UNPROGRAMMED
+
+        # reset with connection to TPM
+        assert aavs_tile_simulator.tpm
+        # mock programmed state by changing the following
+        aavs_tile_simulator.tpm._is_programmed = True
+        tpm_driver._tile_id = aavs_tile_simulator._tile_id + 1
+        tpm_driver._tpm_status = TpmStatus.UNCONNECTED
+
+        assert tpm_driver.tpm_status == TpmStatus.PROGRAMMED
+
+    def test_get_tile_id(
+        self: TestTpmDriver,
+        tpm_driver: TpmDriver,
+        aavs_tile_simulator: AavsTileSimulator,
+    ) -> None:
+        """
+        Test that we can get the tile_id from the mocked Tile.
 
         :param tpm_driver: The tpm driver under test.
         :param aavs_tile_simulator: The mocked tile
@@ -457,95 +379,26 @@
         # No UDP connection are used here. The aavs_tile_simulator
         # constructs a mocked TPM
         # Therefore the tile will have access to the TPM after connect().
-        assert not aavs_tile_simulator.tpm
         aavs_tile_simulator.connect()
         assert aavs_tile_simulator.tpm
-
-        # start communicating unblocks the polling loop therefore starting it
-        assert tpm_driver.communication_state == CommunicationStatus.DISABLED
-        tpm_driver.start_communicating()
-        assert tpm_driver.communication_state == CommunicationStatus.NOT_ESTABLISHED
-        # allow time to run a few poll loops
-        time.sleep(0.1)
-
-        # trigger the stop polling loop should disconnect the tpm and
-        # set communication state to NOT_ESTABLISHED
-        tpm_driver._stop_polling_event.set()
-        # allow time to poll complete poll
-        time.sleep(0.1)
-        assert tpm_driver._is_programmed is False
-        assert tpm_driver.communication_state == CommunicationStatus.NOT_ESTABLISHED
-        assert tpm_driver._tpm_status == TpmStatus.UNCONNECTED
-        assert aavs_tile_simulator.tpm is None
-
-        # restart the polling loop. Since the connection state
-        # is ESTABLISHED the loop will
-        # attempt to poll the tpm to check communication.
-        # However the connection is now lost
-        assert not aavs_tile_simulator.tpm
-        # restart polling loop
-        tpm_driver.update_communication_state(CommunicationStatus.ESTABLISHED)
-        tpm_driver._stop_polling_event.clear()
-        tpm_driver._start_polling_event.set()
-
-        # give sufficient time to give up an connecting and return fault
-        time.sleep(1)
-
-        # assert tpm_driver._faulty
-        assert tpm_driver.communication_state == CommunicationStatus.NOT_ESTABLISHED
-        assert tpm_driver._tpm_status == TpmStatus.UNCONNECTED
-
-        # the connection should attempt to restart given enough time
-        time.sleep(6)
-        assert aavs_tile_simulator.tpm
-        assert tpm_driver.communication_state == CommunicationStatus.ESTABLISHED
-
-=======
->>>>>>> a01e80f1
-    def test_tpm_status(
-        self: TestTpmDriver,
-        tpm_driver: TpmDriver,
-        aavs_tile_simulator: AavsTileSimulator,
-    ) -> None:
-        """
-        Test that the tpm status reports as expected.
-
-        :param tpm_driver: The tpm driver under test.
-        :param aavs_tile_simulator: The mocked tile
-        """
-        assert tpm_driver._tpm_status == TpmStatus.UNKNOWN
-        # just used to call update_tpm_status and cover the tpm_status property in test
-
-        assert tpm_driver.tpm_status == TpmStatus.UNCONNECTED
-
-<<<<<<< HEAD
-        aavs_tile_simulator.connect()
-        tpm_driver.update_communication_state(CommunicationStatus.ESTABLISHED)
-=======
-        static_tile_simulator.connect()
-        tpm_driver._update_communication_state(CommunicationStatus.ESTABLISHED)
->>>>>>> a01e80f1
-
-        assert tpm_driver.tpm_status == TpmStatus.UNPROGRAMMED
-
-        # reset with connection to TPM
-<<<<<<< HEAD
-        aavs_tile_simulator.tpm._is_programmed = True
-=======
-        assert static_tile_simulator.tpm
-        static_tile_simulator.tpm._is_programmed = True
->>>>>>> a01e80f1
-        tpm_driver._tpm_status = TpmStatus.UNCONNECTED
-        
-        assert tpm_driver.tpm_status == TpmStatus.PROGRAMMED
-
-    def test_get_tile_id(
-        self: TestTpmDriver,
-        tpm_driver: TpmDriver,
-        aavs_tile_simulator: AavsTileSimulator,
-    ) -> None:
-        """
-        Test that we can get the tile_id from the mocked Tile.
+        aavs_tile_simulator.tpm._tile_id = 5
+
+        # mocked error case
+        mock_libraryerror = unittest.mock.Mock(
+            side_effect=LibraryError("attribute mocked to fail")
+        )
+        aavs_tile_simulator.get_tile_id = unittest.mock.MagicMock(
+            side_effect=mock_libraryerror
+        )
+        assert tpm_driver.get_tile_id() == 0
+
+    def test_start_acquisition(
+        self: TestTpmDriver,
+        tpm_driver: TpmDriver,
+        aavs_tile_simulator: AavsTileSimulator,
+    ) -> None:
+        """
+        Test that start acquisition writes to mocked registers on the mocked tile.
 
         :param tpm_driver: The tpm driver under test.
         :param aavs_tile_simulator: The mocked tile
@@ -553,60 +406,17 @@
         # No UDP connection are used here. The aavs_tile_simulator
         # constructs a mocked TPM
         # Therefore the tile will have access to the TPM after connect().
-<<<<<<< HEAD
-        aavs_tile_simulator.connect()
-
-        tile_id = 5
-        aavs_tile_simulator._tile_id = tile_id
-        assert aavs_tile_simulator.tpm
-=======
-        static_tile_simulator.connect()
-        assert static_tile_simulator.tpm
-        static_tile_simulator.tpm._tile_id = 5
->>>>>>> a01e80f1
-        tile_id = tpm_driver.get_tile_id()
-        assert tile_id == tile_id
-
-        # mocked error case
-        mock_libraryerror = unittest.mock.Mock(
-            side_effect=LibraryError("attribute mocked to fail")
-        )
-        aavs_tile_simulator.get_tile_id = unittest.mock.MagicMock(
-            side_effect=mock_libraryerror
-        )
-        assert tpm_driver.get_tile_id() == 0
-
-    def test_start_acquisition(
-        self: TestTpmDriver,
-        tpm_driver: TpmDriver,
-        aavs_tile_simulator: AavsTileSimulator,
-    ) -> None:
-        """
-        Test that start acquisition writes to mocked registers on the mocked tile.
-
-        :param tpm_driver: The tpm driver under test.
-        :param aavs_tile_simulator: The mocked tile
-        """
-        # No UDP connection are used here. The aavs_tile_simulator
-        # constructs a mocked TPM
-        # Therefore the tile will have access to the TPM after connect().
         aavs_tile_simulator.connect()
 
         # get_arp_table is mocked to fail, so start_acquisition should
         # return false.
         assert tpm_driver.start_acquisition() is False
 
-<<<<<<< HEAD
-        aavs_tile_simulator.check_arp_table = unittest.mock.MagicMock(return_value=True)
-        aavs_tile_simulator.start_acquisition = unittest.mock.MagicMock(
-            return_value=True
-=======
-        static_tile_simulator.check_arp_table = (  # type: ignore[assignment]
+        aavs_tile_simulator.check_arp_table = (  # type: ignore[assignment]
             unittest.mock.MagicMock()
         )
-        static_tile_simulator.start_acquisition = (  # type: ignore[assignment]
+        aavs_tile_simulator.start_acquisition = (  # type: ignore[assignment]
             unittest.mock.MagicMock(return_value=True)
->>>>>>> a01e80f1
         )
         # mocked response from one register other will fail
         aavs_tile_simulator["fpga1.dsp_regfile.stream_status.channelizer_vld"] = 1
@@ -636,13 +446,8 @@
         # Therefore the tile will have access to the TPM after connect().
         aavs_tile_simulator.connect()
         # mocked register return
-<<<<<<< HEAD
-        expected_delay_written = list(range(32))
+        expected_delay_written: list[float] = list(range(32))
         aavs_tile_simulator["fpga1.test_generator.delay_0"] = expected_delay_written[
-=======
-        expected_delay_written: list[float] = list(range(32))
-        static_tile_simulator["fpga1.test_generator.delay_0"] = expected_delay_written[
->>>>>>> a01e80f1
             0:16
         ]
         aavs_tile_simulator["fpga2.test_generator.delay_0"] = expected_delay_written[
@@ -653,38 +458,20 @@
         for i in range(32):
             programmed_delays[i] = expected_delay_written[i] * 1.25
         # No method static_time_delays.
+        print(f"Programmed delays: {programmed_delays}")
         tpm_driver.static_delays = programmed_delays
 
         # assert both fpgas have that delay
-        assert (
-            aavs_tile_simulator["fpga1.test_generator.delay_0"]
-            == expected_delay_written[0:16]
-        )
-        assert (
-            aavs_tile_simulator["fpga2.test_generator.delay_0"]
-            == expected_delay_written[16:32]
-        )
-
-<<<<<<< HEAD
-        # check set_time_delay failure
-        expected_delay_written = [43.0, 98.2]
-        mock_error = unittest.mock.Mock(side_effect=Exception("mocked to fail"))
-        aavs_tile_simulator.set_time_delays = unittest.mock.MagicMock(
-            side_effect=mock_error
-        )
-        tpm_driver.static_time_delays = programmed_delays
-
-        assert (
-            aavs_tile_simulator["fpga1.test_generator.delay_0"]
-            != expected_delay_written
-        )
-        assert (
-            aavs_tile_simulator["fpga2.test_generator.delay_0"]
-            != expected_delay_written
-        )
-
-=======
->>>>>>> a01e80f1
+        for i in range(16):
+            assert (
+                aavs_tile_simulator[f"fpga1.test_generator.delay_{i}"]
+                == expected_delay_written[i] + 128
+            )
+            assert (
+                aavs_tile_simulator[f"fpga2.test_generator.delay_{i}"]
+                == expected_delay_written[i + 16] + 128
+            )
+
     def test_read_write_address(
         self: TestTpmDriver,
         tpm_driver: TpmDriver,
@@ -849,52 +636,32 @@
         :param aavs_tile_simulator: The mocked tile
         """
         assert tpm_driver._check_programmed() is False
-<<<<<<< HEAD
-        aavs_tile_simulator.connect()
+        aavs_tile_simulator.connect()
+        assert aavs_tile_simulator.tpm is not None
         aavs_tile_simulator.tpm._is_programmed = True
-=======
-        static_tile_simulator.connect()
-        assert static_tile_simulator.tpm is not None
-        static_tile_simulator.tpm._is_programmed = True
->>>>>>> a01e80f1
         assert tpm_driver._check_programmed() is True
 
     def test_initialise(
         self: TestTpmDriver,
         tpm_driver: TpmDriver,
-<<<<<<< HEAD
-        aavs_tile_simulator: AavsTileSimulator,
-=======
-        static_tile_simulator: StaticTileSimulator,
+        aavs_tile_simulator: AavsTileSimulator,
         callbacks: MockCallableGroup,
->>>>>>> a01e80f1
     ) -> None:
         """
         When we initialise the tpm_driver the mockedTPM gets the correct calls.
 
         :param tpm_driver: The tpm driver under test.
-<<<<<<< HEAD
-        :param aavs_tile_simulator: The mocked tile
-=======
-        :param static_tile_simulator: The mocked tile
+        :param aavs_tile_simulator: The mocked tile
         :param callbacks: dictionary of mock callbacks
->>>>>>> a01e80f1
 
         Test cases:
         * programfpga succeeds to programm the fpga
         * programfpga fails to programm the fpga
         """
         # establish connection to the TPM
-<<<<<<< HEAD
-        aavs_tile_simulator.connect()
-        initialise_task_callback = MockCallable()
-        assert aavs_tile_simulator.is_programmed() is False
-        tpm_driver.initialise(task_callback=initialise_task_callback)
-=======
-        static_tile_simulator.connect()
-        assert not static_tile_simulator.is_programmed()
+        aavs_tile_simulator.connect()
+        assert not aavs_tile_simulator.is_programmed()
         tpm_driver.initialise(task_callback=callbacks["task"])
->>>>>>> a01e80f1
 
         callbacks["task"].assert_call(status=TaskStatus.QUEUED)
         callbacks["task"].assert_call(status=TaskStatus.IN_PROGRESS)
@@ -902,38 +669,23 @@
             status=TaskStatus.COMPLETED, result="The initialisation task has completed"
         )
 
-<<<<<<< HEAD
-        assert aavs_tile_simulator.is_programmed() is True
+        assert aavs_tile_simulator.is_programmed()
         assert tpm_driver._is_programmed is True
         assert tpm_driver._tpm_status == TpmStatus.INITIALISED
+
+        assert aavs_tile_simulator.tpm is not None  # for the type checker
         aavs_tile_simulator.tpm._tpm_status = TpmStatus.PROGRAMMED
-=======
-        assert static_tile_simulator.is_programmed()
-        assert tpm_driver._is_programmed is True
-        assert tpm_driver._tpm_status == TpmStatus.INITIALISED
-
-        assert static_tile_simulator.tpm is not None  # for the type checker
-        static_tile_simulator.tpm._tpm_status = TpmStatus.PROGRAMMED
->>>>>>> a01e80f1
 
         # assert aavs_tile_simulator["fpga1.dsp_regfile.config_id.station_id"] == 0
         # assert aavs_tile_simulator["fpga1.dsp_regfile.config_id.tile_id"] == 0
 
         # The FPGA is mocked to not be programmed after the program_fpga command.
         # check that the initialisation process has failed.
-<<<<<<< HEAD
+
+        assert aavs_tile_simulator.tpm is not None  # for the type checker
         aavs_tile_simulator.tpm._is_programmed = False
         aavs_tile_simulator.program_fpgas = unittest.mock.MagicMock(return_value=False)
-        tpm_driver.initialise(task_callback=initialise_task_callback)
-=======
-
-        assert static_tile_simulator.tpm is not None  # for the type checker
-        static_tile_simulator.tpm._is_programmed = False
-        static_tile_simulator.program_fpgas = unittest.mock.MagicMock(
-            return_value=False
-        )
         tpm_driver.initialise(task_callback=callbacks["task"])
->>>>>>> a01e80f1
         time.sleep(0.1)
         callbacks["task"].assert_call(status=TaskStatus.QUEUED)
         callbacks["task"].assert_call(status=TaskStatus.IN_PROGRESS)
@@ -953,7 +705,7 @@
         logger: logging.Logger,
         tile_id: int,
         callbacks: MockCallableGroup,
-        static_tile_simulator: StaticTileSimulator,
+        aavs_tile_simulator: AavsTileSimulator,
     ) -> None:
         """
         Test that the tpm driver will get the correct firmware bitfile.
@@ -964,12 +716,12 @@
             interface of :py:class:`logging.Logger`
         :param tile_id: the unique ID for the tile
         :param callbacks: dictionary of driver callbacks.
-        :param static_tile_simulator: The tile used by the TpmDriver.
+        :param aavs_tile_simulator: The tile used by the TpmDriver.
         """
         driver = TpmDriver(
             logger,
             tile_id,
-            static_tile_simulator,
+            aavs_tile_simulator,
             tpm_version_to_test,
             callbacks["communication_status"],
             callbacks["component_state"],
