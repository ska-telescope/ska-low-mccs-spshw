[tox]
skipsdist = true
isolated_build = true
envlist = py37
sitepackages = true

[testenv]
description = run tests
envdir = {toxworkdir}/.test_env
allowlist_externals = poetry
commands =
<<<<<<< HEAD
    poetry install
    poetry run python3 -B -m pytest {posargs}  # -B for https://github.com/pytest-dev/pytest-bdd/issues/401
=======
    python -B -m pytest {posargs:--cov-fail-under=80}  # -B for https://github.com/pytest-dev/pytest-bdd/issues/401
sitepackages = false
>>>>>>> 067b68c7

[testenv:test]
description = run tests in parallel
envdir = {toxworkdir}/.test_env
allowlist_externals = poetry
commands =
<<<<<<< HEAD
    poetry install
    poetry run python3 -m pytest --dist loadscope --numprocesses auto {posargs}
=======
    # this ugly hack is here because:
    # https://github.com/tox-dev/tox/issues/149
    python -m pip install -U --extra-index-url https://artefact.skao.int/repository/pypi-internal/simple -r{toxinidir}/requirements.txt
    python -m pytest --dist loadscope --numprocesses auto {posargs:--cov-fail-under=80}
>>>>>>> 067b68c7

[testenv:lint]
docformatter_args = --wrap-summaries 88 --wrap-descriptions 72 --pre-summary-newline

description = apply style and report linting 
<<<<<<< HEAD
envdir = {toxworkdir}/.lint_env
allowlist_externals = poetry
=======
deps = 
    -rrequirements-lint.txt
>>>>>>> 067b68c7
commands = 
    poetry install --no-root
    poetry run python3 -m black {posargs:src/ testing/src/}
    poetry run python3 -m docformatter -r -i {[testenv:lint]docformatter_args} {posargs:src/ testing/src/}
    poetry run python3 -m flake8 --max-complexity {[testenv:complexity]failure_threshold} \
        --extend-ignore=BLK,T,{[testenv:docstrings]report_only} \
        --show-source {posargs:src/ testing/src/}
    poetry run python3 -m mypy --config-file mypy.ini {posargs:src/ testing/src/}
    - poetry run python3 -m flake8 --max-complexity {[testenv:complexity]report_threshold} \
        --select=C,{[testenv:docstrings]report_only} \
        --statistics {posargs:src/ testing/src/}

[testenv:checklint]
description = report linting 
envdir = {toxworkdir}/.lint_env
allowlist_externals =
    mkdir
    poetry
commands = 
    mkdir -p build/reports
    poetry install --no-root
    - poetry run python3 -m flake8 --max-complexity {[testenv:complexity]failure_threshold} \
        --extend-ignore=T,{[testenv:docstrings]report_only} \
        --format=junit-xml --output-file=build/reports/linting.xml \
        {posargs:src/ testing/src/}
    poetry run python3 -m flake8 --max-complexity {[testenv:complexity]failure_threshold} \
        --extend-ignore=T,{[testenv:docstrings]report_only} \
        --show-source {posargs:src/ testing/src/}
    poetry run python3 -m docformatter -r {[testenv:lint]docformatter_args} {posargs:src/ testing/src/}
    poetry run python3 -m mypy --config-file mypy.ini {posargs:src/ testing/src/}
    - poetry run python3 -m flake8 --max-complexity {[testenv:complexity]report_threshold} \
        --select=C,{[testenv:docstrings]report_only} \
        --statistics {posargs:src/ testing/src/}

[testenv:complexity]
failure_threshold=9
report_threshold=8

description = Check McCabe cyclomatic complexity
envdir = {toxworkdir}/.lint_env
commands =
    poetry install --no-root
    poetry run python3 -m flake8 --select=C --max-complexity {posargs:{[testenv:complexity]report_threshold}} src/ testing/src/

[testenv:typecheck]
description = Perform static type checking
envdir = {toxworkdir}/.lint_env
commands =
    poetry install --no-root
    poetry run python3 -m mypy --config-file mypy.ini {posargs:src/ testing/src/}

[testenv:docstrings]
<<<<<<< HEAD
report_only=D205,D400,D401
=======
report_only=
basepython = python3
skip_install = true
>>>>>>> 067b68c7
description = Check for type hint annotations
envdir = {toxworkdir}/.lint_env
commands =
    poetry install --no-root
    poetry run python3 -m flake8 --select=D,DARG,RST --show-source --statistics {posargs:src/ testing/src/}

[testenv:todo]
description = Check code for TODO, FIXME, HACK, XXX, etc in comments
envdir = {toxworkdir}/.lint_env
commands =
    poetry install --no-root
    poetry run python3 -m flake8 --select=T --show-source {posargs:src/ testing/src/}

[testenv:package]
description = build packages and check validity
commands =
    poetry build
    ; poetry run twine check dist/*

[flake8]
# We have some long sphinx cross-refs that can't be broken. Black will still wrap at 88.
max-line-length = 110

rst-directives = literalinclude
rst-roles = py:attr, py:class, py:const, py:exc, py:func, py:meth, py:mod
docstring-style = sphinx
enable = DAR104
ignore = E203,FS003,W503  # E203 and W503 conflict with black
per-file-ignores =
    # N802 = PEP8 lowercase function name -- conflicts with Tango conventions
    src/ska_low_mccs/antenna/antenna_device.py: N802
    src/ska_low_mccs/antenna/demo_antenna_device.py: N802
    src/ska_low_mccs/apiu/apiu_device.py: N802
    src/ska_low_mccs/apiu/demo_apiu_device.py: N802
    src/ska_low_mccs/cluster_manager/cluster_manager_device.py: N802
    src/ska_low_mccs/controller/controller_device.py: N802
    src/ska_low_mccs/pasd_bus/pasd_bus_device.py: N802
    src/ska_low_mccs/station/station_device.py: N802
    src/ska_low_mccs/station_beam/station_beam_device.py: N802
    src/ska_low_mccs/subarray/subarray_device.py: N802
    src/ska_low_mccs/subarray_beam/subarray_beam_device.py: N802
    src/ska_low_mccs/subrack/demo_subrack_device.py: N802
    src/ska_low_mccs/subrack/subrack_device.py: N802
    src/ska_low_mccs/tel_state/tel_state_device.py: N802
    src/ska_low_mccs/tile/tile_device.py: N802
    src/ska_low_mccs/tile/demo_tile_device.py: N802
    src/ska_low_mccs/tile/tile_cli.py: N802
    src/ska_low_mccs/transient_buffer/transient_buffer_device.py: N802
    testing/src/tests/integration/test_integration_tmc.py: N802
    testing/src/tests/unit/antenna/conftest.py: N802
    testing/src/tests/unit/antenna/test_antenna_device.py: N802
    testing/src/tests/unit/apiu/test_apiu_device.py: N802
    testing/src/tests/unit/cluster_manager/test_cluster_manager_device.py: N802
    testing/src/tests/unit/controller/test_controller_device.py: N802
    testing/src/tests/unit/pasd_bus/test_pasd_bus_device.py: N802
    testing/src/tests/unit/station/test_station_device.py: N802
    testing/src/tests/unit/station_beam/test_station_beam_device.py: N802
    testing/src/tests/unit/subarray/test_subarray_device.py: N802
    testing/src/tests/unit/subarray_beam/test_subarray_beam_device.py: N802
    testing/src/tests/unit/subrack/test_subrack_device.py: N802
    testing/src/tests/unit/tel_state/test_tel_state_device.py: N802
    testing/src/tests/unit/tile/conftest.py: N802
    testing/src/tests/unit/tile/test_tile_device.py: N802
    testing/src/tests/unit/transient_buffer/test_transient_buffer_device.py: N802<|MERGE_RESOLUTION|>--- conflicted
+++ resolved
@@ -9,40 +9,25 @@
 envdir = {toxworkdir}/.test_env
 allowlist_externals = poetry
 commands =
-<<<<<<< HEAD
     poetry install
-    poetry run python3 -B -m pytest {posargs}  # -B for https://github.com/pytest-dev/pytest-bdd/issues/401
-=======
-    python -B -m pytest {posargs:--cov-fail-under=80}  # -B for https://github.com/pytest-dev/pytest-bdd/issues/401
+    poetry run python3 -B -m pytest {posargs:--cov-fail-under=80}  # -B for https://github.com/pytest-dev/pytest-bdd/issues/401
 sitepackages = false
->>>>>>> 067b68c7
 
 [testenv:test]
 description = run tests in parallel
 envdir = {toxworkdir}/.test_env
 allowlist_externals = poetry
 commands =
-<<<<<<< HEAD
     poetry install
     poetry run python3 -m pytest --dist loadscope --numprocesses auto {posargs}
-=======
-    # this ugly hack is here because:
-    # https://github.com/tox-dev/tox/issues/149
-    python -m pip install -U --extra-index-url https://artefact.skao.int/repository/pypi-internal/simple -r{toxinidir}/requirements.txt
-    python -m pytest --dist loadscope --numprocesses auto {posargs:--cov-fail-under=80}
->>>>>>> 067b68c7
 
 [testenv:lint]
 docformatter_args = --wrap-summaries 88 --wrap-descriptions 72 --pre-summary-newline
 
 description = apply style and report linting 
-<<<<<<< HEAD
 envdir = {toxworkdir}/.lint_env
 allowlist_externals = poetry
-=======
-deps = 
-    -rrequirements-lint.txt
->>>>>>> 067b68c7
+
 commands = 
     poetry install --no-root
     poetry run python3 -m black {posargs:src/ testing/src/}
@@ -95,13 +80,9 @@
     poetry run python3 -m mypy --config-file mypy.ini {posargs:src/ testing/src/}
 
 [testenv:docstrings]
-<<<<<<< HEAD
 report_only=D205,D400,D401
-=======
-report_only=
 basepython = python3
 skip_install = true
->>>>>>> 067b68c7
 description = Check for type hint annotations
 envdir = {toxworkdir}/.lint_env
 commands =
