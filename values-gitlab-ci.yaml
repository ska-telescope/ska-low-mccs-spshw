--- conflicted
+++ resolved
@@ -1,17 +1,4 @@
 # static overrides for gitlab ci job
-<<<<<<< HEAD
-=======
-deviceServers:
-  subarrays:
-    instances: ["01", "02"]
-  stations:
-    instances: ["001", "002"]
-  tiles:
-    instances: ["0001", "0002", "0003", "0004"]
-  antennas:
-    instances: ["000001", "000002", "000003", "000004"]
-  
->>>>>>> f70c94a9
 minikube: false
 
 tango-base:
@@ -20,13 +7,4 @@
 
 mccs:
   cli:
-    enabled: false
-#  deviceServers:
-#    subarrays:
-#      instances: [1, 2]
-#    stations:
-#      instances: [1, 2]
-#    tiles:
-#      instances: [1, 2, 3, 4]
-#    antennas:
-#      instances: [1, 2, 3, 4]+    enabled: false